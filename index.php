<?php
/**
 * StatusNet - the distributed open-source microblogging tool
 * Copyright (C) 2008, 2009, StatusNet, Inc.
 *
 * This program is free software: you can redistribute it and/or modify
 * it under the terms of the GNU Affero General Public License as published by
 * the Free Software Foundation, either version 3 of the License, or
 * (at your option) any later version.
 *
 * This program is distributed in the hope that it will be useful,
 * but WITHOUT ANY WARRANTY; without even the implied warranty of
 * MERCHANTABILITY or FITNESS FOR A PARTICULAR PURPOSE.  See the
 * GNU Affero General Public License for more details.
 *
 * You should have received a copy of the GNU Affero General Public License
 * along with this program.  If not, see <http://www.gnu.org/licenses/>.
 *
 * @category StatusNet
 * @package  StatusNet
 * @author   Brenda Wallace <shiny@cpan.org>
 * @author   Brion Vibber <brion@pobox.com>
 * @author   Christopher Vollick <psycotica0@gmail.com>
 * @author   CiaranG <ciaran@ciarang.com>
 * @author   Craig Andrews <candrews@integralblue.com>
 * @author   Evan Prodromou <evan@controlezvous.ca>
 * @author   Gina Haeussge <osd@foosel.net>
 * @author   James Walker <walkah@walkah.net>
 * @author   Jeffery To <jeffery.to@gmail.com>
 * @author   Mike Cochrane <mikec@mikenz.geek.nz>
 * @author   Robin Millette <millette@controlyourself.ca>
 * @author   Sarven Capadisli <csarven@controlyourself.ca>
 * @author   Tom Adams <tom@holizz.com>
 * @author   Zach Copley <zach@status.net>
 * @copyright 2009 Free Software Foundation, Inc http://www.fsf.org
 *
 * @license  GNU Affero General Public License http://www.gnu.org/licenses/
 */

$_startTime = microtime(true);
$_perfCounters = array();

define('INSTALLDIR', dirname(__FILE__));
define('STATUSNET', true);
define('LACONICA', true); // compatibility

<<<<<<< HEAD
=======
require_once INSTALLDIR . '/lib/common.php';

register_shutdown_function('common_log_perf_counters');

>>>>>>> 061c8d95
$user = null;
$action = null;

function getPath($req)
{
    if ((common_config('site', 'fancy') || !array_key_exists('PATH_INFO', $_SERVER))
        && array_key_exists('p', $req)
    ) {
        return $req['p'];
    } else if (array_key_exists('PATH_INFO', $_SERVER)) {
        $path = $_SERVER['PATH_INFO'];
        $script = $_SERVER['SCRIPT_NAME'];
        if (substr($path, 0, mb_strlen($script)) == $script) {
            return substr($path, mb_strlen($script));
        } else {
            return $path;
        }
    } else {
        return null;
    }
}

/**
 * logs and then displays error messages
 *
 * @return void
 */
function handleError($error)
{
    try {

        if ($error->getCode() == DB_DATAOBJECT_ERROR_NODATA) {
            return;
        }

        $logmsg = "PEAR error: " . $error->getMessage();
        if ($error instanceof PEAR_Exception && common_config('site', 'logdebug')) {
            $logmsg .= " : ". $error->toText();
        }
        // DB queries often end up with a lot of newlines; merge to a single line
        // for easier grepability...
        $logmsg = str_replace("\n", " ", $logmsg);
        common_log(LOG_ERR, $logmsg);

        // @fixme backtrace output should be consistent with exception handling
        if (common_config('site', 'logdebug')) {
            $bt = $error->getTrace();
            foreach ($bt as $n => $line) {
                common_log(LOG_ERR, formatBacktraceLine($n, $line));
            }
        }
        if ($error instanceof DB_DataObject_Error
            || $error instanceof DB_Error
            || ($error instanceof PEAR_Exception && $error->getCode() == -24)
        ) {
            //If we run into a DB error, assume we can't connect to the DB at all
            //so set the current user to null, so we don't try to access the DB
            //while rendering the error page.
            global $_cur;
            $_cur = null;

            $msg = sprintf(
                _(
                    'The database for %s isn\'t responding correctly, '.
                    'so the site won\'t work properly. '.
                    'The site admins probably know about the problem, '.
                    'but you can contact them at %s to make sure. '.
                    'Otherwise, wait a few minutes and try again.'
                ),
                common_config('site', 'name'),
                common_config('site', 'email')
            );
        } else {
            $msg = _(
                'An important error occured, probably related to email setup. '.
                'Check logfiles for more info..'
            );
        }

        $dac = new DBErrorAction($msg, 500);
        $dac->showPage();

    } catch (Exception $e) {
        echo _('An error occurred.');
    }
    exit(-1);
}

set_exception_handler('handleError');

require_once INSTALLDIR . '/lib/common.php';

/**
 * Format a backtrace line for debug output roughly like debug_print_backtrace() does.
 * Exceptions already have this built in, but PEAR error objects just give us the array.
 *
 * @param int $n line number
 * @param array $line per-frame array item from debug_backtrace()
 * @return string
 */
function formatBacktraceLine($n, $line)
{
    $out = "#$n ";
    if (isset($line['class'])) $out .= $line['class'];
    if (isset($line['type'])) $out .= $line['type'];
    if (isset($line['function'])) $out .= $line['function'];
    $out .= '(';
    if (isset($line['args'])) {
        $args = array();
        foreach ($line['args'] as $arg) {
            // debug_print_backtrace seems to use var_export
            // but this gets *very* verbose!
            $args[] = gettype($arg);
        }
        $out .= implode(',', $args);
    }
    $out .= ')';
    $out .= ' called at [';
    if (isset($line['file'])) $out .= $line['file'];
    if (isset($line['line'])) $out .= ':' . $line['line'];
    $out .= ']';
    return $out;
}

function setupRW()
{
    global $config;

    static $alwaysRW = array('session', 'remember_me');

    // We ensure that these tables always are used
    // on the master DB

    $config['db']['database_rw'] = $config['db']['database'];
    $config['db']['ini_rw'] = INSTALLDIR.'/classes/statusnet.ini';

    foreach ($alwaysRW as $table) {
        $config['db']['table_'.$table] = 'rw';
    }
}

function checkMirror($action_obj, $args)
{
    global $config;

    if (common_config('db', 'mirror') && $action_obj->isReadOnly($args)) {
        if (is_array(common_config('db', 'mirror'))) {
            // "load balancing", ha ha
            $arr = common_config('db', 'mirror');
            $k = array_rand($arr);
            $mirror = $arr[$k];
        } else {
            $mirror = common_config('db', 'mirror');
        }

        // everyone else uses the mirror

        $config['db']['database'] = $mirror;
    }
}

function isLoginAction($action)
{
    static $loginActions =  array('login', 'recoverpassword', 'api', 'doc', 'register', 'publicxrds', 'otp', 'opensearch', 'rsd', 'hostmeta');

    $login = null;

    if (Event::handle('LoginAction', array($action, &$login))) {
        $login = in_array($action, $loginActions);
    }

    return $login;
}

function main()
{
    // fake HTTP redirects using lighttpd's 404 redirects
    if (strpos($_SERVER['SERVER_SOFTWARE'], 'lighttpd') !== false) {
        $_lighty_url = $_SERVER['REQUEST_URI'];
        $_lighty_url = @parse_url($_lighty_url);

        if ($_lighty_url['path'] != '/index.php' && $_lighty_url['path'] != '/') {
            $_lighty_path = preg_replace('/^'.preg_quote(common_config('site', 'path')).'\//', '', substr($_lighty_url['path'], 1));
            $_SERVER['QUERY_STRING'] = 'p='.$_lighty_path;
            if (isset($_lighty_url['query']) && $_lighty_url['query'] != '') {
                $_SERVER['QUERY_STRING'] .= '&'.$_lighty_url['query'];
                parse_str($_lighty_url['query'], $_lighty_query);
                foreach ($_lighty_query as $key => $val) {
                    $_GET[$key] = $_REQUEST[$key] = $val;
                }
            }
            $_GET['p'] = $_REQUEST['p'] = $_lighty_path;
        }
    }
    $_SERVER['REDIRECT_URL'] = preg_replace("/\?.+$/", "", $_SERVER['REQUEST_URI']);

    // quick check for fancy URL auto-detection support in installer.
    if (isset($_SERVER['REDIRECT_URL']) && (preg_replace("/^\/$/", "", (dirname($_SERVER['REQUEST_URI']))) . '/check-fancy') === $_SERVER['REDIRECT_URL']) {
        die("Fancy URL support detection succeeded. We suggest you enable this to get fancy (pretty) URLs.");
    }
    global $user, $action;

    Snapshot::check();

    if (!_have_config()) {
        $msg = sprintf(
            _(
                "No configuration file found. Try running ".
                "the installation program first."
            )
        );
        $sac = new ServerErrorAction($msg);
        $sac->showPage();
        return;
    }

    // Make sure RW database is setup

    setupRW();

    // XXX: we need a little more structure in this script

    // get and cache current user (may hit RW!)

    $user = common_current_user();

    // initialize language env

    common_init_language();

    $path = getPath($_REQUEST);

    $r = Router::get();

    $args = $r->map($path);

    if (!$args) {
        $cac = new ClientErrorAction(_('Unknown page'), 404);
        $cac->showPage();
        return;
    }

    $site_ssl = common_config('site', 'ssl');

    // If the request is HTTP and it should be HTTPS...
    if ($site_ssl != 'never' && !StatusNet::isHTTPS() && common_is_sensitive($args['action'])) {
        common_redirect(common_local_url($args['action'], $args));
        return;
    }

    $args = array_merge($args, $_REQUEST);

    Event::handle('ArgsInitialize', array(&$args));

    $action = $args['action'];

    if (!$action || !preg_match('/^[a-zA-Z0-9_-]*$/', $action)) {
        common_redirect(common_local_url('public'));
        return;
    }

    // If the site is private, and they're not on one of the "public"
    // parts of the site, redirect to login

    if (!$user && common_config('site', 'private')
        && !isLoginAction($action)
        && !preg_match('/rss$/', $action)
        && $action != 'robotstxt'
        && !preg_match('/^Api/', $action)) {

        // set returnto
        $rargs =& common_copy_args($args);
        unset($rargs['action']);
        if (common_config('site', 'fancy')) {
            unset($rargs['p']);
        }
        if (array_key_exists('submit', $rargs)) {
            unset($rargs['submit']);
        }
        foreach (array_keys($_COOKIE) as $cookie) {
            unset($rargs[$cookie]);
        }
        common_set_returnto(common_local_url($action, $rargs));

        common_redirect(common_local_url('login'));
        return;
    }

    $action_class = ucfirst($action).'Action';

    if (!class_exists($action_class)) {
        $cac = new ClientErrorAction(_('Unknown action'), 404);
        $cac->showPage();
    } else {
        $action_obj = new $action_class();

        checkMirror($action_obj, $args);

        try {
            if ($action_obj->prepare($args)) {
                $action_obj->handle($args);
            }
        } catch (ClientException $cex) {
            $cac = new ClientErrorAction($cex->getMessage(), $cex->getCode());
            $cac->showPage();
        } catch (ServerException $sex) { // snort snort guffaw
            $sac = new ServerErrorAction($sex->getMessage(), $sex->getCode(), $sex);
            $sac->showPage();
        } catch (Exception $ex) {
            $sac = new ServerErrorAction($ex->getMessage(), 500, $ex);
            $sac->showPage();
        }
    }
}

main();

// XXX: cleanup exit() calls or add an exit handler so
// this always gets called

Event::handle('CleanupPlugin');<|MERGE_RESOLUTION|>--- conflicted
+++ resolved
@@ -44,13 +44,6 @@
 define('STATUSNET', true);
 define('LACONICA', true); // compatibility
 
-<<<<<<< HEAD
-=======
-require_once INSTALLDIR . '/lib/common.php';
-
-register_shutdown_function('common_log_perf_counters');
-
->>>>>>> 061c8d95
 $user = null;
 $action = null;
 
