<?php
/**
 * Laconica - a distributed open-source microblogging tool
 * Copyright (C) 2008, 2009, Control Yourself, Inc.
 *
 * This program is free software: you can redistribute it and/or modify
 * it under the terms of the GNU Affero General Public License as published by
 * the Free Software Foundation, either version 3 of the License, or
 * (at your option) any later version.
 *
 * This program is distributed in the hope that it will be useful,
 * but WITHOUT ANY WARRANTY; without even the implied warranty of
 * MERCHANTABILITY or FITNESS FOR A PARTICULAR PURPOSE.  See the
 * GNU Affero General Public License for more details.
 *
 * You should have received a copy of the GNU Affero General Public License
 * along with this program.  If not, see <http://www.gnu.org/licenses/>.
 */

define('INSTALLDIR', dirname(__FILE__));
define('LACONICA', true);

require_once INSTALLDIR . '/lib/common.php';

$user = null;
$action = null;

function getPath($req)
{
    if ((common_config('site', 'fancy') || !array_key_exists('PATH_INFO', $_SERVER))
        && array_key_exists('p', $req)) {
        return $req['p'];
    } else if (array_key_exists('PATH_INFO', $_SERVER)) {
        return $_SERVER['PATH_INFO'];
    } else {
        return null;
    }
}

function handleError($error)
{
    if ($error->getCode() == DB_DATAOBJECT_ERROR_NODATA) {
        return;
    }

    $logmsg = "PEAR error: " . $error->getMessage();
    if(common_config('site', 'logdebug')) {
        $logmsg .= " : ". $error->getDebugInfo();
    }
    common_log(LOG_ERR, $logmsg);
    if(common_config('site', 'logdebug')) {
        $bt = $error->getBacktrace();
        foreach ($bt as $line) {
            common_log(LOG_ERR, $line);
        }
    }
    if ($error instanceof DB_DataObject_Error ||
        $error instanceof DB_Error) {
        $msg = sprintf(_('The database for %s isn\'t responding correctly, '.
                         'so the site won\'t work properly. '.
                         'The site admins probably know about the problem, '.
                         'but you can contact them at %s to make sure. '.
                         'Otherwise, wait a few minutes and try again.'),
                       common_config('site', 'name'),
                       common_config('site', 'email'));
    } else {
        $msg = _('An important error occured, probably related to email setup. '.
                 'Check logfiles for more info..');
    }

    $dac = new DBErrorAction($msg, 500);
    $dac->showPage();
    exit(-1);
}

function checkMirror($action_obj, $args)
{
    global $config;

    static $alwaysRW = array('session', 'remember_me');

    if (common_config('db', 'mirror') && $action_obj->isReadOnly($args)) {
        if (is_array(common_config('db', 'mirror'))) {
            // "load balancing", ha ha
            $arr = common_config('db', 'mirror');
            $k = array_rand($arr);
            $mirror = $arr[$k];
        } else {
            $mirror = common_config('db', 'mirror');
        }

        // We ensure that these tables always are used
        // on the master DB

        $config['db']['database_rw'] = $config['db']['database'];
        $config['db']['ini_rw'] = INSTALLDIR.'/classes/laconica.ini';

        foreach ($alwaysRW as $table) {
            $config['db']['table_'.$table] = 'rw';
        }

        // everyone else uses the mirror

        $config['db']['database'] = $mirror;
    }
}

function isLoginAction($action)
{
    static $loginActions =  array('login', 'openidlogin', 'finishopenidlogin',
                                  'recoverpassword', 'api', 'doc', 'register');

    $login = null;

    if (Event::handle('LoginAction', array($action, &$login))) {
        $login = in_array($action, $loginActions);
    }

    return $login;
}

function main()
{
    // fake HTTP redirects using lighttpd's 404 redirects
    if (strpos($_SERVER['SERVER_SOFTWARE'], 'lighttpd') !== false) {
        $_lighty_url = $base_url.$_SERVER['REQUEST_URI'];
        $_lighty_url = @parse_url($_lighty_url);

        if ($_lighty_url['path'] != '/index.php' && $_lighty_url['path'] != '/') {
            $_lighty_path = preg_replace('/^'.preg_quote(common_config('site','path')).'\//', '', substr($_lighty_url['path'], 1));
            $_SERVER['QUERY_STRING'] = 'p='.$_lighty_path;
            if ($_lighty_url['query'])
                $_SERVER['QUERY_STRING'] .= '&'.$_lighty_url['query'];
            parse_str($_lighty_url['query'], $_lighty_query);
            foreach ($_lighty_query as $key => $val) {
                $_GET[$key] = $_REQUEST[$key] = $val;
            }
            $_GET['p'] = $_REQUEST['p'] = $_lighty_path;
        }
    }
    $_SERVER['REDIRECT_URL'] = preg_replace("/\?.+$/", "", $_SERVER['REQUEST_URI']);

    // quick check for fancy URL auto-detection support in installer.
    if (isset($_SERVER['REDIRECT_URL']) && (preg_replace("/^\/$/","",(dirname($_SERVER['REQUEST_URI']))) . '/check-fancy') === $_SERVER['REDIRECT_URL']) {
        die("Fancy URL support detection succeeded. We suggest you enable this to get fancy (pretty) URLs.");
    }
    global $user, $action;

    Snapshot::check();

    if (!_have_config()) {
        $msg = sprintf(_("No configuration file found. Try running ".
                         "the installation program first."));
        $sac = new ServerErrorAction($msg);
        $sac->showPage();
        return;
    }

    // For database errors

    PEAR::setErrorHandling(PEAR_ERROR_CALLBACK, 'handleError');

    // XXX: we need a little more structure in this script

    // get and cache current user

    $user = common_current_user();

    // initialize language env

    common_init_language();

    $path = getPath($_REQUEST);

    $r = Router::get();

    $args = $r->map($path);

    if (!$args) {
        $cac = new ClientErrorAction(_('Unknown page'), 404);
        $cac->showPage();
        return;
    }

    $args = array_merge($args, $_REQUEST);

    Event::handle('ArgsInitialize', array(&$args));

    $action = $args['action'];

    if (!$action || !preg_match('/^[a-zA-Z0-9_-]*$/', $action)) {
        common_redirect(common_local_url('public'));
        return;
    }

    // If the site is private, and they're not on one of the "public"
    // parts of the site, redirect to login

<<<<<<< HEAD
    if (!$user && common_config('site', 'private') &&
        !isLoginAction($action) &&
        !preg_match('/rss$/', $action)) {
        common_redirect(common_local_url('login'));
        return;
=======
    if (!$user && common_config('site', 'private')) {
        $public_actions = array('openidlogin', 'finishopenidlogin',
                                'recoverpassword', 'api', 'doc',
                                'opensearch');
        $login_action = 'openidlogin';
        if (!common_config('site', 'openidonly')) {
            $public_actions[] = 'login';
            $public_actions[] = 'register';
            $login_action = 'login';
        }
        if (!in_array($action, $public_actions) &&
            !preg_match('/rss$/', $action)) {

            // set returnto
            $rargs =& common_copy_args($args);
            unset($rargs['action']);
            if (common_config('site', 'fancy')) {
                unset($rargs['p']);
            }
            if (array_key_exists('submit', $rargs)) {
                unset($rargs['submit']);
            }
            foreach (array_keys($_COOKIE) as $cookie) {
                unset($rargs[$cookie]);
            }
            common_set_returnto(common_local_url($action, $rargs));

            common_redirect(common_local_url($login_action));
            return;
        }
>>>>>>> 9f07921b
    }

    $action_class = ucfirst($action).'Action';

    if (!class_exists($action_class)) {
        $cac = new ClientErrorAction(_('Unknown action'), 404);
        $cac->showPage();
    } else {
        $action_obj = new $action_class();

        checkMirror($action_obj, $args);

        try {
            if ($action_obj->prepare($args)) {
                $action_obj->handle($args);
            }
        } catch (ClientException $cex) {
            $cac = new ClientErrorAction($cex->getMessage(), $cex->getCode());
            $cac->showPage();
        } catch (ServerException $sex) { // snort snort guffaw
            $sac = new ServerErrorAction($sex->getMessage(), $sex->getCode());
            $sac->showPage();
        } catch (Exception $ex) {
            $sac = new ServerErrorAction($ex->getMessage());
            $sac->showPage();
        }
    }
}

main();

// XXX: cleanup exit() calls or add an exit handler so
// this always gets called

Event::handle('CleanupPlugin');<|MERGE_RESOLUTION|>--- conflicted
+++ resolved
@@ -196,44 +196,11 @@
     // If the site is private, and they're not on one of the "public"
     // parts of the site, redirect to login
 
-<<<<<<< HEAD
     if (!$user && common_config('site', 'private') &&
         !isLoginAction($action) &&
         !preg_match('/rss$/', $action)) {
         common_redirect(common_local_url('login'));
         return;
-=======
-    if (!$user && common_config('site', 'private')) {
-        $public_actions = array('openidlogin', 'finishopenidlogin',
-                                'recoverpassword', 'api', 'doc',
-                                'opensearch');
-        $login_action = 'openidlogin';
-        if (!common_config('site', 'openidonly')) {
-            $public_actions[] = 'login';
-            $public_actions[] = 'register';
-            $login_action = 'login';
-        }
-        if (!in_array($action, $public_actions) &&
-            !preg_match('/rss$/', $action)) {
-
-            // set returnto
-            $rargs =& common_copy_args($args);
-            unset($rargs['action']);
-            if (common_config('site', 'fancy')) {
-                unset($rargs['p']);
-            }
-            if (array_key_exists('submit', $rargs)) {
-                unset($rargs['submit']);
-            }
-            foreach (array_keys($_COOKIE) as $cookie) {
-                unset($rargs[$cookie]);
-            }
-            common_set_returnto(common_local_url($action, $rargs));
-
-            common_redirect(common_local_url($login_action));
-            return;
-        }
->>>>>>> 9f07921b
     }
 
     $action_class = ucfirst($action).'Action';
