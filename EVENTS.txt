InitializePlugin: a chance to initialize a plugin in a complete environment

CleanupPlugin: a chance to cleanup a plugin at the end of a program

StartPrimaryNav: Showing the primary nav menu
- $action: the current action

EndPrimaryNav: At the end of the primary nav menu
- $action: the current action

StartSecondaryNav: Showing the secondary nav menu
- $action: the current action

EndSecondaryNav: At the end of the secondary nav menu
- $action: the current action

StartShowStyles: Showing Style links; good place to add UA style resets
- $action: the current action

EndShowStyles: End showing Style links; good place to add custom styles
- $action: the current action

StartShowStatusNetStyles: Showing StatusNet Style links
- $action: the current action

<<<<<<< HEAD
EndShowLaconicaStyles: End showing Laconica tyle links;  good place to add handheld or JavaScript dependent styles
=======
EndShowStatusNetStyles: End showing StatusNet Style links;  good place to add handheld or JavaScript dependant styles
- $action: the current action

StartShowLaconicaStyles: backwards compatibility; deprecated
- $action: the current action

EndShowLaconicaStyles: backwards compatibility; deprecated
>>>>>>> 82b0927f
- $action: the current action

StartShowUAStyles: Showing custom User-Agent style links
- $action: the current action

EndShowUAStyles: End showing custom User-Agent links; good place to add user-agent (e.g., filter, -webkit, -moz) specific styles
- $action: the current action

StartShowScripts: Showing JavaScript links
- $action: the current action

EndShowScripts: End showing JavaScript links; good place to add custom
		links like Google Analytics
- $action: the current action

StartShowJQueryScripts: Showing JQuery script links (use this to link to e.g. Google mirrors)
- $action: the current action

EndShowJQueryScripts: End showing JQuery script links
- $action: the current action

StartShowStatusNetScripts: Showing StatusNet script links (use this to link to a CDN or something)
- $action: the current action

EndShowStatusNetScripts: End showing StatusNet script links
- $action: the current action

StartShowLaconicaScripts: backwards compatibility; deprecated
- $action: the current action

EndShowLaconicaScripts: backwards compatibility; deprecated
- $action: the current action

StartShowSections: Start the list of sections in the sidebar
- $action: the current action

EndShowSections: End the list of sections in the sidebar
- $action: the current action

StartShowHeader: Showing before the header container
- $action: the current action

EndShowHeader: Showing after the header container
- $action: the current action

StartShowFooter: Showing before the footer container
- $action: the current action

EndShowFooter: Showing after the footer container
- $action: the current action

StartShowContentBlock: Showing before the content container
- $action: the current action

EndShowContentBlock: Showing after the content container
- $action: the current action

StartNoticeSave: before inserting a notice (good place for content filters)
- $notice: notice being saved (no ID or URI)

EndNoticeSave: after inserting a notice and related code
- $notice: notice that was saved (with ID and URI)

StartShowLocalNavBlock: Showing the local nav menu
- $action: the current action

EndShowLocalNavBlock: At the end of the local nav menu
- $action: the current action

StartShowHTML: Chance to set document headers (e.g., content type, charset, language), DOCTYPE and html element properties
- $action: the current action

EndShowHTML: Showing after the html element
- $action: the current action

StartPublicGroupNav: Showing the public group nav menu
- $action: the current action

EndPublicGroupNav: At the end of the public group nav menu
- $action: the current action

StartSubGroupNav: Showing the subscriptions group nav menu
- $action: the current action

EndSubGroupNav: At the end of the subscriptions group nav menu
- $action: the current action

RouterInitialized: After the router instance has been initialized
- $m: the Net_URL_Mapper that has just been set up

StartLogout: Before logging out
- $action: the logout action

EndLogout: After logging out
- $action: the logout action

ArgsInitialized: After the argument array has been initialized
- $args: associative array of arguments, can be modified

StartAddressData: Allows the site owner to provide additional information about themselves for contact (e.g., tagline, email, location)
- $action: the current action

EndAddressData: At the end of <address>
- $action: the current action

StartLoginGroupNav: Before showing the login and register navigation menu
- $action: the current action

EndLoginGroupNav: After showing the login and register navigation menu
- $action: the current action

StartAccountSettingsNav: Before showing the account settings menu
- $action: the current action

EndAccountSettingsNav: After showing the account settings menu
- $action: the current action

Autoload: When trying to autoload a class
- $cls: the class being sought. A plugin might require_once the file for the class.

SensitiveAction: determines if an action is 'sensitive' and should use SSL
- $action: name of the action, like 'login'
- $sensitive: flag for whether this is a sensitive action

LoginAction: determines if an action is a 'login' action (OK for public view in private mode)
- $action: name of the action, like 'register'
- $login: flag for whether this is a login action

StartShowHead: called before showing the <head> element and children
- $action: action object being show

EndShowHead: called after showing the <head> element (and </head>)
- $action: action object being shown

StartShowBody: called before showing the <body> element and children
- $action: action object being shown

EndShowBody: called after showing the <body> element (and </body>)
- $action: action object being shown

StartHeadChildren: called before showing the children of <head> element (after <head> tag)
- $action: action object being shown

EndHeadChildren: called after showing the children of <head> element (before </head>)
- $action: action object being shown

StartPersonalGroupNav: beginning of personal group nav menu
- $action: action object being shown

EndPersonalGroupNav: end of personal group nav menu (good place to add a menu item)
- $action: action object being shown

StartEndHTML: just before the </html> tag
- $action: action object being shown

EndEndHTML: just after the </html> tag
- $action: action object being shown

StartShowDesign: just before showing a site, user, or group design
- $action: action object being shown

EndShowDesign: just after showing a site, user, or group design
- $action: action object being shown

StartShowExportData: just before showing the <div> with export data (feeds)
- $action: action object being shown

EndShowExportData: just after showing the <div> with export data (feeds)
- $action: action object being shown

StartShowPageNotice: just before showing the page notice (instructions or error)
- $action: action object being shown

EndShowPageNotice: just after showing the page notice (instructions or error)
- $action: action object being shown

StartShowPageTitle: just before showing the main h1 title of a page (only for registration)
- $action: action object being shown

StartProfileFormData: just before showing text entry fields on profile settings page
- $action: action object being shown

EndProfileFormData: just after showing text entry fields on profile settings page
- $action: action object being shown

StartProfileSaveForm: before starting to save a profile settings form
- $action: action object being shown

EndProfileSaveForm: after saving a profile settings form (after commit, no profile or user object!)
- $action: action object being shown

StartRegistrationFormData: just before showing text entry fields on registration page
- $action: action object being shown

EndRegistrationFormData: just after showing text entry fields on registration page
- $action: action object being shown

StartRegistrationTry: before validating and saving a new user
- $action: action object being shown

EndRegistrationTry: after saving a new user (note: no profile or user object!)
- $action: action object being shown

StartNewQueueManager: before trying to start a new queue manager; good for plugins implementing new queue manager classes
- $qm: empty queue manager to set

RedirectToLogin: event when we force a redirect to login (like when going to a settings page on a remembered login)
- $action: action object being shown
- $user: current user

StartLoadDoc: before loading a help doc (hook this to show your own documentation)
- $title: title of the document
- $output: HTML output to show

EndLoadDoc: after loading a help doc (hook this to modify other documentation)
- $title: title of the document
- $output: HTML output to show<|MERGE_RESOLUTION|>--- conflicted
+++ resolved
@@ -23,9 +23,6 @@
 StartShowStatusNetStyles: Showing StatusNet Style links
 - $action: the current action
 
-<<<<<<< HEAD
-EndShowLaconicaStyles: End showing Laconica tyle links;  good place to add handheld or JavaScript dependent styles
-=======
 EndShowStatusNetStyles: End showing StatusNet Style links;  good place to add handheld or JavaScript dependant styles
 - $action: the current action
 
@@ -33,7 +30,6 @@
 - $action: the current action
 
 EndShowLaconicaStyles: backwards compatibility; deprecated
->>>>>>> 82b0927f
 - $action: the current action
 
 StartShowUAStyles: Showing custom User-Agent style links
