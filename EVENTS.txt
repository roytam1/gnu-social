--- conflicted
+++ resolved
@@ -722,7 +722,6 @@
 EndRobotsTxt: After the default robots.txt page (good place for customization)
 - &$action: RobotstxtAction being shown
 
-<<<<<<< HEAD
 StartGetProfileUri: When determining the canonical URI for a given profile
 - $profile: the current profile
 - &$uri: the URI
@@ -770,7 +769,7 @@
 
 EndShowSubscriptionsContent: after showing the subscriptions content
 - $action: the current action
-=======
+
 StartDeleteUserForm: starting the data in the form for deleting a user
 - $action: action being shown
 - $user: user being deleted
@@ -786,4 +785,3 @@
 EndDeleteUser: handling the post for deleting a user
 - $action: action being shown
 - $user: user being deleted
->>>>>>> c188ae15
