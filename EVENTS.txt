InitializePlugin: a chance to initialize a plugin in a complete environment

CleanupPlugin: a chance to cleanup a plugin at the end of a program

StartPrimaryNav: Showing the primary nav menu
- $action: the current action

EndPrimaryNav: At the end of the primary nav menu
- $action: the current action

StartSecondaryNav: Showing the secondary nav menu
- $action: the current action

EndSecondaryNav: At the end of the secondary nav menu
- $action: the current action

StartShowStyles: Showing Style links; good place to add UA style resets
- $action: the current action

EndShowStyles: End showing Style links; good place to add custom styles
- $action: the current action

StartShowStatusNetStyles: Showing StatusNet Style links
- $action: the current action

EndShowStatusNetStyles: End showing StatusNet Style links;  good place to add handheld or JavaScript dependant styles
- $action: the current action

StartShowLaconicaStyles: backwards compatibility; deprecated
- $action: the current action

EndShowLaconicaStyles: backwards compatibility; deprecated
- $action: the current action

StartShowUAStyles: Showing custom User-Agent style links
- $action: the current action

EndShowUAStyles: End showing custom User-Agent links; good place to add user-agent (e.g., filter, -webkit, -moz) specific styles
- $action: the current action

StartShowScripts: Showing JavaScript links
- $action: the current action

EndShowScripts: End showing JavaScript links; good place to add custom
		links like Google Analytics
- $action: the current action

StartShowJQueryScripts: Showing JQuery script links (use this to link to e.g. Google mirrors)
- $action: the current action

EndShowJQueryScripts: End showing JQuery script links
- $action: the current action

StartShowStatusNetScripts: Showing StatusNet script links (use this to link to a CDN or something)
- $action: the current action

EndShowStatusNetScripts: End showing StatusNet script links
- $action: the current action

StartShowLaconicaScripts: backwards compatibility; deprecated
- $action: the current action

EndShowLaconicaScripts: backwards compatibility; deprecated
- $action: the current action

StartShowSections: Start the list of sections in the sidebar
- $action: the current action

EndShowSections: End the list of sections in the sidebar
- $action: the current action

StartShowHeader: Showing before the header container
- $action: the current action

EndShowHeader: Showing after the header container
- $action: the current action

StartShowFooter: Showing before the footer container
- $action: the current action

EndShowFooter: Showing after the footer container
- $action: the current action

StartShowContentBlock: Showing before the content container
- $action: the current action

EndShowContentBlock: Showing after the content container
- $action: the current action

StartNoticeSave: before inserting a notice (good place for content filters)
- $notice: notice being saved (no ID or URI)

EndNoticeSave: after inserting a notice and related code
- $notice: notice that was saved (with ID and URI)

StartShowLocalNavBlock: Showing the local nav menu
- $action: the current action

EndShowLocalNavBlock: At the end of the local nav menu
- $action: the current action

StartShowHTML: Chance to set document headers (e.g., content type, charset, language), DOCTYPE and html element properties
- $action: the current action

EndShowHTML: Showing after the html element
- $action: the current action

StartPublicGroupNav: Showing the public group nav menu
- $action: the current action

EndPublicGroupNav: At the end of the public group nav menu
- $action: the current action

StartSubGroupNav: Showing the subscriptions group nav menu
- $action: the current action

EndSubGroupNav: At the end of the subscriptions group nav menu
- $action: the current action

RouterInitialized: After the router instance has been initialized
- $m: the Net_URL_Mapper that has just been set up

StartLogout: Before logging out
- $action: the logout action

EndLogout: After logging out
- $action: the logout action

ArgsInitialized: After the argument array has been initialized
- $args: associative array of arguments, can be modified

StartAddressData: Allows the site owner to provide additional information about themselves for contact (e.g., tagline, email, location)
- $action: the current action

EndAddressData: At the end of <address>
- $action: the current action

<<<<<<< HEAD
StartLoginGroupNav: Before showing the login and register navigation menu
- $action: the current action

EndLoginGroupNav: After showing the login and register navigation menu
- $action: the current action

StartAccountSettingsNav: Before showing the account settings menu
- $action: the current action

EndAccountSettingsNav: After showing the account settings menu
- $action: the current action

Autoload: When trying to autoload a class
- $cls: the class being sought. A plugin might require_once the file for the class.

SensitiveAction: determines if an action is 'sensitive' and should use SSL
- $action: name of the action, like 'login'
- $sensitive: flag for whether this is a sensitive action

LoginAction: determines if an action is a 'login' action (OK for public view in private mode)
- $action: name of the action, like 'register'
- $login: flag for whether this is a login action

StartShowHead: called before showing the <head> element and children
- $action: action object being show

EndShowHead: called after showing the <head> element (and </head>)
- $action: action object being shown

StartShowBody: called before showing the <body> element and children
- $action: action object being shown

EndShowBody: called after showing the <body> element (and </body>)
- $action: action object being shown

StartHeadChildren: called before showing the children of <head> element (after <head> tag)
- $action: action object being shown

EndHeadChildren: called after showing the children of <head> element (before </head>)
- $action: action object being shown

StartPersonalGroupNav: beginning of personal group nav menu
- $action: action object being shown

EndPersonalGroupNav: end of personal group nav menu (good place to add a menu item)
- $action: action object being shown

StartEndHTML: just before the </html> tag
- $action: action object being shown

EndEndHTML: just after the </html> tag
- $action: action object being shown

StartShowDesign: just before showing a site, user, or group design
- $action: action object being shown

EndShowDesign: just after showing a site, user, or group design
- $action: action object being shown

StartShowExportData: just before showing the <div> with export data (feeds)
- $action: action object being shown

EndShowExportData: just after showing the <div> with export data (feeds)
- $action: action object being shown

StartShowPageNotice: just before showing the page notice (instructions or error)
- $action: action object being shown

EndShowPageNotice: just after showing the page notice (instructions or error)
- $action: action object being shown

StartShowPageTitle: just before showing the main h1 title of a page (only for registration)
- $action: action object being shown

StartProfileFormData: just before showing text entry fields on profile settings page
- $action: action object being shown

EndProfileFormData: just after showing text entry fields on profile settings page
- $action: action object being shown

StartProfileSaveForm: before starting to save a profile settings form
- $action: action object being shown

EndProfileSaveForm: after saving a profile settings form (after commit, no profile or user object!)
- $action: action object being shown

StartRegistrationFormData: just before showing text entry fields on registration page
- $action: action object being shown

EndRegistrationFormData: just after showing text entry fields on registration page
- $action: action object being shown

StartRegistrationTry: before validating and saving a new user
- $action: action object being shown

EndRegistrationTry: after saving a new user (note: no profile or user object!)
- $action: action object being shown

StartNewQueueManager: before trying to start a new queue manager; good for plugins implementing new queue manager classes
- $qm: empty queue manager to set

RedirectToLogin: event when we force a redirect to login (like when going to a settings page on a remembered login)
- $action: action object being shown
- $user: current user

StartLoadDoc: before loading a help doc (hook this to show your own documentation)
- $title: title of the document
- $output: HTML output to show

EndLoadDoc: after loading a help doc (hook this to modify other documentation)
- $title: title of the document
- $output: HTML output to show

StartApiRss: after the rss <channel> element is started
- $action: action object being shown

StartApiAtom: after the <feed> element is started
- $action: action object being shown

StartEnqueueNotice: about to add a notice to the queues (good place to add a new transport)
- $notice: the notice being added
- &$transports: modifiable list of transports (as strings) to queue for

EndEnqueueNotice: after adding a notice to the queues
- $notice: the notice being added
- $transports: modifiable list of transports to use

UnqueueHandleNotice: Handle a notice when no queue manager is available
- $notice: the notice to handle
- $queue: the "queue" that is being executed

GetValidDaemons: Just before determining which daemons to run
- &$daemons: modifiable list of daemon scripts to run, filenames relative to scripts/

HandleQueuedNotice: Handle a queued notice at queue time (or immediately if no queue)
- &$notice: notice to handle
=======
StartShowHeadElements: Right after the <head> tag
- $action: the current action

EndShowHeadElements: Right before the </head> tag; put <script>s here if you need them in <head>
- $action: the current action
>>>>>>> 5323956e
<|MERGE_RESOLUTION|>--- conflicted
+++ resolved
@@ -135,7 +135,6 @@
 EndAddressData: At the end of <address>
 - $action: the current action
 
-<<<<<<< HEAD
 StartLoginGroupNav: Before showing the login and register navigation menu
 - $action: the current action
 
@@ -171,12 +170,6 @@
 EndShowBody: called after showing the <body> element (and </body>)
 - $action: action object being shown
 
-StartHeadChildren: called before showing the children of <head> element (after <head> tag)
-- $action: action object being shown
-
-EndHeadChildren: called after showing the children of <head> element (before </head>)
-- $action: action object being shown
-
 StartPersonalGroupNav: beginning of personal group nav menu
 - $action: action object being shown
 
@@ -272,10 +265,9 @@
 
 HandleQueuedNotice: Handle a queued notice at queue time (or immediately if no queue)
 - &$notice: notice to handle
-=======
+
 StartShowHeadElements: Right after the <head> tag
 - $action: the current action
 
 EndShowHeadElements: Right before the </head> tag; put <script>s here if you need them in <head>
-- $action: the current action
->>>>>>> 5323956e
+- $action: the current action