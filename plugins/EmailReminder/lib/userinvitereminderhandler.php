<?php
/**
 * StatusNet - the distributed open-source microblogging tool
 *
 * Handler for queue items of type 'uinvrem' - sends an email reminder to
 * an email address of someone who has been invited to the site
 *
 * This program is free software: you can redistribute it and/or modify
 * it under the terms of the GNU Affero General Public License as published by
 * the Free Software Foundation, either version 3 of the License, or
 * (at your option) any later version.
 *
 * This program is distributed in the hope that it will be useful,
 * but WITHOUT ANY WARRANTY; without even the implied warranty of
 * MERCHANTABILITY or FITNESS FOR A PARTICULAR PURPOSE.  See the
 * GNU Affero General Public License for more details.
 *
 * You should have received a copy of the GNU Affero General Public License
 * along with this program.  If not, see <http://www.gnu.org/licenses/>.
 *
 * @category  Email
 * @package   StatusNet
 * @author    Zach Copley <zach@status.net>
 * @copyright 2011 StatusNet, Inc.
 * @license   http://www.fsf.org/licensing/licenses/agpl-3.0.html AGPL 3.0
 * @link      http://status.net/
 */

if (!defined('STATUSNET')) {
    exit(1);
}

/**
 * Handler for queue items of type 'uinvrem' (user invite reminder)
 *
 * @category  Email
 * @package   StatusNet
 * @author    Zach Copley <zach@status.net>
 * @copyright 2011 StatusNet, Inc.
 * @license   http://www.fsf.org/licensing/licenses/agpl-3.0.html AGPL 3.0
 * @link      http://status.net/
 */
class UserInviteReminderHandler extends UserReminderHandler {

    const INVITE_REMINDER = 'invite';

    /**
     * Return transport keyword which identifies items this queue handler
     * services; must be defined for all subclasses.
     *
     * Must be 8 characters or less to fit in the queue_item database.
     * ex "email", "jabber", "sms", "irc", ...
     *
     * @return string
     */
    function transport() {
        return 'uinvrem';
    }

    /**
     * Send an invitation reminder. We'll send one after one day, and then
     * one after three days.
     *
     * @todo Abstract this stuff further
     *
     * @param array $invitem Invitation obj and any special options
     * @return boolean success value
     */
    function sendNextReminder($invitem)
    {
        list($invitation, $opts) = $invitem;

        $invDate = strtotime($invitation->created);
        $now     = strtotime('now');

        // Days since first invitation was sent
        $days = ($now - $invDate) / 86499; // 60*60*24 = 86499
        // $days = ($now - $regDate) / 120; // Two mins, good for testing

        $siteName = common_config('site', 'name');

        if ($days > 7 && isset($opts['onetime'])) {
            // Don't send the reminder if we're past the normal reminder window and
            // we've already pestered her at all before
            if (Email_reminder::needsReminder(self::INVITE_REMINDER, $invitation)) {
                common_log(LOG_INFO, "Sending one-time invitation reminder to {$invitation->address}", __FILE__);
                $subject = _m("One time reminder - you have been invited to join {$siteName}!");
                return EmailReminderPlugin::sendReminder(
                    self::INVITE_REMINDER,
                    $invitation,
                    $subject,
                    -1 // special one-time indicator
                );
            }
        }

        switch($days) {
        case ($days > 1 && $days < 2):
            if (Email_reminder::needsReminder(self::INVITE_REMINDER, $invitation, 1)) {
                common_log(LOG_INFO, "Sending one day invitation reminder to {$invitation->address}", __FILE__);
<<<<<<< HEAD
                $subject = _m("Reminder - you have been invited to join {$siteName}!");
=======
                // TRANS: Subject for reminder e-mail. %s is the StatusNet sitename.
                $subject = sprintf(_m('Reminder - You have been invited to join %s!'),$siteName);
>>>>>>> 182a8cf3
                return EmailReminderPlugin::sendReminder(
                    self::INVITE_REMINDER,
                    $invitation,
                    $subject,
                1);
            } else {
                return true;
            }
            break;
        case ($days > 3 && $days < 4):
            if (Email_reminder::needsReminder(self::INVITE_REMINDER, $invitation, 3)) {
                common_log(LOG_INFO, "Sending three day invitation reminder to {$invitation->address}", __FILE__);
                // TRANS: Subject for reminder e-mail. %s is the StatusNet sitename.
                $subject = sprintf(_m('Final reminder - you have been invited to join %s!'),$siteName);
                    return EmailReminderPlugin::sendReminder(
                        self::INVITE_REMINDER,
                        $invitation,
                        $subject,
                        3
                    );
                } else {
                    return true;
                }
            break;
        }
        return true;
    }
}<|MERGE_RESOLUTION|>--- conflicted
+++ resolved
@@ -98,12 +98,8 @@
         case ($days > 1 && $days < 2):
             if (Email_reminder::needsReminder(self::INVITE_REMINDER, $invitation, 1)) {
                 common_log(LOG_INFO, "Sending one day invitation reminder to {$invitation->address}", __FILE__);
-<<<<<<< HEAD
-                $subject = _m("Reminder - you have been invited to join {$siteName}!");
-=======
                 // TRANS: Subject for reminder e-mail. %s is the StatusNet sitename.
                 $subject = sprintf(_m('Reminder - You have been invited to join %s!'),$siteName);
->>>>>>> 182a8cf3
                 return EmailReminderPlugin::sendReminder(
                     self::INVITE_REMINDER,
                     $invitation,
