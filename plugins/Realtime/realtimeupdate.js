--- conflicted
+++ resolved
@@ -94,12 +94,8 @@
         $("#notices_primary .notice:first").fadeIn(1000);
 
         SN.U.FormXHR($('#'+noticeItemID+' .form_favor'));
-<<<<<<< HEAD
-        SN.U.NoticeReply();
-=======
         SN.U.NoticeReplyTo($('#'+noticeItemID));
         SN.U.NoticeWithAttachment($('#'+noticeItemID));
->>>>>>> 9e0f89ba
      },
 
      purgeLastNoticeItem: function() {
