/*
 * StatusNet - a distributed open-source microblogging tool
 * Copyright (C) 2008, StatusNet, Inc.
 *
 * Add a notice encoded as JSON into the current timeline
 *
 * This program is free software: you can redistribute it and/or modify
 * it under the terms of the GNU Affero General Public License as published by
 * the Free Software Foundation, either version 3 of the License, or
 * (at your option) any later version.
 *
 * This program is distributed in the hope that it will be useful,
 * but WITHOUT ANY WARRANTY; without even the implied warranty of
 * MERCHANTABILITY or FITNESS FOR A PARTICULAR PURPOSE.  See the
 * GNU Affero General Public License for more details.
 *
 * You should have received a copy of the GNU Affero General Public License
 * along with this program.  If not, see <http://www.gnu.org/licenses/>.
 *
 * @category  Plugin
 * @package   StatusNet
 * @author    Evan Prodromou <evan@status.net>
 * @author    Sarven Capadisli <csarven@status.net>
 * @copyright 2009 StatusNet, Inc.
 * @license   http://www.fsf.org/licensing/licenses/agpl-3.0.html GNU Affero General Public License version 3.0
 * @link      http://status.net/
 */

// TODO: i18n

RealtimeUpdate = {
     _userid: 0,
     _replyurl: '',
     _favorurl: '',
     _deleteurl: '',
     _updatecounter: 0,
<<<<<<< HEAD
     _updatedelay: 500,
     _maxnotices: 50,
     _windowhasfocus: false,
=======
     _maxnotices: 50,
     _windowhasfocus: true,
     _documenttitle: '',
     _paused:false,
     _queuedNotices:[],
>>>>>>> c2134770

     init: function(userid, replyurl, favorurl, deleteurl)
     {
        RealtimeUpdate._userid = userid;
        RealtimeUpdate._replyurl = replyurl;
        RealtimeUpdate._favorurl = favorurl;
        RealtimeUpdate._deleteurl = deleteurl;

        RealtimeUpdate._documenttitle = document.title;

        $(window).bind('focus', function(){ RealtimeUpdate._windowhasfocus = true; });
<<<<<<< HEAD

        $(window).bind('blur', function() {
          $('#notices_primary .notice').css({
            'border-top-color':$('#notices_primary .notice:last').css('border-top-color'),
            'border-top-style':'dotted'
          });
=======
>>>>>>> c2134770

        $(window).bind('blur', function() {
          $('#notices_primary .notice').removeClass('mark-top');

          $('#notices_primary .notice:first').addClass('mark-top');

          RealtimeUpdate._updatecounter = 0;
<<<<<<< HEAD
          document.title = DT;
=======
          document.title = RealtimeUpdate._documenttitle;
>>>>>>> c2134770
          RealtimeUpdate._windowhasfocus = false;

          return false;
        });
     },

     receive: function(data)
     {
          if (RealtimeUpdate._paused === false) {
              RealtimeUpdate.purgeLastNoticeItem();

              RealtimeUpdate.insertNoticeItem(data);
          }
          else {
              RealtimeUpdate._queuedNotices.push(data);

              RealtimeUpdate.updateQueuedCounter();
          }

          RealtimeUpdate.updateWindowCounter();
     },

     insertNoticeItem: function(data) {
        // Don't add it if it already exists
        if ($("#notice-"+data.id).length > 0) {
            return;
        }

<<<<<<< HEAD
              var noticeItem = RealtimeUpdate.makeNoticeItem(data);
              $("#notices_primary .notices").prepend(noticeItem);
              $("#notices_primary .notice:first").css({display:"none"});
              $("#notices_primary .notice:first").fadeIn(1000);

              if ($('#notices_primary .notice').length > RealtimeUpdate._maxnotices) {
                   $("#notices_primary .notice:last .form_disfavor").unbind('submit');
                   $("#notices_primary .notice:last .form_favor").unbind('submit');
                   $("#notices_primary .notice:last .notice_reply").unbind('click');
                   $("#notices_primary .notice:last").remove();
              }

              NoticeFavors();
              NoticeReply();

              if (RealtimeUpdate._windowhasfocus === false) {
                  RealtimeUpdate._updatecounter += 1;
                  document.title = '('+RealtimeUpdate._updatecounter+') ' + DT;
              }
          }, RealtimeUpdate._updatedelay);
=======
        var noticeItem = RealtimeUpdate.makeNoticeItem(data);
        $("#notices_primary .notices").prepend(noticeItem);
        $("#notices_primary .notice:first").css({display:"none"});
        $("#notices_primary .notice:first").fadeIn(1000);

        SN.U.NoticeReply();
        SN.U.NoticeFavor();
     },

     purgeLastNoticeItem: function() {
        if ($('#notices_primary .notice').length > RealtimeUpdate._maxnotices) {
            $("#notices_primary .notice:last .form_disfavor").unbind('submit');
            $("#notices_primary .notice:last .form_favor").unbind('submit');
            $("#notices_primary .notice:last .notice_reply").unbind('click');
            $("#notices_primary .notice:last").remove();
        }
     },

     updateWindowCounter: function() {
          if (RealtimeUpdate._windowhasfocus === false) {
              RealtimeUpdate._updatecounter += 1;
              document.title = '('+RealtimeUpdate._updatecounter+') ' + RealtimeUpdate._documenttitle;
          }
>>>>>>> c2134770
     },

     makeNoticeItem: function(data)
     {
          user = data['user'];
          html = data['html'].replace(/&amp;/g,'&').replace(/&lt;/g,'<').replace(/&gt;/g,'>').replace(/&quot;/g,'"');
          source = data['source'].replace(/&amp;/g,'&').replace(/&lt;/g,'<').replace(/&gt;/g,'>').replace(/&quot;/g,'"');

          ni = "<li class=\"hentry notice\" id=\"notice-"+data['id']+"\">"+
               "<div class=\"entry-title\">"+
               "<span class=\"vcard author\">"+
               "<a href=\""+user['profile_url']+"\" class=\"url\">"+
               "<img src=\""+user['profile_image_url']+"\" class=\"avatar photo\" width=\"48\" height=\"48\" alt=\""+user['screen_name']+"\"/>"+
               "<span class=\"nickname fn\">"+user['screen_name']+"</span>"+
               "</a>"+
               "</span>"+
               "<p class=\"entry-content\">"+html+"</p>"+
               "</div>"+
               "<div class=\"entry-content\">"+
               "<a class=\"timestamp\" rel=\"bookmark\" href=\""+data['url']+"\" >"+
               "<abbr class=\"published\" title=\""+data['created_at']+"\">a few seconds ago</abbr>"+
               "</a> "+
               "<span class=\"source\">"+
               "from "+
                "<span class=\"device\">"+source+"</span>"+ // may have a link
               "</span>";
          if (data['in_reply_to_status_id']) {
               ni = ni+" <a class=\"response\" href=\""+data['in_reply_to_status_url']+"\">in context</a>";
          }

          ni = ni+"</div>"+
            "<div class=\"notice-options\">";

          if (RealtimeUpdate._userid != 0) {
               var input = $("form#form_notice fieldset input#token");
               var session_key = input.val();
               ni = ni+RealtimeUpdate.makeFavoriteForm(data['id'], session_key);
               ni = ni+RealtimeUpdate.makeReplyLink(data['id'], data['user']['screen_name']);
               if (RealtimeUpdate._userid == data['user']['id']) {
                    ni = ni+RealtimeUpdate.makeDeleteLink(data['id']);
               }
          }

          ni = ni+"</div>"+
               "</li>";
          return ni;
     },

     makeFavoriteForm: function(id, session_key)
     {
          var ff;

          ff = "<form id=\"favor-"+id+"\" class=\"form_favor\" method=\"post\" action=\""+RealtimeUpdate._favorurl+"\">"+
                "<fieldset>"+
               "<legend>Favor this notice</legend>"+
               "<input name=\"token-"+id+"\" type=\"hidden\" id=\"token-"+id+"\" value=\""+session_key+"\"/>"+
               "<input name=\"notice\" type=\"hidden\" id=\"notice-n"+id+"\" value=\""+id+"\"/>"+
               "<input type=\"submit\" id=\"favor-submit-"+id+"\" name=\"favor-submit-"+id+"\" class=\"submit\" value=\"Favor\" title=\"Favor this notice\"/>"+
                "</fieldset>"+
               "</form>";
          return ff;
     },

     makeReplyLink: function(id, nickname)
     {
          var rl;
          rl = "<a class=\"notice_reply\" href=\""+RealtimeUpdate._replyurl+"?replyto="+nickname+"\" title=\"Reply to this notice\">Reply <span class=\"notice_id\">"+id+"</span></a>";
          return rl;
        },

     makeDeleteLink: function(id)
     {
          var dl, delurl;
          delurl = RealtimeUpdate._deleteurl.replace("0000000000", id);

          dl = "<a class=\"notice_delete\" href=\""+delurl+"\" title=\"Delete this notice\">Delete</a>";

          return dl;
     },

     initActions: function(url, timeline, path)
     {
        var NP = $('#notices_primary');
        NP.prepend('<ul id="realtime_actions"><li id="realtime_playpause"></li><li id="realtime_timeline"></li></ul>');

        RealtimeUpdate._pluginPath = path;

        RealtimeUpdate.initPlayPause();
        RealtimeUpdate.initAddPopup(url, timeline, RealtimeUpdate._pluginPath);
     },

     initPlayPause: function()
     {
        RealtimeUpdate.showPause();
     },

     showPause: function()
     {
        RT_PP = $('#realtime_playpause');
        RT_PP.empty();
        RT_PP.append('<button id="realtime_pause" class="pause" title="Pause">Pause</button>');

        RT_P = $('#realtime_pause');
        RT_P.bind('click', function() {
            RealtimeUpdate._paused = true;

            RealtimeUpdate.showPlay();
            return false;
        });
     },

     showPlay: function()
     {
        RT_PP = $('#realtime_playpause');
        RT_PP.empty();
        RT_PP.append('<span id="queued_counter"></span> <button id="realtime_play" class="play" title="Play">Play</button>');

        RT_P = $('#realtime_play');
        RT_P.bind('click', function() {
            RealtimeUpdate._paused = false;

            RealtimeUpdate.showPause();

            RealtimeUpdate.showQueuedNotices();

            return false;
        });
     },

     showQueuedNotices: function()
     {
        $.each(RealtimeUpdate._queuedNotices, function(i, n) {
            RealtimeUpdate.insertNoticeItem(n);
        });

        RealtimeUpdate._queuedNotices = [];

        RealtimeUpdate.removeQueuedCounter();
     },

     updateQueuedCounter: function()
     {
        $('#realtime_playpause #queued_counter').html('('+RealtimeUpdate._queuedNotices.length+')');
     },

     removeQueuedCounter: function()
     {
        $('#realtime_playpause #queued_counter').empty();
     },

     initAddPopup: function(url, timeline, path)
     {
         var NP = $('#realtime_timeline');
         NP.append('<button id="realtime_popup" title="Pop up in a window">Pop up</button>');

         var PP = $('#realtime_popup');
         PP.bind('click', function() {
             window.open(url,
                         '',
                         'toolbar=no,resizable=yes,scrollbars=yes,status=yes,width=500,height=550');

             return false;
         });
     },

     initPopupWindow: function()
     {
         $('address').hide();
         $('#content').css({'width':'93.5%'});

         $('#form_notice').css({
            'margin':'18px 0 18px 1.795%',
            'width':'93%',
            'max-width':'451px'
         });

         $('#form_notice label[for=notice_data-text], h1').css({'display': 'none'});

         $('.notices li:first-child').css({'border-top-color':'transparent'});

         $('#form_notice label[for="notice_data-attach"], #form_notice #notice_data-attach').css({'top':'0'});

         $('#form_notice #notice_data-attach').css({
            'left':'auto',
            'right':'0'
         });

         $('.notices .entry-title a, .notices .entry-content a').bind('click', function() {
            window.open(this.href, '');
            
            return false;
         });
     }
}
<|MERGE_RESOLUTION|>--- conflicted
+++ resolved
@@ -34,17 +34,11 @@
      _favorurl: '',
      _deleteurl: '',
      _updatecounter: 0,
-<<<<<<< HEAD
-     _updatedelay: 500,
-     _maxnotices: 50,
-     _windowhasfocus: false,
-=======
      _maxnotices: 50,
      _windowhasfocus: true,
      _documenttitle: '',
      _paused:false,
      _queuedNotices:[],
->>>>>>> c2134770
 
      init: function(userid, replyurl, favorurl, deleteurl)
      {
@@ -56,15 +50,6 @@
         RealtimeUpdate._documenttitle = document.title;
 
         $(window).bind('focus', function(){ RealtimeUpdate._windowhasfocus = true; });
-<<<<<<< HEAD
-
-        $(window).bind('blur', function() {
-          $('#notices_primary .notice').css({
-            'border-top-color':$('#notices_primary .notice:last').css('border-top-color'),
-            'border-top-style':'dotted'
-          });
-=======
->>>>>>> c2134770
 
         $(window).bind('blur', function() {
           $('#notices_primary .notice').removeClass('mark-top');
@@ -72,11 +57,7 @@
           $('#notices_primary .notice:first').addClass('mark-top');
 
           RealtimeUpdate._updatecounter = 0;
-<<<<<<< HEAD
-          document.title = DT;
-=======
           document.title = RealtimeUpdate._documenttitle;
->>>>>>> c2134770
           RealtimeUpdate._windowhasfocus = false;
 
           return false;
@@ -105,28 +86,6 @@
             return;
         }
 
-<<<<<<< HEAD
-              var noticeItem = RealtimeUpdate.makeNoticeItem(data);
-              $("#notices_primary .notices").prepend(noticeItem);
-              $("#notices_primary .notice:first").css({display:"none"});
-              $("#notices_primary .notice:first").fadeIn(1000);
-
-              if ($('#notices_primary .notice').length > RealtimeUpdate._maxnotices) {
-                   $("#notices_primary .notice:last .form_disfavor").unbind('submit');
-                   $("#notices_primary .notice:last .form_favor").unbind('submit');
-                   $("#notices_primary .notice:last .notice_reply").unbind('click');
-                   $("#notices_primary .notice:last").remove();
-              }
-
-              NoticeFavors();
-              NoticeReply();
-
-              if (RealtimeUpdate._windowhasfocus === false) {
-                  RealtimeUpdate._updatecounter += 1;
-                  document.title = '('+RealtimeUpdate._updatecounter+') ' + DT;
-              }
-          }, RealtimeUpdate._updatedelay);
-=======
         var noticeItem = RealtimeUpdate.makeNoticeItem(data);
         $("#notices_primary .notices").prepend(noticeItem);
         $("#notices_primary .notice:first").css({display:"none"});
@@ -150,7 +109,6 @@
               RealtimeUpdate._updatecounter += 1;
               document.title = '('+RealtimeUpdate._updatecounter+') ' + RealtimeUpdate._documenttitle;
           }
->>>>>>> c2134770
      },
 
      makeNoticeItem: function(data)
