#!/usr/bin/env php
<?php
/**
 * StatusNet - the distributed open-source microblogging tool
 * Copyright (C) 2008-2010, StatusNet, Inc.
 *
 * This program is free software: you can redistribute it and/or modify
 * it under the terms of the GNU Affero General Public License as published by
 * the Free Software Foundation, either version 3 of the License, or
 * (at your option) any later version.
 *
 * This program is distributed in the hope that it will be useful,
 * but WITHOUT ANY WARRANTY; without even the implied warranty of
 * MERCHANTABILITY or FITNESS FOR A PARTICULAR PURPOSE.     See the
 * GNU Affero General Public License for more details.
 *
 * You should have received a copy of the GNU Affero General Public License
 * along with this program.     If not, see <http://www.gnu.org/licenses/>.
 */

define('INSTALLDIR', realpath(dirname(__FILE__) . '/../../..'));

// Tune number of processes and how often to poll Twitter
// XXX: Should these things be in config.php?
define('MAXCHILDREN', 2);
define('POLL_INTERVAL', 60); // in seconds

$shortoptions = 'di::';
$longoptions = array('id::', 'debug');

$helptext = <<<END_OF_TRIM_HELP
Batch script for retrieving Twitter messages from foreign service.

  -i --id              Identity (default 'generic')
  -d --debug           Debug (lots of log output)

END_OF_TRIM_HELP;

require_once INSTALLDIR . '/scripts/commandline.inc';
require_once INSTALLDIR . '/lib/common.php';
require_once INSTALLDIR . '/lib/daemon.php';
require_once INSTALLDIR . '/plugins/TwitterBridge/twitter.php';
require_once INSTALLDIR . '/plugins/TwitterBridge/twitteroauthclient.php';

/**
 * Fetch statuses from Twitter
 *
 * Fetches statuses from Twitter and inserts them as notices
 *
 * NOTE: an Avatar path MUST be set in config.php for this
 * script to work, e.g.:
 *     $config['avatar']['path'] = $config['site']['path'] . '/avatar/';
 *
 * @todo @fixme @gar Fix the above. For some reason $_path is always empty when
 * this script is run, so the default avatar path is always set wrong in
 * default.php. Therefore it must be set explicitly in config.php. --Z
 *
 * @category Twitter
 * @package  StatusNet
 * @author   Zach Copley <zach@status.net>
 * @author   Evan Prodromou <evan@status.net>
 * @license  http://www.fsf.org/licensing/licenses/agpl-3.0.html GNU Affero General Public License version 3.0
 * @link     http://status.net/
 */

class TwitterStatusFetcher extends ParallelizingDaemon
{
    /**
     *  Constructor
     *
     * @param string  $id           the name/id of this daemon
     * @param int     $interval     sleep this long before doing everything again
     * @param int     $max_children maximum number of child processes at a time
     * @param boolean $debug        debug output flag
     *
     * @return void
     *
     **/
    function __construct($id = null, $interval = 60,
                         $max_children = 2, $debug = null)
    {
        parent::__construct($id, $interval, $max_children, $debug);
    }

    /**
     * Name of this daemon
     *
     * @return string Name of the daemon.
     */

    function name()
    {
        return ('twitterstatusfetcher.'.$this->_id);
    }

    /**
     * Find all the Twitter foreign links for users who have requested
     * importing of their friends' timelines
     *
     * @return array flinks an array of Foreign_link objects
     */

    function getObjects()
    {
        global $_DB_DATAOBJECT;
        $flink = new Foreign_link();
        $conn = &$flink->getDatabaseConnection();

        $flink->service = TWITTER_SERVICE;
        $flink->orderBy('last_noticesync');
        $flink->find();

        $flinks = array();

        while ($flink->fetch()) {

            if (($flink->noticesync & FOREIGN_NOTICE_RECV) ==
                FOREIGN_NOTICE_RECV) {
                $flinks[] = clone($flink);
                common_log(LOG_INFO, "sync: foreign id $flink->foreign_id");
            } else {
                common_log(LOG_INFO, "nothing to sync");
            }
        }

        $flink->free();
        unset($flink);

        $conn->disconnect();
        unset($_DB_DATAOBJECT['CONNECTIONS']);

        return $flinks;
    }

    function childTask($flink) {

        // Each child ps needs its own DB connection

        // Note: DataObject::getDatabaseConnection() creates
        // a new connection if there isn't one already

        $conn = &$flink->getDatabaseConnection();

        $this->getTimeline($flink);

        $flink->last_friendsync = common_sql_now();
        $flink->update();

        $conn->disconnect();

        // XXX: Couldn't find a less brutal way to blow
        // away a cached connection

        global $_DB_DATAOBJECT;
        unset($_DB_DATAOBJECT['CONNECTIONS']);
    }

    function getTimeline($flink)
    {
        if (empty($flink)) {
            common_log(LOG_WARNING, $this->name() .
                       " - Can't retrieve Foreign_link for foreign ID $fid");
            return;
        }

        common_debug($this->name() . ' - Trying to get timeline for Twitter user ' .
                     $flink->foreign_id);

        $client = null;

        if (TwitterOAuthClient::isPackedToken($flink->credentials)) {
            $token = TwitterOAuthClient::unpackToken($flink->credentials);
            $client = new TwitterOAuthClient($token->key, $token->secret);
            common_debug($this->name() . ' - Grabbing friends timeline with OAuth.');
        } else {
            common_debug("Skipping friends timeline for $flink->foreign_id since not OAuth.");
        }

        $timeline = null;

        $lastId = Twitter_synch_status::getLastId($flink->foreign_id, 'home_timeline');

        common_debug("Got lastId value '{$lastId}' for foreign id '{$flink->foreign_id}' and timeline 'home_timeline'");

        try {
<<<<<<< HEAD
            $timeline = $client->statusesHomeTimeline();
=======
            $timeline = $client->statusesHomeTimeline($lastId);
>>>>>>> f2fd8b36
        } catch (Exception $e) {
            common_log(LOG_WARNING, $this->name() .
                       ' - Twitter client unable to get friends timeline for user ' .
                       $flink->user_id . ' - code: ' .
                       $e->getCode() . 'msg: ' . $e->getMessage());
        }

        if (empty($timeline)) {
            common_log(LOG_WARNING, $this->name() .  " - Empty timeline.");
            return;
        }

        common_debug(LOG_INFO, $this->name() . ' - Retrieved ' . sizeof($timeline) . ' statuses from Twitter.');

        // Reverse to preserve order

        foreach (array_reverse($timeline) as $status) {

            // Hacktastic: filter out stuff coming from this StatusNet

            $source = mb_strtolower(common_config('integration', 'source'));

            if (preg_match("/$source/", mb_strtolower($status->source))) {
                common_debug($this->name() . ' - Skipping import of status ' .
                             $status->id . ' with source ' . $source);
                continue;
            }

            // Don't save it if the user is protected
            // FIXME: save it but treat it as private

            if ($status->user->protected) {
                continue;
            }

            $notice = $this->saveStatus($status);

            if (!empty($notice)) {
                Inbox::insertNotice($flink->user_id, $notice->id);
            }
        }

        if (!empty($timeline)) {
            Twitter_synch_status::setLastId($flink->foreign_id, 'home_timeline', $timeline[0]->id);
            common_debug("Set lastId value '{$timeline[0]->id}' for foreign id '{$flink->foreign_id}' and timeline 'home_timeline'");
        }

        // Okay, record the time we synced with Twitter for posterity

        $flink->last_noticesync = common_sql_now();
        $flink->update();
    }

    function saveStatus($status)
    {
        $profile = $this->ensureProfile($status->user);

        if (empty($profile)) {
            common_log(LOG_ERR, $this->name() .
                ' - Problem saving notice. No associated Profile.');
            return null;
        }

        $statusUri = $this->makeStatusURI($status->user->screen_name, $status->id);

        // check to see if we've already imported the status

        $n2s = Notice_to_status::staticGet('status_id', $status->id);

        if (!empty($n2s)) {
            common_log(
                LOG_INFO,
                $this->name() .
                " - Ignoring duplicate import: {$status->id}"
            );
            return Notice::staticGet('id', $n2s->notice_id);
        }

        // If it's a retweet, save it as a repeat!

        if (!empty($status->retweeted_status)) {
            common_log(LOG_INFO, "Status {$status->id} is a retweet of {$status->retweeted_status->id}.");
            $original = $this->saveStatus($status->retweeted_status);
            if (empty($original)) {
                return null;
            } else {
                $author = $original->getProfile();
                // TRANS: Message used to repeat a notice. RT is the abbreviation of 'retweet'.
                // TRANS: %1$s is the repeated user's name, %2$s is the repeated notice.
                $content = sprintf(_('RT @%1$s %2$s'),
                                   $author->nickname,
                                   $original->content);

                if (Notice::contentTooLong($content)) {
                    $contentlimit = Notice::maxContent();
                    $content = mb_substr($content, 0, $contentlimit - 4) . ' ...';
                }

                $repeat = Notice::saveNew($profile->id,
                                          $content,
                                          'twitter',
                                          array('repeat_of' => $original->id,
                                                'uri' => $statusUri,
                                                'is_local' => Notice::GATEWAY));
                common_log(LOG_INFO, "Saved {$repeat->id} as a repeat of {$original->id}");
                Notice_to_status::saveNew($repeat->id, $status->id);
                return $repeat;
            }
        }

        $notice = new Notice();

        $notice->profile_id = $profile->id;
        $notice->uri        = $statusUri;
        $notice->url        = $statusUri;
        $notice->created    = strftime(
            '%Y-%m-%d %H:%M:%S',
            strtotime($status->created_at)
        );

        $notice->source     = 'twitter';

        $notice->reply_to   = null;

        if (!empty($status->in_reply_to_status_id)) {
            common_log(LOG_INFO, "Status {$status->id} is a reply to status {$status->in_reply_to_status_id}");
            $n2s = Notice_to_status::staticGet('status_id', $status->in_reply_to_status_id);
            if (empty($n2s)) {
                common_log(LOG_INFO, "Couldn't find local notice for status {$status->in_reply_to_status_id}");
            } else {
                $reply = Notice::staticGet('id', $n2s->notice_id);
                if (empty($reply)) {
                    common_log(LOG_INFO, "Couldn't find local notice for status {$status->in_reply_to_status_id}");
                } else {
                    common_log(LOG_INFO, "Found local notice {$reply->id} for status {$status->in_reply_to_status_id}");
                    $notice->reply_to     = $reply->id;
                    $notice->conversation = $reply->conversation;
                }
            }
        }

        if (empty($notice->conversation)) {
            $conv = Conversation::create();
            $notice->conversation = $conv->id;
            common_log(LOG_INFO, "No known conversation for status {$status->id} so making a new one {$conv->id}.");
        }

        $notice->is_local   = Notice::GATEWAY;

        $notice->content  = html_entity_decode($status->text);
        $notice->rendered = $this->linkify($status);

        if (Event::handle('StartNoticeSave', array(&$notice))) {

            $id = $notice->insert();

            if (!$id) {
                common_log_db_error($notice, 'INSERT', __FILE__);
                common_log(LOG_ERR, $this->name() .
                    ' - Problem saving notice.');
            }

            Event::handle('EndNoticeSave', array($notice));
        }

        Notice_to_status::saveNew($notice->id, $status->id);

        $this->saveStatusMentions($notice, $status);

        $notice->blowOnInsert();

        return $notice;
    }

    /**
     * Make an URI for a status.
     *
     * @param object $status status object
     *
     * @return string URI
     */

    function makeStatusURI($username, $id)
    {
        return 'http://twitter.com/'
          . $username
          . '/status/'
          . $id;
    }

    /**
     * Look up a Profile by profileurl field.  Profile::staticGet() was
     * not working consistently.
     *
     * @param string $nickname   local nickname of the Twitter user
     * @param string $profileurl the profile url
     *
     * @return mixed value the first Profile with that url, or null
     */

    function getProfileByUrl($nickname, $profileurl)
    {
        $profile = new Profile();
        $profile->nickname = $nickname;
        $profile->profileurl = $profileurl;
        $profile->limit(1);

        if ($profile->find()) {
            $profile->fetch();
            return $profile;
        }

        return null;
    }

    /**
     * Check to see if this Twitter status has already been imported
     *
     * @param Profile $profile   Twitter user's local profile
     * @param string  $statusUri URI of the status on Twitter
     *
     * @return mixed value a matching Notice or null
     */

    function checkDupe($profile, $statusUri)
    {
        $notice = new Notice();
        $notice->uri = $statusUri;
        $notice->profile_id = $profile->id;
        $notice->limit(1);

        if ($notice->find()) {
            $notice->fetch();
            return $notice;
        }

        return null;
    }

    function ensureProfile($user)
    {
        // check to see if there's already a profile for this user

        $profileurl = 'http://twitter.com/' . $user->screen_name;
        $profile = $this->getProfileByUrl($user->screen_name, $profileurl);

        if (!empty($profile)) {
            common_debug($this->name() .
                         " - Profile for $profile->nickname found.");

            // Check to see if the user's Avatar has changed

            $this->checkAvatar($user, $profile);
            return $profile;

        } else {

            common_debug($this->name() . ' - Adding profile and remote profile ' .
                         "for Twitter user: $profileurl.");

            $profile = new Profile();
            $profile->query("BEGIN");

            $profile->nickname = $user->screen_name;
            $profile->fullname = $user->name;
            $profile->homepage = $user->url;
            $profile->bio = $user->description;
            $profile->location = $user->location;
            $profile->profileurl = $profileurl;
            $profile->created = common_sql_now();

            try {
                $id = $profile->insert();
            } catch(Exception $e) {
                common_log(LOG_WARNING, $this->name . ' Couldn\'t insert profile - ' . $e->getMessage());
            }

            if (empty($id)) {
                common_log_db_error($profile, 'INSERT', __FILE__);
                $profile->query("ROLLBACK");
                return false;
            }

            // check for remote profile

            $remote_pro = Remote_profile::staticGet('uri', $profileurl);

            if (empty($remote_pro)) {

                $remote_pro = new Remote_profile();

                $remote_pro->id = $id;
                $remote_pro->uri = $profileurl;
                $remote_pro->created = common_sql_now();

                try {
                    $rid = $remote_pro->insert();
                } catch (Exception $e) {
                    common_log(LOG_WARNING, $this->name() . ' Couldn\'t save remote profile - ' . $e->getMessage());
                }

                if (empty($rid)) {
                    common_log_db_error($profile, 'INSERT', __FILE__);
                    $profile->query("ROLLBACK");
                    return false;
                }
            }

            $profile->query("COMMIT");

            $this->saveAvatars($user, $id);

            return $profile;
        }
    }

    function checkAvatar($twitter_user, $profile)
    {
        global $config;

        $path_parts = pathinfo($twitter_user->profile_image_url);

        $newname = 'Twitter_' . $twitter_user->id . '_' .
            $path_parts['basename'];

        $oldname = $profile->getAvatar(48)->filename;

        if ($newname != $oldname) {
            common_debug($this->name() . ' - Avatar for Twitter user ' .
                         "$profile->nickname has changed.");
            common_debug($this->name() . " - old: $oldname new: $newname");

            $this->updateAvatars($twitter_user, $profile);
        }

        if ($this->missingAvatarFile($profile)) {
            common_debug($this->name() . ' - Twitter user ' .
                         $profile->nickname .
                         ' is missing one or more local avatars.');
            common_debug($this->name() ." - old: $oldname new: $newname");

            $this->updateAvatars($twitter_user, $profile);
        }
    }

    function updateAvatars($twitter_user, $profile) {

        global $config;

        $path_parts = pathinfo($twitter_user->profile_image_url);

        $img_root = substr($path_parts['basename'], 0, -11);
        $ext = $path_parts['extension'];
        $mediatype = $this->getMediatype($ext);

        foreach (array('mini', 'normal', 'bigger') as $size) {
            $url = $path_parts['dirname'] . '/' .
                $img_root . '_' . $size . ".$ext";
            $filename = 'Twitter_' . $twitter_user->id . '_' .
                $img_root . "_$size.$ext";

            $this->updateAvatar($profile->id, $size, $mediatype, $filename);
            $this->fetchAvatar($url, $filename);
        }
    }

    function missingAvatarFile($profile) {
        foreach (array(24, 48, 73) as $size) {
            $filename = $profile->getAvatar($size)->filename;
            $avatarpath = Avatar::path($filename);
            if (file_exists($avatarpath) == FALSE) {
                return true;
            }
        }
        return false;
    }

    function getMediatype($ext)
    {
        $mediatype = null;

        switch (strtolower($ext)) {
        case 'jpg':
            $mediatype = 'image/jpg';
            break;
        case 'gif':
            $mediatype = 'image/gif';
            break;
        default:
            $mediatype = 'image/png';
        }

        return $mediatype;
    }

    function saveAvatars($user, $id)
    {
        global $config;

        $path_parts = pathinfo($user->profile_image_url);
        $ext = $path_parts['extension'];
        $end = strlen('_normal' . $ext);
        $img_root = substr($path_parts['basename'], 0, -($end+1));
        $mediatype = $this->getMediatype($ext);

        foreach (array('mini', 'normal', 'bigger') as $size) {
            $url = $path_parts['dirname'] . '/' .
                $img_root . '_' . $size . ".$ext";
            $filename = 'Twitter_' . $user->id . '_' .
                $img_root . "_$size.$ext";

            if ($this->fetchAvatar($url, $filename)) {
                $this->newAvatar($id, $size, $mediatype, $filename);
            } else {
                common_log(LOG_WARNING, $id() .
                           " - Problem fetching Avatar: $url");
            }
        }
    }

    function updateAvatar($profile_id, $size, $mediatype, $filename) {

        common_debug($this->name() . " - Updating avatar: $size");

        $profile = Profile::staticGet($profile_id);

        if (empty($profile)) {
            common_debug($this->name() . " - Couldn't get profile: $profile_id!");
            return;
        }

        $sizes = array('mini' => 24, 'normal' => 48, 'bigger' => 73);
        $avatar = $profile->getAvatar($sizes[$size]);

        // Delete the avatar, if present

        if ($avatar) {
            $avatar->delete();
        }

        $this->newAvatar($profile->id, $size, $mediatype, $filename);
    }

    function newAvatar($profile_id, $size, $mediatype, $filename)
    {
        global $config;

        $avatar = new Avatar();
        $avatar->profile_id = $profile_id;

        switch($size) {
        case 'mini':
            $avatar->width  = 24;
            $avatar->height = 24;
            break;
        case 'normal':
            $avatar->width  = 48;
            $avatar->height = 48;
            break;
        default:

            // Note: Twitter's big avatars are a different size than
            // StatusNet's (StatusNet's = 96)

            $avatar->width  = 73;
            $avatar->height = 73;
        }

        $avatar->original = 0; // we don't have the original
        $avatar->mediatype = $mediatype;
        $avatar->filename = $filename;
        $avatar->url = Avatar::url($filename);

        $avatar->created = common_sql_now();

        try {
            $id = $avatar->insert();
        } catch (Exception $e) {
            common_log(LOG_WARNING, $this->name() . ' Couldn\'t insert avatar - ' . $e->getMessage());
        }

        if (empty($id)) {
            common_log_db_error($avatar, 'INSERT', __FILE__);
            return null;
        }

        common_debug($this->name() .
                     " - Saved new $size avatar for $profile_id.");

        return $id;
    }

    /**
     * Fetch a remote avatar image and save to local storage.
     *
     * @param string $url avatar source URL
     * @param string $filename bare local filename for download
     * @return bool true on success, false on failure
     */
    function fetchAvatar($url, $filename)
    {
        common_debug($this->name() . " - Fetching Twitter avatar: $url");

        $request = HTTPClient::start();
        $response = $request->get($url);
        if ($response->isOk()) {
            $avatarfile = Avatar::path($filename);
            $ok = file_put_contents($avatarfile, $response->getBody());
            if (!$ok) {
                common_log(LOG_WARNING, $this->name() .
                           " - Couldn't open file $filename");
                return false;
            }
        } else {
            return false;
        }

        return true;
    }

    const URL = 1;
    const HASHTAG = 2;
    const MENTION = 3;

    function linkify($status)
    {
        $text = $status->text;

        if (empty($status->entities)) {
            return $text;
        }

        // Move all the entities into order so we can
        // replace them in reverse order and thus
        // not mess up their indices

        $toReplace = array();

        if (!empty($status->entities->urls)) {
            foreach ($status->entities->urls as $url) {
                $toReplace[$url->indices[0]] = array(self::URL, $url);
            }
        }

        if (!empty($status->entities->hashtags)) {
            foreach ($status->entities->hashtags as $hashtag) {
                $toReplace[$hashtag->indices[0]] = array(self::HASHTAG, $hashtag);
            }
        }

        if (!empty($status->entities->user_mentions)) {
            foreach ($status->entities->user_mentions as $mention) {
                $toReplace[$mention->indices[0]] = array(self::MENTION, $mention);
            }
        }

        // sort in reverse order by key

        krsort($toReplace);

        foreach ($toReplace as $part) {
            list($type, $object) = $part;
            switch($type) {
            case self::URL:
                $linkText = $this->makeUrlLink($object);
                break;
            case self::HASHTAG:
                $linkText = $this->makeHashtagLink($object);
                break;
            case self::MENTION:
                $linkText = $this->makeMentionLink($object);
                break;
            default:
                continue;
            }
            $text = mb_substr($text, 0, $object->indices[0]) . $linkText . mb_substr($text, $object->indices[1]);
        }
        return $text;
    }

    function makeUrlLink($object)
    {
        return "<a href='{$object->url}' class='extlink'>{$object->url}</a>";
    }

    function makeHashtagLink($object)
    {
        return "#<a href='https://twitter.com/search?q=%23{$object->text}' class='hashtag'>{$object->text}</a>";
    }

    function makeMentionLink($object)
    {
        return "@<a href='http://twitter.com/{$object->screen_name}' title='{$object->name}'>{$object->screen_name}</a>";
    }

    function saveStatusMentions($notice, $status)
    {
        $mentions = array();

        if (empty($status->entities) || empty($status->entities->user_mentions)) {
            return;
        }

        foreach ($status->entities->user_mentions as $mention) {
            $flink = Foreign_link::getByForeignID($mention->id, TWITTER_SERVICE);
            if (!empty($flink)) {
                $user = User::staticGet('id', $flink->user_id);
                if (!empty($user)) {
                    $reply = new Reply();
                    $reply->notice_id  = $notice->id;
                    $reply->profile_id = $user->id;
                    common_log(LOG_INFO, __METHOD__ . ": saving reply: notice {$notice->id} to profile {$user->id}");
                    $id = $reply->insert();
                }
            }
        }
    }
}

$id    = null;
$debug = null;

if (have_option('i')) {
    $id = get_option_value('i');
} else if (have_option('--id')) {
    $id = get_option_value('--id');
} else if (count($args) > 0) {
    $id = $args[0];
} else {
    $id = null;
}

if (have_option('d') || have_option('debug')) {
    $debug = true;
}

$fetcher = new TwitterStatusFetcher($id, 60, 2, $debug);
$fetcher->runOnce();
<|MERGE_RESOLUTION|>--- conflicted
+++ resolved
@@ -183,11 +183,7 @@
         common_debug("Got lastId value '{$lastId}' for foreign id '{$flink->foreign_id}' and timeline 'home_timeline'");
 
         try {
-<<<<<<< HEAD
-            $timeline = $client->statusesHomeTimeline();
-=======
             $timeline = $client->statusesHomeTimeline($lastId);
->>>>>>> f2fd8b36
         } catch (Exception $e) {
             common_log(LOG_WARNING, $this->name() .
                        ' - Twitter client unable to get friends timeline for user ' .
