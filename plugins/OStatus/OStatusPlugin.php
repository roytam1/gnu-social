--- conflicted
+++ resolved
@@ -253,56 +253,6 @@
 
     function onEndFindMentions($sender, $text, &$mentions)
     {
-<<<<<<< HEAD
-        preg_match_all('!(?:^|\s+)
-                        @(                                # Webfinger:
-                          (?:\w+\.)*\w+                   #   user
-                          @                               #   @
-                          (?:\w+\.)*\w+(?:\w+\-\w+)*\.\w+ #   domain
-                         |                                # Profile:
-                          (?:\w+\.)*\w+(?:\w+\-\w+)*\.\w+ #   domain
-                          (?:/\w+)+                       #   /path1(/path2...)
-                         )!x',
-                       $text,
-                       $wmatches,
-                       PREG_OFFSET_CAPTURE);
-
-        foreach ($wmatches[1] as $wmatch) {
-            $target = $wmatch[0];
-            $oprofile = null;
-
-            if (strpos($target, '/') === false) {
-                $this->log(LOG_INFO, "Checking Webfinger for address '$target'");
-                try {
-                    $oprofile = Ostatus_profile::ensureWebfinger($target);
-                } catch (Exception $e) {
-                    $this->log(LOG_ERR, "Webfinger check failed: " . $e->getMessage());
-                }
-            } else {
-                $schemes = array('https', 'http');
-                foreach ($schemes as $scheme) {
-                    $url = "$scheme://$target";
-                    $this->log(LOG_INFO, "Checking profile address '$url'");
-                    try {
-                        $oprofile = Ostatus_profile::ensureProfile($url);
-                        if ($oprofile) {
-                            continue;
-                        }
-                    } catch (Exception $e) {
-                        $this->log(LOG_ERR, "Profile check failed: " . $e->getMessage());
-                    }
-                }
-            }
-
-            if (empty($oprofile)) {
-                $this->log(LOG_INFO, "No Ostatus_profile found for address '$target'");
-            } else {
-
-                $this->log(LOG_INFO, "Ostatus_profile found for address '$target'");
-
-                if ($oprofile->isGroup()) {
-                    continue;
-=======
         $matches = array();
 
         // Webfinger matches: @user@example.com
@@ -324,7 +274,6 @@
                     }
                 } catch (Exception $e) {
                     $this->log(LOG_ERR, "Webfinger check failed: " . $e->getMessage());
->>>>>>> f3cea243
                 }
             }
         }
@@ -354,13 +303,6 @@
                         $this->log(LOG_ERR, "Profile check failed: " . $e->getMessage());
                     }
                 }
-<<<<<<< HEAD
-                $mentions[] = array('mentioned' => array($profile),
-                                    'text' => $target,
-                                    'position' => $pos,
-                                    'url' => $profile->profileurl);
-=======
->>>>>>> f3cea243
             }
         }
 
