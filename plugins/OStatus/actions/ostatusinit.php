--- conflicted
+++ resolved
@@ -145,12 +145,8 @@
         $this->elementStart('li', array('id' => 'ostatus_profile'));
         // TRANS: Field label.
         $this->input('profile', _m('Profile Account'), $this->profile,
-<<<<<<< HEAD
-                     _m("Your account id (i.e. user@status.net) -- with GNU social, users do not use one server to communicate in the way that Facebook and Twitter users do. Instead, users are spread out over a network of servers and different sites. You can run your own server, or you can sign up for one of the public servers -- it doesn't even need to be a GNU social server -- any server that speaks the OStatus protocol is suitable. A good place to get an account for yourself is www.status.net"));
-=======
                       // TRANS: Tooltip for field label "Profile Account".
                      _m('Your account ID (e.g. user@identi.ca).'));
->>>>>>> fd847c29
         $this->elementEnd('li');
         $this->elementEnd('ul');
         $this->submit('submit', $submit);
