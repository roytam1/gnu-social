--- conflicted
+++ resolved
@@ -121,55 +121,6 @@
         $doc->loadHTML($body);
 
         error_reporting($old);
-<<<<<<< HEAD
-        
-        if ($ok) {
-            // If the original had xmlns or xml:lang attributes on the
-            // <html>, we seen to end up with duplicates, which causes
-            // parse errors. Remove em!
-            //
-            // For some reason we have to iterate and remove them twice,
-            // *plus* they don't show up on hasAttribute() or removeAttribute().
-            // This might be some weird bug in PHP or libxml2, uncertain if
-            // it affects other folks consistently.
-            $root = $dom->documentElement;
-            foreach ($root->attributes as $i => $x) {
-                if ($i == 'xmlns' || $i == 'xml:lang') {
-                    $root->removeAttributeNode($x);
-                }
-            }
-            foreach ($root->attributes as $i => $x) {
-                if ($i == 'xmlns' || $i == 'xml:lang') {
-                    $root->removeAttributeNode($x);
-                }
-            }
-
-            // hKit doesn't give us a chance to pass the source URL for
-            // resolving relative links, such as the avatar photo on a
-            // Google profile. We'll slip it into a <base> tag if there's
-            // not already one present.
-            $bases = $dom->getElementsByTagName('base');
-            if ($bases && $bases->length >= 1) {
-                $base = $bases->item(0);
-                if ($base->hasAttribute('href')) {
-                    $base->setAttribute('href', $url);
-                }
-            } else {
-                $base = $dom->createElement('base');
-                $base->setAttribute('href', $url);
-                $heads = $dom->getElementsByTagName('head');
-                if ($heads || $heads->length) {
-                    $head = $heads->item(0);
-                } else {
-                    $head = $dom->createElement('head');
-                    if ($root->firstChild) {
-                        $root->insertBefore($head, $root->firstChild);
-                    } else {
-                        $root->appendChild($head);
-                    }
-                }
-                $head->appendChild($base);
-=======
 
         $xp = new DOMXPath($doc);
 
@@ -192,7 +143,6 @@
             if (in_array($url, $hcard['url'])) {
                 $repr = $hcard;
                 break;
->>>>>>> c84c4c68
             }
         }
 
