<?php

if (!defined('GNUSOCIAL')) { exit(1); }

class OembedPlugin extends Plugin
{
    // settings which can be set in config.php with addPlugin('Oembed', array('param'=>'value', ...));
    // WARNING, these are _regexps_ (slashes added later). Always escape your dots and end your strings
    public $domain_whitelist = array(       // hostname => service provider
                                    '^i\d*\.ytimg\.com$' => 'YouTube',
                                    '^i\d*\.vimeocdn\.com$' => 'Vimeo',
                                    );
    public $append_whitelist = array(); // fill this array as domain_whitelist to add more trusted sources
    public $check_whitelist  = false;    // security/abuse precaution

    protected $imgData = array();

    // these should be declared protected everywhere
    public function initialize()
    {
        parent::initialize();

        $this->domain_whitelist = array_merge($this->domain_whitelist, $this->append_whitelist);
    }

    public function onCheckSchema()
    {
        $schema = Schema::get();
        $schema->ensureTable('file_oembed', File_oembed::schemaDef());
        return true;
    }

    public function onRouterInitialized(URLMapper $m)
    {
        $m->connect('main/oembed', array('action' => 'oembed'));
    }

    public function onGetRemoteUrlMetadataFromDom($url, DOMDocument $dom, stdClass &$metadata)
    {
        try {
            common_log(LOG_INFO, 'Trying to discover an oEmbed endpoint using link headers.');
            $api = oEmbedHelper::oEmbedEndpointFromHTML($dom);
            common_log(LOG_INFO, 'Found oEmbed API endpoint ' . $api . ' for URL ' . $url);
            $params = array(
                'maxwidth' => common_config('thumbnail', 'width'),
                'maxheight' => common_config('thumbnail', 'height'),
            );
            $metadata = oEmbedHelper::getOembedFrom($api, $url, $params);
            
            // Facebook just gives us javascript in its oembed html, 
            // so use the content of the title element instead
            if(strpos($url,'https://www.facebook.com/') === 0) {
              $metadata->html = @$dom->getElementsByTagName('title')->item(0)->nodeValue;
            }
        
            // Wordpress sometimes also just gives us javascript, use og:description if it is available
            $xpath = new DomXpath($dom);
            $generatorNode = @$xpath->query('//meta[@name="generator"][1]')->item(0);
            if ($generatorNode instanceof DomElement) {
                // when wordpress only gives us javascript, the html stripped from tags
                // is the same as the title, so this helps us to identify this (common) case
                if(strpos($generatorNode->getAttribute('content'),'WordPress') === 0
                && trim(strip_tags($metadata->html)) == trim($metadata->title)) {
                    $propertyNode = @$xpath->query('//meta[@property="og:description"][1]')->item(0);
                    if ($propertyNode instanceof DomElement) {
                        $metadata->html = $propertyNode->getAttribute('content');
                    }
                }
            }
        } catch (Exception $e) {
            common_log(LOG_INFO, 'Could not find an oEmbed endpoint using link headers, trying OpenGraph from HTML.');
            // Just ignore it!
            $metadata = OpenGraphHelper::ogFromHtml($dom);
        }

        if (isset($metadata->thumbnail_url)) {
            // sometimes sites serve the path, not the full URL, for images
            // let's "be liberal in what you accept from others"!
            // add protocol and host if the thumbnail_url starts with /
            if(substr($metadata->thumbnail_url,0,1) == '/') {
                $thumbnail_url_parsed = parse_url($metadata->url);
                $metadata->thumbnail_url = $thumbnail_url_parsed['scheme']."://".$thumbnail_url_parsed['host'].$metadata->thumbnail_url;
            }
        
            // some wordpress opengraph implementations sometimes return a white blank image
            // no need for us to save that!
            if($metadata->thumbnail_url == 'https://s0.wp.com/i/blank.jpg') {
                unset($metadata->thumbnail_url);
            }
        }

    }

    public function onEndShowHeadElements(Action $action)
    {
        switch ($action->getActionName()) {
        case 'attachment':
            $action->element('link',array('rel'=>'alternate',
                'type'=>'application/json+oembed',
                'href'=>common_local_url(
                    'oembed',
                    array(),
                    array('format'=>'json', 'url'=>
                        common_local_url('attachment',
                            array('attachment' => $action->attachment->getID())))),
                'title'=>'oEmbed'),null);
            $action->element('link',array('rel'=>'alternate',
                'type'=>'text/xml+oembed',
                'href'=>common_local_url(
                    'oembed',
                    array(),
                    array('format'=>'xml','url'=>
                        common_local_url('attachment',
                            array('attachment' => $action->attachment->getID())))),
                'title'=>'oEmbed'),null);
            break;
        case 'shownotice':
            if (!$action->notice->isLocal()) {
                break;
            }
            try {
                $action->element('link',array('rel'=>'alternate',
                    'type'=>'application/json+oembed',
                    'href'=>common_local_url(
                        'oembed',
                        array(),
                        array('format'=>'json','url'=>$action->notice->getUrl())),
                    'title'=>'oEmbed'),null);
                $action->element('link',array('rel'=>'alternate',
                    'type'=>'text/xml+oembed',
                    'href'=>common_local_url(
                        'oembed',
                        array(),
                        array('format'=>'xml','url'=>$action->notice->getUrl())),
                    'title'=>'oEmbed'),null);
            } catch (InvalidUrlException $e) {
                // The notice is probably a share or similar, which don't
                // have a representational URL of their own.
            }
            break;
        }

        return true;
    }

    public function onEndShowStylesheets(Action $action) {
        $action->cssLink($this->path('css/oembed.css'));
        return true;
    }

    /**
     * Save embedding information for a File, if applicable.
     *
     * Normally this event is called through File::saveNew()
     *
     * @param File   $file       The newly inserted File object.
     *
     * @return boolean success
     */
    public function onEndFileSaveNew(File $file)
    {
        $fo = File_oembed::getKV('file_id', $file->getID());
        if ($fo instanceof File_oembed) {
            common_log(LOG_WARNING, "Strangely, a File_oembed object exists for new file {$file->getID()}", __FILE__);
            return true;
        }

        if (isset($file->mimetype)
            && (('text/html' === substr($file->mimetype, 0, 9)
            || 'application/xhtml+xml' === substr($file->mimetype, 0, 21)))) {

            try {
                $oembed_data = File_oembed::_getOembed($file->url);
                if ($oembed_data === false) {
                    throw new Exception('Did not get oEmbed data from URL');
                }
                $file->setTitle($oembed_data->title);
            } catch (Exception $e) {
<<<<<<< HEAD
                common_log(LOG_WARN, sprintf(__METHOD__.': %s thrown when getting oEmbed data: %s', get_class($e), _ve($e->getMessage())));
=======
                common_log(LOG_WARNING, sprintf(__METHOD__.': %s thrown when getting oEmbed data: %s', get_class($e), _ve($e->getMessage())));
>>>>>>> 3b9b9331
                return true;
            }

            File_oembed::saveNew($oembed_data, $file->getID());
        }
        return true;
    }

    public function onEndShowAttachmentLink(HTMLOutputter $out, File $file)
    {
        $oembed = File_oembed::getKV('file_id', $file->getID());
        if (empty($oembed->author_name) && empty($oembed->provider)) {
            return true;
        }
        $out->elementStart('div', array('id'=>'oembed_info', 'class'=>'e-content'));
        if (!empty($oembed->author_name)) {
            $out->elementStart('div', 'fn vcard author');
            if (empty($oembed->author_url)) {
                $out->text($oembed->author_name);
            } else {
                $out->element('a', array('href' => $oembed->author_url,
                                         'class' => 'url'),
                                $oembed->author_name);
            }
        }
        if (!empty($oembed->provider)) {
            $out->elementStart('div', 'fn vcard');
            if (empty($oembed->provider_url)) {
                $out->text($oembed->provider);
            } else {
                $out->element('a', array('href' => $oembed->provider_url,
                                         'class' => 'url'),
                                $oembed->provider);
            }
        }
        $out->elementEnd('div');
    }

    public function onFileEnclosureMetadata(File $file, &$enclosure)
    {
        // Never treat generic HTML links as an enclosure type!
        // But if we have oEmbed info, we'll consider it golden.
        $oembed = File_oembed::getKV('file_id', $file->getID());
        if (!$oembed instanceof File_oembed || !in_array($oembed->type, array('photo', 'video'))) {
            return true;
        }

        foreach (array('mimetype', 'url', 'title', 'modified', 'width', 'height') as $key) {
            if (isset($oembed->{$key}) && !empty($oembed->{$key})) {
                $enclosure->{$key} = $oembed->{$key};
            }
        }
        return true;
    }

    public function onStartShowAttachmentRepresentation(HTMLOutputter $out, File $file)
    {
        try {
            $oembed = File_oembed::getByFile($file);
        } catch (NoResultException $e) {
            return true;
        }

        // Show thumbnail as usual if it's a photo.
        if ($oembed->type === 'photo') {
            return true;
        }

        $out->elementStart('article', ['class'=>'h-entry oembed']);
        $out->elementStart('header');
        try  {
            $thumb = $file->getThumbnail(128, 128);
            $out->element('img', $thumb->getHtmlAttrs(['class'=>'u-photo oembed']));
            unset($thumb);
        } catch (Exception $e) {
            $out->element('div', ['class'=>'error'], $e->getMessage());
        }
        $out->elementStart('h5', ['class'=>'p-name oembed']);
        $out->element('a', ['class'=>'u-url', 'href'=>$file->getUrl()], common_strip_html($oembed->title));
        $out->elementEnd('h5');
        $out->elementStart('div', ['class'=>'p-author oembed']);
        if (!empty($oembed->author_name)) {
            // TRANS: text before the author name of oEmbed attachment representation
            // FIXME: The whole "By x from y" should be i18n because of different language constructions.
            $out->text(_('By '));
            $attrs = ['class'=>'h-card p-author'];
            if (!empty($oembed->author_url)) {
                $attrs['href'] = $oembed->author_url;
                $tag = 'a';
            } else {
                $tag = 'span';
            }
            $out->element($tag, $attrs, $oembed->author_name);
        }
        if (!empty($oembed->provider)) {
            // TRANS: text between the oEmbed author name and provider url
            // FIXME: The whole "By x from y" should be i18n because of different language constructions.
            $out->text(_(' from '));
            $attrs = ['class'=>'h-card'];
            if (!empty($oembed->provider_url)) {
                $attrs['href'] = $oembed->provider_url;
                $tag = 'a';
            } else {
                $tag = 'span';
            }
            $out->element($tag, $attrs, $oembed->provider);
        }
        $out->elementEnd('div');
        $out->elementEnd('header');
        $out->elementStart('div', ['class'=>'p-summary oembed']);
        $out->raw(common_purify($oembed->html));
        $out->elementEnd('div');
        $out->elementStart('footer');
        $out->elementEnd('footer');
        $out->elementEnd('article');

        return false;
    }
    
    public function onShowUnsupportedAttachmentRepresentation(HTMLOutputter $out, File $file)
    {
        try {
            $oembed = File_oembed::getByFile($file);
        } catch (NoResultException $e) {
            return true;
        }

        // the 'photo' type is shown through ordinary means, using StartShowAttachmentRepresentation!
        switch ($oembed->type) {
        case 'video':
        case 'link':
            if (!empty($oembed->html)
                    && (GNUsocial::isAjax() || common_config('attachments', 'show_html'))) {
                require_once INSTALLDIR.'/extlib/HTMLPurifier/HTMLPurifier.auto.php';
                $purifier = new HTMLPurifier();
                // FIXME: do we allow <object> and <embed> here? we did that when we used htmLawed, but I'm not sure anymore...
                $out->raw($purifier->purify($oembed->html));
            }
            return false;
            break;
        }

        return true;
    }

    public function onCreateFileImageThumbnailSource(File $file, &$imgPath, $media=null)
    {
        // If we are on a private node, we won't do any remote calls (just as a precaution until
        // we can configure this from config.php for the private nodes)
        if (common_config('site', 'private')) {
            return true;
        }

        // All our remote Oembed images lack a local filename property in the File object
        if (!is_null($file->filename)) {
            return true;
        }

        try {
            // If we have proper oEmbed data, there should be an entry in the File_oembed
            // and File_thumbnail tables respectively. If not, we're not going to do anything.
            $file_oembed = File_oembed::getByFile($file);
            $thumbnail   = File_thumbnail::byFile($file);
        } catch (NoResultException $e) {
            // Not Oembed data, or at least nothing we either can or want to use.
            return true;
        }

        try {
            $this->storeRemoteFileThumbnail($thumbnail);
        } catch (AlreadyFulfilledException $e) {
            // aw yiss!
        }

        $imgPath = $thumbnail->getPath();

        return false;
    }

    /**
     * @return boolean          false on no check made, provider name on success
     * @throws ServerException  if check is made but fails
     */
    protected function checkWhitelist($url)
    {
        if (!$this->check_whitelist) {
            return false;   // indicates "no check made"
        }

        $host = parse_url($url, PHP_URL_HOST);
        foreach ($this->domain_whitelist as $regex => $provider) {
            if (preg_match("/$regex/", $host)) {
                return $provider;    // we trust this source, return provider name
            }
        }

        throw new ServerException(sprintf(_('Domain not in remote thumbnail source whitelist: %s'), $host));
    }

    protected function storeRemoteFileThumbnail(File_thumbnail $thumbnail)
    {
        if (!empty($thumbnail->filename) && file_exists($thumbnail->getPath())) {
            throw new AlreadyFulfilledException(sprintf('A thumbnail seems to already exist for remote file with id==%u', $thumbnail->getFileId()));
        }

        $remoteUrl = $thumbnail->getUrl();
        $this->checkWhitelist($remoteUrl);

        $http = new HTTPClient();
        // First see if it's too large for us
        common_debug(__METHOD__ . ': '.sprintf('Performing HEAD request for remote file id==%u to avoid unnecessarily downloading too large files. URL: %s', $thumbnail->getFileId(), $remoteUrl));
        $head = $http->head($remoteUrl);
        $remoteUrl = $head->getEffectiveUrl();   // to avoid going through redirects again

        $headers = $head->getHeader();
        $filesize = isset($headers['content-length']) ? $headers['content-length'] : null;

        // FIXME: I just copied some checks from StoreRemoteMedia, maybe we should have other checks for thumbnails? Or at least embed into some class somewhere.
        if (empty($filesize)) {
            // file size not specified on remote server
            common_debug(sprintf('%s: Ignoring remote thumbnail because we did not get a content length for thumbnail for file id==%u', __CLASS__, $thumbnail->getFileId()));
            return true;
        } elseif ($filesize > common_config('attachments', 'file_quota')) {
            // file too big according to site configuration
            common_debug(sprintf('%s: Skip downloading remote thumbnail because content length (%u) is larger than file_quota (%u) for file id==%u', __CLASS__, intval($filesize), common_config('attachments', 'file_quota'), $thumbnail->getFileId()));
            return true;
        }

        // Then we download the file to memory and test whether it's actually an image file
        // FIXME: To support remote video/whatever files, this needs reworking.
        common_debug(sprintf('Downloading remote thumbnail for file id==%u (should be size %u) with effective URL: %s', $thumbnail->getFileId(), $filesize, _ve($remoteUrl)));
        $imgData = HTTPClient::quickGet($remoteUrl);
        $info = @getimagesizefromstring($imgData);
        if ($info === false) {
            throw new UnsupportedMediaException(_('Remote file format was not identified as an image.'), $url);
        } elseif (!$info[0] || !$info[1]) {
            throw new UnsupportedMediaException(_('Image file had impossible geometry (0 width or height)'));
        }

        $ext = File::guessMimeExtension($info['mime']);

        // We'll trust sha256 (File::FILEHASH_ALG) not to have collision issues any time soon :)
        $filename = 'oembed-'.hash(File::FILEHASH_ALG, $imgData) . ".{$ext}";
        $fullpath = File_thumbnail::path($filename);
        // Write the file to disk. Throw Exception on failure
        if (!file_exists($fullpath) && file_put_contents($fullpath, $imgData) === false) {
            throw new ServerException(_('Could not write downloaded file to disk.'));
        }
        // Get rid of the file from memory
        unset($imgData);

        // Updated our database for the file record
        $orig = clone($thumbnail);
        $thumbnail->filename = $filename;
        $thumbnail->width = $info[0];    // array indexes documented on php.net:
        $thumbnail->height = $info[1];   // https://php.net/manual/en/function.getimagesize.php
        // Throws exception on failure.
        $thumbnail->updateWithKeys($orig);
    }

    public function onPluginVersion(array &$versions)
    {
        $versions[] = array('name' => 'Oembed',
                            'version' => GNUSOCIAL_VERSION,
                            'author' => 'Mikael Nordfeldth',
                            'homepage' => 'http://gnu.io/',
                            'description' =>
                            // TRANS: Plugin description.
                            _m('Plugin for using and representing Oembed data.'));
        return true;
    }
}<|MERGE_RESOLUTION|>--- conflicted
+++ resolved
@@ -176,11 +176,7 @@
                 }
                 $file->setTitle($oembed_data->title);
             } catch (Exception $e) {
-<<<<<<< HEAD
-                common_log(LOG_WARN, sprintf(__METHOD__.': %s thrown when getting oEmbed data: %s', get_class($e), _ve($e->getMessage())));
-=======
                 common_log(LOG_WARNING, sprintf(__METHOD__.': %s thrown when getting oEmbed data: %s', get_class($e), _ve($e->getMessage())));
->>>>>>> 3b9b9331
                 return true;
             }
 
