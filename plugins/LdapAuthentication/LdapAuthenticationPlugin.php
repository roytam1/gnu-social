--- conflicted
+++ resolved
@@ -189,17 +189,6 @@
         $entry = $this->ldap_get_user($username, $this->attributes);
         if(!$entry){
             //this really shouldn't happen
-<<<<<<< HEAD
-            return $username;
-        }else{
-            $nickname = $entry->getValue($this->attributes['nickname'],'single');
-            if($nickname){
-                return $nickname;
-            }else{
-                return $username;
-            }
-        }
-=======
             $nickname = $username;
         }else{
             $nickname = $entry->getValue($this->attributes['nickname'],'single');
@@ -208,7 +197,6 @@
             }
         }
         return common_nicknamize($nickname);
->>>>>>> ddf3614c
     }
     
     //---utility functions---//
