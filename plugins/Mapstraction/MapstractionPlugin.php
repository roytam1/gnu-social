--- conflicted
+++ resolved
@@ -110,6 +110,11 @@
     function onEndShowScripts($action)
     {
         $actionName = $action->trimmed('action');
+        // These are the ones that have maps on 'em
+        if (!in_array($actionName,
+                      array('showstream', 'all', 'allmap', 'usermap'))) {
+            return true;
+        }
 
         switch ($this->provider)
         {
@@ -146,8 +151,6 @@
         $action->raw(sprintf('var _provider = "%s";', $this->provider));
         $action->elementEnd('script');
 
-<<<<<<< HEAD
-=======
         switch ($actionName) {
         case 'usermap':
         case 'showstream':
@@ -181,7 +184,6 @@
         $action->raw('/*]]>*/'); // XHTML compat for Safari
         $action->elementEnd('script');
 
->>>>>>> bb70f77a
         return true;
     }
 
@@ -212,8 +214,6 @@
 
         $action->elementEnd('div');
     }
-<<<<<<< HEAD
-=======
 
     function noticeAsJson($notice)
     {
@@ -244,5 +244,4 @@
 
         return $arr;
     }
->>>>>>> bb70f77a
 }