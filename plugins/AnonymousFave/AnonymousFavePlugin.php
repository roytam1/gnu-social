--- conflicted
+++ resolved
@@ -202,18 +202,13 @@
                     'class' => 'notice-tally'
                 )
             );
-<<<<<<< HEAD
             $out->elementStart('span', array('class' => 'fave-tally-title'));
+            // TRANS: Label for tally for number of times a notice was favored.
             $out->raw(sprintf(_m("Favored")));
             $out->elementEnd('span');
             $out->elementStart('span', array('class' => 'fave-tally'));
             $out->raw($tally->count);
             $out->elementEnd('span');
-=======
-            // TRANS: Tally for number of times a notice was favored.
-            // TRANS: %d is the number of times a notice was favored.
-            $out->raw(sprintf(_m("favored once", "favored %d times", $tally->count), $tally->count));
->>>>>>> 1652ded4
             $out->elementEnd('div');
         }
     }
