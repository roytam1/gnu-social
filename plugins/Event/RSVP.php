--- conflicted
+++ resolved
@@ -331,11 +331,7 @@
 
         if (empty($event)) {
             $eventUrl = '#';
-<<<<<<< HEAD
-            $eventTitle = _('an unknown event');
-=======
             $eventTitle = _m('an unknown event');
->>>>>>> 7533c7cf
         } else {
             $notice = $event->getNotice();
             $eventUrl = $notice->bestUrl();
@@ -369,11 +365,7 @@
         }
 
         if (empty($event)) {
-<<<<<<< HEAD
-            $eventTitle = _('an unknown event');
-=======
             $eventTitle = _m('an unknown event');
->>>>>>> 7533c7cf
         } else {
             $notice = $event->getNotice();
             $eventTitle = $event->title;
