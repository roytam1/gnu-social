--- conflicted
+++ resolved
@@ -155,19 +155,12 @@
             throw new ClientException(_m('RSVP already exists.'));
         }
 
-<<<<<<< HEAD
         $profile = $notice->getProfile();
 
-        $other = RSVP::pkeyGet(array('profile_id' => $profile->id,
-                                     'event_id' => $event->id));
-
-        if (!empty($other)) {
-=======
         try {
             $other = RSVP::getByKeys( [ 'profile_id' => $profile->getID(),
                                         'event_uri' => $event->getUri(),
                                       ] );
->>>>>>> 0dc7fcce
             // TRANS: Client exception thrown when trying to save an already existing RSVP ("please respond").
             throw new AlreadyFulfilledException(_m('RSVP already exists.'));
         } catch (NoResultException $e) {
@@ -176,7 +169,6 @@
 
         $rsvp = new RSVP();
 
-<<<<<<< HEAD
         preg_match('/\/([^\/]+)\/*/', $notice->uri, $match);
         $rsvp->id          = $match[1] ? $match[1] : UUID::gen();
         $rsvp->profile_id  = $profile->id;
@@ -184,60 +176,12 @@
         $rsvp->response    = self::codeFor($verb);
         $rsvp->created     = $notice->created;
         $rsvp->uri         = $notice->uri;
-=======
-        $rsvp->id          = UUID::gen();
-        $rsvp->profile_id  = $profile->getID();
-        $rsvp->event_uri    = $event->getUri();
-        $rsvp->response      = self::codeFor($verb);
-
-        if (array_key_exists('created', $options)) {
-            $rsvp->created = $options['created'];
-        } else {
-            $rsvp->created = common_sql_now();
-        }
-
-        if (array_key_exists('uri', $options)) {
-            $rsvp->uri = $options['uri'];
-        } else {
-            $rsvp->uri = common_local_url('showrsvp',
-                                        array('id' => $rsvp->id));
-        }
->>>>>>> 0dc7fcce
 
         $rsvp->insert();
 
         self::blow('rsvp:for-event:%s', $event->getUri());
 
-<<<<<<< HEAD
         return $rsvp;
-=======
-        // XXX: come up with something sexier
-
-        $content = $rsvp->asString();
-
-        $rendered = $rsvp->asHTML();
-
-        $options = array_merge(array('object_type' => $verb),
-                               $options);
-
-        if (!array_key_exists('uri', $options)) {
-            $options['uri'] = $rsvp->uri;
-        }
-
-        $eventNotice = $event->getNotice();
-
-        if (!empty($eventNotice)) {
-            $options['reply_to'] = $eventNotice->getID();
-        }
-
-        $saved = Notice::saveNew($profile->getID(),
-                                 $content,
-                                 array_key_exists('source', $options) ?
-                                 $options['source'] : 'web',
-                                 $options);
-
-        return $saved;
->>>>>>> 0dc7fcce
     }
 
     function codeFor($verb)
