--- conflicted
+++ resolved
@@ -287,11 +287,7 @@
             // TRANS: Form validation error for a non-existing OpenID.
             throw new ClientException(_m('No such OpenID.'));
         }
-<<<<<<< HEAD
-        if ($this->scoped->getID() !== $oid->getID()) {
-=======
         if ($this->scoped->getID() != $oid->user_id) {
->>>>>>> 6679ecb9
             // TRANS: Form validation error if OpenID is connected to another user.
             throw new ClientException(_m('That OpenID does not belong to you.'));
         }
