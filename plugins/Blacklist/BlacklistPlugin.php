--- conflicted
+++ resolved
@@ -505,16 +505,6 @@
             }
         }
 
-<<<<<<< HEAD
-        $nickname = strtolower($actor->poco->preferredUsername);
-
-        if (!empty($nickname)) {
-            if (!$this->_checkNickname($nickname)) {
-                // TRANS: Exception thrown trying to post a notice while having a blocked nickname. %s is the blocked nickname.
-                $msg = sprintf(_m("Notices from nickname \"%s\" are disallowed."),
-                               $nickname);
-                throw new ClientException($msg);
-=======
         if (!empty($actor->poco)) {
             $nickname = strtolower($actor->poco->preferredUsername);
 
@@ -525,7 +515,6 @@
                                    $nickname);
                     throw new ClientException($msg);
                 }
->>>>>>> 12921d6b
             }
         }
 
