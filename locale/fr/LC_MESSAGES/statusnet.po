# Translation of StatusNet to French
#
# Author@translatewiki.net: Brion
# Author@translatewiki.net: IAlex
# Author@translatewiki.net: Isoph
# Author@translatewiki.net: Jean-Frédéric
# Author@translatewiki.net: McDutchie
# Author@translatewiki.net: Peter17
# Author@translatewiki.net: Zetud
# --
# This file is distributed under the same license as the StatusNet package.
#
msgid ""
msgstr ""
"Project-Id-Version: StatusNet\n"
"Report-Msgid-Bugs-To: \n"
<<<<<<< HEAD
"POT-Creation-Date: 2009-11-27 23:50+0000\n"
"PO-Revision-Date: 2009-11-28 19:50:14+0000\n"
"Language-Team: French\n"
"Content-Type: text/plain; charset=UTF-8\n"
"Content-Transfer-Encoding: 8bit\n"
"X-Generator: MediaWiki 1.16alpha(r59523); Translate extension (2009-11-16)\n"
=======
"POT-Creation-Date: 2009-12-02 23:18+0000\n"
"PO-Revision-Date: 2009-12-02 23:19:36+0000\n"
"Language-Team: French\n"
"Content-Type: text/plain; charset=UTF-8\n"
"Content-Transfer-Encoding: 8bit\n"
"X-Generator: MediaWiki 1.16alpha(r59683); Translate extension (2009-11-29)\n"
>>>>>>> 9e0f89ba
"X-Translation-Project: translatewiki.net at http://translatewiki.net\n"
"X-Language-Code: fr\n"
"X-Message-Group: out-statusnet\n"
"Plural-Forms: nplurals=2; plural=(n > 1);\n"

#: actions/all.php:63 actions/public.php:97 actions/replies.php:92
#: actions/showfavorites.php:137 actions/tag.php:51
msgid "No such page"
msgstr "Page non trouvée"

#: actions/all.php:74 actions/allrss.php:68
#: actions/apiaccountupdatedeliverydevice.php:113
#: actions/apiaccountupdateprofilebackgroundimage.php:116
#: actions/apiaccountupdateprofileimage.php:105
#: actions/apiaccountupdateprofile.php:105 actions/apiblockcreate.php:97
#: actions/apiblockdestroy.php:96 actions/apidirectmessagenew.php:75
#: actions/apidirectmessage.php:77 actions/apigroupcreate.php:112
#: actions/apigroupismember.php:90 actions/apigroupjoin.php:99
#: actions/apigroupleave.php:99 actions/apigrouplist.php:90
#: actions/apistatusesupdate.php:144 actions/apisubscriptions.php:87
#: actions/apitimelinefavorites.php:70 actions/apitimelinefriends.php:79
#: actions/apitimelinementions.php:79 actions/apitimelineuser.php:81
#: actions/avatarbynickname.php:75 actions/favoritesrss.php:74
#: actions/foaf.php:40 actions/foaf.php:58 actions/microsummary.php:62
#: actions/newmessage.php:116 actions/remotesubscribe.php:145
#: actions/remotesubscribe.php:154 actions/replies.php:73
#: actions/repliesrss.php:38 actions/showfavorites.php:105
#: actions/userbyid.php:74 actions/usergroups.php:91 actions/userrss.php:38
#: actions/xrds.php:71 lib/command.php:163 lib/command.php:311
#: lib/command.php:364 lib/command.php:411 lib/command.php:466
#: lib/galleryaction.php:59 lib/mailbox.php:82 lib/profileaction.php:77
#: lib/subs.php:34 lib/subs.php:116
msgid "No such user."
msgstr "Utilisateur non trouvé."

#: actions/all.php:84
#, php-format
msgid "%s and friends, page %d"
msgstr "%s et ses amis - page %d"

#: actions/all.php:86 actions/all.php:167 actions/allrss.php:115
#: actions/apitimelinefriends.php:114 lib/personalgroupnav.php:100
#, php-format
msgid "%s and friends"
msgstr "%s et ses amis"

#: actions/all.php:99
#, php-format
msgid "Feed for friends of %s (RSS 1.0)"
msgstr "Flux pour les amis de %s (RSS 1.0)"

#: actions/all.php:107
#, php-format
msgid "Feed for friends of %s (RSS 2.0)"
msgstr "Flux pour les amis de %s (RSS 2.0)"

#: actions/all.php:115
#, php-format
msgid "Feed for friends of %s (Atom)"
msgstr "Flux pour les amis de %s (Atom)"

#: actions/all.php:127
#, php-format
msgid ""
"This is the timeline for %s and friends but no one has posted anything yet."
msgstr ""
"Ceci est le flux pour %s et ses amis mais personne n’a rien posté pour le "
"moment."

#: actions/all.php:132
#, php-format
msgid ""
"Try subscribing to more people, [join a group](%%action.groups%%) or post "
"something yourself."
msgstr ""
"Essayez de vous abonner à plus d’utilisateurs, de vous [inscrire à un groupe]"
"(%%action.groups%%) ou de publier quelque chose vous-même."

#: actions/all.php:134
#, php-format
msgid ""
"You can try to [nudge %s](../%s) from his profile or [post something to his "
"or her attention](%%%%action.newnotice%%%%?status_textarea=%s)."
msgstr ""
"Vous pouvez essayer de [donner un coup de coude à %s](../%s) depuis son "
"profil ou [poster quelque chose à son intention](%%%%action.newnotice%%%%?"
"status_textarea=%s)."

#: actions/all.php:137 actions/replies.php:209 actions/showstream.php:202
#, php-format
msgid ""
"Why not [register an account](%%%%action.register%%%%) and then nudge %s or "
"post a notice to his or her attention."
msgstr ""
"Pourquoi ne pas [créer un compte](%%%%action.register%%%%) et ensuite "
"envoyer un coup de coude à %s ou poster quelque chose à son intention."

#: actions/all.php:165
msgid "You and friends"
msgstr "Vous et vos amis"

#: actions/allrss.php:119 actions/apitimelinefriends.php:121
#, php-format
msgid "Updates from %1$s and friends on %2$s!"
msgstr "Statuts de %1$s et ses amis dans %2$s!"

#: actions/apiaccountratelimitstatus.php:70
#: actions/apiaccountupdatedeliverydevice.php:93
#: actions/apiaccountupdateprofilebackgroundimage.php:94
#: actions/apiaccountupdateprofilecolors.php:118
#: actions/apiaccountupdateprofile.php:97
msgid "API method not found."
msgstr "Méthode API non trouvée !"

#: actions/apiaccountupdatedeliverydevice.php:85
#: actions/apiaccountupdateprofilebackgroundimage.php:86
#: actions/apiaccountupdateprofilecolors.php:110
#: actions/apiaccountupdateprofileimage.php:84
#: actions/apiaccountupdateprofile.php:89 actions/apiblockcreate.php:89
#: actions/apiblockdestroy.php:88 actions/apidirectmessagenew.php:117
#: actions/apifavoritecreate.php:90 actions/apifavoritedestroy.php:91
#: actions/apifriendshipscreate.php:91 actions/apifriendshipsdestroy.php:91
#: actions/apigroupcreate.php:104 actions/apigroupjoin.php:91
#: actions/apigroupleave.php:91 actions/apistatusesupdate.php:114
msgid "This method requires a POST."
msgstr "Ce processus requiert un POST."

#: actions/apiaccountupdatedeliverydevice.php:105
msgid ""
"You must specify a parameter named 'device' with a value of one of: sms, im, "
"none"
msgstr ""
"Vous devez spécifier un paramètre « device » avec une des valeurs suivantes : "
"sms, im, none"

#: actions/apiaccountupdatedeliverydevice.php:132
msgid "Could not update user."
msgstr "Impossible de mettre à jour l’utilisateur."

#: actions/apiaccountupdateprofilebackgroundimage.php:108
#: actions/apiaccountupdateprofileimage.php:97
#: actions/apistatusesupdate.php:127 actions/avatarsettings.php:254
#: actions/designadminpanel.php:122 actions/newnotice.php:94
#: lib/designsettings.php:283
#, php-format
msgid ""
"The server was unable to handle that much POST data (%s bytes) due to its "
"current configuration."
msgstr ""
"Le serveur n'a pas pu gérer autant de données de POST (%s octets) en raison "
"de sa configuration actuelle."

#: actions/apiaccountupdateprofilebackgroundimage.php:136
#: actions/apiaccountupdateprofilebackgroundimage.php:146
#: actions/apiaccountupdateprofilecolors.php:164
#: actions/apiaccountupdateprofilecolors.php:174
msgid "Unable to save your design settings."
msgstr "Impossible de sauvegarder les parmètres de la conception."

#: actions/apiaccountupdateprofilebackgroundimage.php:187
#: actions/apiaccountupdateprofilecolors.php:142
msgid "Could not update your design."
msgstr "Impossible de mettre à jour votre conception."

#: actions/apiaccountupdateprofilebackgroundimage.php:194
#: actions/apiaccountupdateprofilecolors.php:185
#: actions/apiaccountupdateprofileimage.php:130
#: actions/apiaccountupdateprofile.php:112 actions/apiusershow.php:108
#: actions/avatarbynickname.php:80 actions/foaf.php:65 actions/replies.php:80
#: actions/usergroups.php:98 lib/galleryaction.php:66 lib/profileaction.php:84
msgid "User has no profile."
msgstr "Aucun profil ne correspond à cet utilisateur."

#: actions/apiaccountupdateprofile.php:147
msgid "Could not save profile."
msgstr "Impossible d’enregistrer le profil."

#: actions/apiblockcreate.php:108
msgid "Block user failed."
msgstr "Le blocage de l’utilisateur a échoué."

#: actions/apiblockdestroy.php:107
msgid "Unblock user failed."
msgstr "Le déblocage de l’utilisateur a échoué."

#: actions/apidirectmessagenew.php:126
msgid "No message text!"
msgstr "Message sans texte !"

#: actions/apidirectmessagenew.php:135 actions/newmessage.php:150
#, php-format
msgid "That's too long. Max message size is %d chars."
msgstr "C’est trop long ! La taille maximale du message est de %d caractères."

#: actions/apidirectmessagenew.php:146
msgid "Recipient user not found."
msgstr "Destinataire non trouvé."

#: actions/apidirectmessagenew.php:150
msgid "Can't send direct messages to users who aren't your friend."
msgstr ""
"Vous ne pouvez envoyer des messages personnels qu’aux utilisateurs inscrits "
"comme amis."

#: actions/apidirectmessage.php:89
#, php-format
msgid "Direct messages from %s"
msgstr "Messages direct depuis %s"

#: actions/apidirectmessage.php:93
#, php-format
msgid "All the direct messages sent from %s"
msgstr "Tous les messages envoyés par %s"

#: actions/apidirectmessage.php:101
#, php-format
msgid "Direct messages to %s"
msgstr "Messages envoyés à %s"

#: actions/apidirectmessage.php:105
#, php-format
msgid "All the direct messages sent to %s"
msgstr "Tous les messages envoyés à %s"

#: actions/apidirectmessage.php:156 actions/apifavoritecreate.php:99
#: actions/apifavoritedestroy.php:100 actions/apifriendshipscreate.php:100
#: actions/apifriendshipsdestroy.php:100 actions/apifriendshipsshow.php:129
#: actions/apigroupcreate.php:136 actions/apigroupismember.php:114
#: actions/apigroupjoin.php:155 actions/apigroupleave.php:141
#: actions/apigrouplistall.php:120 actions/apigrouplist.php:132
#: actions/apigroupmembership.php:106 actions/apigroupshow.php:105
#: actions/apihelptest.php:88 actions/apistatusesdestroy.php:102
#: actions/apistatusesshow.php:108 actions/apistatusnetconfig.php:133
#: actions/apistatusnetversion.php:93 actions/apisubscriptions.php:111
#: actions/apitimelinefavorites.php:144 actions/apitimelinefriends.php:154
#: actions/apitimelinegroup.php:147 actions/apitimelinementions.php:149
#: actions/apitimelinepublic.php:130 actions/apitimelinetag.php:139
#: actions/apitimelineuser.php:163 actions/apiusershow.php:101
msgid "API method not found!"
msgstr "Méthode API non trouvée !"

#: actions/apifavoritecreate.php:108 actions/apifavoritedestroy.php:109
#: actions/apistatusesdestroy.php:113
msgid "No status found with that ID."
msgstr "Aucun statut trouvé avec cet identifiant. "

#: actions/apifavoritecreate.php:119
msgid "This status is already a favorite!"
msgstr "Ce statut a déjà été ajouté à vos favoris !"

#: actions/apifavoritecreate.php:130 actions/favor.php:84 lib/command.php:176
msgid "Could not create favorite."
msgstr "Impossible de créer le favori."

#: actions/apifavoritedestroy.php:122
msgid "That status is not a favorite!"
msgstr "Ce statut n’est pas un favori !"

#: actions/apifavoritedestroy.php:134 actions/disfavor.php:87
msgid "Could not delete favorite."
msgstr "Impossible de supprimer le favori."

#: actions/apifriendshipscreate.php:109
msgid "Could not follow user: User not found."
msgstr "Impossible de suivre l’utilisateur : Utilisateur non trouvé."

#: actions/apifriendshipscreate.php:118
#, php-format
msgid "Could not follow user: %s is already on your list."
msgstr "Impossible de suivre l’utilisateur : %s est déjà dans votre liste."

#: actions/apifriendshipsdestroy.php:109
msgid "Could not unfollow user: User not found."
msgstr "Impossible de ne plus suivre l’utilisateur : utilisateur non trouvé."

#: actions/apifriendshipsdestroy.php:120
msgid "You cannot unfollow yourself!"
msgstr "Vous ne pouvez pas ne plus vous suivre vous-même !"

#: actions/apifriendshipsexists.php:94
msgid "Two user ids or screen_names must be supplied."
msgstr "Vous devez fournir 2 identifiants ou pseudos."

#: actions/apifriendshipsshow.php:135
msgid "Could not determine source user."
msgstr "Impossible de déterminer l’utilisateur source."

#: actions/apifriendshipsshow.php:143
msgid "Could not find target user."
msgstr "Impossible de trouver l’utilisateur cible."

#: actions/apigroupcreate.php:164 actions/editgroup.php:182
#: actions/newgroup.php:126 actions/profilesettings.php:208
#: actions/register.php:205
msgid "Nickname must have only lowercase letters and numbers and no spaces."
msgstr ""
"Les pseudos ne peuvent contenir que des caractères minuscules et des "
"chiffres, sans espaces."

#: actions/apigroupcreate.php:173 actions/editgroup.php:186
#: actions/newgroup.php:130 actions/profilesettings.php:231
#: actions/register.php:208
msgid "Nickname already in use. Try another one."
msgstr "Pseudo déjà utilisé. Essayez-en un autre."

#: actions/apigroupcreate.php:180 actions/editgroup.php:189
#: actions/newgroup.php:133 actions/profilesettings.php:211
#: actions/register.php:210
msgid "Not a valid nickname."
msgstr "Pseudo invalide."

#: actions/apigroupcreate.php:196 actions/editgroup.php:195
#: actions/newgroup.php:139 actions/profilesettings.php:215
#: actions/register.php:217
msgid "Homepage is not a valid URL."
msgstr "L’adresse du site personnel n’est pas un URL valide. "

#: actions/apigroupcreate.php:205 actions/editgroup.php:198
#: actions/newgroup.php:142 actions/profilesettings.php:218
#: actions/register.php:220
msgid "Full name is too long (max 255 chars)."
msgstr "Nom complet trop long (maximum de 255 caractères)."

#: actions/apigroupcreate.php:213
#, php-format
msgid "Description is too long (max %d chars)."
msgstr "La description est trop longue (%d caractères maximum)."

#: actions/apigroupcreate.php:224 actions/editgroup.php:204
#: actions/newgroup.php:148 actions/profilesettings.php:225
#: actions/register.php:227
msgid "Location is too long (max 255 chars)."
msgstr "Emplacement trop long (maximum de 255 caractères)."

#: actions/apigroupcreate.php:243 actions/editgroup.php:215
#: actions/newgroup.php:159
#, php-format
msgid "Too many aliases! Maximum %d."
msgstr "Trop d’alias ! Maximum %d."

#: actions/apigroupcreate.php:264 actions/editgroup.php:224
#: actions/newgroup.php:168
#, php-format
msgid "Invalid alias: \"%s\""
msgstr "Alias invalide : « %s »"

#: actions/apigroupcreate.php:273 actions/editgroup.php:228
#: actions/newgroup.php:172
#, php-format
msgid "Alias \"%s\" already in use. Try another one."
msgstr "Alias « %s » déjà utilisé. Essayez-en un autre."

#: actions/apigroupcreate.php:286 actions/editgroup.php:234
#: actions/newgroup.php:178
msgid "Alias can't be the same as nickname."
msgstr "L’alias ne peut pas être le même que le pseudo."

#: actions/apigroupismember.php:95 actions/apigroupjoin.php:104
#: actions/apigroupleave.php:104 actions/apigroupmembership.php:91
#: actions/apigroupshow.php:90 actions/apitimelinegroup.php:91
msgid "Group not found!"
msgstr "Groupe non trouvé !"

#: actions/apigroupjoin.php:110
msgid "You are already a member of that group."
msgstr "Vous êtes déjà membre de ce groupe."

#: actions/apigroupjoin.php:119 actions/joingroup.php:95 lib/command.php:221
msgid "You have been blocked from that group by the admin."
msgstr "Vous avez été bloqué de ce groupe par l’administrateur."

#: actions/apigroupjoin.php:138
#, php-format
msgid "Could not join user %s to group %s."
msgstr "Impossible de joindre l’utilisateur %s au groupe %s."

#: actions/apigroupleave.php:114
msgid "You are not a member of this group."
msgstr "Vous n'êtes pas membre de ce groupe."

#: actions/apigroupleave.php:124
#, php-format
msgid "Could not remove user %s to group %s."
msgstr "Impossible de retirer l’utilisateur %s du groupe %s"

#: actions/apigrouplistall.php:90 actions/usergroups.php:62
#, php-format
msgid "%s groups"
msgstr "Groupes de %s"

#: actions/apigrouplistall.php:94
#, php-format
msgid "groups on %s"
msgstr "groupes sur %s"

#: actions/apigrouplist.php:95
#, php-format
msgid "%s's groups"
msgstr "Groupes de %s"

#: actions/apigrouplist.php:103
#, php-format
msgid "Groups %s is a member of on %s."
msgstr "Les groupes dont %s est membre sur %s."

#: actions/apistatusesdestroy.php:107
msgid "This method requires a POST or DELETE."
msgstr "Ce processus requiert un POST ou un DELETE."

#: actions/apistatusesdestroy.php:130
msgid "You may not delete another user's status."
msgstr "Vous ne pouvez pas supprimer le statut d’un autre utilisateur."

#: actions/apistatusesshow.php:138
msgid "Status deleted."
msgstr "Statut supprimé."

#: actions/apistatusesshow.php:144
msgid "No status with that ID found."
msgstr "Aucun statut trouvé avec cet identifiant."

#: actions/apistatusesupdate.php:157 actions/newnotice.php:155
#: scripts/maildaemon.php:71
#, php-format
msgid "That's too long. Max notice size is %d chars."
msgstr "C’est trop long ! La taille maximale de l’avis est de %d caractères."

#: actions/apistatusesupdate.php:198
msgid "Not found"
msgstr "Non trouvé"

#: actions/apistatusesupdate.php:227 actions/newnotice.php:183
#, php-format
msgid "Max notice size is %d chars, including attachment URL."
msgstr ""
"La taille maximale du statut est de %d caractères, en incluant l’URL de la "
"pièce jointe."

#: actions/apisubscriptions.php:231 actions/apisubscriptions.php:261
msgid "Unsupported format."
msgstr "Format non supporté."

#: actions/apitimelinefavorites.php:107
#, php-format
msgid "%s / Favorites from %s"
msgstr "%s / Favoris de %s"

#: actions/apitimelinefavorites.php:119
#, php-format
msgid "%s updates favorited by %s / %s."
msgstr "%s statuts ont été ajoutés aux favoris de %s / %s."

#: actions/apitimelinegroup.php:108 actions/apitimelineuser.php:117
#: actions/grouprss.php:131 actions/userrss.php:90
#, php-format
msgid "%s timeline"
msgstr "Activité de %s"

#: actions/apitimelinegroup.php:116 actions/apitimelineuser.php:125
#: actions/userrss.php:92
#, php-format
msgid "Updates from %1$s on %2$s!"
msgstr "Statuts de %1$s dans %2$s!"

#: actions/apitimelinementions.php:116
#, php-format
msgid "%1$s / Updates mentioning %2$s"
msgstr "%1$s / Mises à jour mentionnant %2$s"

#: actions/apitimelinementions.php:126
#, php-format
msgid "%1$s updates that reply to updates from %2$s / %3$s."
msgstr "%1$s statuts en réponses aux statuts de %2$s / %3$s."

#: actions/apitimelinepublic.php:106 actions/publicrss.php:103
#, php-format
msgid "%s public timeline"
msgstr "Activité publique %s"

#: actions/apitimelinepublic.php:110 actions/publicrss.php:105
#, php-format
msgid "%s updates from everyone!"
msgstr "%s statuts  "

#: actions/apitimelinetag.php:101 actions/tag.php:66
#, php-format
msgid "Notices tagged with %s"
msgstr "Statuts marqués avec %s"

#: actions/apitimelinetag.php:107 actions/tagrss.php:64
#, php-format
msgid "Updates tagged with %1$s on %2$s!"
msgstr "Mises à jour marquées avec %1$s dans %2$s !"

#: actions/apiusershow.php:96
msgid "Not found."
msgstr "Non trouvé."

#: actions/attachment.php:73
msgid "No such attachment."
msgstr "Pièce jointe non trouvée."

#: actions/avatarbynickname.php:59 actions/leavegroup.php:76
msgid "No nickname."
msgstr "Aucun pseudo."

#: actions/avatarbynickname.php:64
msgid "No size."
msgstr "Aucune taille"

#: actions/avatarbynickname.php:69
msgid "Invalid size."
msgstr "Taille incorrecte."

#: actions/avatarsettings.php:67 actions/showgroup.php:221
#: lib/accountsettingsaction.php:112
msgid "Avatar"
msgstr "Avatar"

#: actions/avatarsettings.php:78
#, php-format
msgid "You can upload your personal avatar. The maximum file size is %s."
msgstr ""
"Vous pouvez associer un « avatar » (image personnelle) à votre profil. La "
"taille maximale du fichier est de %s."

#: actions/avatarsettings.php:106 actions/avatarsettings.php:182
#: actions/grouplogo.php:178 actions/remotesubscribe.php:191
#: actions/userauthorization.php:72 actions/userrss.php:103
msgid "User without matching profile"
msgstr "Utilisateur sans profil correspondant"

#: actions/avatarsettings.php:119 actions/avatarsettings.php:194
#: actions/grouplogo.php:251
msgid "Avatar settings"
msgstr "Paramètres de l’avatar"

#: actions/avatarsettings.php:126 actions/avatarsettings.php:202
#: actions/grouplogo.php:199 actions/grouplogo.php:259
msgid "Original"
msgstr "Image originale"

#: actions/avatarsettings.php:141 actions/avatarsettings.php:214
#: actions/grouplogo.php:210 actions/grouplogo.php:271
msgid "Preview"
msgstr "Aperçu"

#: actions/avatarsettings.php:148 lib/deleteuserform.php:66
#: lib/noticelist.php:550
msgid "Delete"
msgstr "Supprimer"

#: actions/avatarsettings.php:165 actions/grouplogo.php:233
msgid "Upload"
msgstr "Transfert"

#: actions/avatarsettings.php:228 actions/grouplogo.php:286
msgid "Crop"
msgstr "Recadrer"

#: actions/avatarsettings.php:265 actions/disfavor.php:74
#: actions/emailsettings.php:238 actions/favor.php:75
#: actions/groupblock.php:66 actions/grouplogo.php:309
#: actions/groupunblock.php:66 actions/imsettings.php:206
#: actions/invite.php:56 actions/login.php:129 actions/makeadmin.php:66
#: actions/newmessage.php:135 actions/newnotice.php:103 actions/nudge.php:80
#: actions/othersettings.php:145 actions/passwordsettings.php:138
#: actions/profilesettings.php:187 actions/recoverpassword.php:337
#: actions/register.php:165 actions/remotesubscribe.php:77
#: actions/smssettings.php:228 actions/subedit.php:38 actions/subscribe.php:46
#: actions/tagother.php:166 actions/unsubscribe.php:69
#: actions/userauthorization.php:52 lib/designsettings.php:294
msgid "There was a problem with your session token. Try again, please."
msgstr ""
"Un problème est survenu avec votre jeton de session. Veuillez essayer à "
"nouveau."

#: actions/avatarsettings.php:277 actions/designadminpanel.php:103
#: actions/emailsettings.php:256 actions/grouplogo.php:319
#: actions/imsettings.php:220 actions/recoverpassword.php:44
#: actions/smssettings.php:248 lib/designsettings.php:304
msgid "Unexpected form submission."
msgstr "Soumission de formulaire inattendue."

#: actions/avatarsettings.php:322
msgid "Pick a square area of the image to be your avatar"
msgstr "Sélectionnez une zone de forme carrée pour définir votre avatar"

#: actions/avatarsettings.php:337 actions/grouplogo.php:377
msgid "Lost our file data."
msgstr "Données perdues."

#: actions/avatarsettings.php:360
msgid "Avatar updated."
msgstr "Avatar mis à jour."

#: actions/avatarsettings.php:363
msgid "Failed updating avatar."
msgstr "La mise à jour de l’avatar a échoué."

#: actions/avatarsettings.php:387
msgid "Avatar deleted."
msgstr "Avatar supprimé."

#: actions/blockedfromgroup.php:73 actions/editgroup.php:84
#: actions/groupdesignsettings.php:84 actions/grouplogo.php:86
#: actions/groupmembers.php:76 actions/grouprss.php:91
#: actions/joingroup.php:76 actions/showgroup.php:121
msgid "No nickname"
msgstr "Aucun pseudo"

#: actions/blockedfromgroup.php:80 actions/editgroup.php:96
#: actions/groupbyid.php:83 actions/groupdesignsettings.php:97
#: actions/grouplogo.php:99 actions/groupmembers.php:83
#: actions/grouprss.php:98 actions/joingroup.php:83 actions/showgroup.php:137
msgid "No such group"
msgstr "Aucun groupe trouvé"

#: actions/blockedfromgroup.php:90
#, php-format
msgid "%s blocked profiles"
msgstr "%s profils bloqués"

#: actions/blockedfromgroup.php:93
#, php-format
msgid "%s blocked profiles, page %d"
msgstr "%s profils bloqués, page %d"

#: actions/blockedfromgroup.php:108
msgid "A list of the users blocked from joining this group."
msgstr "Une liste des utilisateurs dont l’inscription à ce groupe est bloquée."

#: actions/blockedfromgroup.php:281
msgid "Unblock user from group"
msgstr "Débloquer l’utilisateur du groupe"

#: actions/blockedfromgroup.php:313 lib/unblockform.php:69
msgid "Unblock"
msgstr "Débloquer"

#: actions/blockedfromgroup.php:313 lib/unblockform.php:80
msgid "Unblock this user"
msgstr "Débloquer cet utilisateur"

#: actions/block.php:69
msgid "You already blocked that user."
msgstr "Vous avez déjà bloqué cet utilisateur."

#: actions/block.php:105 actions/block.php:128 actions/groupblock.php:160
msgid "Block user"
msgstr "Bloquer cet utilisateur"

#: actions/block.php:130
msgid ""
"Are you sure you want to block this user? Afterwards, they will be "
"unsubscribed from you, unable to subscribe to you in the future, and you "
"will not be notified of any @-replies from them."
msgstr ""
"Êtes-vous certain de vouloir bloquer cet utilisateur ? Après cela, il ne "
"sera plus abonné à votre compte, ne pourra plus s’y abonner de nouveau, et "
"vous ne serez pas informé des @-réponses de sa part."

#: actions/block.php:143 actions/deletenotice.php:145
#: actions/deleteuser.php:147 actions/groupblock.php:178
msgid "No"
msgstr "Non"

#: actions/block.php:143 actions/deleteuser.php:147
msgid "Do not block this user"
msgstr "Ne pas bloquer cet utilisateur"

#: actions/block.php:144 actions/deletenotice.php:146
#: actions/deleteuser.php:148 actions/groupblock.php:179
msgid "Yes"
msgstr "Oui"

#: actions/block.php:144 actions/groupmembers.php:346 lib/blockform.php:80
msgid "Block this user"
msgstr "Bloquer cet utilisateur"

#: actions/block.php:162
msgid "Failed to save block information."
msgstr "Impossible d’enregistrer les informations de blocage."

#: actions/bookmarklet.php:50
msgid "Post to "
msgstr "Poster sur "

#: actions/confirmaddress.php:75
msgid "No confirmation code."
msgstr "Aucun code de confirmation."

#: actions/confirmaddress.php:80
msgid "Confirmation code not found."
msgstr "Code de confirmation non trouvé."

#: actions/confirmaddress.php:85
msgid "That confirmation code is not for you!"
msgstr "Ce code de confirmation n’est pas pour vous !"

#: actions/confirmaddress.php:90
#, php-format
msgid "Unrecognized address type %s"
msgstr "Type d’adresse non reconnu : %s"

#: actions/confirmaddress.php:94
msgid "That address has already been confirmed."
msgstr "Cette adresse a déjà été confirmée."

#: actions/confirmaddress.php:114 actions/emailsettings.php:296
#: actions/emailsettings.php:427 actions/imsettings.php:258
#: actions/imsettings.php:401 actions/othersettings.php:174
#: actions/profilesettings.php:276 actions/smssettings.php:278
#: actions/smssettings.php:420
msgid "Couldn't update user."
msgstr "Impossible de mettre à jour l’utilisateur."

#: actions/confirmaddress.php:126 actions/emailsettings.php:391
#: actions/imsettings.php:363 actions/smssettings.php:382
msgid "Couldn't delete email confirmation."
msgstr "Impossible de supprimer le courriel de confirmation."

#: actions/confirmaddress.php:144
msgid "Confirm Address"
msgstr "Confirmer l’adresse"

#: actions/confirmaddress.php:159
#, php-format
msgid "The address \"%s\" has been confirmed for your account."
msgstr "L'adresse \"%s\" a été validée pour votre compte."

#: actions/conversation.php:99
msgid "Conversation"
msgstr "Conversation"

#: actions/conversation.php:154 lib/mailbox.php:116 lib/noticelist.php:87
<<<<<<< HEAD
#: lib/profileaction.php:206 lib/searchgroupnav.php:82
=======
#: lib/profileaction.php:216 lib/searchgroupnav.php:82
>>>>>>> 9e0f89ba
msgid "Notices"
msgstr "Statuts"

#: actions/deletenotice.php:52 actions/shownotice.php:92
msgid "No such notice."
msgstr "Statut non trouvé."

#: actions/deletenotice.php:67 actions/disfavor.php:61 actions/favor.php:62
#: actions/groupblock.php:61 actions/groupunblock.php:61 actions/logout.php:69
#: actions/makeadmin.php:61 actions/newmessage.php:87 actions/newnotice.php:89
#: actions/nudge.php:63 actions/subedit.php:31 actions/subscribe.php:30
#: actions/unsubscribe.php:52 lib/adminpanelaction.php:72
#: lib/profileformaction.php:63 lib/settingsaction.php:72
msgid "Not logged in."
msgstr "Non connecté."

#: actions/deletenotice.php:71
msgid "Can't delete this notice."
msgstr "Impossible de supprimer ce statut."

#: actions/deletenotice.php:103
msgid ""
"You are about to permanently delete a notice. Once this is done, it cannot "
"be undone."
msgstr ""
"Vous êtes sur le point de supprimer définitivement un message. Une fois cela "
"fait, il est impossible de l’annuler."

#: actions/deletenotice.php:109 actions/deletenotice.php:141
msgid "Delete notice"
msgstr "Supprimer ce statut"

#: actions/deletenotice.php:144
msgid "Are you sure you want to delete this notice?"
msgstr "Êtes-vous sûr(e) de vouloir supprimer ce statut ?"

#: actions/deletenotice.php:145
msgid "Do not delete this notice"
msgstr "Ne pas supprimer cet avis"

#: actions/deletenotice.php:146 lib/noticelist.php:550
msgid "Delete this notice"
msgstr "Supprimer ce statut"

#: actions/deletenotice.php:157
msgid "There was a problem with your session token.  Try again, please."
msgstr ""
"Un problème est survenu avec votre jeton de session. Veuillez essayer à "
"nouveau."

#: actions/deleteuser.php:67
msgid "You cannot delete users."
msgstr "Vous ne pouvez pas supprimer des utilisateurs."

#: actions/deleteuser.php:74
msgid "You can only delete local users."
msgstr "Vous pouvez seulement supprimer les utilisateurs locaux."

#: actions/deleteuser.php:110 actions/deleteuser.php:133
msgid "Delete user"
msgstr "Supprimer l'utilsateur"

#: actions/deleteuser.php:135
msgid ""
"Are you sure you want to delete this user? This will clear all data about "
"the user from the database, without a backup."
msgstr ""
"Êtes-vous certain de vouloir supprimer cet utilisateur ? Ceci effacera "
"toutes les données à son propos de la base de données, sans sauvegarde."

#: actions/deleteuser.php:148 lib/deleteuserform.php:77
msgid "Delete this user"
msgstr "Supprimer cet utilisateur"

#: actions/designadminpanel.php:62 lib/accountsettingsaction.php:124
#: lib/adminpanelaction.php:302 lib/groupnav.php:119
msgid "Design"
msgstr "Conception"

#: actions/designadminpanel.php:73
msgid "Design settings for this StatusNet site."
msgstr "Paramètres de conception pour ce site StatusNet."

#: actions/designadminpanel.php:270
msgid "Invalid logo URL."
msgstr "URL du logo invalide."

#: actions/designadminpanel.php:274
#, php-format
msgid "Theme not available: %s"
msgstr "Le thème n'est pas disponible : %s"

#: actions/designadminpanel.php:370
msgid "Change logo"
msgstr "Modifier le logo"

#: actions/designadminpanel.php:375
msgid "Site logo"
msgstr "Logo du site"

#: actions/designadminpanel.php:382
msgid "Change theme"
msgstr "Modifier le thème"

#: actions/designadminpanel.php:399
msgid "Site theme"
msgstr "Thème du site"

#: actions/designadminpanel.php:400
msgid "Theme for the site."
msgstr "Thème pour le site."

#: actions/designadminpanel.php:412 lib/designsettings.php:101
msgid "Change background image"
msgstr "Changer l’image d’arrière plan"

#: actions/designadminpanel.php:417 actions/designadminpanel.php:492
#: lib/designsettings.php:178
msgid "Background"
msgstr "Arrière plan"

#: actions/designadminpanel.php:422
#, php-format
msgid ""
"You can upload a background image for the site. The maximum file size is %1"
"$s."
msgstr ""
"Vous pouvez importer une image d'arrière plan pour ce site. La taille "
"maximale du fichier est de %1$s."

#: actions/designadminpanel.php:452 lib/designsettings.php:139
msgid "On"
msgstr "Activé"

#: actions/designadminpanel.php:468 lib/designsettings.php:155
msgid "Off"
msgstr "Désactivé"

#: actions/designadminpanel.php:469 lib/designsettings.php:156
msgid "Turn background image on or off."
msgstr "Activer ou désactiver l’image d’arrière plan."

#: actions/designadminpanel.php:474 lib/designsettings.php:161
msgid "Tile background image"
msgstr "Répéter l’image d’arrière plan"

#: actions/designadminpanel.php:483 lib/designsettings.php:170
msgid "Change colours"
msgstr "Modifier les couleurs"

#: actions/designadminpanel.php:505 lib/designsettings.php:191
msgid "Content"
msgstr "Contenu"

#: actions/designadminpanel.php:518 lib/designsettings.php:204
msgid "Sidebar"
msgstr "Barre latérale"

#: actions/designadminpanel.php:531 lib/designsettings.php:217
msgid "Text"
msgstr "Texte"

#: actions/designadminpanel.php:544 lib/designsettings.php:230
msgid "Links"
msgstr "Liens"

#: actions/designadminpanel.php:572 lib/designsettings.php:247
msgid "Use defaults"
msgstr "Utiliser les valeurs par défaut"

#: actions/designadminpanel.php:573 lib/designsettings.php:248
msgid "Restore default designs"
msgstr "Restaurer les conceptions par défaut"

#: actions/designadminpanel.php:579 lib/designsettings.php:254
msgid "Reset back to default"
msgstr "Revenir aux valeurs par défaut"

#: actions/designadminpanel.php:581 actions/emailsettings.php:195
#: actions/imsettings.php:163 actions/othersettings.php:126
#: actions/pathsadminpanel.php:296 actions/profilesettings.php:167
#: actions/siteadminpanel.php:421 actions/smssettings.php:181
#: actions/subscriptions.php:203 actions/tagother.php:154
#: actions/useradminpanel.php:313 lib/designsettings.php:256
#: lib/groupeditform.php:202
msgid "Save"
msgstr "Enregistrer"

#: actions/designadminpanel.php:582 lib/designsettings.php:257
msgid "Save design"
msgstr "Sauvegarder la conception"

#: actions/disfavor.php:81
msgid "This notice is not a favorite!"
msgstr "Ce statut n’est pas un favori !"

#: actions/disfavor.php:94
msgid "Add to favorites"
msgstr "Ajouter aux favoris"

#: actions/doc.php:69
msgid "No such document."
msgstr "Document non trouvé."

#: actions/editgroup.php:56
#, php-format
msgid "Edit %s group"
msgstr "Modifier le groupe %s"

#: actions/editgroup.php:68 actions/grouplogo.php:70 actions/newgroup.php:65
msgid "You must be logged in to create a group."
msgstr "Vous devez ouvrir une session pour créer un groupe."

#: actions/editgroup.php:103 actions/editgroup.php:168
#: actions/groupdesignsettings.php:104 actions/grouplogo.php:106
msgid "You must be an admin to edit the group"
msgstr "Seuls les administrateurs d’un groupe peuvent le modifier."

#: actions/editgroup.php:154
msgid "Use this form to edit the group."
msgstr "Remplissez ce formulaire pour modifier les options du groupe."

#: actions/editgroup.php:201 actions/newgroup.php:145
#, php-format
msgid "description is too long (max %d chars)."
msgstr "la description est trop longue (%d caractères maximum)."

#: actions/editgroup.php:253
msgid "Could not update group."
msgstr "Impossible de mettre à jour le groupe."

#: actions/editgroup.php:259 classes/User_group.php:390
msgid "Could not create aliases."
msgstr "Impossible de créer les alias."

#: actions/editgroup.php:269
msgid "Options saved."
msgstr "Vos options ont été enregistrées."

#: actions/emailsettings.php:60
msgid "Email Settings"
msgstr "Paramètres du courriel"

#: actions/emailsettings.php:71
#, php-format
msgid "Manage how you get email from %%site.name%%."
msgstr "Configurez les courriels que vous souhaitez recevoir de %%site.name%%."

#: actions/emailsettings.php:100 actions/imsettings.php:100
#: actions/smssettings.php:104
msgid "Address"
msgstr "Adresse"

#: actions/emailsettings.php:105
msgid "Current confirmed email address."
msgstr "Adresse courriel actuellement confirmée."

#: actions/emailsettings.php:107 actions/emailsettings.php:140
#: actions/imsettings.php:108 actions/smssettings.php:115
#: actions/smssettings.php:158
msgid "Remove"
msgstr "Retirer"

#: actions/emailsettings.php:113
msgid ""
"Awaiting confirmation on this address. Check your inbox (and spam box!) for "
"a message with further instructions."
msgstr ""
"En attente d’une confirmation pour cette adresse. Vérifiez votre compte "
"Jabber/GTalk pour recevoir de nouvelles instructions."

#: actions/emailsettings.php:117 actions/imsettings.php:120
#: actions/smssettings.php:126
msgid "Cancel"
msgstr "Annuler"

#: actions/emailsettings.php:121
msgid "Email Address"
msgstr "Adresse de courriel"

#: actions/emailsettings.php:123
msgid "Email address, like \"UserName@example.org\""
msgstr "Adresse de courriel (ex : nom@example.org)"

#: actions/emailsettings.php:126 actions/imsettings.php:133
#: actions/smssettings.php:145
msgid "Add"
msgstr "Ajouter"

#: actions/emailsettings.php:133 actions/smssettings.php:152
msgid "Incoming email"
msgstr "Courriel entrant"

#: actions/emailsettings.php:138 actions/smssettings.php:157
msgid "Send email to this address to post new notices."
msgstr "Écrivez à cette adresse courriel pour publier de nouveaux statuts. "

#: actions/emailsettings.php:145 actions/smssettings.php:162
msgid "Make a new email address for posting to; cancels the old one."
msgstr "Nouvelle adresse courriel pour poster ; annule l’ancienne."

#: actions/emailsettings.php:148 actions/smssettings.php:164
msgid "New"
msgstr "Nouveau"

#: actions/emailsettings.php:153 actions/imsettings.php:139
#: actions/smssettings.php:169
msgid "Preferences"
msgstr "Préférences"

#: actions/emailsettings.php:158
msgid "Send me notices of new subscriptions through email."
msgstr "Avertissez-moi par courriel des nouveaux abonnements."

#: actions/emailsettings.php:163
msgid "Send me email when someone adds my notice as a favorite."
msgstr ""
"Envoyez-moi un courriel quand un utilisateur ajoute un de mes statuts à ses "
"favoris."

#: actions/emailsettings.php:169
msgid "Send me email when someone sends me a private message."
msgstr "Envoyez-moi un courriel quand quelqu’un m’envoie un message personnel."

#: actions/emailsettings.php:174
msgid "Send me email when someone sends me an \"@-reply\"."
msgstr "Envoyez-moi un courriel quand quelqu’un m’envoie une réponse « @ »."

#: actions/emailsettings.php:179
msgid "Allow friends to nudge me and send me an email."
msgstr "Autoriser mes amis à m’envoyer des courriels et des clins d’œil."

#: actions/emailsettings.php:185
msgid "I want to post notices by email."
msgstr "Je veux envoyer mes statuts par courriel."

#: actions/emailsettings.php:191
msgid "Publish a MicroID for my email address."
msgstr "Publier un MicroID pour mon adresse courriel."

#: actions/emailsettings.php:302 actions/imsettings.php:264
#: actions/othersettings.php:180 actions/smssettings.php:284
msgid "Preferences saved."
msgstr "Préférences enregistrées"

#: actions/emailsettings.php:320
msgid "No email address."
msgstr "Aucune adresse courriel."

#: actions/emailsettings.php:327
msgid "Cannot normalize that email address"
msgstr "Impossible d’utiliser cette adresse courriel"

#: actions/emailsettings.php:331 actions/siteadminpanel.php:158
msgid "Not a valid email address"
msgstr "Adresse courriel invalide"

#: actions/emailsettings.php:334
msgid "That is already your email address."
msgstr "Vous utilisez déjà cette adresse courriel."

#: actions/emailsettings.php:337
msgid "That email address already belongs to another user."
msgstr "Cette adresse courriel appartient déjà à un autre utilisateur."

#: actions/emailsettings.php:353 actions/imsettings.php:317
#: actions/smssettings.php:337
msgid "Couldn't insert confirmation code."
msgstr "Impossible d’insérer le code de confirmation."

#: actions/emailsettings.php:359
msgid ""
"A confirmation code was sent to the email address you added. Check your "
"inbox (and spam box!) for the code and instructions on how to use it."
msgstr ""
"Un code de confirmation a été envoyé à l’adresse courriel indiquée. Vérifiez "
"votre boîte de réception pour récupérer le code et les instructions."

#: actions/emailsettings.php:379 actions/imsettings.php:351
#: actions/smssettings.php:370
msgid "No pending confirmation to cancel."
msgstr "Aucune confirmation à annuler."

#: actions/emailsettings.php:383 actions/imsettings.php:355
msgid "That is the wrong IM address."
msgstr "Cette adresse de messagerie instantanée est erronée."

#: actions/emailsettings.php:395 actions/imsettings.php:367
#: actions/smssettings.php:386
msgid "Confirmation cancelled."
msgstr "Confirmation annulée."

#: actions/emailsettings.php:413
msgid "That is not your email address."
msgstr "Ceci n’est pas votre adresse courriel."

#: actions/emailsettings.php:432 actions/imsettings.php:408
#: actions/smssettings.php:425
msgid "The address was removed."
msgstr "L’adresse a été supprimée."

#: actions/emailsettings.php:446 actions/smssettings.php:518
msgid "No incoming email address."
msgstr "Aucune adresse pour le courriel entrant."

#: actions/emailsettings.php:456 actions/emailsettings.php:478
#: actions/smssettings.php:528 actions/smssettings.php:552
msgid "Couldn't update user record."
msgstr "Impossible de mettre à jour le dossier de l’utilisateur."

#: actions/emailsettings.php:459 actions/smssettings.php:531
msgid "Incoming email address removed."
msgstr "L’adresse de courriel entrant a été supprimée."

#: actions/emailsettings.php:481 actions/smssettings.php:555
msgid "New incoming email address added."
msgstr "Nouvelle adresse courriel ajoutée."

#: actions/favorited.php:65 lib/popularnoticesection.php:88
#: lib/publicgroupnav.php:93
msgid "Popular notices"
msgstr "Statuts populaires"

#: actions/favorited.php:67
#, php-format
msgid "Popular notices, page %d"
msgstr "Statuts populaires - page %d"

#: actions/favorited.php:79
msgid "The most popular notices on the site right now."
msgstr "Statuts les plus populaires sur le site en ce moment."

#: actions/favorited.php:150
msgid "Favorite notices appear on this page but no one has favorited one yet."
msgstr ""
"Les statuts favoris apparaissent sur cette page mais personne ne n’en a mis "
"un en favori actuellement."

#: actions/favorited.php:153
msgid ""
"Be the first to add a notice to your favorites by clicking the fave button "
"next to any notice you like."
msgstr ""
"Soyez le premier à un statut dans vos favoris en cliquant sur le bouton "
"favori à côté d’un statut que vous aimez."

#: actions/favorited.php:156
#, php-format
msgid ""
"Why not [register an account](%%action.register%%) and be the first to add a "
"notice to your favorites!"
msgstr ""
"Pourquoi ne pas [créer un nouveau compte](%%action.register%%) et être le "
"premier à ajouter un avis à vos favoris !"

#: actions/favoritesrss.php:111 actions/showfavorites.php:77
#: lib/personalgroupnav.php:115
#, php-format
msgid "%s's favorite notices"
msgstr "Statuts favoris de %s"

#: actions/favoritesrss.php:115
#, php-format
msgid "Updates favored by %1$s on %2$s!"
msgstr "Mises à jour privilégiées par %1$s sur %2$s !"

#: actions/favor.php:79
msgid "This notice is already a favorite!"
msgstr "Ce statut a déjà été ajouté à vos favoris !"

#: actions/favor.php:92 lib/disfavorform.php:140
msgid "Disfavor favorite"
msgstr "Retirer ce favori"

#: actions/featured.php:69 lib/featureduserssection.php:87
#: lib/publicgroupnav.php:89
msgid "Featured users"
msgstr "Utilisateurs en vedette"

#: actions/featured.php:71
#, php-format
msgid "Featured users, page %d"
msgstr "Utilisateurs en vedette - page %d"

#: actions/featured.php:99
#, php-format
msgid "A selection of some of the great users on %s"
msgstr "Les utilisateurs à ne pas manquer dans %s"

#: actions/file.php:34
msgid "No notice id"
msgstr "Pas d’identifiant de statut"

#: actions/file.php:38
msgid "No notice"
msgstr "Aucun statut"

#: actions/file.php:42
msgid "No attachments"
msgstr "Aucune pièce jointe"

#: actions/file.php:51
msgid "No uploaded attachments"
msgstr "Aucune pièce jointe importée"

#: actions/finishremotesubscribe.php:69
msgid "Not expecting this response!"
msgstr "Réponse inattendue !"

#: actions/finishremotesubscribe.php:80
msgid "User being listened to does not exist."
msgstr "L’utilisateur suivi n’existe pas."

#: actions/finishremotesubscribe.php:87 actions/remotesubscribe.php:59
msgid "You can use the local subscription!"
msgstr "Vous pouvez utiliser l’abonnement local."

#: actions/finishremotesubscribe.php:99
msgid "That user has blocked you from subscribing."
msgstr "Cet utilisateur vous a empêché de vous inscrire."

#: actions/finishremotesubscribe.php:110
msgid "You are not authorized."
msgstr "Vous n'êtes pas autorisé."

#: actions/finishremotesubscribe.php:113
msgid "Could not convert request token to access token."
msgstr "Impossible de convertir le jeton de requête en jeton d’accès."

#: actions/finishremotesubscribe.php:118
msgid "Remote service uses unknown version of OMB protocol."
msgstr "Le service distant utilise une version inconnue du protocole OMB."

#: actions/finishremotesubscribe.php:138 lib/oauthstore.php:306
msgid "Error updating remote profile"
msgstr "Erreur lors de la mise à jour du profil distant"

#: actions/foafgroup.php:44 actions/foafgroup.php:62 actions/groupblock.php:86
#: actions/groupunblock.php:86 actions/leavegroup.php:83
#: actions/makeadmin.php:86 lib/command.php:212 lib/command.php:263
msgid "No such group."
msgstr "Aucun groupe trouvé."

#: actions/getfile.php:75
msgid "No such file."
msgstr "Fichier non trouvé."

#: actions/getfile.php:79
msgid "Cannot read file."
msgstr "Impossible de lire le fichier"

#: actions/groupblock.php:71 actions/groupunblock.php:71
#: actions/makeadmin.php:71 actions/subedit.php:46
#: lib/profileformaction.php:70
msgid "No profile specified."
msgstr "Aucun profil n’a été spécifié."

#: actions/groupblock.php:76 actions/groupunblock.php:76
#: actions/makeadmin.php:76 actions/subedit.php:53 actions/tagother.php:46
#: lib/profileformaction.php:77
msgid "No profile with that ID."
msgstr "Aucun profil ne correspond à cet identifiant."

#: actions/groupblock.php:81 actions/groupunblock.php:81
#: actions/makeadmin.php:81
msgid "No group specified."
msgstr "Aucun groupe n’a été spécifié."

#: actions/groupblock.php:91
msgid "Only an admin can block group members."
msgstr "Seul un administrateur peut bloquer des membres du groupe."

#: actions/groupblock.php:95
msgid "User is already blocked from group."
msgstr "Cet utilisateur est déjà bloqué pour le groupe."

#: actions/groupblock.php:100
msgid "User is not a member of group."
msgstr "L’utilisateur n’est pas membre du groupe."

#: actions/groupblock.php:136 actions/groupmembers.php:314
msgid "Block user from group"
msgstr "Bloquer cet utilisateur du groupe"

#: actions/groupblock.php:162
#, php-format
msgid ""
"Are you sure you want to block user \"%s\" from the group \"%s\"? They will "
"be removed from the group, unable to post, and unable to subscribe to the "
"group in the future."
msgstr ""
"Êtes-vous sûr(e) de vouloir bloquer l’utilisateur \"%s\" du groupe \"%s\"? "
"Ils seront supprimés du groupe, il leur sera interdit d’y publier, et de s’y "
"abonner à l’avenir."

#: actions/groupblock.php:178
msgid "Do not block this user from this group"
msgstr "Ne pas bloquer cet utilisateur pour ce groupe"

#: actions/groupblock.php:179
msgid "Block this user from this group"
msgstr "Bloquer cet utilisateur de de groupe"

#: actions/groupblock.php:196
msgid "Database error blocking user from group."
msgstr ""
"Erreur de la base de données lors du blocage de l’utilisateur du groupe."

#: actions/groupbyid.php:74
msgid "No ID"
msgstr "Aucun identifiant"

#: actions/groupdesignsettings.php:68
msgid "You must be logged in to edit a group."
msgstr "Vous devez ouvrir une session pour modifier un groupe."

#: actions/groupdesignsettings.php:141
msgid "Group design"
msgstr "Conception du groupe"

#: actions/groupdesignsettings.php:152
msgid ""
"Customize the way your group looks with a background image and a colour "
"palette of your choice."
msgstr ""
"Personnalisez le style de votre groupe avec une image de fond et une palette "
"de couleur de votre choix."

#: actions/groupdesignsettings.php:262 actions/userdesignsettings.php:186
#: lib/designsettings.php:434 lib/designsettings.php:464
msgid "Couldn't update your design."
msgstr "Impossible de mettre à jour votre conception."

#: actions/groupdesignsettings.php:286 actions/groupdesignsettings.php:296
#: actions/userdesignsettings.php:210 actions/userdesignsettings.php:220
#: actions/userdesignsettings.php:263 actions/userdesignsettings.php:273
msgid "Unable to save your design settings!"
msgstr "Impossible de sauvegarder les préférences de conception !"

#: actions/groupdesignsettings.php:307 actions/userdesignsettings.php:231
msgid "Design preferences saved."
msgstr "Préférences de conception enregistrées."

#: actions/grouplogo.php:139 actions/grouplogo.php:192
msgid "Group logo"
msgstr "Logo du groupe"

#: actions/grouplogo.php:150
#, php-format
msgid ""
"You can upload a logo image for your group. The maximum file size is %s."
msgstr ""
"Vous pouvez choisir un logo pour votre groupe. La taille maximale du fichier "
"est de %s."

#: actions/grouplogo.php:362
msgid "Pick a square area of the image to be the logo."
msgstr "Sélectionnez une zone de forme carrée sur l’image qui sera le logo."

#: actions/grouplogo.php:396
msgid "Logo updated."
msgstr "Logo mis à jour."

#: actions/grouplogo.php:398
msgid "Failed updating logo."
msgstr "La mise à jour du logo a échoué."

#: actions/groupmembers.php:93 lib/groupnav.php:92
#, php-format
msgid "%s group members"
msgstr "Membres du groupe %s"

#: actions/groupmembers.php:96
#, php-format
msgid "%s group members, page %d"
msgstr "Membres du groupe %s - page %d"

#: actions/groupmembers.php:111
msgid "A list of the users in this group."
msgstr "Liste des utilisateurs inscrits à ce groupe."

#: actions/groupmembers.php:175 lib/action.php:440 lib/groupnav.php:107
msgid "Admin"
msgstr "Administrer"

#: actions/groupmembers.php:346 lib/blockform.php:69
msgid "Block"
msgstr "Bloquer"

#: actions/groupmembers.php:441
msgid "Make user an admin of the group"
msgstr "Faire de cet utilisateur un administrateur du groupe"

#: actions/groupmembers.php:473
msgid "Make Admin"
msgstr "Faire un administrateur"

#: actions/groupmembers.php:473
msgid "Make this user an admin"
msgstr "Faire de cet utilisateur un administrateur"

#: actions/grouprss.php:133
#, php-format
msgid "Updates from members of %1$s on %2$s!"
msgstr "Mises à jour des membres de %1$s dans %2$s !"

#: actions/groupsearch.php:52
#, php-format
msgid ""
"Search for groups on %%site.name%% by their name, location, or description. "
"Separate the terms by spaces; they must be 3 characters or more."
msgstr ""
"Recherchez des groupes sur %%site.name%% par leur nom, leur emplacement ou "
"leurs intérêts. Séparez les termes de recherche par des espaces. Ils doivent "
"contenir au moins 3 caractères."

#: actions/groupsearch.php:58
msgid "Group search"
msgstr "Rechercher des groupes"

#: actions/groupsearch.php:79 actions/noticesearch.php:117
#: actions/peoplesearch.php:83
msgid "No results."
msgstr "Aucun résultat."

#: actions/groupsearch.php:82
#, php-format
msgid ""
"If you can't find the group you're looking for, you can [create it](%%action."
"newgroup%%) yourself."
msgstr ""
"Si vous ne trouvez pas le groupe que vous recherchez, vous pouvez [le créer]"
"(%%action.newgroup%%) vous-même."

#: actions/groupsearch.php:85
#, php-format
msgid ""
"Why not [register an account](%%action.register%%) and [create the group](%%"
"action.newgroup%%) yourself!"
msgstr ""
"Pourquoi ne pas [créer un compte](%%action.register%%) et [créer le groupe](%"
"%action.newgroup%%) vous-même !"

<<<<<<< HEAD
#: actions/groups.php:62 lib/profileaction.php:220 lib/publicgroupnav.php:81
#: lib/searchgroupnav.php:84 lib/subgroupnav.php:98
=======
#: actions/groups.php:62 lib/profileaction.php:210 lib/profileaction.php:230
#: lib/publicgroupnav.php:81 lib/searchgroupnav.php:84 lib/subgroupnav.php:98
>>>>>>> 9e0f89ba
msgid "Groups"
msgstr "Groupes"

#: actions/groups.php:64
#, php-format
msgid "Groups, page %d"
msgstr "Groupes - page %d"

#: actions/groups.php:90
#, php-format
msgid ""
"%%%%site.name%%%% groups let you find and talk with people of similar "
"interests. After you join a group you can send messages to all other members "
"using the syntax \"!groupname\". Don't see a group you like? Try [searching "
"for one](%%%%action.groupsearch%%%%) or [start your own!](%%%%action.newgroup"
"%%%%)"
msgstr ""
"Les groupes de %%%%site.name%%%% permettent de trouver et de parler avec des "
"personnes qui ont le même intérêt. Après avoir rejoint un groupe vous pouvez "
"envoyer des messages à tous les autres membres en utilisant la syntaxe « !"
"nomdugroupe ». Vous ne voyez aucun groupe qui vous intéresse ? Essayer d'en "
"[rechercher un](%%%%action.groupsearch%%%%) ou [commencez le votre !](%%%%"
"action.newgroup%%%%)"

#: actions/groups.php:107 actions/usergroups.php:124 lib/groupeditform.php:122
msgid "Create a new group"
msgstr "Créer un nouveau groupe"

#: actions/groupunblock.php:91
msgid "Only an admin can unblock group members."
msgstr "Seul un administrateur peut débloquer les membres du groupes."

#: actions/groupunblock.php:95
msgid "User is not blocked from group."
msgstr "Cet utilisateur n’est pas bloqué du groupe."

#: actions/groupunblock.php:128 actions/unblock.php:77
msgid "Error removing the block."
msgstr "Erreur lors de l’annulation du blocage."

#: actions/imsettings.php:59
msgid "IM Settings"
msgstr "Paramètres de messagerie instantanée"

#: actions/imsettings.php:70
#, php-format
msgid ""
"You can send and receive notices through Jabber/GTalk [instant messages](%%"
"doc.im%%). Configure your address and settings below."
msgstr ""
"Vous pouvez envoyer et recevoir des messages via [la messagerie instantanée]"
"(%%doc.im%%) Jabber/GTalk. Configurez votre adresse et vos paramètres ci-"
"dessous."

#: actions/imsettings.php:89
msgid "IM is not available."
msgstr "La messagerie instantanée n’est pas disponible."

#: actions/imsettings.php:106
msgid "Current confirmed Jabber/GTalk address."
msgstr "Adresse Jabber/GTalk actuellement confirmée."

#: actions/imsettings.php:114
#, php-format
msgid ""
"Awaiting confirmation on this address. Check your Jabber/GTalk account for a "
"message with further instructions. (Did you add %s to your buddy list?)"
msgstr ""
"En attente d’une confirmation pour cette adresse. Vérifiez votre compte "
"Jabber/GTalk pour recevoir de nouvelles instructions. (Avez-vous ajouté %s à "
"votre liste de contacts ?)"

#: actions/imsettings.php:124
msgid "IM Address"
msgstr "Adresse de messagerie instantanée"

#: actions/imsettings.php:126
#, php-format
msgid ""
"Jabber or GTalk address, like \"UserName@example.org\". First, make sure to "
"add %s to your buddy list in your IM client or on GTalk."
msgstr ""
"Adresse Jabber ou GTalk (ex : nom@mondomaine.com). Assurez-vous d’ajouter %s "
"à votre liste d’amis dans votre logiciel de messagerie instantanée ou dans "
"GTalk."

#: actions/imsettings.php:143
msgid "Send me notices through Jabber/GTalk."
msgstr "Envoyez-moi les statuts par Jabber/GTalk."

#: actions/imsettings.php:148
msgid "Post a notice when my Jabber/GTalk status changes."
msgstr ""
"Publier un statut chaque fois que mon statut est modifié dans Jabber/GTalk"

#: actions/imsettings.php:153
msgid "Send me replies through Jabber/GTalk from people I'm not subscribed to."
msgstr ""
"Envoyez-moi par Jabber/GTalk les réponses des personnes auxquelles je ne "
"suis pas abonné."

#: actions/imsettings.php:159
msgid "Publish a MicroID for my Jabber/GTalk address."
msgstr "Publier un MicroID pour mon adresse Jabber/GTalk."

#: actions/imsettings.php:285
msgid "No Jabber ID."
msgstr "Aucun identifiant Jabber"

#: actions/imsettings.php:292
msgid "Cannot normalize that Jabber ID"
msgstr "Impossible d’utiliser cet identifiant Jabber"

#: actions/imsettings.php:296
msgid "Not a valid Jabber ID"
msgstr "Identifiant Jabber invalide."

#: actions/imsettings.php:299
msgid "That is already your Jabber ID."
msgstr "Vous utilisez déjà cet idenfiant Jabber."

#: actions/imsettings.php:302
msgid "Jabber ID already belongs to another user."
msgstr "Identifiant Jabber déjà utilisé par un autre utilisateur."

#: actions/imsettings.php:327
#, php-format
msgid ""
"A confirmation code was sent to the IM address you added. You must approve %"
"s for sending messages to you."
msgstr ""
"Un code de confirmation a été envoyé à votre adresse de messagerie "
"instantanée. Vous devez approuver %s pour recevoir des messages."

#: actions/imsettings.php:387
msgid "That is not your Jabber ID."
msgstr "Ceci n’est pas votre identifiant Jabber."

#: actions/inbox.php:59
#, php-format
msgid "Inbox for %s - page %d"
msgstr "Boîte de réception de %s - page %d"

#: actions/inbox.php:62
#, php-format
msgid "Inbox for %s"
msgstr "Boîte de réception de %s"

#: actions/inbox.php:115
msgid "This is your inbox, which lists your incoming private messages."
msgstr ""
"Cette boîte de réception regroupe les messages personnels qui vous sont "
"envoyés."

#: actions/invite.php:39
msgid "Invites have been disabled."
msgstr "Les invitation ont été désactivées."

#: actions/invite.php:41
#, php-format
msgid "You must be logged in to invite other users to use %s"
msgstr ""
"Vous devez ouvrir une session pour inviter d’autres utilisateurs dans %s"

#: actions/invite.php:72
#, php-format
msgid "Invalid email address: %s"
msgstr "Adresse courriel invalide : %s"

#: actions/invite.php:110
msgid "Invitation(s) sent"
msgstr "Invitation(s) envoyée(s)"

#: actions/invite.php:112
msgid "Invite new users"
msgstr "Inviter de nouveaux utilisateurs"

#: actions/invite.php:128
msgid "You are already subscribed to these users:"
msgstr "Vous êtes déjà abonné à ces utilisateurs :"

#: actions/invite.php:131 actions/invite.php:139
#, php-format
msgid "%s (%s)"
msgstr "%s (%s)"

#: actions/invite.php:136
msgid ""
"These people are already users and you were automatically subscribed to them:"
msgstr "Vous avez été automatiquement abonné aux utilisateurs suivants :"

#: actions/invite.php:144
msgid "Invitation(s) sent to the following people:"
msgstr "Invitation(s) envoyée(s) aux personnes suivantes :"

#: actions/invite.php:150
msgid ""
"You will be notified when your invitees accept the invitation and register "
"on the site. Thanks for growing the community!"
msgstr ""
"Un avertissement vous sera envoyé quand vos invités auront accepté votre "
"invitation et se seront inscrits sur le site. Merci de faire grandir notre "
"communauté !"

#: actions/invite.php:162
msgid ""
"Use this form to invite your friends and colleagues to use this service."
msgstr ""
"Remplissez ce formulaire pour inviter vos amis et collègues à utiliser ce "
"service."

#: actions/invite.php:187
msgid "Email addresses"
msgstr "Adresses courriel"

#: actions/invite.php:189
msgid "Addresses of friends to invite (one per line)"
msgstr "Adresses d’amis à inviter (un par ligne)"

#: actions/invite.php:192
msgid "Personal message"
msgstr "Message personnel"

#: actions/invite.php:194
msgid "Optionally add a personal message to the invitation."
msgstr "Ajouter un message personnel à l’invitation (optionnel)."

#: actions/invite.php:197 lib/messageform.php:181 lib/noticeform.php:225
msgid "Send"
msgstr "Envoyer"

#: actions/invite.php:226
#, php-format
msgid "%1$s has invited you to join them on %2$s"
msgstr "%1$s vous invite à vous inscrire sur %2$s"

#: actions/invite.php:228
#, php-format
msgid ""
"%1$s has invited you to join them on %2$s (%3$s).\n"
"\n"
"%2$s is a micro-blogging service that lets you keep up-to-date with people "
"you know and people who interest you.\n"
"\n"
"You can also share news about yourself, your thoughts, or your life online "
"with people who know about you. It's also great for meeting new people who "
"share your interests.\n"
"\n"
"%1$s said:\n"
"\n"
"%4$s\n"
"\n"
"You can see %1$s's profile page on %2$s here:\n"
"\n"
"%5$s\n"
"\n"
"If you'd like to try the service, click on the link below to accept the "
"invitation.\n"
"\n"
"%6$s\n"
"\n"
"If not, you can ignore this message. Thanks for your patience and your "
"time.\n"
"\n"
"Sincerely, %2$s\n"
msgstr ""
"%1$s vous invite à vous inscrire sur %2$s (%3$s).\n"
"\n"
"%2$s est un service de micro-blogging qui vous permet de rester en contact "
"avec des personnes que vous connaissez et des personnes qui vous "
"intéressent.\n"
"\n"
"Vous pouvez aussi partager des informations sur vous, vos idées, ou votre "
"vie en ligne avec les personnes qui vous connaissent. C’est également un "
"outil utile pour rencontrer de nouvelles personnes qui partagent vos "
"intérêts.\n"
"\n"
"%1$s dit:\n"
"\n"
"%4$s\n"
"\n"
"Vous pouvez voir le profil de %1$s sur %2$s ici:\n"
"\n"
"%5$s\n"
"\n"
"Si vous souhaitez essayez ce service, cliquez sur le lien ci-dessous pour "
"accepter l’invitation\n"
"\n"
"%6$s\n"
"\n"
"Sinon, vous pouvez ignorer ce message. Merci pour votre patience et votre "
"temps.\n"
"\n"
"Cordialement, %2$s\n"

#: actions/joingroup.php:60
msgid "You must be logged in to join a group."
msgstr "Vous devez ouvrir une session pour rejoindre un groupe."

#: actions/joingroup.php:90 lib/command.php:217
msgid "You are already a member of that group"
msgstr "Vous êtes déjà membre de ce groupe"

#: actions/joingroup.php:128 lib/command.php:234
#, php-format
msgid "Could not join user %s to group %s"
msgstr "Impossible d’inscrire l’utilisateur %s au groupe %s"

#: actions/joingroup.php:135 lib/command.php:239
#, php-format
msgid "%s joined group %s"
msgstr "%s a rejoint le groupe %s"

#: actions/leavegroup.php:60
msgid "You must be logged in to leave a group."
msgstr "Vous devez ouvrir une session pour quitter un groupe."

#: actions/leavegroup.php:90 lib/command.php:268
msgid "You are not a member of that group."
msgstr "Vous n'êtes pas membre de ce groupe."

#: actions/leavegroup.php:119 lib/command.php:278
msgid "Could not find membership record."
msgstr "Aucun enregistrement à ce groupe n’a été trouvé."

#: actions/leavegroup.php:127 lib/command.php:284
#, php-format
msgid "Could not remove user %s to group %s"
msgstr "Impossible de retirer l’utilisateur %s du groupe %s"

#: actions/leavegroup.php:134 lib/command.php:289
#, php-format
msgid "%s left group %s"
msgstr "%s a quitté le groupe %s"

#: actions/login.php:79 actions/register.php:137
msgid "Already logged in."
msgstr "Déjà connecté."

#: actions/login.php:108 actions/login.php:118
msgid "Invalid or expired token."
msgstr "Jeton invalide ou expiré."

#: actions/login.php:146
msgid "Incorrect username or password."
msgstr "Identifiant ou mot de passe incorrect."

<<<<<<< HEAD
#: actions/login.php:149
msgid "Error setting user. You are probably not authorized."
msgstr "Abonnements par défaut"

#: actions/login.php:204 actions/login.php:257 lib/action.php:458
=======
#: actions/login.php:152
msgid "Error setting user. You are probably not authorized."
msgstr "Abonnements par défaut"

#: actions/login.php:207 actions/login.php:260 lib/action.php:458
>>>>>>> 9e0f89ba
#: lib/logingroupnav.php:79
msgid "Login"
msgstr "Ouvrir une session"

#: actions/login.php:246
msgid "Login to site"
msgstr "Ouverture de session"

#: actions/login.php:249 actions/profilesettings.php:106
#: actions/register.php:423 actions/showgroup.php:236 actions/tagother.php:94
#: lib/groupeditform.php:152 lib/userprofile.php:131
msgid "Nickname"
msgstr "Pseudo"

#: actions/login.php:252 actions/register.php:428
#: lib/accountsettingsaction.php:116
msgid "Password"
msgstr "Mot de passe"

#: actions/login.php:255 actions/register.php:477
msgid "Remember me"
msgstr "Se souvenir de moi"

#: actions/login.php:256 actions/register.php:479
msgid "Automatically login in the future; not for shared computers!"
msgstr ""
"Ouvrir automatiquement ma session à l’avenir (déconseillé pour les "
"ordinateurs publics ou partagés)"

#: actions/login.php:266
msgid "Lost or forgotten password?"
msgstr "Mot de passe perdu ?"

#: actions/login.php:285
msgid ""
"For security reasons, please re-enter your user name and password before "
"changing your settings."
msgstr ""
"Pour des raisons de sécurité, veuillez entrer à nouveau votre identifiant et "
"votre mot de passe afin d’enregistrer vos préférences."

<<<<<<< HEAD
#: actions/login.php:286
=======
#: actions/login.php:289
>>>>>>> 9e0f89ba
#, php-format
msgid ""
"Login with your username and password. Don't have a username yet? [Register]"
"(%%action.register%%) a new account."
msgstr ""
"Ouvrez une session avec votre identifiant et votre mot de passe. Vous n'avez "
"pas encore d'identifiant ? [Créez-vous](%%action.register%%) un nouveau "
"compte."

#: actions/makeadmin.php:91
msgid "Only an admin can make another user an admin."
msgstr ""
"Seul un administrateur peut faire d’un autre utilisateur un administrateur."

#: actions/makeadmin.php:95
#, php-format
msgid "%s is already an admin for group \"%s\"."
msgstr "%s est déjà un administrateur du groupe « %s »."

#: actions/makeadmin.php:132
#, php-format
msgid "Can't get membership record for %s in group %s"
msgstr ""
"Impossible d'avoir les enregistrements d'appartenance pour %s dans le groupe "
"%s"

#: actions/makeadmin.php:145
#, php-format
msgid "Can't make %s an admin for group %s"
msgstr "Impossible de faire %s un administrateur du groupe %s"

#: actions/microsummary.php:69
msgid "No current status"
msgstr "Aucun statut actuel"

#: actions/newgroup.php:53
msgid "New group"
msgstr "Nouveau groupe"

#: actions/newgroup.php:110
msgid "Use this form to create a new group."
msgstr "Remplissez les champs ci-dessous pour créer un nouveau groupe :"

#: actions/newmessage.php:71 actions/newmessage.php:231
msgid "New message"
msgstr "Nouveau message"

#: actions/newmessage.php:121 actions/newmessage.php:161 lib/command.php:367
msgid "You can't send a message to this user."
msgstr "Vous ne pouvez pas envoyer de messages à cet utilisateur."

#: actions/newmessage.php:144 actions/newnotice.php:136 lib/command.php:351
#: lib/command.php:424
msgid "No content!"
msgstr "Aucun contenu !"

#: actions/newmessage.php:158
msgid "No recipient specified."
msgstr "Aucun destinataire n’a été spécifié."

#: actions/newmessage.php:164 lib/command.php:370
msgid ""
"Don't send a message to yourself; just say it to yourself quietly instead."
msgstr ""
"N’envoyez pas de message à vous-même ; dites-le plutôt dans votre tête..."

#: actions/newmessage.php:181
msgid "Message sent"
msgstr "Message envoyé"

#: actions/newmessage.php:185 lib/command.php:375
#, php-format
msgid "Direct message to %s sent"
msgstr "Votre message a été envoyé à %s"

#: actions/newmessage.php:210 actions/newnotice.php:240 lib/channel.php:170
msgid "Ajax Error"
msgstr "Erreur Ajax"

#: actions/newnotice.php:69
msgid "New notice"
msgstr "Nouveau statut"

#: actions/newnotice.php:206
msgid "Notice posted"
msgstr "Statut publié"

#: actions/noticesearch.php:68
#, php-format
msgid ""
"Search for notices on %%site.name%% by their contents. Separate search terms "
"by spaces; they must be 3 characters or more."
msgstr ""
"Recherchez les statuts %%site.name%% par leur contenu. Séparez les termes de "
"recherche par des espaces. Ils doivent contenir au moins 3 caractères."

#: actions/noticesearch.php:78
msgid "Text search"
msgstr "Recherche de texte"

#: actions/noticesearch.php:91
#, php-format
msgid "Search results for \"%s\" on %s"
msgstr "Résultat de la recherche pour « %s » sur %s"

#: actions/noticesearch.php:121
#, php-format
msgid ""
"Be the first to [post on this topic](%%%%action.newnotice%%%%?"
"status_textarea=%s)!"
msgstr ""
"Soyez le premier à [poster sur ce sujet](%%%%action.newnotice%%%%?"
"status_textarea=%s) !"

#: actions/noticesearch.php:124
#, php-format
msgid ""
"Why not [register an account](%%%%action.register%%%%) and be the first to "
"[post on this topic](%%%%action.newnotice%%%%?status_textarea=%s)!"
msgstr ""
"Pourquoi ne pas [créer un compte](%%%%action.register%%%%) et être le "
"premier à [poster sur ce sujet](%%%%action.newnotice%%%%?status_textarea=%"
"s) !"

#: actions/noticesearchrss.php:96
#, php-format
msgid "Updates with \"%s\""
msgstr "Mises à jour avec « %s »"

#: actions/noticesearchrss.php:98
#, php-format
msgid "Updates matching search term \"%1$s\" on %2$s!"
msgstr "mises à jour correspondant au(x) terme(s) « %1$s » sur %2$s !"

#: actions/nudge.php:85
msgid ""
"This user doesn't allow nudges or hasn't confirmed or set his email yet."
msgstr ""
"Cet utilisateur n’accepte pas les clins d’œil ou n’a pas encore validé son "
"adresse courriel."

#: actions/nudge.php:94
msgid "Nudge sent"
msgstr "Clin d’œil envoyé"

#: actions/nudge.php:97
msgid "Nudge sent!"
msgstr "Clin d’œil envoyé !"

#: actions/oembed.php:79 actions/shownotice.php:100
msgid "Notice has no profile"
msgstr "Le statut n’a pas de profil"

#: actions/oembed.php:86 actions/shownotice.php:180
#, php-format
msgid "%1$s's status on %2$s"
msgstr "Statut de %1$s sur %2$s"

#: actions/oembed.php:157
msgid "content type "
msgstr "type de contenu "

#: actions/oembed.php:160
msgid "Only "
msgstr "Seulement "

#: actions/oembed.php:181 actions/oembed.php:200 lib/api.php:999
#: lib/api.php:1027 lib/api.php:1137
msgid "Not a supported data format."
msgstr "Format de données non supporté."

#: actions/opensearch.php:64
msgid "People Search"
msgstr "Recherche de personnes"

#: actions/opensearch.php:67
msgid "Notice Search"
msgstr "Recherche de statut"

#: actions/othersettings.php:60
msgid "Other Settings"
msgstr "Autres paramètres"

#: actions/othersettings.php:71
msgid "Manage various other options."
msgstr "Autres options à configurer"

#: actions/othersettings.php:108
msgid " (free service)"
msgstr " (service gratuit)"

#: actions/othersettings.php:116
msgid "Shorten URLs with"
msgstr "Raccourcir les URL avec"

#: actions/othersettings.php:117
msgid "Automatic shortening service to use."
msgstr "Sélectionnez un service de réduction d’URL."

#: actions/othersettings.php:122
msgid "View profile designs"
msgstr "Afficher les conceptions de profils"

#: actions/othersettings.php:123
msgid "Show or hide profile designs."
msgstr "Afficher ou masquer les paramètres de conception."

#: actions/othersettings.php:153
msgid "URL shortening service is too long (max 50 chars)."
msgstr "Le service de réduction d’URL est trop long (50 caractères maximum)."

#: actions/outbox.php:58
#, php-format
msgid "Outbox for %s - page %d"
msgstr "Boîte d’envoi de %s - page %d"

#: actions/outbox.php:61
#, php-format
msgid "Outbox for %s"
msgstr "Boîte d’envoi de %s"

#: actions/outbox.php:116
msgid "This is your outbox, which lists private messages you have sent."
msgstr ""
"Cette boîte d’envoi regroupe les messages personnels que vous avez envoyés."

#: actions/passwordsettings.php:58
msgid "Change password"
msgstr "Modifier le mot de passe"

#: actions/passwordsettings.php:69
msgid "Change your password."
msgstr "Modifier votre mot de passe."

#: actions/passwordsettings.php:96 actions/recoverpassword.php:231
msgid "Password change"
msgstr "Modification du mot de passe"

#: actions/passwordsettings.php:104
msgid "Old password"
msgstr "Ancien mot de passe"

#: actions/passwordsettings.php:108 actions/recoverpassword.php:235
msgid "New password"
msgstr "Nouveau mot de passe"

#: actions/passwordsettings.php:109
msgid "6 or more characters"
msgstr "6 caractères ou plus"

#: actions/passwordsettings.php:112 actions/recoverpassword.php:239
#: actions/register.php:432 actions/smssettings.php:134
msgid "Confirm"
msgstr "Confirmer"

#: actions/passwordsettings.php:113 actions/recoverpassword.php:240
msgid "Same as password above"
msgstr "Identique au mot de passe ci-dessus"

#: actions/passwordsettings.php:117
msgid "Change"
msgstr "Modifier"

#: actions/passwordsettings.php:154 actions/register.php:230
msgid "Password must be 6 or more characters."
msgstr "Votre mot de passe doit contenir au moins 6 caractères."

#: actions/passwordsettings.php:157 actions/register.php:233
msgid "Passwords don't match."
msgstr "Les mots de passe ne correspondent pas."

#: actions/passwordsettings.php:165
msgid "Incorrect old password"
msgstr "Ancien mot de passe incorrect"

#: actions/passwordsettings.php:181
msgid "Error saving user; invalid."
msgstr "Erreur lors de l’enregistrement de l’utilisateur ; invalide."

#: actions/passwordsettings.php:186 actions/recoverpassword.php:368
msgid "Can't save new password."
msgstr "Impossible de sauvegarder le nouveau mot de passe."

#: actions/passwordsettings.php:192 actions/recoverpassword.php:211
msgid "Password saved."
msgstr "Mot de passe enregistré."

#: actions/pathsadminpanel.php:59 lib/adminpanelaction.php:308
msgid "Paths"
msgstr "Chemins"

#: actions/pathsadminpanel.php:70
msgid "Path and server settings for this StatusNet site."
msgstr "Paramètres de chemin et serveur pour ce site StatusNet."

#: actions/pathsadminpanel.php:140
#, php-format
msgid "Theme directory not readable: %s"
msgstr "Dossier des thème non lisible : %s"

#: actions/pathsadminpanel.php:146
#, php-format
msgid "Avatar directory not writable: %s"
msgstr "Dossier des avatars non inscriptible : %s"

#: actions/pathsadminpanel.php:152
#, php-format
msgid "Background directory not writable: %s"
msgstr "Dossier des arrière plans non inscriptible : %s"

#: actions/pathsadminpanel.php:160
#, php-format
msgid "Locales directory not readable: %s"
msgstr "Dossier des paramètres régionaux non lisible : %s"

#: actions/pathsadminpanel.php:212 actions/siteadminpanel.php:58
#: lib/adminpanelaction.php:299
msgid "Site"
msgstr "Site"

#: actions/pathsadminpanel.php:216
msgid "Path"
msgstr "Chemin"

#: actions/pathsadminpanel.php:216
msgid "Site path"
msgstr "Chemin du site"

#: actions/pathsadminpanel.php:220
msgid "Path to locales"
msgstr "Chemin vers les paramètres régionaux"

#: actions/pathsadminpanel.php:220
msgid "Directory path to locales"
msgstr "Chemin de dossier vers les paramètres régionaux"

#: actions/pathsadminpanel.php:227
msgid "Theme"
msgstr "Thème"

#: actions/pathsadminpanel.php:232
msgid "Theme server"
msgstr "Serveur de thèmes"

#: actions/pathsadminpanel.php:236
msgid "Theme path"
msgstr "Chemin des thèmes"

#: actions/pathsadminpanel.php:240
msgid "Theme directory"
msgstr "Dossier des thèmes"

#: actions/pathsadminpanel.php:247
msgid "Avatars"
msgstr "Avatars"

#: actions/pathsadminpanel.php:252
msgid "Avatar server"
msgstr "Serveur d'avatar"

#: actions/pathsadminpanel.php:256
msgid "Avatar path"
msgstr "Chemin des avatars"

#: actions/pathsadminpanel.php:260
msgid "Avatar directory"
msgstr "Dossier des avatars"

#: actions/pathsadminpanel.php:269
msgid "Backgrounds"
msgstr "Arrière plans"

#: actions/pathsadminpanel.php:273
msgid "Background server"
msgstr "Serveur des arrière plans"

#: actions/pathsadminpanel.php:277
msgid "Background path"
msgstr "Chemin des arrière plans"

#: actions/pathsadminpanel.php:281
msgid "Background directory"
msgstr "Dossier des arrière plans"

#: actions/pathsadminpanel.php:297
msgid "Save paths"
msgstr ""
"Impossible de définir l'utilisateur. Vous n'êtes probablement pas autorisé."

#: actions/peoplesearch.php:52
#, php-format
msgid ""
"Search for people on %%site.name%% by their name, location, or interests. "
"Separate the terms by spaces; they must be 3 characters or more."
msgstr ""
"Recherchez des personnes dans %%site.name%% par leur nom, leur emplacement "
"ou leurs intérêts. Séparez les termes de recherche par des espaces. Ils "
"doivent contenir au moins 3 caractères."

#: actions/peoplesearch.php:58
msgid "People search"
msgstr "Recherche de personnes"

#: actions/peopletag.php:70
#, php-format
msgid "Not a valid people tag: %s"
msgstr "Ce marquage est invalide : %s"

#: actions/peopletag.php:144
#, php-format
msgid "Users self-tagged with %s - page %d"
msgstr "Utilisateurs marqués &s - page %d"

#: actions/postnotice.php:84
msgid "Invalid notice content"
msgstr "Contenu invalide"

#: actions/postnotice.php:90
#, php-format
msgid "Notice license ‘%s’ is not compatible with site license ‘%s’."
msgstr ""
"La licence des statuts « %s » n'est pas compatible avec la licence du site « %"
"s »."

#: actions/profilesettings.php:60
msgid "Profile settings"
msgstr "Paramètres du profil"

#: actions/profilesettings.php:71
msgid ""
"You can update your personal profile info here so people know more about you."
msgstr ""
"Vous pouvez mettre à jour les informations de votre profil pour qu’on en "
"sache plus à votre sujet."

#: actions/profilesettings.php:99
msgid "Profile information"
msgstr "Information de profil"

#: actions/profilesettings.php:108 lib/groupeditform.php:154
msgid "1-64 lowercase letters or numbers, no punctuation or spaces"
msgstr "1 à 64 lettres minuscules ou chiffres, sans ponctuation ni espaces"

#: actions/profilesettings.php:111 actions/register.php:447
#: actions/showgroup.php:247 actions/tagother.php:104
#: lib/groupeditform.php:157 lib/userprofile.php:149
msgid "Full name"
msgstr "Nom complet"

#: actions/profilesettings.php:115 actions/register.php:452
#: lib/groupeditform.php:161
msgid "Homepage"
msgstr "Site personnel"

#: actions/profilesettings.php:117 actions/register.php:454
msgid "URL of your homepage, blog, or profile on another site"
msgstr "Adresse de votre site Web, blogue, ou profil dans un autre site"

#: actions/profilesettings.php:122 actions/register.php:460
#, php-format
msgid "Describe yourself and your interests in %d chars"
msgstr "Décrivez vous et vos intérêts en %d caractères"

#: actions/profilesettings.php:125 actions/register.php:463
msgid "Describe yourself and your interests"
msgstr "Décrivez vous et vos interêts"

#: actions/profilesettings.php:127 actions/register.php:465
msgid "Bio"
msgstr "Bio"

#: actions/profilesettings.php:132 actions/register.php:470
#: actions/showgroup.php:256 actions/tagother.php:112
#: actions/userauthorization.php:158 lib/groupeditform.php:177
#: lib/userprofile.php:164
msgid "Location"
msgstr "Emplacement"

#: actions/profilesettings.php:134 actions/register.php:472
msgid "Where you are, like \"City, State (or Region), Country\""
msgstr "Indiquez votre emplacement, ex.: « Ville, État (ou région), Pays »"

#: actions/profilesettings.php:138 actions/tagother.php:149
#: actions/tagother.php:209 lib/subscriptionlist.php:106
#: lib/subscriptionlist.php:108 lib/userprofile.php:209
msgid "Tags"
msgstr "Marquages"

#: actions/profilesettings.php:140
msgid ""
"Tags for yourself (letters, numbers, -, ., and _), comma- or space- separated"
msgstr ""
"Marquages (tags) pour votre profil, séparés par des virgules ou des espaces"

#: actions/profilesettings.php:144 actions/siteadminpanel.php:307
msgid "Language"
msgstr "Langue"

#: actions/profilesettings.php:145
msgid "Preferred language"
msgstr "Langue préférée"

#: actions/profilesettings.php:154
msgid "Timezone"
msgstr "Fuseau horaire"

#: actions/profilesettings.php:155
msgid "What timezone are you normally in?"
msgstr "Quel est votre fuseau horaire habituel ?"

#: actions/profilesettings.php:160
msgid ""
"Automatically subscribe to whoever subscribes to me (best for non-humans)"
msgstr ""
"M’abonner automatiquement à tous ceux qui s’abonnent à moi (recommandé pour "
"les utilisateurs non-humains)"

#: actions/profilesettings.php:221 actions/register.php:223
#, php-format
msgid "Bio is too long (max %d chars)."
msgstr "La bio est trop longue (%d caractères maximum)."

#: actions/profilesettings.php:228 actions/siteadminpanel.php:165
msgid "Timezone not selected."
msgstr "Aucun fuseau horaire n’a été choisi."

#: actions/profilesettings.php:234
msgid "Language is too long (max 50 chars)."
msgstr "La langue est trop longue (255 caractères maximum)."

#: actions/profilesettings.php:246 actions/tagother.php:178
#, php-format
msgid "Invalid tag: \"%s\""
msgstr "Marquage invalide : « %s »"

#: actions/profilesettings.php:295
msgid "Couldn't update user for autosubscribe."
msgstr "Impossible de mettre à jour l’auto-abonnement."

#: actions/profilesettings.php:328
msgid "Couldn't save profile."
msgstr "Impossible d’enregistrer le profil."

#: actions/profilesettings.php:336
msgid "Couldn't save tags."
msgstr "Impossible d’enregistrer les marquages."

#: actions/profilesettings.php:344 lib/adminpanelaction.php:126
msgid "Settings saved."
msgstr "Préférences enregistrées."

#: actions/public.php:83
#, php-format
msgid "Beyond the page limit (%s)"
msgstr "Au-delà de la limite de page (%s)"

#: actions/public.php:92
msgid "Could not retrieve public stream."
msgstr "Impossible de récupérer le flux public."

#: actions/public.php:129
#, php-format
msgid "Public timeline, page %d"
msgstr "Flux public - page %d"

#: actions/public.php:131 lib/publicgroupnav.php:79
msgid "Public timeline"
msgstr "Flux public"

#: actions/public.php:151
msgid "Public Stream Feed (RSS 1.0)"
msgstr "Fil du flux public (RSS 1.0)"

#: actions/public.php:155
msgid "Public Stream Feed (RSS 2.0)"
msgstr "Fil du flux public (RSS 2.0)"

#: actions/public.php:159
msgid "Public Stream Feed (Atom)"
msgstr "Fil du flux public (Atom)"

#: actions/public.php:179
#, php-format
msgid ""
"This is the public timeline for %%site.name%% but no one has posted anything "
"yet."
msgstr ""
"Ceci est la chronologie publique de %%site.name%% mais personne n'a encore "
"rien posté."

#: actions/public.php:182
msgid "Be the first to post!"
msgstr "Soyez le premier à poster !"

#: actions/public.php:186
#, php-format
msgid ""
"Why not [register an account](%%action.register%%) and be the first to post!"
msgstr ""
"Pourquoi ne pas [créer un compte](%%action.register%%) et être le premier à "
"poster !"

#: actions/public.php:233
#, php-format
msgid ""
"This is %%site.name%%, a [micro-blogging](http://en.wikipedia.org/wiki/Micro-"
"blogging) service based on the Free Software [StatusNet](http://status.net/) "
"tool. [Join now](%%action.register%%) to share notices about yourself with "
"friends, family, and colleagues! ([Read more](%%doc.help%%))"
msgstr ""
"Vous êtes sur %%site.name%% un service de [microblog] (http://fr.wikipedia."
"org/wiki/Microblog) basé sur le logiciel libre [StatusNet](http://status."
"net/). [Inscrivez-vous](%%action.register%%) pour partager des messages sur "
"vous avec vos amis, famille et collègues ! ([Plus d’informations](%%doc.help%"
"%))"

#: actions/public.php:238
#, php-format
msgid ""
"This is %%site.name%%, a [micro-blogging](http://en.wikipedia.org/wiki/Micro-"
"blogging) service based on the Free Software [StatusNet](http://status.net/) "
"tool."
msgstr ""
"%%site.name%% est un service de [micro-blogging](http://fr.wikipedia.org/"
"wiki/Microblog) basé sur le logiciel libre [StatusNet](http://status.net/)."

#: actions/publictagcloud.php:57
msgid "Public tag cloud"
msgstr "Nuage de mots clefs public"

#: actions/publictagcloud.php:63
#, php-format
msgid "These are most popular recent tags on %s "
msgstr "Derniers marquages les plus populaires dans %s "

#: actions/publictagcloud.php:69
#, php-format
msgid "No one has posted a notice with a [hashtag](%%doc.tags%%) yet."
msgstr "Personne n'a encore posté un statuts avec une [marque](%%doc.tags%%)."

#: actions/publictagcloud.php:72
msgid "Be the first to post one!"
msgstr "Soyez le premier à en poster une !"

#: actions/publictagcloud.php:75
#, php-format
msgid ""
"Why not [register an account](%%action.register%%) and be the first to post "
"one!"
msgstr ""
"Pourquoi ne pas [créer un compte](%%action.register%%) et être le premier à "
"en poster un !"

#: actions/publictagcloud.php:135
msgid "Tag cloud"
msgstr "Nuage de mots clefs"

#: actions/recoverpassword.php:36
msgid "You are already logged in!"
msgstr "Votre session est déjà ouverte !"

#: actions/recoverpassword.php:62
msgid "No such recovery code."
msgstr "Code de récupération non trouvé."

#: actions/recoverpassword.php:66
msgid "Not a recovery code."
msgstr "Ceci n’est pas un code de récupération."

#: actions/recoverpassword.php:73
msgid "Recovery code for unknown user."
msgstr "Code de récupération d’un utilisateur inconnu."

#: actions/recoverpassword.php:86
msgid "Error with confirmation code."
msgstr "Erreur dans le code de confirmation."

#: actions/recoverpassword.php:97
msgid "This confirmation code is too old. Please start again."
msgstr "Ce code de validation est périmé. Veuillez recommencer."

#: actions/recoverpassword.php:111
msgid "Could not update user with confirmed email address."
msgstr ""
"Impossible de mettre l’utilisateur à jour avec l’adresse courriel confirmée."

#: actions/recoverpassword.php:152
msgid ""
"If you have forgotten or lost your password, you can get a new one sent to "
"the email address you have stored in your account."
msgstr ""
"Si vous avez oublié ou perdu votre mot de passe, vous pouvez en avoir un "
"nouveau qui sera envoyé à votre adresse de courriel définie dans votre "
"compte."

#: actions/recoverpassword.php:158
msgid "You have been identified. Enter a new password below. "
msgstr "Vous avez été identifié. Entrez un nouveau mot de passe ci-dessous. "

#: actions/recoverpassword.php:188
msgid "Password recovery"
msgstr "Récupération de mot de passe"

#: actions/recoverpassword.php:191
msgid "Nickname or email address"
msgstr "Pseudo ou adresse de courriel"

#: actions/recoverpassword.php:193
msgid "Your nickname on this server, or your registered email address."
msgstr ""
"Votre pseudo sur ce serveur, ou l’adresse courriel que vous avez enregistrée."

#: actions/recoverpassword.php:199 actions/recoverpassword.php:200
msgid "Recover"
msgstr "Récupérer"

#: actions/recoverpassword.php:208
msgid "Reset password"
msgstr "Réinitialiser le mot de passe"

#: actions/recoverpassword.php:209
msgid "Recover password"
msgstr "Récupérer le mot de passe"

#: actions/recoverpassword.php:210 actions/recoverpassword.php:322
msgid "Password recovery requested"
msgstr "Récupération de mot de passe demandée"

#: actions/recoverpassword.php:213
msgid "Unknown action"
msgstr "Action inconnue"

#: actions/recoverpassword.php:236
msgid "6 or more characters, and don't forget it!"
msgstr "6 caractères ou plus, et ne l’oubliez pas !"

#: actions/recoverpassword.php:243
msgid "Reset"
msgstr "Réinitialiser"

#: actions/recoverpassword.php:252
msgid "Enter a nickname or email address."
msgstr "Entrez un pseudo ou une adresse courriel."

#: actions/recoverpassword.php:272
msgid "No user with that email address or username."
msgstr "Aucun utilisateur trouvé avec ce courriel ou ce nom."

#: actions/recoverpassword.php:287
msgid "No registered email address for that user."
msgstr "Aucune adresse courriel enregistrée pour cet utilisateur."

#: actions/recoverpassword.php:301
msgid "Error saving address confirmation."
msgstr "Erreur lors de l’enregistrement de la confirmation du courriel."

#: actions/recoverpassword.php:325
msgid ""
"Instructions for recovering your password have been sent to the email "
"address registered to your account."
msgstr ""
"Les instructions pour récupérer votre mot de passe ont été envoyées à "
"l’adresse courriel indiquée dans votre compte."

#: actions/recoverpassword.php:344
msgid "Unexpected password reset."
msgstr "Réinitialisation inattendue du mot de passe."

#: actions/recoverpassword.php:352
msgid "Password must be 6 chars or more."
msgstr "Le mot de passe doit contenir au moins 6 caractères."

#: actions/recoverpassword.php:356
msgid "Password and confirmation do not match."
msgstr "Le mot de passe et sa confirmation ne correspondent pas."

#: actions/recoverpassword.php:375 actions/register.php:248
msgid "Error setting user."
msgstr "Erreur lors de la configuration de l’utilisateur."

#: actions/recoverpassword.php:382
msgid "New password successfully saved. You are now logged in."
msgstr ""
"Nouveau mot de passe créé avec succès. Votre session est maintenant ouverte."

#: actions/register.php:85 actions/register.php:189 actions/register.php:404
msgid "Sorry, only invited people can register."
msgstr "Désolé ! Seules les personnes invitées peuvent s’inscrire."

#: actions/register.php:92
msgid "Sorry, invalid invitation code."
msgstr "Désolé, code d’invitation invalide."

#: actions/register.php:112
msgid "Registration successful"
msgstr "Compte créé avec succès"

#: actions/register.php:114 actions/register.php:502 lib/action.php:455
#: lib/logingroupnav.php:85
msgid "Register"
msgstr "Créer un compte"

#: actions/register.php:135
msgid "Registration not allowed."
msgstr "Création de compte non autorisée."

#: actions/register.php:198
msgid "You can't register if you don't agree to the license."
msgstr "Vous devez accepter les termes de la licence pour créer un compte."

#: actions/register.php:201
msgid "Not a valid email address."
msgstr "Adresse courriel invalide."

#: actions/register.php:212
msgid "Email address already exists."
msgstr "Cette adresse courriel est déjà utilisée."

#: actions/register.php:243 actions/register.php:264
msgid "Invalid username or password."
msgstr "Identifiant ou mot de passe incorrect."

#: actions/register.php:342
msgid ""
"With this form you can create  a new account. You can then post notices and "
"link up to friends and colleagues. "
msgstr ""
"Avec ce formulaire vous pouvez créer un nouveau compte. Vous pourrez ensuite "
"poster des statuts and et vous relier avec des amis et collègues. "

#: actions/register.php:424
msgid "1-64 lowercase letters or numbers, no punctuation or spaces. Required."
msgstr ""
"1 à 64 lettres minuscules ou chiffres, sans ponctuation ni espaces. Requis."

#: actions/register.php:429
msgid "6 or more characters. Required."
msgstr "6 caractères ou plus. Requis."

#: actions/register.php:433
msgid "Same as password above. Required."
msgstr "Identique au mot de passe ci-dessus. Requis."

#: actions/register.php:437 actions/register.php:441
#: actions/siteadminpanel.php:283 lib/accountsettingsaction.php:120
msgid "Email"
msgstr "Courriel"

#: actions/register.php:438 actions/register.php:442
msgid "Used only for updates, announcements, and password recovery"
msgstr ""
"Utilisé uniquement pour les mises à jour de statut, les avertissements, et "
"la récupération de mot de passe"

#: actions/register.php:449
msgid "Longer name, preferably your \"real\" name"
msgstr "Nom plus long, votre \"vrai\" nom de préférence"

#: actions/register.php:493
msgid "My text and files are available under "
msgstr "Mes textes et mes fichiers sont disponibles sous"

#: actions/register.php:495
msgid "Creative Commons Attribution 3.0"
msgstr "Creative Commons Paternité 3.0"

#: actions/register.php:496
msgid ""
" except this private data: password, email address, IM address, and phone "
"number."
msgstr ""
" à l’exception de ces données personnelles : mot de passe, adresse e-mail, "
"adresse de messagerie instantanée, numéro de téléphone."

#: actions/register.php:537
#, php-format
msgid ""
"Congratulations, %s! And welcome to %%%%site.name%%%%. From here, you may "
"want to...\n"
"\n"
"* Go to [your profile](%s) and post your first message.\n"
"* Add a [Jabber/GTalk address](%%%%action.imsettings%%%%) so you can send "
"notices through instant messages.\n"
"* [Search for people](%%%%action.peoplesearch%%%%) that you may know or that "
"share your interests. \n"
"* Update your [profile settings](%%%%action.profilesettings%%%%) to tell "
"others more about you. \n"
"* Read over the [online docs](%%%%doc.help%%%%) for features you may have "
"missed. \n"
"\n"
"Thanks for signing up and we hope you enjoy using this service."
msgstr ""
"Félicitations, %s! Bienvenue dans %%%%site.name%%%%. Vous pouvez "
"maintenant :\n"
"\n"
"* Visiter [votre profil](%s) et publier votre premier statut.\n"
"* Ajouter une adresse [Jabber/GTalk](%%%%action.imsettings%%%%) afin "
"d’envoyer et recevoir vos statuts par messagerie instantanée.\n"
"* [Chercher des personnes](%%%%action.peoplesearch%%%%) que vous pourriez "
"connaître ou qui partagent vos intêrets.\n"
"* Mettre votre [profil](%%%%action.profilesettings%%%%) à jour pour en dire "
"plus à votre sujet.\n"
"* Parcourir la [documentation](%%%%doc.help%%%%) en ligne pour en savoir "
"plus sur le fonctionnement du service.\n"
"\n"
"Merci pour votre inscription ! Nous vous souhaitons d’apprécier notre "
"service."

#: actions/register.php:561
msgid ""
"(You should receive a message by email momentarily, with instructions on how "
"to confirm your email address.)"
msgstr ""
"(Vous recevrez bientôt un courriel contenant les instructions pour confirmer "
"votre adresse.)"

#: actions/remotesubscribe.php:98
#, php-format
msgid ""
"To subscribe, you can [login](%%action.login%%), or [register](%%action."
"register%%) a new  account. If you already have an account  on a [compatible "
"microblogging site](%%doc.openmublog%%),  enter your profile URL below."
msgstr ""
"Pour vous abonner, vous devez [ouvrir une session](%%action.login%%), ou "
"[créer un nouveau compte](%%action.register%%). Si vous avez déjà un compte "
"sur un [site de micro-blogging compatible](%%doc.openmublog%%), entrez l’URL "
"de votre profil ci-dessous."

#: actions/remotesubscribe.php:112
msgid "Remote subscribe"
msgstr "Abonnement à distance"

#: actions/remotesubscribe.php:124
msgid "Subscribe to a remote user"
msgstr "S’abonner à un utilisateur distant"

#: actions/remotesubscribe.php:129
msgid "User nickname"
msgstr "Pseudo de l’utilisateur"

#: actions/remotesubscribe.php:130
msgid "Nickname of the user you want to follow"
msgstr "Pseudo de l’utilisateur que vous voulez suivre"

#: actions/remotesubscribe.php:133
msgid "Profile URL"
msgstr "URL du profil"

#: actions/remotesubscribe.php:134
msgid "URL of your profile on another compatible microblogging service"
msgstr "URL de votre profil sur un autre service de micro-blogging compatible"

#: actions/remotesubscribe.php:137 lib/subscribeform.php:139
#: lib/userprofile.php:365
msgid "Subscribe"
msgstr "S’abonner"

#: actions/remotesubscribe.php:159
msgid "Invalid profile URL (bad format)"
msgstr "URL du profil invalide (mauvais format)"

#: actions/remotesubscribe.php:168
#, fuzzy
msgid "Not a valid profile URL (no YADIS document or invalid XRDS defined)."
msgstr ""
"URL de profil invalide (aucun document YADIS ou définition XRDS invalide)."

#: actions/remotesubscribe.php:176
msgid "That’s a local profile! Login to subscribe."
msgstr "Ce profil est local ! Connectez-vous pour vous abonner."

#: actions/remotesubscribe.php:183
msgid "Couldn’t get a request token."
msgstr "Impossible d’obtenir un jeton de requête."

#: actions/replies.php:125 actions/repliesrss.php:68
#: lib/personalgroupnav.php:105
#, php-format
msgid "Replies to %s"
msgstr "Réponses à %s"

#: actions/replies.php:127
#, php-format
msgid "Replies to %s, page %d"
msgstr "Réponses à %s - page %d"

#: actions/replies.php:144
#, php-format
msgid "Replies feed for %s (RSS 1.0)"
msgstr "Flux des réponses pour %s (RSS 1.0)"

#: actions/replies.php:151
#, php-format
msgid "Replies feed for %s (RSS 2.0)"
msgstr "Flux des réponses pour %s (RSS 2.0)"

#: actions/replies.php:158
#, php-format
msgid "Replies feed for %s (Atom)"
msgstr "Flux des réponses pour %s (Atom)"

#: actions/replies.php:198
#, php-format
msgid ""
"This is the timeline showing replies to %s but %s hasn't received a notice "
"to his attention yet."
msgstr ""
"Ceci est la chronologie des réponses à %s mais %s n'a encore reçu aucun "
"statut à son intention."

#: actions/replies.php:203
#, php-format
msgid ""
"You can engage other users in a conversation, subscribe to more people or "
"[join groups](%%action.groups%%)."
msgstr ""
"Vous pouvez vous engager dans une conversation avec d'autres personnes, vous "
"abonner à plus de gens ou [joindre des groupes](%%action.groups%%)."

#: actions/replies.php:205
#, php-format
msgid ""
"You can try to [nudge %s](../%s) or [post something to his or her attention]"
"(%%%%action.newnotice%%%%?status_textarea=%s)."
msgstr ""
"Vous pouvez essayer de [faire un clin d’œil à %s](../%s) ou de [publier "
"quelque chose à son attention](%%%%action.newnotice%%%%?status_textarea=%s)"

#: actions/repliesrss.php:72
#, php-format
msgid "Replies to %1$s on %2$s!"
msgstr "Réponses à %1$s sur %2$s !"

#: actions/sandbox.php:65 actions/unsandbox.php:65
msgid "You cannot sandbox users on this site."
msgstr ""
"Vous ne pouvez pas mettre des utilisateur dans le bac à sable sur ce site."

#: actions/sandbox.php:72
msgid "User is already sandboxed."
msgstr "L'utilisateur est déjà dans le bac à sable."

#: actions/showfavorites.php:79
#, php-format
msgid "%s's favorite notices, page %d"
msgstr "Avis favoris de %s, page %d"

#: actions/showfavorites.php:132
msgid "Could not retrieve favorite notices."
msgstr "Impossible d’afficher les favoris."

#: actions/showfavorites.php:170
#, php-format
msgid "Feed for favorites of %s (RSS 1.0)"
msgstr "Flux pour les amis de %s (RSS 1.0)"

#: actions/showfavorites.php:177
#, php-format
msgid "Feed for favorites of %s (RSS 2.0)"
msgstr "Flux pour les amis de %s (RSS 2.0)"

#: actions/showfavorites.php:184
#, php-format
msgid "Feed for favorites of %s (Atom)"
msgstr "Flux pour les amis de %s (Atom)"

#: actions/showfavorites.php:205
msgid ""
"You haven't chosen any favorite notices yet. Click the fave button on "
"notices you like to bookmark them for later or shed a spotlight on them."
msgstr ""
"Vous n’avez pas choisi d’avis favori pour le moment. Cliquez sur le bouton "
"favori sur les avis que vous aimez pour les mémoriser à l’avenir ou les "
"mettre en lumière."

#: actions/showfavorites.php:207
#, php-format
msgid ""
"%s hasn't added any notices to his favorites yet. Post something interesting "
"they would add to their favorites :)"
msgstr ""
"%s n’a pas ajouté d’avis à ses favoris pour le moment. Publiez quelque chose "
"d’intéressant, et cela pourrait être ajouté à ses favoris :)"

#: actions/showfavorites.php:211
#, php-format
msgid ""
"%s hasn't added any notices to his favorites yet. Why not [register an "
"account](%%%%action.register%%%%) and then post something interesting they "
"would add to their favorites :)"
msgstr ""
"%s n’a pas ajouté d’avis à ses favoris pour le moment. Vous pourriez [créer "
"un compte](%%%%action.register%%%%), puis publier quelque chose "
"d’intéressant, qui serait ajouté à ses favoris :)"

#: actions/showfavorites.php:242
msgid "This is a way to share what you like."
msgstr "C’est un moyen de partager ce que vous aimez."

#: actions/showgroup.php:82 lib/groupnav.php:86
#, php-format
msgid "%s group"
msgstr "Groupe %s"

#: actions/showgroup.php:84
#, php-format
msgid "%s group, page %d"
msgstr "Groupe %s - page %d"

#: actions/showgroup.php:218
msgid "Group profile"
msgstr "Profil du groupe"

#: actions/showgroup.php:263 actions/tagother.php:118
#: actions/userauthorization.php:167 lib/userprofile.php:177
msgid "URL"
msgstr "URL"

#: actions/showgroup.php:274 actions/tagother.php:128
#: actions/userauthorization.php:179 lib/userprofile.php:194
msgid "Note"
msgstr "Note"

#: actions/showgroup.php:284 lib/groupeditform.php:184
msgid "Aliases"
msgstr "Alias"

#: actions/showgroup.php:293
msgid "Group actions"
msgstr "Actions du groupe"

#: actions/showgroup.php:328
#, php-format
msgid "Notice feed for %s group (RSS 1.0)"
msgstr "Fil des avis du groupe %s (RSS 1.0)"

#: actions/showgroup.php:334
#, php-format
msgid "Notice feed for %s group (RSS 2.0)"
msgstr "Fil des avis du groupe %s (RSS 2.0)"

#: actions/showgroup.php:340
#, php-format
msgid "Notice feed for %s group (Atom)"
msgstr "Fil des avis du groupe %s (Atom)"

#: actions/showgroup.php:345
#, php-format
msgid "FOAF for %s group"
msgstr "ami d’un ami pour le groupe %s"

#: actions/showgroup.php:381 actions/showgroup.php:438 lib/groupnav.php:91
msgid "Members"
msgstr "Membres"

#: actions/showgroup.php:386 lib/profileaction.php:117
#: lib/profileaction.php:148 lib/profileaction.php:236 lib/section.php:95
#: lib/tagcloudsection.php:71
msgid "(None)"
msgstr "(aucun)"

#: actions/showgroup.php:392
msgid "All members"
msgstr "Tous les membres"

#: actions/showgroup.php:429 lib/profileaction.php:174
msgid "Statistics"
msgstr "Statistiques"

#: actions/showgroup.php:432
msgid "Created"
msgstr "Créé"

#: actions/showgroup.php:448
#, php-format
msgid ""
"**%s** is a user group on %%%%site.name%%%%, a [micro-blogging](http://en."
"wikipedia.org/wiki/Micro-blogging) service based on the Free Software "
"[StatusNet](http://status.net/) tool. Its members share short messages about "
"their life and interests. [Join now](%%%%action.register%%%%) to become part "
"of this group and many more! ([Read more](%%%%doc.help%%%%))"
msgstr ""
"**%s** est un groupe d'utilisateurs sur %%%%site.name%%%%, un service de "
"[microblogging](http://fr.wikipedia.org/wiki/Microblog) basé sur le logiciel "
"libre [StatusNet](http://status.net/). Ses membres partagent des courts "
"messages sur leur vie et leurs intérêts. [Inscrivez-vous maintenant](%%%%"
"action.register%%%%) pour devenir membre de ce groupe et bien plus ! ([En "
"lire plus](%%%%doc.help%%%%))"

#: actions/showgroup.php:454
#, php-format
msgid ""
"**%s** is a user group on %%%%site.name%%%%, a [micro-blogging](http://en."
"wikipedia.org/wiki/Micro-blogging) service based on the Free Software "
"[StatusNet](http://status.net/) tool. Its members share short messages about "
"their life and interests. "
msgstr ""
"**%s** est un groupe d’utilisateurs sur %%%%site.name%%%%, un service de "
"[micro-blogging](http://fr.wikipedia.org/wiki/Microblog)  basé sur le "
"logiciel libre [StatusNet](http://status.net/). Ses membres partagent des "
"messages courts à propos de leur vie et leurs intérêts. "

#: actions/showgroup.php:482
msgid "Admins"
msgstr "Administrateurs"

#: actions/showmessage.php:81
msgid "No such message."
msgstr "Message introuvable."

#: actions/showmessage.php:98
msgid "Only the sender and recipient may read this message."
msgstr ""
"Ce message personnel ne peut être lu que par son expéditeur et son "
"destinataire."

#: actions/showmessage.php:108
#, php-format
msgid "Message to %1$s on %2$s"
msgstr "Message adressé à %1$s le %2$s"

#: actions/showmessage.php:113
#, php-format
msgid "Message from %1$s on %2$s"
msgstr "Message reçu de %1$s le %2$s"

#: actions/shownotice.php:90
msgid "Notice deleted."
msgstr "Avis supprimé."

#: actions/showstream.php:73
#, php-format
msgid " tagged %s"
msgstr "   marqué %s"

#: actions/showstream.php:79
#, php-format
msgid "%s, page %d"
msgstr "%s - page %d"

#: actions/showstream.php:122
#, php-format
msgid "Notice feed for %s tagged %s (RSS 1.0)"
msgstr "Fil des statuts pour %s marqués %s (RSS 1.0)"

#: actions/showstream.php:129
#, php-format
msgid "Notice feed for %s (RSS 1.0)"
msgstr "Flux des statuts de %s (RSS 1.0)"

#: actions/showstream.php:136
#, php-format
msgid "Notice feed for %s (RSS 2.0)"
msgstr "Flux des statuts de %s (RSS 2.0)"

#: actions/showstream.php:143
#, php-format
msgid "Notice feed for %s (Atom)"
msgstr "Flux des statuts de %s (Atom)"

#: actions/showstream.php:148
#, php-format
msgid "FOAF for %s"
msgstr "ami d’un ami pour %s"

#: actions/showstream.php:191
#, php-format
msgid "This is the timeline for %s but %s hasn't posted anything yet."
msgstr "C’est le flux de %s mais %s n’a rien publié pour le moment."

#: actions/showstream.php:196
msgid ""
"Seen anything interesting recently? You haven't posted any notices yet, now "
"would be a good time to start :)"
msgstr ""
"Avez-vous vu quelque chose d’intéressant récemment ? Vous n’avez pas publié "
"d’avis pour le moment, vous pourriez commencer maintenant :)"

#: actions/showstream.php:198
#, php-format
msgid ""
"You can try to nudge %s or [post something to his or her attention](%%%%"
"action.newnotice%%%%?status_textarea=%s)."
msgstr ""
"Vous pouvez essayer de faire un clin d’œil à %s ou de [publier quelque chose "
"à son attention](%%%%action.newnotice%%%%?status_textarea=%s)."

#: actions/showstream.php:234
#, php-format
msgid ""
"**%s** has an account on %%%%site.name%%%%, a [micro-blogging](http://en."
"wikipedia.org/wiki/Micro-blogging) service based on the Free Software "
"[StatusNet](http://status.net/) tool. [Join now](%%%%action.register%%%%) to "
"follow **%s**'s notices and many more! ([Read more](%%%%doc.help%%%%))"
msgstr ""
"**%s** possède un compte sur %%%%site.name%%%%, un service de [microblogging]"
"(http://fr.wikipedia.org/wiki/Microblog) basé sur le logiciel libre "
"[StatusNet](http://status.net/). [Inscrivez-vous maintenant](%%%%action."
"register%%%%) pour suivre les statuts de **%s** et bien plus ! ([En lire "
"plus](%%%%doc.help%%%%))"

#: actions/showstream.php:239
#, php-format
msgid ""
"**%s** has an account on %%%%site.name%%%%, a [micro-blogging](http://en."
"wikipedia.org/wiki/Micro-blogging) service based on the Free Software "
"[StatusNet](http://status.net/) tool. "
msgstr ""
"**%s** est inscrit à %%%%site.name%%%%, service de [microblogging](http://fr."
"wikipedia.org/wiki/Microblog)  basé sur le logiciel libre [StatusNet](http://"
"status.net/). "

#: actions/silence.php:65 actions/unsilence.php:65
msgid "You cannot silence users on this site."
msgstr "Vous ne pouvez pas réduire des utilisateurs au silence sur ce site."

#: actions/silence.php:72
msgid "User is already silenced."
msgstr "Cet utilisateur est déjà réduit au silence."

#: actions/siteadminpanel.php:69
msgid "Basic settings for this StatusNet site."
msgstr "Paramètres basiques pour ce site StatusNet."

#: actions/siteadminpanel.php:147
msgid "Site name must have non-zero length."
msgstr "Le nom du site ne peut pas être vide."

#: actions/siteadminpanel.php:155
msgid "You must have a valid contact email address"
msgstr "Vous devez avoir une adresse de courriel de contact valide."

#: actions/siteadminpanel.php:173
#, php-format
msgid "Unknown language \"%s\""
msgstr "Langue « %s » inconnue"

#: actions/siteadminpanel.php:180
msgid "Invalid snapshot report URL."
msgstr "URL de rapport d'instantanés invalide."

#: actions/siteadminpanel.php:186
msgid "Invalid snapshot run value."
msgstr "Valeur de lancement d'instantanés invalide."

#: actions/siteadminpanel.php:192
msgid "Snapshot frequency must be a number."
msgstr "La fréquence des instantanés doit être un nombre."

#: actions/siteadminpanel.php:199
msgid "You must set an SSL server when enabling SSL."
msgstr "Vous devez définir un serveur SSL quand vous activez SSL."

#: actions/siteadminpanel.php:204
msgid "Invalid SSL server. The maximum length is 255 characters."
msgstr "Serveur SSL invalide. La longueur maximale est de 255 caractères."

#: actions/siteadminpanel.php:210
msgid "Minimum text limit is 140 characters."
msgstr "La limite minimale de texte est de 140 caractères."

#: actions/siteadminpanel.php:216
msgid "Dupe limit must 1 or more seconds."
msgstr "La limite de doublon doit être d'une seconde ou plus."

#: actions/siteadminpanel.php:266
msgid "General"
msgstr "Général"

#: actions/siteadminpanel.php:269
msgid "Site name"
msgstr "Nom du site"

#: actions/siteadminpanel.php:270
msgid "The name of your site, like \"Yourcompany Microblog\""
msgstr "Le nom de votre site, comme « Microblog de votre compagnie »"

#: actions/siteadminpanel.php:274
msgid "Brought by"
msgstr "Apporté par"

#: actions/siteadminpanel.php:275
msgid "Text used for credits link in footer of each page"
msgstr "Texte utilisé pour le lien de crédits au bas de chaque page"

#: actions/siteadminpanel.php:279
msgid "Brought by URL"
msgstr "Apporté par URL"

#: actions/siteadminpanel.php:280
msgid "URL used for credits link in footer of each page"
msgstr "URL utilisée pour le lien de crédits au bas de chaque page"

#: actions/siteadminpanel.php:284
msgid "Contact email address for your site"
msgstr "adresse de courriel de contact de votre site"

#: actions/siteadminpanel.php:290
msgid "Local"
msgstr "Local"

#: actions/siteadminpanel.php:301
msgid "Default timezone"
msgstr "Zone horaire par défaut"

#: actions/siteadminpanel.php:302
msgid "Default timezone for the site; usually UTC."
msgstr "Zone horaire par défaut pour ce site ; généralement UTC."

#: actions/siteadminpanel.php:308
msgid "Default site language"
msgstr "Langue du site par défaut"

#: actions/siteadminpanel.php:316
msgid "URLs"
msgstr "URL"

#: actions/siteadminpanel.php:319
msgid "Server"
msgstr "Serveur"

#: actions/siteadminpanel.php:319
msgid "Site's server hostname."
msgstr "Nom d'hôte du serveur du site."

#: actions/siteadminpanel.php:323
msgid "Fancy URLs"
msgstr "Jolies URL"

#: actions/siteadminpanel.php:325
msgid "Use fancy (more readable and memorable) URLs?"
msgstr "Utiliser des jolies URL (plus lisibles et mémorable) ?"

#: actions/siteadminpanel.php:331
msgid "Access"
msgstr "Accès"

#: actions/siteadminpanel.php:334
msgid "Private"
msgstr "Privé"

#: actions/siteadminpanel.php:336
msgid "Prohibit anonymous users (not logged in) from viewing site?"
msgstr "Interdire aux utilisateurs anonymes (non connectés) de voir le site ?"

#: actions/siteadminpanel.php:340
msgid "Invite only"
msgstr "Sur invitation uniquement"

#: actions/siteadminpanel.php:342
msgid "Make registration invitation only."
msgstr "Rendre l'inscription sur invitation seulement."

#: actions/siteadminpanel.php:346
msgid "Closed"
msgstr "Fermé"

#: actions/siteadminpanel.php:348
msgid "Disable new registrations."
msgstr "Désactiver les nouvelles inscriptions."

#: actions/siteadminpanel.php:354
msgid "Snapshots"
msgstr "Instantanés"

#: actions/siteadminpanel.php:357
msgid "Randomly during Web hit"
msgstr "Au hasard lors des requêtes web"

#: actions/siteadminpanel.php:358
msgid "In a scheduled job"
msgstr "Dans une tâche programée"

#: actions/siteadminpanel.php:359 actions/siteadminpanel.php:383
msgid "Never"
msgstr "Jamais"

#: actions/siteadminpanel.php:360
msgid "Data snapshots"
msgstr "Instantanés de données"

#: actions/siteadminpanel.php:361
msgid "When to send statistical data to status.net servers"
msgstr "Quand envoyer des données statistiques aux serveurs status.net"

#: actions/siteadminpanel.php:366
msgid "Frequency"
msgstr "Fréquence"

#: actions/siteadminpanel.php:367
msgid "Snapshots will be sent once every N web hits"
msgstr "Les instantanés seront envoyés une fois tous les N requêtes"

#: actions/siteadminpanel.php:372
msgid "Report URL"
msgstr "URL de rapport"

#: actions/siteadminpanel.php:373
msgid "Snapshots will be sent to this URL"
msgstr "Les instantanés seront envoyés à cette URL"

#: actions/siteadminpanel.php:380
msgid "SSL"
msgstr "SSL"

#: actions/siteadminpanel.php:384
msgid "Sometimes"
msgstr "Quelquefois"

#: actions/siteadminpanel.php:385
msgid "Always"
msgstr "Toujours"

#: actions/siteadminpanel.php:387
msgid "Use SSL"
msgstr "Utiliser SSL"

#: actions/siteadminpanel.php:388
msgid "When to use SSL"
msgstr "Quand utiliser SSL"

#: actions/siteadminpanel.php:393
msgid "SSL Server"
msgstr "Serveur SSL"

#: actions/siteadminpanel.php:394
msgid "Server to direct SSL requests to"
msgstr "Serveur vers lequel rediriger les requêtes SSL"

#: actions/siteadminpanel.php:400
msgid "Limits"
msgstr "Limites"

#: actions/siteadminpanel.php:403
msgid "Text limit"
msgstr "Limite de texte"

#: actions/siteadminpanel.php:403
msgid "Maximum number of characters for notices."
msgstr "Nombre maximal de caractères pour les statuts."

#: actions/siteadminpanel.php:407
msgid "Dupe limit"
msgstr "Limite de doublons"

#: actions/siteadminpanel.php:407
msgid "How long users must wait (in seconds) to post the same thing again."
msgstr ""
"Combien de temps (en secondes) les utilisateurs doivent attendre pour poster "
"la même chose de nouveau."

#: actions/siteadminpanel.php:421 actions/useradminpanel.php:313
msgid "Save site settings"
msgstr "Sauvegarder les paramètres du site"

#: actions/smssettings.php:58
msgid "SMS Settings"
msgstr "Paramètres SMS"

#: actions/smssettings.php:69
#, php-format
msgid "You can receive SMS messages through email from %%site.name%%."
msgstr ""
"Vous pouvez recevoir des messages SMS par courriel en provenance de %%site."
"name%%."

#: actions/smssettings.php:91
msgid "SMS is not available."
msgstr "Les SMS ne sont pas disponibles."

#: actions/smssettings.php:112
msgid "Current confirmed SMS-enabled phone number."
msgstr "Numéro de téléphone actuellement confirmé pour recevoir les SMS."

#: actions/smssettings.php:123
msgid "Awaiting confirmation on this phone number."
msgstr "Numéro de téléphone en attente de confirmation."

#: actions/smssettings.php:130
msgid "Confirmation code"
msgstr "Code de confirmation"

#: actions/smssettings.php:131
msgid "Enter the code you received on your phone."
msgstr "Entrez le code que vous avez reçu sur votre téléphone."

#: actions/smssettings.php:138
msgid "SMS Phone number"
msgstr "Numéro SMS"

#: actions/smssettings.php:140
msgid "Phone number, no punctuation or spaces, with area code"
msgstr ""
"Numéro de téléphone, sans ponctuation ni espaces, incluant le code régional"

#: actions/smssettings.php:174
msgid ""
"Send me notices through SMS; I understand I may incur exorbitant charges "
"from my carrier."
msgstr ""
"Envoyez-moi les statuts par SMS ; je comprends que cela pourrait affecter ma "
"facture de téléphonie mobile."

#: actions/smssettings.php:306
msgid "No phone number."
msgstr "Aucun numéro de téléphone."

#: actions/smssettings.php:311
msgid "No carrier selected."
msgstr "Aucun fournisseur sélectionné."

#: actions/smssettings.php:318
msgid "That is already your phone number."
msgstr "Vous utilisez déjà ce numéro de téléphone."

#: actions/smssettings.php:321
msgid "That phone number already belongs to another user."
msgstr "Ce numéro de téléphone est déjà utilisé."

#: actions/smssettings.php:347
msgid ""
"A confirmation code was sent to the phone number you added. Check your phone "
"for the code and instructions on how to use it."
msgstr ""
"Un code de confirmation a été envoyé au numéro de téléphone indiqué. "
"Vérifiez votre boîte de réception pour récupérer le code et les instructions "
"pour son utilisation."

#: actions/smssettings.php:374
msgid "That is the wrong confirmation number."
msgstr "Ce code de confirmation est incorrect."

#: actions/smssettings.php:405
msgid "That is not your phone number."
msgstr "Ceci n’est pas votre numéro de téléphone."

#: actions/smssettings.php:465
msgid "Mobile carrier"
msgstr "Fournisseur de téléphonie mobile"

#: actions/smssettings.php:469
msgid "Select a carrier"
msgstr "Sélectionnez un fournisseur de téléphone mobile"

#: actions/smssettings.php:476
#, php-format
msgid ""
"Mobile carrier for your phone. If you know a carrier that accepts SMS over "
"email but isn't listed here, send email to let us know at %s."
msgstr ""
"Votre fournisseur de téléphonie mobile. Si vous connaissez un fournisseur "
"qui accepte la réception de SMS par courriel mais qui n’est pas listé ici, "
"écrivez-nous à %s."

#: actions/smssettings.php:498
msgid "No code entered"
msgstr "Aucun code entré"

#: actions/subedit.php:70
msgid "You are not subscribed to that profile."
msgstr "Vous n'êtes pas abonné(e) à ce profil."

#: actions/subedit.php:83
msgid "Could not save subscription."
msgstr "Impossible d’enregistrer l’abonnement."

#: actions/subscribe.php:55
msgid "Not a local user."
msgstr "Ceci n’est pas un utilisateur local."

#: actions/subscribe.php:69
msgid "Subscribed"
msgstr "Souscrit"

#: actions/subscribers.php:50
#, php-format
msgid "%s subscribers"
msgstr "Abonnés à %s"

#: actions/subscribers.php:52
#, php-format
msgid "%s subscribers, page %d"
msgstr "Abonnés à %s - page &d"

#: actions/subscribers.php:63
msgid "These are the people who listen to your notices."
msgstr "Ces personnes suivent vos statuts."

#: actions/subscribers.php:67
#, php-format
msgid "These are the people who listen to %s's notices."
msgstr "Ces personnes suivent les statuts de %s."

#: actions/subscribers.php:108
msgid ""
"You have no subscribers. Try subscribing to people you know and they might "
"return the favor"
msgstr ""
"Vous n’avez pas d’abonnés. Essayez de vous abonner à des gens que vous "
"connaissez et ils pourraient vous retourner la faveur."

#: actions/subscribers.php:110
#, php-format
msgid "%s has no subscribers. Want to be the first?"
msgstr "%s n’a pas d’abonnés. Voulez-vous être le premier ?"

#: actions/subscribers.php:114
#, php-format
msgid ""
"%s has no subscribers. Why not [register an account](%%%%action.register%%%"
"%) and be the first?"
msgstr ""
"%s n’a pas d’abonnés. Vous pourriez [créer un compte](%%%%action.register%%%"
"%) et être le premier ?"

#: actions/subscriptions.php:52
#, php-format
msgid "%s subscriptions"
msgstr "Abonnements de %s"

#: actions/subscriptions.php:54
#, php-format
msgid "%s subscriptions, page %d"
msgstr "Abonnements de %s - page %d"

#: actions/subscriptions.php:65
msgid "These are the people whose notices you listen to."
msgstr "Vous suivez les statuts de ces personnes. "

#: actions/subscriptions.php:69
#, php-format
msgid "These are the people whose notices %s listens to."
msgstr "Les statuts de ces personnes sont suivis par %s."

#: actions/subscriptions.php:121
#, php-format
msgid ""
"You're not listening to anyone's notices right now, try subscribing to "
"people you know. Try [people search](%%action.peoplesearch%%), look for "
"members in groups you're interested in and in our [featured users](%%action."
"featured%%). If you're a [Twitter user](%%action.twittersettings%%), you can "
"automatically subscribe to people you already follow there."
msgstr ""
"Vous ne suivez les avis de personne pour le moment, essayez de vous abonnez "
"à des gens que vous connaissez. Essayez la [recherche de personnes](%%action."
"peoplesearch%%), cherchez les membres de groupes auquels vous vous "
"intéressez et nos [utilisateurs en vedette](%%action.featured%%). Si vous "
"êtes un [utilisateur de Twitter](%%action.twittersettings%%), vous pouvez "
"vous abonner automatiquement aux gens auquels vous êtes déjà abonné là-bas."

#: actions/subscriptions.php:123 actions/subscriptions.php:127
#, php-format
msgid "%s is not listening to anyone."
msgstr "%s ne suit actuellement personne."

#: actions/subscriptions.php:194
msgid "Jabber"
msgstr "Jabber"

#: actions/subscriptions.php:199 lib/connectsettingsaction.php:115
msgid "SMS"
msgstr "SMS"

#: actions/tagother.php:33
msgid "Not logged in"
msgstr "Aucune session ouverte"

#: actions/tagother.php:39
msgid "No id argument."
msgstr "Aucun argument d’identification."

#: actions/tagother.php:65
#, php-format
msgid "Tag %s"
msgstr "Marquage %s"

#: actions/tagother.php:77 lib/userprofile.php:75
msgid "User profile"
msgstr "Profil de l’utilisateur"

#: actions/tagother.php:81 lib/userprofile.php:102
msgid "Photo"
msgstr "Photo"

#: actions/tagother.php:141
msgid "Tag user"
msgstr "Marquer l’utilisateur"

#: actions/tagother.php:151
msgid ""
"Tags for this user (letters, numbers, -, ., and _), comma- or space- "
"separated"
msgstr "Marquer cet utilisateur (séparer par des espaces ou des virgules)"

#: actions/tagother.php:193
msgid ""
"You can only tag people you are subscribed to or who are subscribed to you."
msgstr ""
"Vous pouvez seulement marquer les personnes auxquelles vous êtes abonné(e) "
"ou qui sont abonnées à vous."

#: actions/tagother.php:200
msgid "Could not save tags."
msgstr "Impossible d’enregistrer les marquages."

#: actions/tagother.php:236
msgid "Use this form to add tags to your subscribers or subscriptions."
msgstr ""
"Remplissez les champs suivants pour marquer vos abonnés ou vos abonnements."

#: actions/tag.php:68
#, php-format
msgid "Notices tagged with %s, page %d"
msgstr "Statuts marqués %s - page %d"

#: actions/tag.php:86
#, php-format
msgid "Notice feed for tag %s (RSS 1.0)"
msgstr "Flux des statuts pour le marquage %s (RSS 1.0)"

#: actions/tag.php:92
#, php-format
msgid "Notice feed for tag %s (RSS 2.0)"
msgstr "Flux des statuts pour le marquage %s (RSS 2.0)"

#: actions/tag.php:98
#, php-format
msgid "Notice feed for tag %s (Atom)"
msgstr "Flux des statuts pour le marquage %s (Atom)"

#: actions/tagrss.php:35
msgid "No such tag."
msgstr "Aucun marquage trouvé."

#: actions/twitapitrends.php:87
msgid "API method under construction."
msgstr "Méthode API en construction."

#: actions/unblock.php:59
msgid "You haven't blocked that user."
msgstr "Vous n'avez pas bloqué cet utilisateur."

#: actions/unsandbox.php:72
msgid "User is not sandboxed."
msgstr "L'utilisateur ne se trouve pas dans le bac à sable."

#: actions/unsilence.php:72
msgid "User is not silenced."
msgstr "L'utilisateur n'est pas réduit au silence."

#: actions/unsubscribe.php:77
msgid "No profile id in request."
msgstr "Aucune identité de profil dans la requête."

#: actions/unsubscribe.php:84
msgid "No profile with that id."
msgstr "Aucun profil avec cet identifiant."

#: actions/unsubscribe.php:98
msgid "Unsubscribed"
msgstr "Désabonné"

#: actions/updateprofile.php:62 actions/userauthorization.php:330
#, php-format
msgid "Listenee stream license ‘%s’ is not compatible with site license ‘%s’."
msgstr ""
"La licence du flux auquel vous avez souscrit ‘%s’ n’est pas compatible avec "
"la licence du site ‘%s’."

#: actions/useradminpanel.php:58 lib/adminpanelaction.php:305
#: lib/personalgroupnav.php:115
msgid "User"
msgstr "Utilisateur"

#: actions/useradminpanel.php:69
msgid "User settings for this StatusNet site."
msgstr "Paramètres des utilisateurs pour ce site StatusNet."
<<<<<<< HEAD

#: actions/useradminpanel.php:149
msgid "Invalid bio limit. Must be numeric."
msgstr "Limite de bio invalide : doit être numérique."

#: actions/useradminpanel.php:155
msgid "Invalid welcome text. Max length is 255 characters."
msgstr "Texte de bienvenue invalide. La taille maximale est de 255 caractères."

#: actions/useradminpanel.php:165
#, php-format
msgid "Invalid default subscripton: '%1$s' is not user."
msgstr "Abonnement par défaut invalide : « %1$s » n'est pas un utilisateur."

#: actions/useradminpanel.php:218 lib/accountsettingsaction.php:108
#: lib/personalgroupnav.php:109
msgid "Profile"
msgstr "Profil"

#: actions/useradminpanel.php:222
msgid "Bio Limit"
msgstr "Limite de bio"

#: actions/useradminpanel.php:223
msgid "Maximum length of a profile bio in characters."
msgstr "Longueur maximale de la bio d'un profil en caractères."

#: actions/useradminpanel.php:231
msgid "New users"
msgstr "Nouveaux utilisateurs"

=======

#: actions/useradminpanel.php:149
msgid "Invalid bio limit. Must be numeric."
msgstr "Limite de bio invalide : doit être numérique."

#: actions/useradminpanel.php:155
msgid "Invalid welcome text. Max length is 255 characters."
msgstr "Texte de bienvenue invalide. La taille maximale est de 255 caractères."

#: actions/useradminpanel.php:165
#, php-format
msgid "Invalid default subscripton: '%1$s' is not user."
msgstr "Abonnement par défaut invalide : « %1$s » n'est pas un utilisateur."

#: actions/useradminpanel.php:218 lib/accountsettingsaction.php:108
#: lib/personalgroupnav.php:109
msgid "Profile"
msgstr "Profil"

#: actions/useradminpanel.php:222
msgid "Bio Limit"
msgstr "Limite de bio"

#: actions/useradminpanel.php:223
msgid "Maximum length of a profile bio in characters."
msgstr "Longueur maximale de la bio d'un profil en caractères."

#: actions/useradminpanel.php:231
msgid "New users"
msgstr "Nouveaux utilisateurs"

>>>>>>> 9e0f89ba
#: actions/useradminpanel.php:235
msgid "New user welcome"
msgstr "Accueil des nouveaux utilisateurs"

#: actions/useradminpanel.php:236
msgid "Welcome text for new users (Max 255 chars)."
msgstr ""
"Texte de bienvenue pour les nouveaux utilisateurs (maximum 255 caractères)."

#: actions/useradminpanel.php:241
msgid "Default subscription"
msgstr "Abonnements par défaut"

#: actions/useradminpanel.php:242
msgid "Automatically subscribe new users to this user."
msgstr "Abonner automatiquement les nouveaux utilisateurs à cet utilisateur."

#: actions/useradminpanel.php:251
msgid "Invitations"
msgstr "Invitations"
<<<<<<< HEAD

#: actions/useradminpanel.php:256
msgid "Invitations enabled"
msgstr "Invitations activées"

=======

#: actions/useradminpanel.php:256
msgid "Invitations enabled"
msgstr "Invitations activées"

>>>>>>> 9e0f89ba
#: actions/useradminpanel.php:258
msgid "Whether to allow users to invite new users."
msgstr ""
"S'il faut autoriser les utilisateurs à inviter de nouveaux utilisateurs."

#: actions/useradminpanel.php:265
msgid "Sessions"
msgstr "Sessions"

#: actions/useradminpanel.php:270
msgid "Handle sessions"
msgstr "Gérer les sessions"

#: actions/useradminpanel.php:272
msgid "Whether to handle sessions ourselves."
msgstr "S'il faut gérer les sessions nous-même."

#: actions/useradminpanel.php:276
msgid "Session debugging"
msgstr "Déboguage de session"

#: actions/useradminpanel.php:278
msgid "Turn on debugging output for sessions."
msgstr "Activer la sortie de déboguage pour les sessions."

#: actions/userauthorization.php:105
msgid "Authorize subscription"
msgstr "Autoriser l’abonnement"

#: actions/userauthorization.php:110
msgid ""
"Please check these details to make sure that you want to subscribe to this "
"user’s notices. If you didn’t just ask to subscribe to someone’s notices, "
"click “Reject”."
msgstr ""
"Veuillez vérifier ces détails pour vous assurer que vous souhaitez vous "
"abonner aux statuts de cet utilisateur. Si vous n’avez pas demandé à vous "
"abonner aux statuts de quelqu’un, cliquez « Rejeter »."

#: actions/userauthorization.php:188
msgid "License"
msgstr "Licence"

#: actions/userauthorization.php:209
msgid "Accept"
msgstr "Accepter"

#: actions/userauthorization.php:210 lib/subscribeform.php:115
#: lib/subscribeform.php:139
msgid "Subscribe to this user"
msgstr "S’abonner à cet utilisateur"

#: actions/userauthorization.php:211
msgid "Reject"
msgstr "Refuser"

#: actions/userauthorization.php:212
msgid "Reject this subscription"
msgstr "Rejeter cette souscription"

#: actions/userauthorization.php:225
msgid "No authorization request!"
msgstr "Pas de requête d’autorisation !"

#: actions/userauthorization.php:247
msgid "Subscription authorized"
msgstr "Abonnement autorisé"

#: actions/userauthorization.php:249
msgid ""
"The subscription has been authorized, but no callback URL was passed. Check "
"with the site’s instructions for details on how to authorize the "
"subscription. Your subscription token is:"
msgstr ""
"L’abonnement a été autorisé, mais aucune URL de rappel n’a pas été passée. "
"Vérifiez les instructions du site pour savoir comment compléter "
"l’autorisation de l’abonnement. Votre jeton d’abonnement est :"

#: actions/userauthorization.php:259
msgid "Subscription rejected"
msgstr "Abonnement refusé"

#: actions/userauthorization.php:261
msgid ""
"The subscription has been rejected, but no callback URL was passed. Check "
"with the site’s instructions for details on how to fully reject the "
"subscription."
msgstr ""
"L’abonnement a été refusé, mais aucune URL de rappel n’a pas été passée. "
"Vérifiez les instructions du site pour savoir comment refuser pleinement "
"l’abonnement."

#: actions/userauthorization.php:296
#, php-format
msgid "Listener URI ‘%s’ not found here"
msgstr "L’URI de l’auditeur ‘%s’ n’a pas été trouvée"

#: actions/userauthorization.php:301
#, php-format
msgid "Listenee URI ‘%s’ is too long."
msgstr "L’URI à laquelle vous avez souscrit ‘%s’ est trop longue."

#: actions/userauthorization.php:307
#, php-format
msgid "Listenee URI ‘%s’ is a local user."
msgstr "L’URI à laquelle vous avez souscrit ‘%s’ est un utilisateur local."

#: actions/userauthorization.php:322
#, php-format
msgid "Profile URL ‘%s’ is for a local user."
msgstr "L’URL du profil ‘%s’ est pour un utilisateur local."

#: actions/userauthorization.php:338
#, php-format
msgid "Avatar URL ‘%s’ is not valid."
msgstr "L’URL de l’avatar ‘%s’ n’est pas valide."

#: actions/userauthorization.php:343
#, php-format
msgid "Can’t read avatar URL ‘%s’."
msgstr "Impossible de lire l’URL de l’avatar « %s »."

#: actions/userauthorization.php:348
#, php-format
msgid "Wrong image type for avatar URL ‘%s’."
msgstr "Format d’image invalide pour l’URL de l’avatar « %s »."

#: actions/userbyid.php:70
msgid "No id."
msgstr "Aucun identifiant."

#: actions/userdesignsettings.php:76 lib/designsettings.php:65
msgid "Profile design"
msgstr "Conception de profil"

#: actions/userdesignsettings.php:87 lib/designsettings.php:76
msgid ""
"Customize the way your profile looks with a background image and a colour "
"palette of your choice."
msgstr ""
"Personnalisez l’apparence de votre profil avec une image d’arrière plan et "
"une palette de couleurs de votre choix."

#: actions/userdesignsettings.php:282
msgid "Enjoy your hotdog!"
msgstr "Bon appétit !"

#: actions/usergroups.php:64
#, php-format
msgid "%s groups, page %d"
msgstr "Groupes de %s - page %d"

#: actions/usergroups.php:130
msgid "Search for more groups"
msgstr "Rechercher pour plus de groupes"

#: actions/usergroups.php:153
#, php-format
msgid "%s is not a member of any group."
msgstr "%s n’est pas membre d’un groupe."

#: actions/usergroups.php:158
#, php-format
msgid "Try [searching for groups](%%action.groupsearch%%) and joining them."
msgstr ""
"Essayez de [rechercher un groupe](%%action.groupsearch%%) et de vous y "
"inscrire."

#: classes/File.php:137
#, php-format
msgid ""
"No file may be larger than %d bytes and the file you sent was %d bytes. Try "
"to upload a smaller version."
msgstr ""
"Un fichier ne peut pas être plus gros que %d octets et le fichier que vous "
"avez envoyé pesait %d octets. Essayez d’importer une version moins grosse."

#: classes/File.php:147
#, php-format
msgid "A file this large would exceed your user quota of %d bytes."
msgstr "Un fichier aussi gros dépasserai votre quota utilisateur de %d octets."

#: classes/File.php:154
#, php-format
msgid "A file this large would exceed your monthly quota of %d bytes."
msgstr "Un fichier aussi gros dépasserai votre quota mensuel de %d octets."

#: classes/Message.php:45
msgid "You are banned from sending direct messages."
msgstr "Il vous est interdit d'envoyer des messages directs."

#: classes/Message.php:61
msgid "Could not insert message."
msgstr "Impossible d’insérer le message."

#: classes/Message.php:71
msgid "Could not update message with new URI."
msgstr "Impossible de mettre à jour le message avec un nouvel URI."

#: classes/Notice.php:164
#, php-format
msgid "DB error inserting hashtag: %s"
msgstr "Erreur de base de donnée en insérant le hashtag : %s"

#: classes/Notice.php:179
msgid "Problem saving notice. Too long."
msgstr "Problème lors de l’enregistrement de l’avis ; trop long."

#: classes/Notice.php:183
msgid "Problem saving notice. Unknown user."
msgstr "Erreur lors de l’enregistrement du statut. Utilisateur inconnu."

#: classes/Notice.php:188
msgid ""
"Too many notices too fast; take a breather and post again in a few minutes."
msgstr ""
"Trop de statuts, trop vite ! Prenez une pause et publiez à nouveau dans "
"quelques minutes."

#: classes/Notice.php:194
msgid ""
"Too many duplicate messages too quickly; take a breather and post again in a "
"few minutes."
msgstr ""
"Trop de messages en double trop vite ! Prenez une pause et publiez à nouveau "
"dans quelques minutes."

#: classes/Notice.php:200
msgid "You are banned from posting notices on this site."
msgstr "Il vous est interdit de publier des statuts dans ce site."

#: classes/Notice.php:265 classes/Notice.php:290
msgid "Problem saving notice."
msgstr "Problème lors de l’enregistrement du statut."

#: classes/Notice.php:1124
#, php-format
msgid "DB error inserting reply: %s"
msgstr "Erreur de base de donnée en insérant la réponse :%s"

#: classes/User_group.php:380
msgid "Could not create group."
msgstr "Impossible de créer le groupe."

#: classes/User_group.php:409
msgid "Could not set group membership."
msgstr "Impossible d'établir l’inscription au groupe."

#: classes/User.php:347
#, php-format
msgid "Welcome to %1$s, @%2$s!"
msgstr "Bienvenu à %1$s, @%2$s !"

#: lib/accountsettingsaction.php:108
msgid "Change your profile settings"
msgstr "Modifier vos paramètres de profil"

#: lib/accountsettingsaction.php:112
msgid "Upload an avatar"
msgstr "Ajouter un avatar"

#: lib/accountsettingsaction.php:116
msgid "Change your password"
msgstr "Modifier votre mot de passe"

#: lib/accountsettingsaction.php:120
msgid "Change email handling"
msgstr "Modifier le traitement des courriels"

#: lib/accountsettingsaction.php:124
msgid "Design your profile"
msgstr "Concevez votre profil"

#: lib/accountsettingsaction.php:128
msgid "Other"
msgstr "Autres "

#: lib/accountsettingsaction.php:128
msgid "Other options"
msgstr "Autres options "

#: lib/action.php:144
#, php-format
msgid "%s - %s"
msgstr "%s - %s"

#: lib/action.php:159
msgid "Untitled page"
msgstr "Page sans nom"

#: lib/action.php:425
msgid "Primary site navigation"
msgstr "Navigation primaire du site"

#: lib/action.php:431
msgid "Home"
msgstr "Accueil"

#: lib/action.php:431
msgid "Personal profile and friends timeline"
msgstr "Profil personnel et flux des amis"

#: lib/action.php:433
msgid "Account"
msgstr "Compte"

#: lib/action.php:433
msgid "Change your email, avatar, password, profile"
msgstr "Modifier votre courriel, avatar, mot de passe, profil"

#: lib/action.php:436
msgid "Connect"
msgstr "Connecter"

#: lib/action.php:436
msgid "Connect to services"
msgstr "Se connecter aux services"

#: lib/action.php:440
msgid "Change site configuration"
msgstr "Modifier la configuration du site"

#: lib/action.php:444 lib/subgroupnav.php:105
msgid "Invite"
msgstr "Inviter"

#: lib/action.php:445 lib/subgroupnav.php:106
#, php-format
msgid "Invite friends and colleagues to join you on %s"
msgstr "Inviter des amis et collègues à vous rejoindre dans %s"

#: lib/action.php:450
msgid "Logout"
msgstr "Fermeture de session"

#: lib/action.php:450
msgid "Logout from the site"
msgstr "Fermer la session"

#: lib/action.php:455
msgid "Create an account"
msgstr "Créer un compte"

#: lib/action.php:458
msgid "Login to the site"
msgstr "Ouvrir une session"

#: lib/action.php:461 lib/action.php:724
msgid "Help"
msgstr "Aide"

#: lib/action.php:461
msgid "Help me!"
msgstr "À l’aide !"

#: lib/action.php:464 lib/searchaction.php:127
msgid "Search"
msgstr "Rechercher"

#: lib/action.php:464
msgid "Search for people or text"
msgstr "Rechercher des personnes ou du texte"

#: lib/action.php:485
msgid "Site notice"
msgstr "Notice du site"

#: lib/action.php:551
msgid "Local views"
msgstr "Vues locales"

#: lib/action.php:617
msgid "Page notice"
msgstr "Avis de la page"

#: lib/action.php:719
msgid "Secondary site navigation"
msgstr "Navigation secondaire du site"

#: lib/action.php:726
msgid "About"
msgstr "À propos"

#: lib/action.php:728
msgid "FAQ"
msgstr "FAQ"

#: lib/action.php:732
msgid "TOS"
msgstr "CGU"

#: lib/action.php:735
msgid "Privacy"
msgstr "Confidentialité"

#: lib/action.php:737
msgid "Source"
msgstr "Source"

#: lib/action.php:739
msgid "Contact"
msgstr "Contact"

#: lib/action.php:741
msgid "Badge"
msgstr "Insigne"

#: lib/action.php:769
msgid "StatusNet software license"
msgstr "Licence du logiciel StatusNet"

#: lib/action.php:772
#, php-format
msgid ""
"**%%site.name%%** is a microblogging service brought to you by [%%site."
"broughtby%%](%%site.broughtbyurl%%). "
msgstr ""
"**%%site.name%%** est un service de microblogging qui vous est proposé par  "
"[%%site.broughtby%%](%%site.broughtbyurl%%)."

#: lib/action.php:774
#, php-format
msgid "**%%site.name%%** is a microblogging service. "
msgstr "**%%site.name%%** est un service de micro-blogging."

#: lib/action.php:776
#, php-format
msgid ""
"It runs the [StatusNet](http://status.net/) microblogging software, version %"
"s, available under the [GNU Affero General Public License](http://www.fsf."
"org/licensing/licenses/agpl-3.0.html)."
msgstr ""
"Il utilise le logiciel de micro-blogging [StatusNet](http://status.net/), "
"version %s, disponible sous la licence [GNU Affero General Public License] "
"(http://www.fsf.org/licensing/licenses/agpl-3.0.html)."

#: lib/action.php:790
msgid "Site content license"
msgstr "Licence du contenu du site"

#: lib/action.php:799
msgid "All "
msgstr "Tous "

#: lib/action.php:804
msgid "license."
msgstr "licence."

#: lib/action.php:1068
msgid "Pagination"
msgstr "Pagination"

#: lib/action.php:1077
msgid "After"
msgstr "Après"

#: lib/action.php:1085
msgid "Before"
msgstr "Avant"

#: lib/action.php:1133
msgid "There was a problem with your session token."
msgstr "Un problème est survenu avec votre jeton de session."

#: lib/adminpanelaction.php:96
msgid "You cannot make changes to this site."
msgstr "Vous ne pouvez pas faire de modifications sur ce site."

#: lib/adminpanelaction.php:195
msgid "showForm() not implemented."
msgstr "showForm() n’a pas été implémentée."

#: lib/adminpanelaction.php:224
msgid "saveSettings() not implemented."
msgstr "saveSettings() n’a pas été implémentée."

#: lib/adminpanelaction.php:247
msgid "Unable to delete design setting."
msgstr "Impossible de supprimer les paramètres de conception."

#: lib/adminpanelaction.php:300
msgid "Basic site configuration"
msgstr "Configuration basique du site"

#: lib/adminpanelaction.php:303
msgid "Design configuration"
msgstr "Configuration de la conception"

#: lib/adminpanelaction.php:306 lib/adminpanelaction.php:309
msgid "Paths configuration"
msgstr "Configuration des chemins"

#: lib/attachmentlist.php:87
msgid "Attachments"
msgstr "Pièces jointes"

#: lib/attachmentlist.php:265
msgid "Author"
msgstr "Auteur"

#: lib/attachmentlist.php:278
msgid "Provider"
msgstr "Fournisseur"

#: lib/attachmentnoticesection.php:67
msgid "Notices where this attachment appears"
msgstr "Statuts sur lesquels cette pièce jointe apparait."

#: lib/attachmenttagcloudsection.php:48
msgid "Tags for this attachment"
msgstr "Marques de cette pièce jointe"

#: lib/channel.php:138 lib/channel.php:158
msgid "Command results"
msgstr "Résultats de la commande"

#: lib/channel.php:210
msgid "Command complete"
msgstr "Commande complétée"

#: lib/channel.php:221
msgid "Command failed"
msgstr "Échec de la commande"

#: lib/command.php:44
msgid "Sorry, this command is not yet implemented."
msgstr "Désolé, cette commande n’a pas encore été implémentée."

#: lib/command.php:88
#, php-format
msgid "Could not find a user with nickname %s"
msgstr "Impossible de trouver un utilisateur avec le pseudo %s"

#: lib/command.php:92
msgid "It does not make a lot of sense to nudge yourself!"
msgstr "Ça n’a pas de sens de se faire un clin d’œil à soi-même !"

#: lib/command.php:99
#, php-format
msgid "Nudge sent to %s"
msgstr "Coup de code envoyé à %s"

#: lib/command.php:126
#, php-format
msgid ""
"Subscriptions: %1$s\n"
"Subscribers: %2$s\n"
"Notices: %3$s"
msgstr ""
"Abonnements : %1$s\n"
"Abonnés : %2$s\n"
"Messages : %3$s"

#: lib/command.php:152 lib/command.php:400
msgid "Notice with that id does not exist"
msgstr "Aucun statut avec cet identifiant n’existe"

#: lib/command.php:168 lib/command.php:416 lib/command.php:471
msgid "User has no last notice"
msgstr "Aucun statut récent pour cet utilisateur"

#: lib/command.php:190
msgid "Notice marked as fave."
msgstr "Statut ajouté aux favoris."

#: lib/command.php:315
#, php-format
msgid "%1$s (%2$s)"
msgstr "%1$s (%2$s)"

#: lib/command.php:318
#, php-format
msgid "Fullname: %s"
msgstr "Nom complet : %s"

#: lib/command.php:321
#, php-format
msgid "Location: %s"
msgstr "Emplacement : %s"

#: lib/command.php:324
#, php-format
msgid "Homepage: %s"
msgstr "Site Web : %s"

#: lib/command.php:327
#, php-format
msgid "About: %s"
msgstr "À propos : %s"

#: lib/command.php:358 scripts/xmppdaemon.php:321
#, php-format
msgid "Message too long - maximum is %d characters, you sent %d"
msgstr ""
"Message trop long ! La taille maximale est de %d caractères ; vous en avez "
"entré %d."

#: lib/command.php:377
msgid "Error sending direct message."
msgstr "Une erreur est survenue pendant l’envoi de votre message."

#: lib/command.php:431
#, php-format
msgid "Notice too long - maximum is %d characters, you sent %d"
msgstr ""
"Avis trop long ! La taille maximale est de %d caractères ; vous en avez "
"entré %d."

#: lib/command.php:439
#, php-format
msgid "Reply to %s sent"
msgstr "Réponse à %s envoyée"

#: lib/command.php:441
msgid "Error saving notice."
msgstr "Problème lors de l’enregistrement de l’avis."

#: lib/command.php:495
msgid "Specify the name of the user to subscribe to"
msgstr "Indiquez le nom de l’utilisateur auquel vous souhaitez vous abonner"

#: lib/command.php:502
#, php-format
msgid "Subscribed to %s"
msgstr "Abonné à %s"

#: lib/command.php:523
msgid "Specify the name of the user to unsubscribe from"
msgstr "Indiquez le nom de l’utilisateur duquel vous souhaitez vous désabonner"

#: lib/command.php:530
#, php-format
msgid "Unsubscribed from %s"
msgstr "Désabonné de %s"

#: lib/command.php:548 lib/command.php:571
msgid "Command not yet implemented."
msgstr "Cette commande n’a pas encore été implémentée."

#: lib/command.php:551
msgid "Notification off."
msgstr "Avertissements désactivés."

#: lib/command.php:553
msgid "Can't turn off notification."
msgstr "Impossible de désactiver les avertissements."

#: lib/command.php:574
msgid "Notification on."
msgstr "Avertissements activés."

#: lib/command.php:576
msgid "Can't turn on notification."
msgstr "Impossible d’activer les avertissements."

#: lib/command.php:592
msgid "You are not subscribed to anyone."
msgstr "Vous n'êtes pas abonné(e) à personne."

<<<<<<< HEAD
#: lib/command.php:620
=======
#: lib/command.php:594
>>>>>>> 9e0f89ba
msgid "You are subscribed to this person:"
msgid_plural "You are subscribed to these people:"
msgstr[0] "Vous êtes abonné à cette personne :"
msgstr[1] "Vous êtes abonné à ces personnes :"

#: lib/command.php:614
msgid "No one is subscribed to you."
msgstr "Personne ne s'est abonné à vous."

<<<<<<< HEAD
#: lib/command.php:642
=======
#: lib/command.php:616
>>>>>>> 9e0f89ba
msgid "This person is subscribed to you:"
msgid_plural "These people are subscribed to you:"
msgstr[0] "Cette personne est abonnée à vous :"
msgstr[1] "Ces personnes sont abonnées à vous :"

#: lib/command.php:636
msgid "You are not a member of any groups."
msgstr "Vous n'êtes pas membre d'aucun groupe."

<<<<<<< HEAD
#: lib/command.php:664
=======
#: lib/command.php:638
>>>>>>> 9e0f89ba
msgid "You are a member of this group:"
msgid_plural "You are a member of these groups:"
msgstr[0] "Vous êtes membre de ce groupe :"
msgstr[1] "Vous êtes membre de ces groupes :"

#: lib/command.php:652
#, fuzzy
msgid ""
"Commands:\n"
"on - turn on notifications\n"
"off - turn off notifications\n"
"help - show this help\n"
"follow <nickname> - subscribe to user\n"
"groups - lists the groups you have joined\n"
"subscriptions - list the people you follow\n"
"subscribers - list the people that follow you\n"
"leave <nickname> - unsubscribe from user\n"
"d <nickname> <text> - direct message to user\n"
"get <nickname> - get last notice from user\n"
"whois <nickname> - get profile info on user\n"
"fav <nickname> - add user's last notice as a 'fave'\n"
"fav #<notice_id> - add notice with the given id as a 'fave'\n"
"reply #<notice_id> - reply to notice with a given id\n"
"reply <nickname> - reply to the last notice from user\n"
"join <group> - join group\n"
"drop <group> - leave group\n"
"stats - get your stats\n"
"stop - same as 'off'\n"
"quit - same as 'off'\n"
"sub <nickname> - same as 'follow'\n"
"unsub <nickname> - same as 'leave'\n"
"last <nickname> - same as 'get'\n"
"on <nickname> - not yet implemented.\n"
"off <nickname> - not yet implemented.\n"
"nudge <nickname> - remind a user to update.\n"
"invite <phone number> - not yet implemented.\n"
"track <word> - not yet implemented.\n"
"untrack <word> - not yet implemented.\n"
"track off - not yet implemented.\n"
"untrack all - not yet implemented.\n"
"tracks - not yet implemented.\n"
"tracking - not yet implemented.\n"
msgstr ""
"Commandes :\n"
"on - activer les notifications\n"
"off - désactiver les notifications\n"
"help - montrer l’aide\n"
"follow <nickname> - s’abonner à l’utilisateur\n"
"groups - lister les groupes de vous avez joint\n"
"subscriptions - lister les personnes que vous suivez\n"
"subscribers - lister les personnes qui vous suivent\n"
"leave <nickname> - se désabonner de l’utilisateur\n"
"d <nickname> <text> - message direct à l’utilisateur\n"
"get <nickname> - obtenir le dernier avis de l’utilisateur\n"
"whois <nickname> - obtenir le profil de cet utilisateur\n"
"fav <nickname> - ajouter de dernier avis de l’utilisateur comme favori\n"
"fav #<notice_id> - ajouter l’avis correspondant à l’id comme favori\n"
"reply #<notice_id> - répondre à l’avis correspondant à l’id\n"
"reply <nickname> - répondre au dernier avis de l’utilisateur\n"
"join <group> - s’inscrire au groupe\n"
"login - Obtenir un lien pour s’identifier sur l’interface web\n"
"drop <group> - quitter le groupe\n"
"stats - obtenir vos statistiques\n"
"stop - même effet que 'off'\n"
"quit - même effet que 'off'\n"
"sub <nickname> - même effet que 'follow'\n"
"unsub <nickname> - même effet que 'leave'\n"
"last <nickname> - même effet que 'get'\n"
"on <nickname> - pas encore implémenté.\n"
"off <nickname> - pas encore implémenté.\n"
"nudge <nickname> - rappeler à un utilisateur de publier.\n"
"invite <phone number> - pas encore implémenté.\n"
"track <word> - pas encore implémenté.\n"
"untrack <word> - pas encore implémenté.\n"
"track off - pas encore implémenté.\n"
"untrack all - pas encore implémenté.\n"
"tracks - pas encore implémenté.\n"
"tracking - pas encore implémenté.\n"

#: lib/common.php:199
msgid "No configuration file found. "
msgstr "Aucun fichier de configuration n'a été trouvé. "

#: lib/common.php:200
msgid "I looked for configuration files in the following places: "
msgstr ""
"J’ai cherché des fichiers de configuration dans les emplacements suivants : "

#: lib/common.php:201
msgid "You may wish to run the installer to fix this."
msgstr "Vous pouvez essayer de lancer l’installeur pour régler ce problème."

#: lib/common.php:202
msgid "Go to the installer."
msgstr "Aller au programme d’installation"

#: lib/connectsettingsaction.php:110
msgid "IM"
msgstr "IM"

#: lib/connectsettingsaction.php:111
msgid "Updates by instant messenger (IM)"
msgstr "Suivi des statuts par messagerie instantanée"

#: lib/connectsettingsaction.php:116
msgid "Updates by SMS"
msgstr "Suivi des statuts par SMS"

#: lib/dberroraction.php:60
msgid "Database error"
msgstr "Erreur de la base de données"

#: lib/designsettings.php:105
msgid "Upload file"
msgstr "Importer un fichier"

#: lib/designsettings.php:109
msgid ""
"You can upload your personal background image. The maximum file size is 2MB."
msgstr ""
"Vous pouvez importer votre image d’arrière plan personnelle. La taille "
"maximale du fichier est de 2 Mo."

#: lib/designsettings.php:372
msgid "Bad default color settings: "
msgstr "Mauvais paramètres de couleur par défaut : "

#: lib/designsettings.php:468
msgid "Design defaults restored."
msgstr "Les paramètre par défaut de la conception ont été restaurés."

#: lib/disfavorform.php:114 lib/disfavorform.php:140
msgid "Disfavor this notice"
msgstr "Retirer des favoris"

#: lib/favorform.php:114 lib/favorform.php:140
msgid "Favor this notice"
msgstr "Ajouter aux favoris"

#: lib/favorform.php:140
msgid "Favor"
msgstr "Ajouter à mes favoris"

#: lib/feedlist.php:64
msgid "Export data"
msgstr "Exporter les données"

#: lib/feed.php:85
msgid "RSS 1.0"
msgstr "RSS 1.0"

#: lib/feed.php:87
msgid "RSS 2.0"
msgstr "RSS 2.0"

#: lib/feed.php:89
msgid "Atom"
msgstr "Atom"

#: lib/feed.php:91
msgid "FOAF"
msgstr "Ami d’un ami"

#: lib/galleryaction.php:121
msgid "Filter tags"
msgstr "Filtrer les balises"

#: lib/galleryaction.php:131
msgid "All"
msgstr "Tous"

#: lib/galleryaction.php:139
msgid "Select tag to filter"
msgstr "Sélectionner une marque à filtrer"

#: lib/galleryaction.php:140
msgid "Tag"
msgstr "Marquer"

#: lib/galleryaction.php:141
msgid "Choose a tag to narrow list"
msgstr "Choissez un marquage pour réduire la liste"

#: lib/galleryaction.php:143
msgid "Go"
msgstr "Aller"

#: lib/groupeditform.php:163
msgid "URL of the homepage or blog of the group or topic"
msgstr "URL du site Web ou blogue du groupe ou sujet "

#: lib/groupeditform.php:168
msgid "Describe the group or topic"
msgstr "Description du groupe ou du sujet"

#: lib/groupeditform.php:170
#, php-format
msgid "Describe the group or topic in %d characters"
msgstr "Description du groupe ou du sujet en %d caractères"

#: lib/groupeditform.php:172
msgid "Description"
msgstr "Description"

#: lib/groupeditform.php:179
msgid ""
"Location for the group, if any, like \"City, State (or Region), Country\""
msgstr ""
"Emplacement du groupe, s’il y a lieu, de la forme « Ville, État ou région, "
"Pays »"

#: lib/groupeditform.php:187
#, php-format
msgid "Extra nicknames for the group, comma- or space- separated, max %d"
msgstr ""
"Pseudos supplémentaires pour le groupe, séparés par des virgules ou des "
"espaces, %d au maximum"

#: lib/groupnav.php:85
msgid "Group"
msgstr "Groupe"

#: lib/groupnav.php:101
msgid "Blocked"
msgstr "Bloqué"

#: lib/groupnav.php:102
#, php-format
msgid "%s blocked users"
msgstr "%s utilisateurs bloqués"

#: lib/groupnav.php:108
#, php-format
msgid "Edit %s group properties"
msgstr "Modifier les propriétés du groupe %s"

#: lib/groupnav.php:113
msgid "Logo"
msgstr "Logo"

#: lib/groupnav.php:114
#, php-format
msgid "Add or edit %s logo"
msgstr "Ajouter ou modifier le logo de %s"

#: lib/groupnav.php:120
#, php-format
msgid "Add or edit %s design"
msgstr "Ajouter ou modifier la conception de %s"

#: lib/groupsbymemberssection.php:71
msgid "Groups with most members"
msgstr "Groupes avec le plus de membres"

#: lib/groupsbypostssection.php:71
msgid "Groups with most posts"
msgstr "Groupes avec le plus d'éléments publiés"

#: lib/grouptagcloudsection.php:56
#, php-format
msgid "Tags in %s group's notices"
msgstr "Marquages des statuts du groupe %s"

#: lib/htmloutputter.php:103
msgid "This page is not available in a media type you accept"
msgstr ""
"Cette page n’est pas disponible dans un des formats que vous avez autorisés."

#: lib/imagefile.php:75
#, php-format
msgid "That file is too big. The maximum file size is %s."
msgstr "Ce fichier est trop grand. La taille maximale est %s."

#: lib/imagefile.php:80
msgid "Partial upload."
msgstr "Transfert partiel."

#: lib/imagefile.php:88 lib/mediafile.php:170
msgid "System error uploading file."
msgstr "Erreur système lors du transfert du fichier."

#: lib/imagefile.php:96
msgid "Not an image or corrupt file."
msgstr "Ceci n’est pas une image, ou c’est un fichier corrompu."

#: lib/imagefile.php:105
msgid "Unsupported image file format."
msgstr "Format de fichier d’image non supporté."

#: lib/imagefile.php:118
msgid "Lost our file."
msgstr "Fichier perdu."

#: lib/imagefile.php:150 lib/imagefile.php:197
msgid "Unknown file type"
msgstr "Type de fichier inconnu"

#: lib/imagefile.php:217
msgid "MB"
msgstr "Mo"

#: lib/imagefile.php:219
msgid "kB"
msgstr "Ko"

<<<<<<< HEAD
#: lib/jabber.php:192
=======
#: lib/jabber.php:191
>>>>>>> 9e0f89ba
#, php-format
msgid "[%s]"
msgstr "[%s]"

#: lib/joinform.php:114
msgid "Join"
msgstr "Rejoindre"

#: lib/leaveform.php:114
msgid "Leave"
msgstr "Quitter"

#: lib/logingroupnav.php:80
msgid "Login with a username and password"
msgstr "Ouvrez une session avec un identifiant et un mot de passe"

#: lib/logingroupnav.php:86
msgid "Sign up for a new account"
msgstr "Créer un nouveau compte"

#: lib/mailbox.php:89
msgid "Only the user can read their own mailboxes."
msgstr "L’accès à cette boîte de réception est réservé à son utilisateur."

#: lib/mailbox.php:139
msgid ""
"You have no private messages. You can send private message to engage other "
"users in conversation. People can send you messages for your eyes only."
msgstr ""
"Vous n’avez pas de messages privés. Vous pouvez envoyer des messages privés "
"pour démarrer des conversations avec d’autres utilisateurs. Ceux-ci peuvent "
"vous envoyer des messages destinés à vous seul(e)."

#: lib/mailbox.php:227 lib/noticelist.php:452
msgid "from"
msgstr "de"

#: lib/mail.php:172
msgid "Email address confirmation"
msgstr "Confirmation de l’adresse courriel"

#: lib/mail.php:174
#, php-format
msgid ""
"Hey, %s.\n"
"\n"
"Someone just entered this email address on %s.\n"
"\n"
"If it was you, and you want to confirm your entry, use the URL below:\n"
"\n"
"\t%s\n"
"\n"
"If not, just ignore this message.\n"
"\n"
"Thanks for your time, \n"
"%s\n"
msgstr ""
"Bonjour %s.\n"
"\n"
"Quelqu’un vient d’utiliser cette adresse électronique sur %s.\n"
"\n"
"S’il s’agit bien de vous, et que vous souhaitez confirmer cette adresse, "
"utilisez le lien qui suit :\n"
"\n"
"%s\n"
"\n"
"Dans le cas contraire, il vous suffit d’ignorer ce message.\n"
"\n"
"Merci de votre attention,\n"
"%s\n"

#: lib/mail.php:236
#, php-format
msgid "%1$s is now listening to your notices on %2$s."
msgstr "%1$s suit maintenant vos statuts dans %2$s."

#: lib/mail.php:241
#, php-format
msgid ""
"%1$s is now listening to your notices on %2$s.\n"
"\n"
"\t%3$s\n"
"\n"
"%4$s%5$s%6$s\n"
"Faithfully yours,\n"
"%7$s.\n"
"\n"
"----\n"
"Change your email address or notification options at %8$s\n"
msgstr ""
"%1$s suit maintenant vos statuts sur %2$s.\n"
"\n"
"%3$s\n"
"\n"
"%4$s%5$s%6$s\n"
"Cordialement,\n"
"%7$s.\n"
"\n"
"----\n"
"Changez votre adresse de courriel ou vos options de notification sur %8$s\n"

#: lib/mail.php:254
#, php-format
msgid "Location: %s\n"
msgstr "Emplacement : %s\n"

#: lib/mail.php:256
#, php-format
msgid "Homepage: %s\n"
msgstr "Site Web : %s\n"

#: lib/mail.php:258
#, php-format
msgid ""
"Bio: %s\n"
"\n"
msgstr ""
"Bio : %s\n"
"\n"

#: lib/mail.php:286
#, php-format
msgid "New email address for posting to %s"
msgstr "Nouvelle adresse courriel pour poster dans %s"

#: lib/mail.php:289
#, php-format
msgid ""
"You have a new posting address on %1$s.\n"
"\n"
"Send email to %2$s to post new messages.\n"
"\n"
"More email instructions at %3$s.\n"
"\n"
"Faithfully yours,\n"
"%4$s"
msgstr ""
"Une nouvelle adresse vous a été attribuée pour publier vos statuts dans %1"
"$s.\n"
"\n"
"Écrivez à %2$s pour mettre à jour votre statut.\n"
"\n"
"Plus d’info : %3$s.\n"
"\n"
"Amicalement vôtre,\n"
"%4$s"

#: lib/mail.php:413
#, php-format
msgid "%s status"
msgstr "Statut de %s"

#: lib/mail.php:439
msgid "SMS confirmation"
msgstr "Confirmation SMS"

#: lib/mail.php:463
#, php-format
msgid "You've been nudged by %s"
msgstr "Vous avez reçu un clin d’œil de %s"

#: lib/mail.php:467
#, php-format
msgid ""
"%1$s (%2$s) is wondering what you are up to these days and is inviting you "
"to post some news.\n"
"\n"
"So let's hear from you :)\n"
"\n"
"%3$s\n"
"\n"
"Don't reply to this email; it won't get to them.\n"
"\n"
"With kind regards,\n"
"%4$s\n"
msgstr ""
"%1$s (%2$s) se demande ce que vous devenez ces temps-ci et vous invite à "
"publier des nouvelles.\n"
"\n"
"Donc on vous écoute :)\n"
"\n"
"%3$s\n"
"\n"
"Ne répondez pas à ce courriel ; il ne sera pas envoyé.\n"
"\n"
"Bien à vous,\n"
"%4$s\n"

#: lib/mail.php:510
#, php-format
msgid "New private message from %s"
msgstr "Nouveau message personnel de %s"

#: lib/mail.php:514
#, php-format
msgid ""
"%1$s (%2$s) sent you a private message:\n"
"\n"
"------------------------------------------------------\n"
"%3$s\n"
"------------------------------------------------------\n"
"\n"
"You can reply to their message here:\n"
"\n"
"%4$s\n"
"\n"
"Don't reply to this email; it won't get to them.\n"
"\n"
"With kind regards,\n"
"%5$s\n"
msgstr ""
"%1$s (%2$s) vous a envoyé un message privé:\n"
"\n"
"------------------------------------------------------\n"
"%3$s\n"
"------------------------------------------------------\n"
"\n"
"Vous pouvez répondre à ce message ici:\n"
"\n"
"%4$s\n"
"\n"
"Ne répondez pas à ce courriel ; il ne sera pas envoyé.\n"
"\n"
"Bien à vous,\n"
"%5$s\n"

#: lib/mail.php:559
#, php-format
msgid "%s (@%s) added your notice as a favorite"
msgstr "%s (@%s) a ajouté un de vos statut à ses favoris"

#: lib/mail.php:561
#, php-format
msgid ""
"%1$s (@%7$s) just added your notice from %2$s as one of their favorites.\n"
"\n"
"The URL of your notice is:\n"
"\n"
"%3$s\n"
"\n"
"The text of your notice is:\n"
"\n"
"%4$s\n"
"\n"
"You can see the list of %1$s's favorites here:\n"
"\n"
"%5$s\n"
"\n"
"Faithfully yours,\n"
"%6$s\n"
msgstr ""
"%1$s (@%7$s) vient de marquer votre message de %2$s comme un de ses "
"favoris.\n"
"\n"
"L'URL de votre message est :\n"
"\n"
"%3$s\n"
"\n"
"Le texte de votre message est :\n"
"\n"
"%4$s\n"
"\n"
"Vous pouvez voir la liste des favoris de %1$s ici :\n"
"\n"
"%5$s\n"
"\n"
"Cordialement,\n"
"%6$s\n"

#: lib/mail.php:620
#, php-format
msgid "%s (@%s) sent a notice to your attention"
msgstr "%s (@%s) vous a envoyé un avis"

#: lib/mail.php:622
#, php-format
msgid ""
"%1$s (@%9$s) just sent a notice to your attention (an '@-reply') on %2$s.\n"
"\n"
"The notice is here:\n"
"\n"
"\t%3$s\n"
"\n"
"It reads:\n"
"\n"
"\t%4$s\n"
"\n"
msgstr ""
"%1$s (@%9$s) vient de vous envoyer un avis (une réponse « @ ») sur %2$s.\n"
"\n"
"L’avis est là :\n"
"\n"
"\t%3$s\n"
"\n"
"Il dit :\n"
"\n"
"\t%4$s\n"
"\n"

#: lib/mediafile.php:98 lib/mediafile.php:123
msgid "There was a database error while saving your file. Please try again."
msgstr ""
"Une erreur de base de données s’est produite pendant la sauvegarde de votre "
"fichier. Veuillez réessayer."

#: lib/mediafile.php:142
msgid "The uploaded file exceeds the upload_max_filesize directive in php.ini."
msgstr "Le fichier importé dépasse le réglage upload_max_filesize de php.ini."

#: lib/mediafile.php:147
msgid ""
"The uploaded file exceeds the MAX_FILE_SIZE directive that was specified in "
"the HTML form."
msgstr ""
"Le fichier importé dépasse le réglage MAX_FILE_SIZE qui a été précisé dans "
"le formulaire HTML."

#: lib/mediafile.php:152
msgid "The uploaded file was only partially uploaded."
msgstr "Le fichier n’a été que partiellement importé."

#: lib/mediafile.php:159
msgid "Missing a temporary folder."
msgstr "Un dossier temporaire est manquant."

#: lib/mediafile.php:162
msgid "Failed to write file to disk."
msgstr "Impossible d'écrire sur le disque."

#: lib/mediafile.php:165
msgid "File upload stopped by extension."
msgstr "Import de fichier stoppé par une extension."

#: lib/mediafile.php:179 lib/mediafile.php:216
msgid "File exceeds user's quota!"
msgstr "Le fichier dépasse le quota de l’utilisateur."

#: lib/mediafile.php:196 lib/mediafile.php:233
msgid "File could not be moved to destination directory."
msgstr "Le fichier n’a pas pu être déplacé dans le dossier de destination."

#: lib/mediafile.php:201 lib/mediafile.php:237
msgid "Could not determine file's mime-type!"
msgstr "Impossible de déterminer le mime-type du fichier !"

#: lib/mediafile.php:270
#, php-format
msgid " Try using another %s format."
msgstr " Essayez d’utiliser un autre %s format."

#: lib/mediafile.php:275
#, php-format
msgid "%s is not a supported filetype on this server."
msgstr "%s n’est pas un type de fichier supporté sur ce serveur."

#: lib/messageform.php:120
msgid "Send a direct notice"
msgstr "Envoyer un message direct"

#: lib/messageform.php:146
msgid "To"
msgstr "À"

#: lib/messageform.php:162 lib/noticeform.php:186
msgid "Available characters"
msgstr "Caractères restants"

#: lib/noticeform.php:158
msgid "Send a notice"
msgstr "Envoyer un statut"

#: lib/noticeform.php:171
#, php-format
msgid "What's up, %s?"
msgstr "Quoi de neuf, %s ?"

#: lib/noticeform.php:193
msgid "Attach"
msgstr "Attacher"

#: lib/noticeform.php:197
msgid "Attach a file"
msgstr "Attacher un fichier"

#: lib/noticelist.php:403
#, php-format
msgid "%1$u°%2$u'%3$u\"%4$s %5$u°%6$u'%7$u\"%8$s"
msgstr "%1$u° %2$u' %3$u\" %4$s %5$u° %6$u' %7$u\" %8$s"

#: lib/noticelist.php:404
msgid "N"
msgstr "N"

#: lib/noticelist.php:404
msgid "S"
msgstr "S"

#: lib/noticelist.php:405
msgid "E"
msgstr "E"

#: lib/noticelist.php:405
msgid "W"
msgstr "O"

#: lib/noticelist.php:411
msgid "at"
msgstr "chez"

#: lib/noticelist.php:506
msgid "in context"
msgstr "dans le contexte"

#: lib/noticelist.php:526
msgid "Reply to this notice"
msgstr "Répondre à ce statut"

#: lib/noticelist.php:527
msgid "Reply"
msgstr "Répondre"

#: lib/nudgeform.php:116
msgid "Nudge this user"
msgstr "Envoyer un clin d’œil à cet utilisateur"

#: lib/nudgeform.php:128
msgid "Nudge"
msgstr "Clin d’œil"

#: lib/nudgeform.php:128
msgid "Send a nudge to this user"
msgstr "Envoyer un clin d’œil à cet utilisateur"

#: lib/oauthstore.php:283
msgid "Error inserting new profile"
msgstr "Erreur lors de l’insertion du nouveau profil"

#: lib/oauthstore.php:291
msgid "Error inserting avatar"
msgstr "Erreur lors de l’insertion de l’avatar"

#: lib/oauthstore.php:311
msgid "Error inserting remote profile"
msgstr "Erreur lors de l’insertion du profil distant"

#: lib/oauthstore.php:345
msgid "Duplicate notice"
msgstr "Dupliquer l’avis"

#: lib/oauthstore.php:467 lib/subs.php:48
msgid "You have been banned from subscribing."
msgstr "Il vous avez été interdit de vous abonner."

#: lib/oauthstore.php:492
msgid "Couldn't insert new subscription."
msgstr "Impossible d’insérer un nouvel abonnement."

#: lib/personalgroupnav.php:99
msgid "Personal"
msgstr "Personnel"

#: lib/personalgroupnav.php:104
msgid "Replies"
msgstr "Réponses"

#: lib/personalgroupnav.php:114
msgid "Favorites"
msgstr "Favoris"

#: lib/personalgroupnav.php:124
msgid "Inbox"
msgstr "Boîte de réception"

#: lib/personalgroupnav.php:125
msgid "Your incoming messages"
msgstr "Vos messages reçus"

#: lib/personalgroupnav.php:129
msgid "Outbox"
msgstr "Boîte d’envoi"

#: lib/personalgroupnav.php:130
msgid "Your sent messages"
msgstr "Vos messages envoyés"

#: lib/personaltagcloudsection.php:56
#, php-format
msgid "Tags in %s's notices"
msgstr "Marquages des statuts de %s"

#: lib/profileaction.php:109 lib/profileaction.php:192 lib/subgroupnav.php:82
msgid "Subscriptions"
msgstr "Abonnements"

#: lib/profileaction.php:126
msgid "All subscriptions"
msgstr "Tous les abonnements"

#: lib/profileaction.php:140 lib/profileaction.php:201 lib/subgroupnav.php:90
msgid "Subscribers"
msgstr "Abonnés"

#: lib/profileaction.php:157
msgid "All subscribers"
msgstr "Tous les abonnés"

#: lib/profileaction.php:178
msgid "User ID"
msgstr "ID de l’utilisateur"

#: lib/profileaction.php:183
msgid "Member since"
msgstr "Membre depuis"

#: lib/profileaction.php:245
msgid "All groups"
msgstr "Tous les groupes"

#: lib/profileformaction.php:123
msgid "No return-to arguments"
msgstr "Aucun argument de retour."

#: lib/profileformaction.php:137
msgid "unimplemented method"
msgstr "méthode non implémentée"

#: lib/publicgroupnav.php:78
msgid "Public"
msgstr "Public"

#: lib/publicgroupnav.php:82
msgid "User groups"
msgstr "Groupes d’utilisateurs"

#: lib/publicgroupnav.php:84 lib/publicgroupnav.php:85
msgid "Recent tags"
msgstr "Marquages récents"

#: lib/publicgroupnav.php:88
msgid "Featured"
msgstr "En vedette"

#: lib/publicgroupnav.php:92
msgid "Popular"
msgstr "Populaires"

#: lib/sandboxform.php:67
msgid "Sandbox"
msgstr "Bac à sable"

#: lib/sandboxform.php:78
msgid "Sandbox this user"
msgstr "Mettre cet utilisateur dans un bac à sable"

#: lib/searchaction.php:120
msgid "Search site"
msgstr "Rechercher sur le site"

#: lib/searchaction.php:126
msgid "Keyword(s)"
msgstr "Mot(s) celf(s)"

#: lib/searchaction.php:162
msgid "Search help"
msgstr "Aide sur la recherche"

#: lib/searchgroupnav.php:80
msgid "People"
msgstr "Personnes"

#: lib/searchgroupnav.php:81
msgid "Find people on this site"
msgstr "Chercher des personnes sur ce site"

#: lib/searchgroupnav.php:83
msgid "Find content of notices"
msgstr "Chercher dans le contenu des statuts"

#: lib/searchgroupnav.php:85
msgid "Find groups on this site"
msgstr "Rechercher des groupes sur ce site"

#: lib/section.php:89
msgid "Untitled section"
msgstr "Section sans titre"

#: lib/section.php:106
msgid "More..."
msgstr "Plus..."

#: lib/silenceform.php:67
msgid "Silence"
msgstr "Silence"

#: lib/silenceform.php:78
msgid "Silence this user"
msgstr "Réduire cet utilisateur au silence"

#: lib/subgroupnav.php:83
#, php-format
msgid "People %s subscribes to"
msgstr "Abonnements de %s"

#: lib/subgroupnav.php:91
#, php-format
msgid "People subscribed to %s"
msgstr "Abonnés de %s"

#: lib/subgroupnav.php:99
#, php-format
msgid "Groups %s is a member of"
msgstr "Groupes de %s"

#: lib/subscriberspeopleselftagcloudsection.php:48
#: lib/subscriptionspeopleselftagcloudsection.php:48
msgid "People Tagcloud as self-tagged"
msgstr "Nuage de mots clefs des personnes tel que définis par eux-même"

#: lib/subscriberspeopletagcloudsection.php:48
#: lib/subscriptionspeopletagcloudsection.php:48
msgid "People Tagcloud as tagged"
msgstr "Nuage de mots clefs des personnes"

#: lib/subscriptionlist.php:126
msgid "(none)"
msgstr "(aucun)"

#: lib/subs.php:52
msgid "Already subscribed!"
msgstr "Déjà souscrit !"

#: lib/subs.php:56
msgid "User has blocked you."
msgstr "Cet utilisateur vous a bloqué."

#: lib/subs.php:60
msgid "Could not subscribe."
msgstr "Impossible de s’abonner."

#: lib/subs.php:79
msgid "Could not subscribe other to you."
msgstr "Impossible d’abonner une autre personne à votre profil."

#: lib/subs.php:128
msgid "Not subscribed!"
msgstr "Pas abonné !"

#: lib/subs.php:140
msgid "Couldn't delete subscription."
msgstr "Impossible de cesser l’abonnement"

#: lib/tagcloudsection.php:56
msgid "None"
msgstr "Aucun"

#: lib/topposterssection.php:74
msgid "Top posters"
msgstr "Utilisateurs les plus actifs"

#: lib/unsandboxform.php:69
msgid "Unsandbox"
msgstr "Sortir du bac à sable"

#: lib/unsandboxform.php:80
msgid "Unsandbox this user"
msgstr "Sortir cet utilisateur du bac à sable"

#: lib/unsilenceform.php:67
msgid "Unsilence"
msgstr "Sortir du silence"

#: lib/unsilenceform.php:78
msgid "Unsilence this user"
msgstr "Sortir cet utilisateur du silence"

#: lib/unsubscribeform.php:113 lib/unsubscribeform.php:137
msgid "Unsubscribe from this user"
msgstr "Ne plus suivre cet utilisateur"

#: lib/unsubscribeform.php:137
msgid "Unsubscribe"
msgstr "Désabonnement"

#: lib/userprofile.php:116
msgid "Edit Avatar"
msgstr "Modifier l’avatar"

#: lib/userprofile.php:236
msgid "User actions"
msgstr "Actions de l’utilisateur"

#: lib/userprofile.php:248
msgid "Edit profile settings"
msgstr "Modifier les paramètres du profil"

#: lib/userprofile.php:249
msgid "Edit"
msgstr "Modifier"

#: lib/userprofile.php:272
msgid "Send a direct message to this user"
msgstr "Envoyer un message à cet utilisateur"

#: lib/userprofile.php:273
msgid "Message"
msgstr "Message"

#: lib/userprofile.php:311
msgid "Moderate"
msgstr "Modérer"

#: lib/util.php:825
msgid "a few seconds ago"
msgstr "il y a quelques secondes"

#: lib/util.php:827
msgid "about a minute ago"
msgstr "il y a 1 minute"

#: lib/util.php:829
#, php-format
msgid "about %d minutes ago"
msgstr "il y a %d minutes"

#: lib/util.php:831
msgid "about an hour ago"
msgstr "il y a 1 heure"

#: lib/util.php:833
#, php-format
msgid "about %d hours ago"
msgstr "il y a %d heures"

#: lib/util.php:835
msgid "about a day ago"
msgstr "il y a 1 jour"

#: lib/util.php:837
#, php-format
msgid "about %d days ago"
msgstr "il y a %d jours"

#: lib/util.php:839
msgid "about a month ago"
msgstr "il y a 1 mois"

#: lib/util.php:841
#, php-format
msgid "about %d months ago"
msgstr "il y a %d mois"

#: lib/util.php:843
msgid "about a year ago"
msgstr "il y a environ 1 an"

#: lib/webcolor.php:82
#, php-format
msgid "%s is not a valid color!"
msgstr "&s n’est pas une couleur valide !"

#: lib/webcolor.php:123
#, php-format
msgid "%s is not a valid color! Use 3 or 6 hex chars."
msgstr ""
"%s n’est pas une couleur valide ! Utilisez 3 ou 6 caractères hexadécimaux."

#: scripts/maildaemon.php:48
msgid "Could not parse message."
msgstr "Impossible de déchiffrer ce message."

#: scripts/maildaemon.php:53
msgid "Not a registered user."
msgstr "Ceci n’est pas un utilisateur inscrit."

#: scripts/maildaemon.php:57
msgid "Sorry, that is not your incoming email address."
msgstr "Désolé, ceci n’est pas votre adresse de courriel entrant."

#: scripts/maildaemon.php:61
msgid "Sorry, no incoming email allowed."
msgstr "Désolé, la réception de courriels n’est pas permise."<|MERGE_RESOLUTION|>--- conflicted
+++ resolved
@@ -14,21 +14,12 @@
 msgstr ""
 "Project-Id-Version: StatusNet\n"
 "Report-Msgid-Bugs-To: \n"
-<<<<<<< HEAD
-"POT-Creation-Date: 2009-11-27 23:50+0000\n"
-"PO-Revision-Date: 2009-11-28 19:50:14+0000\n"
-"Language-Team: French\n"
-"Content-Type: text/plain; charset=UTF-8\n"
-"Content-Transfer-Encoding: 8bit\n"
-"X-Generator: MediaWiki 1.16alpha(r59523); Translate extension (2009-11-16)\n"
-=======
 "POT-Creation-Date: 2009-12-02 23:18+0000\n"
 "PO-Revision-Date: 2009-12-02 23:19:36+0000\n"
 "Language-Team: French\n"
 "Content-Type: text/plain; charset=UTF-8\n"
 "Content-Transfer-Encoding: 8bit\n"
 "X-Generator: MediaWiki 1.16alpha(r59683); Translate extension (2009-11-29)\n"
->>>>>>> 9e0f89ba
 "X-Translation-Project: translatewiki.net at http://translatewiki.net\n"
 "X-Language-Code: fr\n"
 "X-Message-Group: out-statusnet\n"
@@ -765,11 +756,7 @@
 msgstr "Conversation"
 
 #: actions/conversation.php:154 lib/mailbox.php:116 lib/noticelist.php:87
-<<<<<<< HEAD
-#: lib/profileaction.php:206 lib/searchgroupnav.php:82
-=======
 #: lib/profileaction.php:216 lib/searchgroupnav.php:82
->>>>>>> 9e0f89ba
 msgid "Notices"
 msgstr "Statuts"
 
@@ -1513,13 +1500,8 @@
 "Pourquoi ne pas [créer un compte](%%action.register%%) et [créer le groupe](%"
 "%action.newgroup%%) vous-même !"
 
-<<<<<<< HEAD
-#: actions/groups.php:62 lib/profileaction.php:220 lib/publicgroupnav.php:81
-#: lib/searchgroupnav.php:84 lib/subgroupnav.php:98
-=======
 #: actions/groups.php:62 lib/profileaction.php:210 lib/profileaction.php:230
 #: lib/publicgroupnav.php:81 lib/searchgroupnav.php:84 lib/subgroupnav.php:98
->>>>>>> 9e0f89ba
 msgid "Groups"
 msgstr "Groupes"
 
@@ -1867,19 +1849,11 @@
 msgid "Incorrect username or password."
 msgstr "Identifiant ou mot de passe incorrect."
 
-<<<<<<< HEAD
-#: actions/login.php:149
-msgid "Error setting user. You are probably not authorized."
-msgstr "Abonnements par défaut"
-
-#: actions/login.php:204 actions/login.php:257 lib/action.php:458
-=======
 #: actions/login.php:152
 msgid "Error setting user. You are probably not authorized."
 msgstr "Abonnements par défaut"
 
 #: actions/login.php:207 actions/login.php:260 lib/action.php:458
->>>>>>> 9e0f89ba
 #: lib/logingroupnav.php:79
 msgid "Login"
 msgstr "Ouvrir une session"
@@ -1921,11 +1895,7 @@
 "Pour des raisons de sécurité, veuillez entrer à nouveau votre identifiant et "
 "votre mot de passe afin d’enregistrer vos préférences."
 
-<<<<<<< HEAD
-#: actions/login.php:286
-=======
 #: actions/login.php:289
->>>>>>> 9e0f89ba
 #, php-format
 msgid ""
 "Login with your username and password. Don't have a username yet? [Register]"
@@ -3803,7 +3773,6 @@
 #: actions/useradminpanel.php:69
 msgid "User settings for this StatusNet site."
 msgstr "Paramètres des utilisateurs pour ce site StatusNet."
-<<<<<<< HEAD
 
 #: actions/useradminpanel.php:149
 msgid "Invalid bio limit. Must be numeric."
@@ -3835,39 +3804,6 @@
 msgid "New users"
 msgstr "Nouveaux utilisateurs"
 
-=======
-
-#: actions/useradminpanel.php:149
-msgid "Invalid bio limit. Must be numeric."
-msgstr "Limite de bio invalide : doit être numérique."
-
-#: actions/useradminpanel.php:155
-msgid "Invalid welcome text. Max length is 255 characters."
-msgstr "Texte de bienvenue invalide. La taille maximale est de 255 caractères."
-
-#: actions/useradminpanel.php:165
-#, php-format
-msgid "Invalid default subscripton: '%1$s' is not user."
-msgstr "Abonnement par défaut invalide : « %1$s » n'est pas un utilisateur."
-
-#: actions/useradminpanel.php:218 lib/accountsettingsaction.php:108
-#: lib/personalgroupnav.php:109
-msgid "Profile"
-msgstr "Profil"
-
-#: actions/useradminpanel.php:222
-msgid "Bio Limit"
-msgstr "Limite de bio"
-
-#: actions/useradminpanel.php:223
-msgid "Maximum length of a profile bio in characters."
-msgstr "Longueur maximale de la bio d'un profil en caractères."
-
-#: actions/useradminpanel.php:231
-msgid "New users"
-msgstr "Nouveaux utilisateurs"
-
->>>>>>> 9e0f89ba
 #: actions/useradminpanel.php:235
 msgid "New user welcome"
 msgstr "Accueil des nouveaux utilisateurs"
@@ -3888,19 +3824,11 @@
 #: actions/useradminpanel.php:251
 msgid "Invitations"
 msgstr "Invitations"
-<<<<<<< HEAD
 
 #: actions/useradminpanel.php:256
 msgid "Invitations enabled"
 msgstr "Invitations activées"
 
-=======
-
-#: actions/useradminpanel.php:256
-msgid "Invitations enabled"
-msgstr "Invitations activées"
-
->>>>>>> 9e0f89ba
 #: actions/useradminpanel.php:258
 msgid "Whether to allow users to invite new users."
 msgstr ""
@@ -4560,11 +4488,7 @@
 msgid "You are not subscribed to anyone."
 msgstr "Vous n'êtes pas abonné(e) à personne."
 
-<<<<<<< HEAD
-#: lib/command.php:620
-=======
 #: lib/command.php:594
->>>>>>> 9e0f89ba
 msgid "You are subscribed to this person:"
 msgid_plural "You are subscribed to these people:"
 msgstr[0] "Vous êtes abonné à cette personne :"
@@ -4574,11 +4498,7 @@
 msgid "No one is subscribed to you."
 msgstr "Personne ne s'est abonné à vous."
 
-<<<<<<< HEAD
-#: lib/command.php:642
-=======
 #: lib/command.php:616
->>>>>>> 9e0f89ba
 msgid "This person is subscribed to you:"
 msgid_plural "These people are subscribed to you:"
 msgstr[0] "Cette personne est abonnée à vous :"
@@ -4588,11 +4508,7 @@
 msgid "You are not a member of any groups."
 msgstr "Vous n'êtes pas membre d'aucun groupe."
 
-<<<<<<< HEAD
-#: lib/command.php:664
-=======
 #: lib/command.php:638
->>>>>>> 9e0f89ba
 msgid "You are a member of this group:"
 msgid_plural "You are a member of these groups:"
 msgstr[0] "Vous êtes membre de ce groupe :"
@@ -4898,11 +4814,7 @@
 msgid "kB"
 msgstr "Ko"
 
-<<<<<<< HEAD
-#: lib/jabber.php:192
-=======
 #: lib/jabber.php:191
->>>>>>> 9e0f89ba
 #, php-format
 msgid "[%s]"
 msgstr "[%s]"
