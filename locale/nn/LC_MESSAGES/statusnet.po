# Translation of StatusNet to Norwegian Nynorsk
#
# --
# This file is distributed under the same license as the StatusNet package.
#
msgid ""
msgstr ""
"Project-Id-Version: StatusNet\n"
"Report-Msgid-Bugs-To: \n"
<<<<<<< HEAD
"POT-Creation-Date: 2009-11-27 23:50+0000\n"
"PO-Revision-Date: 2009-11-28 19:50:39+0000\n"
"Language-Team: Norwegian Nynorsk\n"
"Content-Type: text/plain; charset=UTF-8\n"
"Content-Transfer-Encoding: 8bit\n"
"X-Generator: MediaWiki 1.16alpha(r59523); Translate extension (2009-11-16)\n"
=======
"POT-Creation-Date: 2009-12-02 23:18+0000\n"
"PO-Revision-Date: 2009-12-02 23:20:13+0000\n"
"Language-Team: Norwegian Nynorsk\n"
"Content-Type: text/plain; charset=UTF-8\n"
"Content-Transfer-Encoding: 8bit\n"
"X-Generator: MediaWiki 1.16alpha(r59683); Translate extension (2009-11-29)\n"
>>>>>>> 9e0f89ba
"X-Translation-Project: translatewiki.net at http://translatewiki.net\n"
"X-Language-Code: nn\n"
"X-Message-Group: out-statusnet\n"
"Plural-Forms: nplurals=2; plural=(n != 1);\n"

#: actions/all.php:63 actions/public.php:97 actions/replies.php:92
#: actions/showfavorites.php:137 actions/tag.php:51
#, fuzzy
msgid "No such page"
msgstr "Dette emneord finst ikkje."

#: actions/all.php:74 actions/allrss.php:68
#: actions/apiaccountupdatedeliverydevice.php:113
#: actions/apiaccountupdateprofilebackgroundimage.php:116
#: actions/apiaccountupdateprofileimage.php:105
#: actions/apiaccountupdateprofile.php:105 actions/apiblockcreate.php:97
#: actions/apiblockdestroy.php:96 actions/apidirectmessagenew.php:75
#: actions/apidirectmessage.php:77 actions/apigroupcreate.php:112
#: actions/apigroupismember.php:90 actions/apigroupjoin.php:99
#: actions/apigroupleave.php:99 actions/apigrouplist.php:90
#: actions/apistatusesupdate.php:144 actions/apisubscriptions.php:87
#: actions/apitimelinefavorites.php:70 actions/apitimelinefriends.php:79
#: actions/apitimelinementions.php:79 actions/apitimelineuser.php:81
#: actions/avatarbynickname.php:75 actions/favoritesrss.php:74
#: actions/foaf.php:40 actions/foaf.php:58 actions/microsummary.php:62
#: actions/newmessage.php:116 actions/remotesubscribe.php:145
#: actions/remotesubscribe.php:154 actions/replies.php:73
#: actions/repliesrss.php:38 actions/showfavorites.php:105
#: actions/userbyid.php:74 actions/usergroups.php:91 actions/userrss.php:38
#: actions/xrds.php:71 lib/command.php:163 lib/command.php:311
#: lib/command.php:364 lib/command.php:411 lib/command.php:466
#: lib/galleryaction.php:59 lib/mailbox.php:82 lib/profileaction.php:77
#: lib/subs.php:34 lib/subs.php:116
msgid "No such user."
msgstr "Brukaren finst ikkje."

#: actions/all.php:84
#, php-format
msgid "%s and friends, page %d"
msgstr "%s med vener, side %d"

#: actions/all.php:86 actions/all.php:167 actions/allrss.php:115
#: actions/apitimelinefriends.php:114 lib/personalgroupnav.php:100
#, php-format
msgid "%s and friends"
msgstr "%s med vener"

#: actions/all.php:99
#, fuzzy, php-format
msgid "Feed for friends of %s (RSS 1.0)"
msgstr "Straum for vener av %s"

#: actions/all.php:107
#, fuzzy, php-format
msgid "Feed for friends of %s (RSS 2.0)"
msgstr "Straum for vener av %s"

#: actions/all.php:115
#, fuzzy, php-format
msgid "Feed for friends of %s (Atom)"
msgstr "Straum for vener av %s"

#: actions/all.php:127
#, php-format
msgid ""
"This is the timeline for %s and friends but no one has posted anything yet."
msgstr ""

#: actions/all.php:132
#, php-format
msgid ""
"Try subscribing to more people, [join a group](%%action.groups%%) or post "
"something yourself."
msgstr ""

#: actions/all.php:134
#, php-format
msgid ""
"You can try to [nudge %s](../%s) from his profile or [post something to his "
"or her attention](%%%%action.newnotice%%%%?status_textarea=%s)."
msgstr ""

#: actions/all.php:137 actions/replies.php:209 actions/showstream.php:202
#, php-format
msgid ""
"Why not [register an account](%%%%action.register%%%%) and then nudge %s or "
"post a notice to his or her attention."
msgstr ""

#: actions/all.php:165
#, fuzzy
msgid "You and friends"
msgstr "%s med vener"

#: actions/allrss.php:119 actions/apitimelinefriends.php:121
#, php-format
msgid "Updates from %1$s and friends on %2$s!"
msgstr "Oppdateringar frå %1$s og vener på %2$s!"

#: actions/apiaccountratelimitstatus.php:70
#: actions/apiaccountupdatedeliverydevice.php:93
#: actions/apiaccountupdateprofilebackgroundimage.php:94
#: actions/apiaccountupdateprofilecolors.php:118
#: actions/apiaccountupdateprofile.php:97
#, fuzzy
msgid "API method not found."
msgstr "Fann ikkje API-metode."

#: actions/apiaccountupdatedeliverydevice.php:85
#: actions/apiaccountupdateprofilebackgroundimage.php:86
#: actions/apiaccountupdateprofilecolors.php:110
#: actions/apiaccountupdateprofileimage.php:84
#: actions/apiaccountupdateprofile.php:89 actions/apiblockcreate.php:89
#: actions/apiblockdestroy.php:88 actions/apidirectmessagenew.php:117
#: actions/apifavoritecreate.php:90 actions/apifavoritedestroy.php:91
#: actions/apifriendshipscreate.php:91 actions/apifriendshipsdestroy.php:91
#: actions/apigroupcreate.php:104 actions/apigroupjoin.php:91
#: actions/apigroupleave.php:91 actions/apistatusesupdate.php:114
msgid "This method requires a POST."
msgstr "Dette krev ein POST."

#: actions/apiaccountupdatedeliverydevice.php:105
msgid ""
"You must specify a parameter named 'device' with a value of one of: sms, im, "
"none"
msgstr ""

#: actions/apiaccountupdatedeliverydevice.php:132
#, fuzzy
msgid "Could not update user."
msgstr "Kan ikkje oppdatera brukar."

#: actions/apiaccountupdateprofilebackgroundimage.php:108
#: actions/apiaccountupdateprofileimage.php:97
#: actions/apistatusesupdate.php:127 actions/avatarsettings.php:254
#: actions/designadminpanel.php:122 actions/newnotice.php:94
#: lib/designsettings.php:283
#, php-format
msgid ""
"The server was unable to handle that much POST data (%s bytes) due to its "
"current configuration."
msgstr ""

#: actions/apiaccountupdateprofilebackgroundimage.php:136
#: actions/apiaccountupdateprofilebackgroundimage.php:146
#: actions/apiaccountupdateprofilecolors.php:164
#: actions/apiaccountupdateprofilecolors.php:174
#, fuzzy
msgid "Unable to save your design settings."
msgstr "Klarte ikkje å lagra Twitter-innstillingane dine!"

#: actions/apiaccountupdateprofilebackgroundimage.php:187
#: actions/apiaccountupdateprofilecolors.php:142
#, fuzzy
msgid "Could not update your design."
msgstr "Kan ikkje oppdatera brukar."

#: actions/apiaccountupdateprofilebackgroundimage.php:194
#: actions/apiaccountupdateprofilecolors.php:185
#: actions/apiaccountupdateprofileimage.php:130
#: actions/apiaccountupdateprofile.php:112 actions/apiusershow.php:108
#: actions/avatarbynickname.php:80 actions/foaf.php:65 actions/replies.php:80
#: actions/usergroups.php:98 lib/galleryaction.php:66 lib/profileaction.php:84
msgid "User has no profile."
msgstr "Brukaren har inga profil."

#: actions/apiaccountupdateprofile.php:147
#, fuzzy
msgid "Could not save profile."
msgstr "Kan ikkje lagra profil."

#: actions/apiblockcreate.php:108
msgid "Block user failed."
msgstr "Blokkering av brukar feila."

#: actions/apiblockdestroy.php:107
msgid "Unblock user failed."
msgstr "De-blokkering av brukar feila."

#: actions/apidirectmessagenew.php:126
msgid "No message text!"
msgstr "Inga meldingstekst!"

#: actions/apidirectmessagenew.php:135 actions/newmessage.php:150
#, fuzzy, php-format
msgid "That's too long. Max message size is %d chars."
msgstr "Det er for langt. Ein notis kan berre være 140 teikn."

#: actions/apidirectmessagenew.php:146
msgid "Recipient user not found."
msgstr "Kunne ikkje finne mottakar."

#: actions/apidirectmessagenew.php:150
msgid "Can't send direct messages to users who aren't your friend."
msgstr "Kan ikkje senda direktemeldingar til brukarar som du ikkje er ven med."

#: actions/apidirectmessage.php:89
#, fuzzy, php-format
msgid "Direct messages from %s"
msgstr "Direkte meldingar til %s"

#: actions/apidirectmessage.php:93
#, php-format
msgid "All the direct messages sent from %s"
msgstr "Alle direkte meldingar sendt fra %s"

#: actions/apidirectmessage.php:101
#, php-format
msgid "Direct messages to %s"
msgstr "Direkte meldingar til %s"

#: actions/apidirectmessage.php:105
#, php-format
msgid "All the direct messages sent to %s"
msgstr "Alle direkte meldingar sendt til %s"

#: actions/apidirectmessage.php:156 actions/apifavoritecreate.php:99
#: actions/apifavoritedestroy.php:100 actions/apifriendshipscreate.php:100
#: actions/apifriendshipsdestroy.php:100 actions/apifriendshipsshow.php:129
#: actions/apigroupcreate.php:136 actions/apigroupismember.php:114
#: actions/apigroupjoin.php:155 actions/apigroupleave.php:141
#: actions/apigrouplistall.php:120 actions/apigrouplist.php:132
#: actions/apigroupmembership.php:106 actions/apigroupshow.php:105
#: actions/apihelptest.php:88 actions/apistatusesdestroy.php:102
#: actions/apistatusesshow.php:108 actions/apistatusnetconfig.php:133
#: actions/apistatusnetversion.php:93 actions/apisubscriptions.php:111
#: actions/apitimelinefavorites.php:144 actions/apitimelinefriends.php:154
#: actions/apitimelinegroup.php:147 actions/apitimelinementions.php:149
#: actions/apitimelinepublic.php:130 actions/apitimelinetag.php:139
#: actions/apitimelineuser.php:163 actions/apiusershow.php:101
msgid "API method not found!"
msgstr "Fann ikkje API-metode."

#: actions/apifavoritecreate.php:108 actions/apifavoritedestroy.php:109
#: actions/apistatusesdestroy.php:113
msgid "No status found with that ID."
msgstr "Fann ingen status med den ID-en."

#: actions/apifavoritecreate.php:119
#, fuzzy
msgid "This status is already a favorite!"
msgstr "Denne notisen er alt ein favoritt!"

#: actions/apifavoritecreate.php:130 actions/favor.php:84 lib/command.php:176
msgid "Could not create favorite."
msgstr "Kunne ikkje lagre favoritt."

#: actions/apifavoritedestroy.php:122
#, fuzzy
msgid "That status is not a favorite!"
msgstr "Denne notisen er ikkje ein favoritt!"

#: actions/apifavoritedestroy.php:134 actions/disfavor.php:87
msgid "Could not delete favorite."
msgstr "Kunne ikkje slette favoritt."

#: actions/apifriendshipscreate.php:109
msgid "Could not follow user: User not found."
msgstr "Fann ikkje brukaren, so han kan ikkje fylgjast"

#: actions/apifriendshipscreate.php:118
#, php-format
msgid "Could not follow user: %s is already on your list."
msgstr "Kan ikkje fylgja brukar: %s er allereie på lista di."

#: actions/apifriendshipsdestroy.php:109
#, fuzzy
msgid "Could not unfollow user: User not found."
msgstr "Fann ikkje brukaren, so han kan ikkje fylgjast"

#: actions/apifriendshipsdestroy.php:120
msgid "You cannot unfollow yourself!"
msgstr ""

#: actions/apifriendshipsexists.php:94
msgid "Two user ids or screen_names must be supplied."
msgstr "To brukar IDer eller kallenamn er naudsynte."

#: actions/apifriendshipsshow.php:135
#, fuzzy
msgid "Could not determine source user."
msgstr "Kan ikkje hente offentleg straum."

#: actions/apifriendshipsshow.php:143
#, fuzzy
msgid "Could not find target user."
msgstr "Kan ikkje finna einkvan status."

#: actions/apigroupcreate.php:164 actions/editgroup.php:182
#: actions/newgroup.php:126 actions/profilesettings.php:208
#: actions/register.php:205
msgid "Nickname must have only lowercase letters and numbers and no spaces."
msgstr "Kallenamn må berre ha små bokstavar og nummer, ingen mellomrom."

#: actions/apigroupcreate.php:173 actions/editgroup.php:186
#: actions/newgroup.php:130 actions/profilesettings.php:231
#: actions/register.php:208
msgid "Nickname already in use. Try another one."
msgstr "Kallenamnet er allereie i bruk. Prøv eit anna."

#: actions/apigroupcreate.php:180 actions/editgroup.php:189
#: actions/newgroup.php:133 actions/profilesettings.php:211
#: actions/register.php:210
msgid "Not a valid nickname."
msgstr "Ikkje eit gyldig brukarnamn."

#: actions/apigroupcreate.php:196 actions/editgroup.php:195
#: actions/newgroup.php:139 actions/profilesettings.php:215
#: actions/register.php:217
msgid "Homepage is not a valid URL."
msgstr "Heimesida er ikkje ei gyldig internettadresse."

#: actions/apigroupcreate.php:205 actions/editgroup.php:198
#: actions/newgroup.php:142 actions/profilesettings.php:218
#: actions/register.php:220
msgid "Full name is too long (max 255 chars)."
msgstr "Ditt fulle namn er for langt (maksimalt 255 teikn)."

#: actions/apigroupcreate.php:213
#, fuzzy, php-format
msgid "Description is too long (max %d chars)."
msgstr "skildringa er for lang (maks 140 teikn)."

#: actions/apigroupcreate.php:224 actions/editgroup.php:204
#: actions/newgroup.php:148 actions/profilesettings.php:225
#: actions/register.php:227
msgid "Location is too long (max 255 chars)."
msgstr "Plassering er for lang (maksimalt 255 teikn)."

#: actions/apigroupcreate.php:243 actions/editgroup.php:215
#: actions/newgroup.php:159
#, php-format
msgid "Too many aliases! Maximum %d."
msgstr ""

#: actions/apigroupcreate.php:264 actions/editgroup.php:224
#: actions/newgroup.php:168
#, fuzzy, php-format
msgid "Invalid alias: \"%s\""
msgstr "Ugyldig merkelapp: %s"

#: actions/apigroupcreate.php:273 actions/editgroup.php:228
#: actions/newgroup.php:172
#, fuzzy, php-format
msgid "Alias \"%s\" already in use. Try another one."
msgstr "Kallenamnet er allereie i bruk. Prøv eit anna."

#: actions/apigroupcreate.php:286 actions/editgroup.php:234
#: actions/newgroup.php:178
msgid "Alias can't be the same as nickname."
msgstr ""

#: actions/apigroupismember.php:95 actions/apigroupjoin.php:104
#: actions/apigroupleave.php:104 actions/apigroupmembership.php:91
#: actions/apigroupshow.php:90 actions/apitimelinegroup.php:91
#, fuzzy
msgid "Group not found!"
msgstr "Fann ikkje API-metode."

#: actions/apigroupjoin.php:110
#, fuzzy
msgid "You are already a member of that group."
msgstr "Du er allereie medlem av den gruppa"

#: actions/apigroupjoin.php:119 actions/joingroup.php:95 lib/command.php:221
msgid "You have been blocked from that group by the admin."
msgstr ""

#: actions/apigroupjoin.php:138
#, fuzzy, php-format
msgid "Could not join user %s to group %s."
msgstr "Kunne ikkje melde brukaren %s inn i gruppa %s"

#: actions/apigroupleave.php:114
#, fuzzy
msgid "You are not a member of this group."
msgstr "Du er ikkje medlem av den gruppa."

#: actions/apigroupleave.php:124
#, fuzzy, php-format
msgid "Could not remove user %s to group %s."
msgstr "Kunne ikkje fjerne %s fra %s gruppa "

#: actions/apigrouplistall.php:90 actions/usergroups.php:62
#, php-format
msgid "%s groups"
msgstr "%s grupper"

#: actions/apigrouplistall.php:94
#, fuzzy, php-format
msgid "groups on %s"
msgstr "Gruppe handlingar"

#: actions/apigrouplist.php:95
#, fuzzy, php-format
msgid "%s's groups"
msgstr "%s grupper"

#: actions/apigrouplist.php:103
#, fuzzy, php-format
msgid "Groups %s is a member of on %s."
msgstr "Grupper %s er medlem av"

#: actions/apistatusesdestroy.php:107
msgid "This method requires a POST or DELETE."
msgstr "Dette krev anten ein POST eller DELETE."

#: actions/apistatusesdestroy.php:130
msgid "You may not delete another user's status."
msgstr "Du kan ikkje sletta statusen til ein annan brukar."

#: actions/apistatusesshow.php:138
#, fuzzy
msgid "Status deleted."
msgstr "Lasta opp brukarbilete."

#: actions/apistatusesshow.php:144
msgid "No status with that ID found."
msgstr "Fann ingen status med den ID-en."

#: actions/apistatusesupdate.php:157 actions/newnotice.php:155
#: scripts/maildaemon.php:71
#, fuzzy, php-format
msgid "That's too long. Max notice size is %d chars."
msgstr "Det er for langt! Ein notis kan berre innehalde 140 teikn."

#: actions/apistatusesupdate.php:198
msgid "Not found"
msgstr "Fann ikkje"

#: actions/apistatusesupdate.php:227 actions/newnotice.php:183
#, php-format
msgid "Max notice size is %d chars, including attachment URL."
msgstr ""

#: actions/apisubscriptions.php:231 actions/apisubscriptions.php:261
#, fuzzy
msgid "Unsupported format."
msgstr "Støttar ikkje bileteformatet."

#: actions/apitimelinefavorites.php:107
#, php-format
msgid "%s / Favorites from %s"
msgstr "%s / Favorittar frå %s"

#: actions/apitimelinefavorites.php:119
#, php-format
msgid "%s updates favorited by %s / %s."
msgstr "%s oppdateringar favorisert av %s / %s."

#: actions/apitimelinegroup.php:108 actions/apitimelineuser.php:117
#: actions/grouprss.php:131 actions/userrss.php:90
#, php-format
msgid "%s timeline"
msgstr "%s tidsline"

#: actions/apitimelinegroup.php:116 actions/apitimelineuser.php:125
#: actions/userrss.php:92
#, php-format
msgid "Updates from %1$s on %2$s!"
msgstr "Oppdateringar frå %1$s på %2$s!"

#: actions/apitimelinementions.php:116
#, fuzzy, php-format
msgid "%1$s / Updates mentioning %2$s"
msgstr "%1$s / Oppdateringar som svarar til %2$s"

#: actions/apitimelinementions.php:126
#, php-format
msgid "%1$s updates that reply to updates from %2$s / %3$s."
msgstr "%1$s oppdateringar som svarar på oppdateringar frå %2$s / %3$s."

#: actions/apitimelinepublic.php:106 actions/publicrss.php:103
#, php-format
msgid "%s public timeline"
msgstr "%s offentleg tidsline"

#: actions/apitimelinepublic.php:110 actions/publicrss.php:105
#, php-format
msgid "%s updates from everyone!"
msgstr "%s oppdateringar frå alle saman!"

#: actions/apitimelinetag.php:101 actions/tag.php:66
#, php-format
msgid "Notices tagged with %s"
msgstr "Notisar merka med %s"

#: actions/apitimelinetag.php:107 actions/tagrss.php:64
#, fuzzy, php-format
msgid "Updates tagged with %1$s on %2$s!"
msgstr "Oppdateringar frå %1$s på %2$s!"

#: actions/apiusershow.php:96
msgid "Not found."
msgstr "Finst ikkje."

#: actions/attachment.php:73
#, fuzzy
msgid "No such attachment."
msgstr "Slikt dokument finst ikkje."

#: actions/avatarbynickname.php:59 actions/leavegroup.php:76
msgid "No nickname."
msgstr "Ingen kallenamn."

#: actions/avatarbynickname.php:64
msgid "No size."
msgstr "Ingen storleik."

#: actions/avatarbynickname.php:69
msgid "Invalid size."
msgstr "Ugyldig storleik."

#: actions/avatarsettings.php:67 actions/showgroup.php:221
#: lib/accountsettingsaction.php:112
msgid "Avatar"
msgstr "Brukarbilete"

#: actions/avatarsettings.php:78
#, fuzzy, php-format
msgid "You can upload your personal avatar. The maximum file size is %s."
msgstr "Du kan laste opp ein personleg avatar."

#: actions/avatarsettings.php:106 actions/avatarsettings.php:182
#: actions/grouplogo.php:178 actions/remotesubscribe.php:191
#: actions/userauthorization.php:72 actions/userrss.php:103
msgid "User without matching profile"
msgstr "Kan ikkje finne brukar"

#: actions/avatarsettings.php:119 actions/avatarsettings.php:194
#: actions/grouplogo.php:251
msgid "Avatar settings"
msgstr "Avatar-innstillingar"

#: actions/avatarsettings.php:126 actions/avatarsettings.php:202
#: actions/grouplogo.php:199 actions/grouplogo.php:259
msgid "Original"
msgstr "Original"

#: actions/avatarsettings.php:141 actions/avatarsettings.php:214
#: actions/grouplogo.php:210 actions/grouplogo.php:271
msgid "Preview"
msgstr "Forhandsvis"

#: actions/avatarsettings.php:148 lib/deleteuserform.php:66
#: lib/noticelist.php:550
msgid "Delete"
msgstr "Slett"

#: actions/avatarsettings.php:165 actions/grouplogo.php:233
msgid "Upload"
msgstr "Last opp"

#: actions/avatarsettings.php:228 actions/grouplogo.php:286
msgid "Crop"
msgstr "Skaler"

#: actions/avatarsettings.php:265 actions/disfavor.php:74
#: actions/emailsettings.php:238 actions/favor.php:75
#: actions/groupblock.php:66 actions/grouplogo.php:309
#: actions/groupunblock.php:66 actions/imsettings.php:206
#: actions/invite.php:56 actions/login.php:129 actions/makeadmin.php:66
#: actions/newmessage.php:135 actions/newnotice.php:103 actions/nudge.php:80
#: actions/othersettings.php:145 actions/passwordsettings.php:138
#: actions/profilesettings.php:187 actions/recoverpassword.php:337
#: actions/register.php:165 actions/remotesubscribe.php:77
#: actions/smssettings.php:228 actions/subedit.php:38 actions/subscribe.php:46
#: actions/tagother.php:166 actions/unsubscribe.php:69
#: actions/userauthorization.php:52 lib/designsettings.php:294
msgid "There was a problem with your session token. Try again, please."
msgstr "Der var eit problem med sesjonen din. Vennlegst prøv på nytt."

#: actions/avatarsettings.php:277 actions/designadminpanel.php:103
#: actions/emailsettings.php:256 actions/grouplogo.php:319
#: actions/imsettings.php:220 actions/recoverpassword.php:44
#: actions/smssettings.php:248 lib/designsettings.php:304
msgid "Unexpected form submission."
msgstr "Uventa skjemasending."

#: actions/avatarsettings.php:322
msgid "Pick a square area of the image to be your avatar"
msgstr "Velg eit utvalg av bildet som vil blir din avatar."

#: actions/avatarsettings.php:337 actions/grouplogo.php:377
msgid "Lost our file data."
msgstr "Fant ikkje igjen fil data."

#: actions/avatarsettings.php:360
msgid "Avatar updated."
msgstr "Lasta opp brukarbilete."

#: actions/avatarsettings.php:363
msgid "Failed updating avatar."
msgstr "Feil ved oppdatering av brukarbilete."

#: actions/avatarsettings.php:387
#, fuzzy
msgid "Avatar deleted."
msgstr "Lasta opp brukarbilete."

#: actions/blockedfromgroup.php:73 actions/editgroup.php:84
#: actions/groupdesignsettings.php:84 actions/grouplogo.php:86
#: actions/groupmembers.php:76 actions/grouprss.php:91
#: actions/joingroup.php:76 actions/showgroup.php:121
msgid "No nickname"
msgstr "Ingen kallenamn"

#: actions/blockedfromgroup.php:80 actions/editgroup.php:96
#: actions/groupbyid.php:83 actions/groupdesignsettings.php:97
#: actions/grouplogo.php:99 actions/groupmembers.php:83
#: actions/grouprss.php:98 actions/joingroup.php:83 actions/showgroup.php:137
msgid "No such group"
msgstr "Fann ikkje gruppa"

#: actions/blockedfromgroup.php:90
#, fuzzy, php-format
msgid "%s blocked profiles"
msgstr "Brukarprofil"

#: actions/blockedfromgroup.php:93
#, fuzzy, php-format
msgid "%s blocked profiles, page %d"
msgstr "%s med vener, side %d"

#: actions/blockedfromgroup.php:108
#, fuzzy
msgid "A list of the users blocked from joining this group."
msgstr "Ei liste over brukarane i denne gruppa."

#: actions/blockedfromgroup.php:281
#, fuzzy
msgid "Unblock user from group"
msgstr "De-blokkering av brukar feila."

#: actions/blockedfromgroup.php:313 lib/unblockform.php:69
msgid "Unblock"
msgstr "Lås opp"

#: actions/blockedfromgroup.php:313 lib/unblockform.php:80
msgid "Unblock this user"
msgstr "Lås opp brukaren"

#: actions/block.php:69
#, fuzzy
msgid "You already blocked that user."
msgstr "Du har allereie blokkert denne brukaren."

#: actions/block.php:105 actions/block.php:128 actions/groupblock.php:160
msgid "Block user"
msgstr "Blokker brukaren"

#: actions/block.php:130
msgid ""
"Are you sure you want to block this user? Afterwards, they will be "
"unsubscribed from you, unable to subscribe to you in the future, and you "
"will not be notified of any @-replies from them."
msgstr ""

#: actions/block.php:143 actions/deletenotice.php:145
#: actions/deleteuser.php:147 actions/groupblock.php:178
msgid "No"
msgstr "Nei"

#: actions/block.php:143 actions/deleteuser.php:147
#, fuzzy
msgid "Do not block this user"
msgstr "Lås opp brukaren"

#: actions/block.php:144 actions/deletenotice.php:146
#: actions/deleteuser.php:148 actions/groupblock.php:179
msgid "Yes"
msgstr "Jau"

#: actions/block.php:144 actions/groupmembers.php:346 lib/blockform.php:80
msgid "Block this user"
msgstr "Blokkér denne brukaren"

#: actions/block.php:162
msgid "Failed to save block information."
msgstr "Lagring av informasjon feila."

#: actions/bookmarklet.php:50
#, fuzzy
msgid "Post to "
msgstr "Bilete"

#: actions/confirmaddress.php:75
msgid "No confirmation code."
msgstr "Ingen stadfestingskode."

#: actions/confirmaddress.php:80
msgid "Confirmation code not found."
msgstr "Fann ikkje stadfestingskode."

#: actions/confirmaddress.php:85
msgid "That confirmation code is not for you!"
msgstr "Den godkjenningskoden er ikkje for deg!"

#: actions/confirmaddress.php:90
#, php-format
msgid "Unrecognized address type %s"
msgstr "Ukjend adressetype %s"

#: actions/confirmaddress.php:94
msgid "That address has already been confirmed."
msgstr "Den addressa har alt blitt bekrefta."

#: actions/confirmaddress.php:114 actions/emailsettings.php:296
#: actions/emailsettings.php:427 actions/imsettings.php:258
#: actions/imsettings.php:401 actions/othersettings.php:174
#: actions/profilesettings.php:276 actions/smssettings.php:278
#: actions/smssettings.php:420
msgid "Couldn't update user."
msgstr "Kan ikkje oppdatera brukar."

#: actions/confirmaddress.php:126 actions/emailsettings.php:391
#: actions/imsettings.php:363 actions/smssettings.php:382
msgid "Couldn't delete email confirmation."
msgstr "Kan ikkje sletta e-postgodkjenning."

#: actions/confirmaddress.php:144
msgid "Confirm Address"
msgstr "Stadfest adresse"

#: actions/confirmaddress.php:159
#, php-format
msgid "The address \"%s\" has been confirmed for your account."
msgstr "Addressa \"%s\" har blitt bekrefta for din konto."

#: actions/conversation.php:99
#, fuzzy
msgid "Conversation"
msgstr "Stadfestingskode"

#: actions/conversation.php:154 lib/mailbox.php:116 lib/noticelist.php:87
<<<<<<< HEAD
#: lib/profileaction.php:206 lib/searchgroupnav.php:82
=======
#: lib/profileaction.php:216 lib/searchgroupnav.php:82
>>>>>>> 9e0f89ba
msgid "Notices"
msgstr "Notisar"

#: actions/deletenotice.php:52 actions/shownotice.php:92
msgid "No such notice."
msgstr "Denne notisen finst ikkje."

#: actions/deletenotice.php:67 actions/disfavor.php:61 actions/favor.php:62
#: actions/groupblock.php:61 actions/groupunblock.php:61 actions/logout.php:69
#: actions/makeadmin.php:61 actions/newmessage.php:87 actions/newnotice.php:89
#: actions/nudge.php:63 actions/subedit.php:31 actions/subscribe.php:30
#: actions/unsubscribe.php:52 lib/adminpanelaction.php:72
#: lib/profileformaction.php:63 lib/settingsaction.php:72
msgid "Not logged in."
msgstr "Ikkje logga inn"

#: actions/deletenotice.php:71
msgid "Can't delete this notice."
msgstr "Kan ikkje sletta notisen."

#: actions/deletenotice.php:103
#, fuzzy
msgid ""
"You are about to permanently delete a notice. Once this is done, it cannot "
"be undone."
msgstr ""
"Du er i ferd med å sletta ei melding.  Når den fyrst er sletta, kann du "
"ikkje finne ho att."

#: actions/deletenotice.php:109 actions/deletenotice.php:141
msgid "Delete notice"
msgstr "Slett notis"

#: actions/deletenotice.php:144
msgid "Are you sure you want to delete this notice?"
msgstr "Sikker på at du vil sletta notisen?"

#: actions/deletenotice.php:145
#, fuzzy
msgid "Do not delete this notice"
msgstr "Kan ikkje sletta notisen."

#: actions/deletenotice.php:146 lib/noticelist.php:550
msgid "Delete this notice"
msgstr "Slett denne notisen"

#: actions/deletenotice.php:157
#, fuzzy
msgid "There was a problem with your session token.  Try again, please."
msgstr "Der var eit problem med sesjonen din. Vennlegst prøv på nytt."

#: actions/deleteuser.php:67
#, fuzzy
msgid "You cannot delete users."
msgstr "Kan ikkje oppdatera brukar."

#: actions/deleteuser.php:74
#, fuzzy
msgid "You can only delete local users."
msgstr "Du kan ikkje sletta statusen til ein annan brukar."

#: actions/deleteuser.php:110 actions/deleteuser.php:133
#, fuzzy
msgid "Delete user"
msgstr "Slett"

#: actions/deleteuser.php:135
msgid ""
"Are you sure you want to delete this user? This will clear all data about "
"the user from the database, without a backup."
msgstr ""

#: actions/deleteuser.php:148 lib/deleteuserform.php:77
#, fuzzy
msgid "Delete this user"
msgstr "Slett denne notisen"

#: actions/designadminpanel.php:62 lib/accountsettingsaction.php:124
#: lib/adminpanelaction.php:302 lib/groupnav.php:119
msgid "Design"
msgstr ""

#: actions/designadminpanel.php:73
msgid "Design settings for this StatusNet site."
msgstr ""

#: actions/designadminpanel.php:270
#, fuzzy
msgid "Invalid logo URL."
msgstr "Ugyldig storleik."

#: actions/designadminpanel.php:274
#, fuzzy, php-format
msgid "Theme not available: %s"
msgstr "Denne sida er ikkje tilgjengleg i eit"

#: actions/designadminpanel.php:370
#, fuzzy
msgid "Change logo"
msgstr "Endra passordet ditt"

#: actions/designadminpanel.php:375
#, fuzzy
msgid "Site logo"
msgstr "Invitér"

#: actions/designadminpanel.php:382
#, fuzzy
msgid "Change theme"
msgstr "Endra"

#: actions/designadminpanel.php:399
#, fuzzy
msgid "Site theme"
msgstr "Statusmelding"

#: actions/designadminpanel.php:400
#, fuzzy
msgid "Theme for the site."
msgstr "Logg ut or sida"

#: actions/designadminpanel.php:412 lib/designsettings.php:101
msgid "Change background image"
msgstr ""

#: actions/designadminpanel.php:417 actions/designadminpanel.php:492
#: lib/designsettings.php:178
msgid "Background"
msgstr ""

#: actions/designadminpanel.php:422
#, fuzzy, php-format
msgid ""
"You can upload a background image for the site. The maximum file size is %1"
"$s."
msgstr "Du kan lasta opp ein logo for gruppa."

#: actions/designadminpanel.php:452 lib/designsettings.php:139
msgid "On"
msgstr ""

#: actions/designadminpanel.php:468 lib/designsettings.php:155
msgid "Off"
msgstr ""

#: actions/designadminpanel.php:469 lib/designsettings.php:156
msgid "Turn background image on or off."
msgstr ""

#: actions/designadminpanel.php:474 lib/designsettings.php:161
msgid "Tile background image"
msgstr ""

#: actions/designadminpanel.php:483 lib/designsettings.php:170
#, fuzzy
msgid "Change colours"
msgstr "Endra passordet ditt"

#: actions/designadminpanel.php:505 lib/designsettings.php:191
#, fuzzy
msgid "Content"
msgstr "Kopla til"

#: actions/designadminpanel.php:518 lib/designsettings.php:204
#, fuzzy
msgid "Sidebar"
msgstr "Søk"

#: actions/designadminpanel.php:531 lib/designsettings.php:217
msgid "Text"
msgstr "Tekst"

#: actions/designadminpanel.php:544 lib/designsettings.php:230
#, fuzzy
msgid "Links"
msgstr "Logg inn"

#: actions/designadminpanel.php:572 lib/designsettings.php:247
msgid "Use defaults"
msgstr ""

#: actions/designadminpanel.php:573 lib/designsettings.php:248
msgid "Restore default designs"
msgstr ""

#: actions/designadminpanel.php:579 lib/designsettings.php:254
msgid "Reset back to default"
msgstr ""

#: actions/designadminpanel.php:581 actions/emailsettings.php:195
#: actions/imsettings.php:163 actions/othersettings.php:126
#: actions/pathsadminpanel.php:296 actions/profilesettings.php:167
#: actions/siteadminpanel.php:421 actions/smssettings.php:181
#: actions/subscriptions.php:203 actions/tagother.php:154
#: actions/useradminpanel.php:313 lib/designsettings.php:256
#: lib/groupeditform.php:202
msgid "Save"
msgstr "Lagra"

#: actions/designadminpanel.php:582 lib/designsettings.php:257
msgid "Save design"
msgstr ""

#: actions/disfavor.php:81
msgid "This notice is not a favorite!"
msgstr "Denne notisen er ikkje ein favoritt!"

#: actions/disfavor.php:94
msgid "Add to favorites"
msgstr "Legg til i favorittar"

#: actions/doc.php:69
msgid "No such document."
msgstr "Slikt dokument finst ikkje."

#: actions/editgroup.php:56
#, php-format
msgid "Edit %s group"
msgstr "Rediger %s gruppa"

#: actions/editgroup.php:68 actions/grouplogo.php:70 actions/newgroup.php:65
msgid "You must be logged in to create a group."
msgstr "Du må være logga inn for å lage ei gruppe."

#: actions/editgroup.php:103 actions/editgroup.php:168
#: actions/groupdesignsettings.php:104 actions/grouplogo.php:106
msgid "You must be an admin to edit the group"
msgstr "Du må være administrator for å redigere gruppa"

#: actions/editgroup.php:154
msgid "Use this form to edit the group."
msgstr "Bruk dette skjemaet for å redigere gruppa"

#: actions/editgroup.php:201 actions/newgroup.php:145
#, fuzzy, php-format
msgid "description is too long (max %d chars)."
msgstr "skildringa er for lang (maks 140 teikn)."

#: actions/editgroup.php:253
msgid "Could not update group."
msgstr "Kann ikkje oppdatera gruppa."

#: actions/editgroup.php:259 classes/User_group.php:390
#, fuzzy
msgid "Could not create aliases."
msgstr "Kunne ikkje lagre favoritt."

#: actions/editgroup.php:269
msgid "Options saved."
msgstr "Lagra innstillingar."

#: actions/emailsettings.php:60
msgid "Email Settings"
msgstr "Epostinnstillingar"

#: actions/emailsettings.php:71
#, php-format
msgid "Manage how you get email from %%site.name%%."
msgstr "Styr korleis du får epost frå %%site.name%%."

#: actions/emailsettings.php:100 actions/imsettings.php:100
#: actions/smssettings.php:104
msgid "Address"
msgstr "Adresse"

#: actions/emailsettings.php:105
msgid "Current confirmed email address."
msgstr "Godkjent epostadresse."

#: actions/emailsettings.php:107 actions/emailsettings.php:140
#: actions/imsettings.php:108 actions/smssettings.php:115
#: actions/smssettings.php:158
msgid "Remove"
msgstr "Fjern"

#: actions/emailsettings.php:113
msgid ""
"Awaiting confirmation on this address. Check your inbox (and spam box!) for "
"a message with further instructions."
msgstr ""
"Ventar på godkjenning. Sjekk innboksen (og søppelpostboksen) for ei melding "
"med instruksjonar."

#: actions/emailsettings.php:117 actions/imsettings.php:120
#: actions/smssettings.php:126
msgid "Cancel"
msgstr "Avbryt"

#: actions/emailsettings.php:121
msgid "Email Address"
msgstr "Epostadresse"

#: actions/emailsettings.php:123
msgid "Email address, like \"UserName@example.org\""
msgstr "Epostadresse («brukarnamn@example.org»)"

#: actions/emailsettings.php:126 actions/imsettings.php:133
#: actions/smssettings.php:145
msgid "Add"
msgstr "Legg til"

#: actions/emailsettings.php:133 actions/smssettings.php:152
msgid "Incoming email"
msgstr "Innkomande epost"

#: actions/emailsettings.php:138 actions/smssettings.php:157
msgid "Send email to this address to post new notices."
msgstr "Send epost til denne addressa for å legge til nye notisar."

#: actions/emailsettings.php:145 actions/smssettings.php:162
msgid "Make a new email address for posting to; cancels the old one."
msgstr "Vel ny epostadresse til å oppdatera med; fjerner den gamle."

#: actions/emailsettings.php:148 actions/smssettings.php:164
msgid "New"
msgstr "Ny"

#: actions/emailsettings.php:153 actions/imsettings.php:139
#: actions/smssettings.php:169
msgid "Preferences"
msgstr "Brukarval"

#: actions/emailsettings.php:158
msgid "Send me notices of new subscriptions through email."
msgstr "Send meg ein notis ved nye tingingar på epost."

#: actions/emailsettings.php:163
msgid "Send me email when someone adds my notice as a favorite."
msgstr ""
"Send meg ein epost når nokon legg til ein av mine notisar som favoritt."

#: actions/emailsettings.php:169
msgid "Send me email when someone sends me a private message."
msgstr "Send meg ein epost når nokon sender meg ei privat melding."

#: actions/emailsettings.php:174
#, fuzzy
msgid "Send me email when someone sends me an \"@-reply\"."
msgstr "Send meg ein epost når nokon sender meg ei privat melding."

#: actions/emailsettings.php:179
msgid "Allow friends to nudge me and send me an email."
msgstr "Tillat vennar å sende meg ein epost."

#: actions/emailsettings.php:185
msgid "I want to post notices by email."
msgstr "Eg vil senda notisar med epost."

#: actions/emailsettings.php:191
msgid "Publish a MicroID for my email address."
msgstr "Publiser ein MicroID for epost addressa mi."

#: actions/emailsettings.php:302 actions/imsettings.php:264
#: actions/othersettings.php:180 actions/smssettings.php:284
msgid "Preferences saved."
msgstr "Lagra brukarval."

#: actions/emailsettings.php:320
msgid "No email address."
msgstr "Ingen epostadresse."

#: actions/emailsettings.php:327
msgid "Cannot normalize that email address"
msgstr "Klarar ikkje normalisera epostadressa"

#: actions/emailsettings.php:331 actions/siteadminpanel.php:158
msgid "Not a valid email address"
msgstr "Ikkje ei gyldig epostadresse"

#: actions/emailsettings.php:334
msgid "That is already your email address."
msgstr "Det er alt din epost addresse"

#: actions/emailsettings.php:337
msgid "That email address already belongs to another user."
msgstr "Den epost addressa er alt registrert hos ein annan brukar."

#: actions/emailsettings.php:353 actions/imsettings.php:317
#: actions/smssettings.php:337
msgid "Couldn't insert confirmation code."
msgstr "Kan ikkje leggja til godkjenningskode."

#: actions/emailsettings.php:359
msgid ""
"A confirmation code was sent to the email address you added. Check your "
"inbox (and spam box!) for the code and instructions on how to use it."
msgstr ""
"Sendte godkjenningskode til epostadressa du la til. Sjekk innboksen (og "
"søppelpostboksen) for koden og veiledning på korleis du nyttar han."

#: actions/emailsettings.php:379 actions/imsettings.php:351
#: actions/smssettings.php:370
msgid "No pending confirmation to cancel."
msgstr "Ingen ventande stadfesting å avbryta."

#: actions/emailsettings.php:383 actions/imsettings.php:355
msgid "That is the wrong IM address."
msgstr "Det er feil lynmeldings addresse."

#: actions/emailsettings.php:395 actions/imsettings.php:367
#: actions/smssettings.php:386
msgid "Confirmation cancelled."
msgstr "Stadfesting avbrutt."

#: actions/emailsettings.php:413
msgid "That is not your email address."
msgstr "Det er ikkje din epost addresse."

#: actions/emailsettings.php:432 actions/imsettings.php:408
#: actions/smssettings.php:425
msgid "The address was removed."
msgstr "Addressa blei fjerna."

#: actions/emailsettings.php:446 actions/smssettings.php:518
msgid "No incoming email address."
msgstr "Ingen innkomande epostadresse."

#: actions/emailsettings.php:456 actions/emailsettings.php:478
#: actions/smssettings.php:528 actions/smssettings.php:552
msgid "Couldn't update user record."
msgstr "Kan ikkje oppdatera brukarinformajon."

#: actions/emailsettings.php:459 actions/smssettings.php:531
msgid "Incoming email address removed."
msgstr "Fjerna innkomande epostadresse."

#: actions/emailsettings.php:481 actions/smssettings.php:555
msgid "New incoming email address added."
msgstr "La til ny innkomande epostadresse."

#: actions/favorited.php:65 lib/popularnoticesection.php:88
#: lib/publicgroupnav.php:93
msgid "Popular notices"
msgstr "Populære notisar"

#: actions/favorited.php:67
#, php-format
msgid "Popular notices, page %d"
msgstr "Populære notisar, side %d"

#: actions/favorited.php:79
msgid "The most popular notices on the site right now."
msgstr "Viser dei mest populære notisane på sida akkurat no."

#: actions/favorited.php:150
msgid "Favorite notices appear on this page but no one has favorited one yet."
msgstr ""

#: actions/favorited.php:153
msgid ""
"Be the first to add a notice to your favorites by clicking the fave button "
"next to any notice you like."
msgstr ""

#: actions/favorited.php:156
#, php-format
msgid ""
"Why not [register an account](%%action.register%%) and be the first to add a "
"notice to your favorites!"
msgstr ""

#: actions/favoritesrss.php:111 actions/showfavorites.php:77
#: lib/personalgroupnav.php:115
#, php-format
msgid "%s's favorite notices"
msgstr "%s's favoritt meldingar"

#: actions/favoritesrss.php:115
#, fuzzy, php-format
msgid "Updates favored by %1$s on %2$s!"
msgstr "Oppdateringar frå %1$s på %2$s!"

#: actions/favor.php:79
msgid "This notice is already a favorite!"
msgstr "Denne notisen er alt ein favoritt!"

#: actions/favor.php:92 lib/disfavorform.php:140
msgid "Disfavor favorite"
msgstr "Fjern favoritt"

#: actions/featured.php:69 lib/featureduserssection.php:87
#: lib/publicgroupnav.php:89
msgid "Featured users"
msgstr "Profilerte folk"

#: actions/featured.php:71
#, php-format
msgid "Featured users, page %d"
msgstr "Profilerte folk, side %d"

#: actions/featured.php:99
#, php-format
msgid "A selection of some of the great users on %s"
msgstr "Eit utval av nokre av dei flotte folka på %s"

#: actions/file.php:34
#, fuzzy
msgid "No notice id"
msgstr "Ny notis"

#: actions/file.php:38
#, fuzzy
msgid "No notice"
msgstr "Ny notis"

#: actions/file.php:42
msgid "No attachments"
msgstr ""

#: actions/file.php:51
msgid "No uploaded attachments"
msgstr ""

#: actions/finishremotesubscribe.php:69
msgid "Not expecting this response!"
msgstr "Venta ikkje dette svaret!"

#: actions/finishremotesubscribe.php:80
#, fuzzy
msgid "User being listened to does not exist."
msgstr "Brukaren du lyttar til eksisterer ikkje."

#: actions/finishremotesubscribe.php:87 actions/remotesubscribe.php:59
msgid "You can use the local subscription!"
msgstr "Du kan nytta det lokale abonnementet!"

#: actions/finishremotesubscribe.php:99
msgid "That user has blocked you from subscribing."
msgstr "Brukaren tillet deg ikkje å tinga meldingane sine."

#: actions/finishremotesubscribe.php:110
#, fuzzy
msgid "You are not authorized."
msgstr "Ikkje autorisert."

#: actions/finishremotesubscribe.php:113
#, fuzzy
msgid "Could not convert request token to access token."
msgstr "Kan ikkje konvertera spyrjebillett til tilgongsbillett."

#: actions/finishremotesubscribe.php:118
#, fuzzy
msgid "Remote service uses unknown version of OMB protocol."
msgstr "Ukjend versjon av OMB-protokollen."

#: actions/finishremotesubscribe.php:138 lib/oauthstore.php:306
msgid "Error updating remote profile"
msgstr "Feil ved oppdatering av ekstern profil"

#: actions/foafgroup.php:44 actions/foafgroup.php:62 actions/groupblock.php:86
#: actions/groupunblock.php:86 actions/leavegroup.php:83
#: actions/makeadmin.php:86 lib/command.php:212 lib/command.php:263
msgid "No such group."
msgstr "Denne gruppa finst ikkje."

#: actions/getfile.php:75
#, fuzzy
msgid "No such file."
msgstr "Denne notisen finst ikkje."

#: actions/getfile.php:79
#, fuzzy
msgid "Cannot read file."
msgstr "Mista fila vår."

#: actions/groupblock.php:71 actions/groupunblock.php:71
#: actions/makeadmin.php:71 actions/subedit.php:46
#: lib/profileformaction.php:70
msgid "No profile specified."
msgstr "Ingen vald profil."

#: actions/groupblock.php:76 actions/groupunblock.php:76
#: actions/makeadmin.php:76 actions/subedit.php:53 actions/tagother.php:46
#: lib/profileformaction.php:77
msgid "No profile with that ID."
msgstr "Fann ingen profil med den IDen."

#: actions/groupblock.php:81 actions/groupunblock.php:81
#: actions/makeadmin.php:81
#, fuzzy
msgid "No group specified."
msgstr "Ingen vald profil."

#: actions/groupblock.php:91
msgid "Only an admin can block group members."
msgstr ""

#: actions/groupblock.php:95
#, fuzzy
msgid "User is already blocked from group."
msgstr "Brukar har blokkert deg."

#: actions/groupblock.php:100
#, fuzzy
msgid "User is not a member of group."
msgstr "Du er ikkje medlem av den gruppa."

#: actions/groupblock.php:136 actions/groupmembers.php:314
#, fuzzy
msgid "Block user from group"
msgstr "Blokker brukaren"

#: actions/groupblock.php:162
#, php-format
msgid ""
"Are you sure you want to block user \"%s\" from the group \"%s\"? They will "
"be removed from the group, unable to post, and unable to subscribe to the "
"group in the future."
msgstr ""

#: actions/groupblock.php:178
#, fuzzy
msgid "Do not block this user from this group"
msgstr "Ei liste over brukarane i denne gruppa."

#: actions/groupblock.php:179
#, fuzzy
msgid "Block this user from this group"
msgstr "Ei liste over brukarane i denne gruppa."

#: actions/groupblock.php:196
msgid "Database error blocking user from group."
msgstr ""

#: actions/groupbyid.php:74
msgid "No ID"
msgstr "Ingen ID"

#: actions/groupdesignsettings.php:68
#, fuzzy
msgid "You must be logged in to edit a group."
msgstr "Du må være logga inn for å lage ei gruppe."

#: actions/groupdesignsettings.php:141
#, fuzzy
msgid "Group design"
msgstr "Grupper"

#: actions/groupdesignsettings.php:152
msgid ""
"Customize the way your group looks with a background image and a colour "
"palette of your choice."
msgstr ""

#: actions/groupdesignsettings.php:262 actions/userdesignsettings.php:186
#: lib/designsettings.php:434 lib/designsettings.php:464
#, fuzzy
msgid "Couldn't update your design."
msgstr "Kan ikkje oppdatera brukar."

#: actions/groupdesignsettings.php:286 actions/groupdesignsettings.php:296
#: actions/userdesignsettings.php:210 actions/userdesignsettings.php:220
#: actions/userdesignsettings.php:263 actions/userdesignsettings.php:273
#, fuzzy
msgid "Unable to save your design settings!"
msgstr "Klarte ikkje å lagra Twitter-innstillingane dine!"

#: actions/groupdesignsettings.php:307 actions/userdesignsettings.php:231
#, fuzzy
msgid "Design preferences saved."
msgstr "Synkroniserings innstillingar blei lagra."

#: actions/grouplogo.php:139 actions/grouplogo.php:192
msgid "Group logo"
msgstr "Logo åt gruppa"

#: actions/grouplogo.php:150
#, fuzzy, php-format
msgid ""
"You can upload a logo image for your group. The maximum file size is %s."
msgstr "Du kan lasta opp ein logo for gruppa."

#: actions/grouplogo.php:362
#, fuzzy
msgid "Pick a square area of the image to be the logo."
msgstr "Velg eit utvalg av bildet som vil blir din avatar."

#: actions/grouplogo.php:396
msgid "Logo updated."
msgstr "Logo oppdatert."

#: actions/grouplogo.php:398
msgid "Failed updating logo."
msgstr "Feil ved oppdatering av logo."

#: actions/groupmembers.php:93 lib/groupnav.php:92
#, php-format
msgid "%s group members"
msgstr "%s medlemmar i gruppa"

#: actions/groupmembers.php:96
#, php-format
msgid "%s group members, page %d"
msgstr "%s medlemmar i gruppa, side %d"

#: actions/groupmembers.php:111
msgid "A list of the users in this group."
msgstr "Ei liste over brukarane i denne gruppa."

#: actions/groupmembers.php:175 lib/action.php:440 lib/groupnav.php:107
msgid "Admin"
msgstr "Administrator"

#: actions/groupmembers.php:346 lib/blockform.php:69
msgid "Block"
msgstr "Blokkér"

#: actions/groupmembers.php:441
#, fuzzy
msgid "Make user an admin of the group"
msgstr "Du må være administrator for å redigere gruppa"

#: actions/groupmembers.php:473
#, fuzzy
msgid "Make Admin"
msgstr "Administrator"

#: actions/groupmembers.php:473
msgid "Make this user an admin"
msgstr ""

#: actions/grouprss.php:133
#, fuzzy, php-format
msgid "Updates from members of %1$s on %2$s!"
msgstr "Oppdateringar frå %1$s på %2$s!"

#: actions/groupsearch.php:52
#, fuzzy, php-format
msgid ""
"Search for groups on %%site.name%% by their name, location, or description. "
"Separate the terms by spaces; they must be 3 characters or more."
msgstr ""
"Søk for mennesker på %%site.name%% i namn, lokasjon eller interesse. Separer "
"nøkkelord med mellomrom; dei må være minimum 3 bokstavar eller meir."

#: actions/groupsearch.php:58
msgid "Group search"
msgstr "Gruppesøk"

#: actions/groupsearch.php:79 actions/noticesearch.php:117
#: actions/peoplesearch.php:83
#, fuzzy
msgid "No results."
msgstr "Ingen resultat"

#: actions/groupsearch.php:82
#, php-format
msgid ""
"If you can't find the group you're looking for, you can [create it](%%action."
"newgroup%%) yourself."
msgstr ""

#: actions/groupsearch.php:85
#, php-format
msgid ""
"Why not [register an account](%%action.register%%) and [create the group](%%"
"action.newgroup%%) yourself!"
msgstr ""

<<<<<<< HEAD
#: actions/groups.php:62 lib/profileaction.php:220 lib/publicgroupnav.php:81
#: lib/searchgroupnav.php:84 lib/subgroupnav.php:98
=======
#: actions/groups.php:62 lib/profileaction.php:210 lib/profileaction.php:230
#: lib/publicgroupnav.php:81 lib/searchgroupnav.php:84 lib/subgroupnav.php:98
>>>>>>> 9e0f89ba
msgid "Groups"
msgstr "Grupper"

#: actions/groups.php:64
#, php-format
msgid "Groups, page %d"
msgstr "Grupper, side %d"

#: actions/groups.php:90
#, php-format
msgid ""
"%%%%site.name%%%% groups let you find and talk with people of similar "
"interests. After you join a group you can send messages to all other members "
"using the syntax \"!groupname\". Don't see a group you like? Try [searching "
"for one](%%%%action.groupsearch%%%%) or [start your own!](%%%%action.newgroup"
"%%%%)"
msgstr ""

#: actions/groups.php:107 actions/usergroups.php:124 lib/groupeditform.php:122
msgid "Create a new group"
msgstr "Opprett ei ny gruppe"

#: actions/groupunblock.php:91
msgid "Only an admin can unblock group members."
msgstr ""

#: actions/groupunblock.php:95
#, fuzzy
msgid "User is not blocked from group."
msgstr "Brukar har blokkert deg."

#: actions/groupunblock.php:128 actions/unblock.php:77
msgid "Error removing the block."
msgstr "Feil ved fjerning av blokka."

#: actions/imsettings.php:59
msgid "IM Settings"
msgstr "Ljonmeldinginnstillingar"

#: actions/imsettings.php:70
#, php-format
msgid ""
"You can send and receive notices through Jabber/GTalk [instant messages](%%"
"doc.im%%). Configure your address and settings below."
msgstr ""
"Du kan sende og motta meldingar gjennom Jabber/GTalk [direktemeldingar](%%"
"doc.im%%).  Set opp adressa og innstillingar under."

#: actions/imsettings.php:89
#, fuzzy
msgid "IM is not available."
msgstr "Denne sida er ikkje tilgjengleg i eit"

#: actions/imsettings.php:106
msgid "Current confirmed Jabber/GTalk address."
msgstr "Stadfesta Jabber/Gtalk-adresse."

#: actions/imsettings.php:114
#, php-format
msgid ""
"Awaiting confirmation on this address. Check your Jabber/GTalk account for a "
"message with further instructions. (Did you add %s to your buddy list?)"
msgstr ""
"Venter på godkjenning. Sjekk din Jabber/GTalk-konto for ei melding med "
"instruksjonar (la du %s til venelista di?)"

#: actions/imsettings.php:124
msgid "IM Address"
msgstr "Ljonmeldingadresse"

#: actions/imsettings.php:126
#, php-format
msgid ""
"Jabber or GTalk address, like \"UserName@example.org\". First, make sure to "
"add %s to your buddy list in your IM client or on GTalk."
msgstr ""
"Jabber- eller GTalk-adresse, døme «brukarnamn@example.org». Hugs å fyrst "
"leggja %s til venelista di i ljonmeldingsklienten din."

#: actions/imsettings.php:143
msgid "Send me notices through Jabber/GTalk."
msgstr "Send meg ein notis via Jabber/GTalk."

#: actions/imsettings.php:148
msgid "Post a notice when my Jabber/GTalk status changes."
msgstr "Legg til ein notis når min Jabber/GTalk status forandrar seg."

#: actions/imsettings.php:153
msgid "Send me replies through Jabber/GTalk from people I'm not subscribed to."
msgstr "Send meg svar via Jabber/GTalk fra folk eg ikkje abbonnerar på."

#: actions/imsettings.php:159
msgid "Publish a MicroID for my Jabber/GTalk address."
msgstr "Publiser ein MicroID for Jabber/GTalk addressene mine"

#: actions/imsettings.php:285
msgid "No Jabber ID."
msgstr "Nei Jabber-ID"

#: actions/imsettings.php:292
msgid "Cannot normalize that Jabber ID"
msgstr "Klarar ikkje normalisera Jabber-IDen"

#: actions/imsettings.php:296
msgid "Not a valid Jabber ID"
msgstr "Ikkje ein gyldig Jabber-ID"

#: actions/imsettings.php:299
msgid "That is already your Jabber ID."
msgstr "Det er alt din Jabber ID."

#: actions/imsettings.php:302
msgid "Jabber ID already belongs to another user."
msgstr "Jabber-ID tilhøyrer allereie ein annan brukar."

#: actions/imsettings.php:327
#, php-format
msgid ""
"A confirmation code was sent to the IM address you added. You must approve %"
"s for sending messages to you."
msgstr ""
"Sendte godkjenningskode til ljonmeldingsadressa du la til. Du må godtaka %s "
"for å senda meldinger til deg."

#: actions/imsettings.php:387
msgid "That is not your Jabber ID."
msgstr "Det er ikkje din Jabber ID."

#: actions/inbox.php:59
#, php-format
msgid "Inbox for %s - page %d"
msgstr "Innboks for %s - side %d"

#: actions/inbox.php:62
#, php-format
msgid "Inbox for %s"
msgstr "Innboks for %s"

#: actions/inbox.php:115
msgid "This is your inbox, which lists your incoming private messages."
msgstr "Dette er innboksen for dine private meldingar."

#: actions/invite.php:39
msgid "Invites have been disabled."
msgstr ""

#: actions/invite.php:41
#, php-format
msgid "You must be logged in to invite other users to use %s"
msgstr "Du må verta logga inn for å invitera andre brukarar til %s"

#: actions/invite.php:72
#, php-format
msgid "Invalid email address: %s"
msgstr "Ugyldig epostadresse: «%s»"

#: actions/invite.php:110
msgid "Invitation(s) sent"
msgstr "Invitasjon(er) sendt"

#: actions/invite.php:112
msgid "Invite new users"
msgstr "Invitér nye brukarar"

#: actions/invite.php:128
msgid "You are already subscribed to these users:"
msgstr "Du tingar allereie oppdatering frå desse brukarane:"

#: actions/invite.php:131 actions/invite.php:139
#, php-format
msgid "%s (%s)"
msgstr "%s (%s)"

#: actions/invite.php:136
msgid ""
"These people are already users and you were automatically subscribed to them:"
msgstr ""
"Desse er alt brukarar og du var automatisk satt opp med tinging på dei:"

#: actions/invite.php:144
msgid "Invitation(s) sent to the following people:"
msgstr "Invitasjon(er) sendt til fylgjande folk:"

#: actions/invite.php:150
msgid ""
"You will be notified when your invitees accept the invitation and register "
"on the site. Thanks for growing the community!"
msgstr ""
"Du vil få ein notis når dei du har invitert har akseptert invitasjonen og "
"har registrert seg på sida. Takk for å bidra til fellesskapet her!"

#: actions/invite.php:162
msgid ""
"Use this form to invite your friends and colleagues to use this service."
msgstr ""
"Bruk dette skjemaet for å invitera vener og kolleger til å nytta denne "
"tenesta."

#: actions/invite.php:187
msgid "Email addresses"
msgstr "Epostadresser"

#: actions/invite.php:189
msgid "Addresses of friends to invite (one per line)"
msgstr "Venene sine adresser for invitasjon (ei per line)"

#: actions/invite.php:192
msgid "Personal message"
msgstr "Personleg melding"

#: actions/invite.php:194
msgid "Optionally add a personal message to the invitation."
msgstr "Eventuelt legg til ei personleg melding til invitasjonen."

#: actions/invite.php:197 lib/messageform.php:181 lib/noticeform.php:225
msgid "Send"
msgstr "Send"

#: actions/invite.php:226
#, php-format
msgid "%1$s has invited you to join them on %2$s"
msgstr "%1$s har invitert deg til %2$s"

#: actions/invite.php:228
#, php-format
msgid ""
"%1$s has invited you to join them on %2$s (%3$s).\n"
"\n"
"%2$s is a micro-blogging service that lets you keep up-to-date with people "
"you know and people who interest you.\n"
"\n"
"You can also share news about yourself, your thoughts, or your life online "
"with people who know about you. It's also great for meeting new people who "
"share your interests.\n"
"\n"
"%1$s said:\n"
"\n"
"%4$s\n"
"\n"
"You can see %1$s's profile page on %2$s here:\n"
"\n"
"%5$s\n"
"\n"
"If you'd like to try the service, click on the link below to accept the "
"invitation.\n"
"\n"
"%6$s\n"
"\n"
"If not, you can ignore this message. Thanks for your patience and your "
"time.\n"
"\n"
"Sincerely, %2$s\n"
msgstr ""
"%$1s har invitert deg til %2$s (%3$s).\n"
"\n"
"%$2s er ei mikrobloggingteneste som let deg halda deg oppdatert på folk du "
"kjenner og/eller som interesserer deg.\n"
"\n"
"Du kan òg dela nyhende om deg sjølv, dine tankar eller livet ditt på nettet "
"med folk som kjenner til deg. Det er supert for å møte nye folk med like "
"interesser.\n"
"\n"
"%1$s sa:\n"
"\n"
"%4$s\n"
"\n"
"Du kan sjå profilsida til %1$s på %2$s her:\n"
"\n"
"%5$s\n"
"\n"
"Viss du vil prøva tenesta, klikk på lenka nedanfor for å akseptera "
"invitasjonen.\n"
"\n"
"Beste helsing, %2$s\n"

#: actions/joingroup.php:60
msgid "You must be logged in to join a group."
msgstr "Du må være logga inn for å bli med i ei gruppe."

#: actions/joingroup.php:90 lib/command.php:217
msgid "You are already a member of that group"
msgstr "Du er allereie medlem av den gruppa"

#: actions/joingroup.php:128 lib/command.php:234
#, php-format
msgid "Could not join user %s to group %s"
msgstr "Kunne ikkje melde brukaren %s inn i gruppa %s"

#: actions/joingroup.php:135 lib/command.php:239
#, php-format
msgid "%s joined group %s"
msgstr "%s blei medlem av gruppe %s"

#: actions/leavegroup.php:60
msgid "You must be logged in to leave a group."
msgstr "Du må være innlogga for å melde deg ut av ei gruppe."

#: actions/leavegroup.php:90 lib/command.php:268
msgid "You are not a member of that group."
msgstr "Du er ikkje medlem av den gruppa."

#: actions/leavegroup.php:119 lib/command.php:278
msgid "Could not find membership record."
msgstr "Kan ikkje finne brukar."

#: actions/leavegroup.php:127 lib/command.php:284
#, php-format
msgid "Could not remove user %s to group %s"
msgstr "Kunne ikkje fjerne %s fra %s gruppa "

#: actions/leavegroup.php:134 lib/command.php:289
#, php-format
msgid "%s left group %s"
msgstr "%s forlot %s gruppa"

#: actions/login.php:79 actions/register.php:137
msgid "Already logged in."
msgstr "Allereie logga inn."

#: actions/login.php:108 actions/login.php:118
#, fuzzy
msgid "Invalid or expired token."
msgstr "Ugyldig notisinnhald"

#: actions/login.php:146
msgid "Incorrect username or password."
msgstr "Feil brukarnamn eller passord"

#: actions/login.php:152
#, fuzzy
msgid "Error setting user. You are probably not authorized."
msgstr "Ikkje autorisert."

<<<<<<< HEAD
#: actions/login.php:204 actions/login.php:257 lib/action.php:458
=======
#: actions/login.php:207 actions/login.php:260 lib/action.php:458
>>>>>>> 9e0f89ba
#: lib/logingroupnav.php:79
msgid "Login"
msgstr "Logg inn"

#: actions/login.php:246
msgid "Login to site"
msgstr "Logg inn "

#: actions/login.php:249 actions/profilesettings.php:106
#: actions/register.php:423 actions/showgroup.php:236 actions/tagother.php:94
#: lib/groupeditform.php:152 lib/userprofile.php:131
msgid "Nickname"
msgstr "Kallenamn"

#: actions/login.php:252 actions/register.php:428
#: lib/accountsettingsaction.php:116
msgid "Password"
msgstr "Passord"

#: actions/login.php:255 actions/register.php:477
msgid "Remember me"
msgstr "Hugs meg"

#: actions/login.php:256 actions/register.php:479
msgid "Automatically login in the future; not for shared computers!"
msgstr "Logg inn automatisk i framtidi (ikkje for delte maskiner)."

#: actions/login.php:266
msgid "Lost or forgotten password?"
msgstr "Mista eller gløymd passord?"

#: actions/login.php:285
msgid ""
"For security reasons, please re-enter your user name and password before "
"changing your settings."
msgstr ""
"Skriv inn brukarnam og passord før du endrar innstillingar (av "
"tryggleiksomsyn)."

#: actions/login.php:289
#, fuzzy, php-format
msgid ""
"Login with your username and password. Don't have a username yet? [Register]"
"(%%action.register%%) a new account."
msgstr ""
"Logg inn med brukarnamn og passord. Har du ikkje brukarnamn endå? [Opprett](%"
"%action.register%%) ein ny konto, eller prøv [OpenID](%%action.openidlogin%"
"%)."

#: actions/makeadmin.php:91
msgid "Only an admin can make another user an admin."
msgstr ""

#: actions/makeadmin.php:95
#, php-format
msgid "%s is already an admin for group \"%s\"."
msgstr ""

#: actions/makeadmin.php:132
#, php-format
msgid "Can't get membership record for %s in group %s"
msgstr ""

#: actions/makeadmin.php:145
#, php-format
msgid "Can't make %s an admin for group %s"
msgstr ""

#: actions/microsummary.php:69
msgid "No current status"
msgstr "Ingen status"

#: actions/newgroup.php:53
msgid "New group"
msgstr "Ny gruppe"

#: actions/newgroup.php:110
msgid "Use this form to create a new group."
msgstr "Bruk dette skjemaet for å lage ein ny gruppe."

#: actions/newmessage.php:71 actions/newmessage.php:231
msgid "New message"
msgstr "Ny melding"

#: actions/newmessage.php:121 actions/newmessage.php:161 lib/command.php:367
msgid "You can't send a message to this user."
msgstr "Du kan ikkje sende melding til denne brukaren."

#: actions/newmessage.php:144 actions/newnotice.php:136 lib/command.php:351
#: lib/command.php:424
msgid "No content!"
msgstr "Ingen innhald."

#: actions/newmessage.php:158
msgid "No recipient specified."
msgstr "Ingen mottakar spesifisert."

#: actions/newmessage.php:164 lib/command.php:370
msgid ""
"Don't send a message to yourself; just say it to yourself quietly instead."
msgstr ""
"Ikkje send ei melding til deg sjølv; berre sei det til deg sjølv stille og "
"fredleg."

#: actions/newmessage.php:181
#, fuzzy
msgid "Message sent"
msgstr "Melding"

#: actions/newmessage.php:185 lib/command.php:375
#, php-format
msgid "Direct message to %s sent"
msgstr "Direkte melding til %s sendt"

#: actions/newmessage.php:210 actions/newnotice.php:240 lib/channel.php:170
msgid "Ajax Error"
msgstr "Ajax feil"

#: actions/newnotice.php:69
msgid "New notice"
msgstr "Ny notis"

#: actions/newnotice.php:206
msgid "Notice posted"
msgstr "Melding lagra"

#: actions/noticesearch.php:68
#, php-format
msgid ""
"Search for notices on %%site.name%% by their contents. Separate search terms "
"by spaces; they must be 3 characters or more."
msgstr ""
"Søk i notisar på %%site.name%% i innhald. Separer nøkkelord med mellomrom; "
"dei må være minimum 3 bokstavar eller meir."

#: actions/noticesearch.php:78
msgid "Text search"
msgstr "Tekstsøk"

#: actions/noticesearch.php:91
#, fuzzy, php-format
msgid "Search results for \"%s\" on %s"
msgstr " Søkestraum for «%s»"

#: actions/noticesearch.php:121
#, php-format
msgid ""
"Be the first to [post on this topic](%%%%action.newnotice%%%%?"
"status_textarea=%s)!"
msgstr ""

#: actions/noticesearch.php:124
#, php-format
msgid ""
"Why not [register an account](%%%%action.register%%%%) and be the first to "
"[post on this topic](%%%%action.newnotice%%%%?status_textarea=%s)!"
msgstr ""

#: actions/noticesearchrss.php:96
#, fuzzy, php-format
msgid "Updates with \"%s\""
msgstr "Oppdateringar frå %1$s på %2$s!"

#: actions/noticesearchrss.php:98
#, fuzzy, php-format
msgid "Updates matching search term \"%1$s\" on %2$s!"
msgstr "Alle oppdateringer frå søket «%s»"

#: actions/nudge.php:85
msgid ""
"This user doesn't allow nudges or hasn't confirmed or set his email yet."
msgstr ""
"Denne brukaren tillét ikkje å bli dytta, eller har ikkje stadfasta eller sat "
"e-postadressa si enno."

#: actions/nudge.php:94
msgid "Nudge sent"
msgstr "Dytta!"

#: actions/nudge.php:97
msgid "Nudge sent!"
msgstr "Dytta!"

#: actions/oembed.php:79 actions/shownotice.php:100
msgid "Notice has no profile"
msgstr "Notisen har ingen profil"

#: actions/oembed.php:86 actions/shownotice.php:180
#, php-format
msgid "%1$s's status on %2$s"
msgstr "%1$s sin status på %2$s"

#: actions/oembed.php:157
#, fuzzy
msgid "content type "
msgstr "Kopla til"

#: actions/oembed.php:160
msgid "Only "
msgstr ""

#: actions/oembed.php:181 actions/oembed.php:200 lib/api.php:999
#: lib/api.php:1027 lib/api.php:1137
msgid "Not a supported data format."
msgstr "Ikkje eit støtta dataformat."

#: actions/opensearch.php:64
msgid "People Search"
msgstr "Søk etter folk"

#: actions/opensearch.php:67
msgid "Notice Search"
msgstr "Notissøk"

#: actions/othersettings.php:60
msgid "Other Settings"
msgstr "Andre innstillingar"

#: actions/othersettings.php:71
msgid "Manage various other options."
msgstr "Velikehald andre innstillingar"

#: actions/othersettings.php:108
msgid " (free service)"
msgstr ""

#: actions/othersettings.php:116
msgid "Shorten URLs with"
msgstr ""

#: actions/othersettings.php:117
msgid "Automatic shortening service to use."
msgstr "Den automatisk forkortingstenesta du vil bruke"

#: actions/othersettings.php:122
#, fuzzy
msgid "View profile designs"
msgstr "Profilinnstillingar"

#: actions/othersettings.php:123
msgid "Show or hide profile designs."
msgstr ""

#: actions/othersettings.php:153
msgid "URL shortening service is too long (max 50 chars)."
msgstr "Adressa til forkortingstenesta er for lang (maksimalt 50 teikn)."

#: actions/outbox.php:58
#, php-format
msgid "Outbox for %s - page %d"
msgstr "Utboks for %s - side %d"

#: actions/outbox.php:61
#, php-format
msgid "Outbox for %s"
msgstr "Utboks for %s"

#: actions/outbox.php:116
msgid "This is your outbox, which lists private messages you have sent."
msgstr "Dette er din utboks som syner alle private meldingar du har sendt."

#: actions/passwordsettings.php:58
msgid "Change password"
msgstr "Endra passord"

#: actions/passwordsettings.php:69
msgid "Change your password."
msgstr "Endra passordet ditt"

#: actions/passwordsettings.php:96 actions/recoverpassword.php:231
msgid "Password change"
msgstr "Endra passord"

#: actions/passwordsettings.php:104
msgid "Old password"
msgstr "Gamalt passord"

#: actions/passwordsettings.php:108 actions/recoverpassword.php:235
msgid "New password"
msgstr "Nytt passord"

#: actions/passwordsettings.php:109
msgid "6 or more characters"
msgstr "6 eller fleire teikn"

#: actions/passwordsettings.php:112 actions/recoverpassword.php:239
#: actions/register.php:432 actions/smssettings.php:134
msgid "Confirm"
msgstr "Godta"

#: actions/passwordsettings.php:113 actions/recoverpassword.php:240
msgid "Same as password above"
msgstr "Samme passord som over"

#: actions/passwordsettings.php:117
msgid "Change"
msgstr "Endra"

#: actions/passwordsettings.php:154 actions/register.php:230
msgid "Password must be 6 or more characters."
msgstr "Passord må være minst 6 teikn."

#: actions/passwordsettings.php:157 actions/register.php:233
msgid "Passwords don't match."
msgstr "Passorda var ikkje like."

#: actions/passwordsettings.php:165
msgid "Incorrect old password"
msgstr "Det gamle passordet stemmer ikkje"

#: actions/passwordsettings.php:181
msgid "Error saving user; invalid."
msgstr "Feil ved lagring av brukar; fungerer ikkje."

#: actions/passwordsettings.php:186 actions/recoverpassword.php:368
msgid "Can't save new password."
msgstr "Klarar ikkje lagra nytt passord."

#: actions/passwordsettings.php:192 actions/recoverpassword.php:211
msgid "Password saved."
msgstr "Lagra passord."

#: actions/pathsadminpanel.php:59 lib/adminpanelaction.php:308
msgid "Paths"
msgstr ""

#: actions/pathsadminpanel.php:70
msgid "Path and server settings for this StatusNet site."
msgstr ""

#: actions/pathsadminpanel.php:140
#, fuzzy, php-format
msgid "Theme directory not readable: %s"
msgstr "Denne sida er ikkje tilgjengleg i eit"

#: actions/pathsadminpanel.php:146
#, php-format
msgid "Avatar directory not writable: %s"
msgstr ""

#: actions/pathsadminpanel.php:152
#, php-format
msgid "Background directory not writable: %s"
msgstr ""

#: actions/pathsadminpanel.php:160
#, php-format
msgid "Locales directory not readable: %s"
msgstr ""

#: actions/pathsadminpanel.php:212 actions/siteadminpanel.php:58
#: lib/adminpanelaction.php:299
#, fuzzy
msgid "Site"
msgstr "Invitér"

#: actions/pathsadminpanel.php:216
msgid "Path"
msgstr ""

#: actions/pathsadminpanel.php:216
#, fuzzy
msgid "Site path"
msgstr "Statusmelding"

#: actions/pathsadminpanel.php:220
msgid "Path to locales"
msgstr ""

#: actions/pathsadminpanel.php:220
msgid "Directory path to locales"
msgstr ""

#: actions/pathsadminpanel.php:227
msgid "Theme"
msgstr ""

#: actions/pathsadminpanel.php:232
msgid "Theme server"
msgstr ""

#: actions/pathsadminpanel.php:236
msgid "Theme path"
msgstr ""

#: actions/pathsadminpanel.php:240
msgid "Theme directory"
msgstr ""

#: actions/pathsadminpanel.php:247
#, fuzzy
msgid "Avatars"
msgstr "Brukarbilete"

#: actions/pathsadminpanel.php:252
#, fuzzy
msgid "Avatar server"
msgstr "Avatar-innstillingar"

#: actions/pathsadminpanel.php:256
#, fuzzy
msgid "Avatar path"
msgstr "Lasta opp brukarbilete."

#: actions/pathsadminpanel.php:260
#, fuzzy
msgid "Avatar directory"
msgstr "Lasta opp brukarbilete."

#: actions/pathsadminpanel.php:269
msgid "Backgrounds"
msgstr ""

#: actions/pathsadminpanel.php:273
msgid "Background server"
msgstr ""

#: actions/pathsadminpanel.php:277
msgid "Background path"
msgstr ""

#: actions/pathsadminpanel.php:281
msgid "Background directory"
msgstr ""

#: actions/pathsadminpanel.php:297
#, fuzzy
msgid "Save paths"
msgstr "Statusmelding"

#: actions/peoplesearch.php:52
#, php-format
msgid ""
"Search for people on %%site.name%% by their name, location, or interests. "
"Separate the terms by spaces; they must be 3 characters or more."
msgstr ""
"Søk for mennesker på %%site.name%% i namn, lokasjon eller interesse. Separer "
"nøkkelord med mellomrom; dei må være minimum 3 bokstavar eller meir."

#: actions/peoplesearch.php:58
msgid "People search"
msgstr "Søk etter folk"

#: actions/peopletag.php:70
#, php-format
msgid "Not a valid people tag: %s"
msgstr "Ikkje gyldig merkelapp: %s"

#: actions/peopletag.php:144
#, php-format
msgid "Users self-tagged with %s - page %d"
msgstr "Brukarar sjølv-merka med %s, side %d"

#: actions/postnotice.php:84
msgid "Invalid notice content"
msgstr "Ugyldig notisinnhald"

#: actions/postnotice.php:90
#, php-format
msgid "Notice license ‘%s’ is not compatible with site license ‘%s’."
msgstr ""

#: actions/profilesettings.php:60
msgid "Profile settings"
msgstr "Profilinnstillingar"

#: actions/profilesettings.php:71
msgid ""
"You can update your personal profile info here so people know more about you."
msgstr ""
"Du kan oppdatera informasjonen i profilen din her, so folk kan vite meir om "
"deg."

#: actions/profilesettings.php:99
msgid "Profile information"
msgstr "Profil informasjon"

#: actions/profilesettings.php:108 lib/groupeditform.php:154
msgid "1-64 lowercase letters or numbers, no punctuation or spaces"
msgstr ""
"1-64 små bokstavar eller tal, ingen punktum (og liknande) eller mellomrom"

#: actions/profilesettings.php:111 actions/register.php:447
#: actions/showgroup.php:247 actions/tagother.php:104
#: lib/groupeditform.php:157 lib/userprofile.php:149
msgid "Full name"
msgstr "Fullt namn"

#: actions/profilesettings.php:115 actions/register.php:452
#: lib/groupeditform.php:161
msgid "Homepage"
msgstr "Heimeside"

#: actions/profilesettings.php:117 actions/register.php:454
msgid "URL of your homepage, blog, or profile on another site"
msgstr "URL til heimesida di, bloggen din, eller ein profil på ei anna side."

#: actions/profilesettings.php:122 actions/register.php:460
#, fuzzy, php-format
msgid "Describe yourself and your interests in %d chars"
msgstr "Skriv om deg og interessene dine med 140 teikn"

#: actions/profilesettings.php:125 actions/register.php:463
#, fuzzy
msgid "Describe yourself and your interests"
msgstr "Skildra deg sjølv og din"

#: actions/profilesettings.php:127 actions/register.php:465
msgid "Bio"
msgstr "Om meg"

#: actions/profilesettings.php:132 actions/register.php:470
#: actions/showgroup.php:256 actions/tagother.php:112
#: actions/userauthorization.php:158 lib/groupeditform.php:177
#: lib/userprofile.php:164
msgid "Location"
msgstr "Plassering"

#: actions/profilesettings.php:134 actions/register.php:472
msgid "Where you are, like \"City, State (or Region), Country\""
msgstr "Kvar er du, t.d. «By, Fylke (eller Region), Land»"

#: actions/profilesettings.php:138 actions/tagother.php:149
#: actions/tagother.php:209 lib/subscriptionlist.php:106
#: lib/subscriptionlist.php:108 lib/userprofile.php:209
msgid "Tags"
msgstr "Merkelappar"

#: actions/profilesettings.php:140
msgid ""
"Tags for yourself (letters, numbers, -, ., and _), comma- or space- separated"
msgstr ""
"merkelappar for deg sjølv ( bokstavar, nummer, -, ., og _ ), komma eller "
"mellomroms separert."

#: actions/profilesettings.php:144 actions/siteadminpanel.php:307
msgid "Language"
msgstr "Språk"

#: actions/profilesettings.php:145
msgid "Preferred language"
msgstr "Foretrukke språk"

#: actions/profilesettings.php:154
msgid "Timezone"
msgstr "Tidssone"

#: actions/profilesettings.php:155
msgid "What timezone are you normally in?"
msgstr "Kva tidssone er du vanlegvis i?"

#: actions/profilesettings.php:160
msgid ""
"Automatically subscribe to whoever subscribes to me (best for non-humans)"
msgstr ""
"Automatisk ting notisane til dei som tingar mine (best for ikkje-menneskje)"

#: actions/profilesettings.php:221 actions/register.php:223
#, fuzzy, php-format
msgid "Bio is too long (max %d chars)."
msgstr "«Om meg» er for lang (maks 140 "

#: actions/profilesettings.php:228 actions/siteadminpanel.php:165
msgid "Timezone not selected."
msgstr "Tidssone er ikkje valt."

#: actions/profilesettings.php:234
msgid "Language is too long (max 50 chars)."
msgstr "Språk er for langt (maksimalt 50 teikn)."

#: actions/profilesettings.php:246 actions/tagother.php:178
#, php-format
msgid "Invalid tag: \"%s\""
msgstr "Ugyldig merkelapp: %s"

#: actions/profilesettings.php:295
msgid "Couldn't update user for autosubscribe."
msgstr "Kan ikkje oppdatera brukar for automatisk tinging."

#: actions/profilesettings.php:328
msgid "Couldn't save profile."
msgstr "Kan ikkje lagra profil."

#: actions/profilesettings.php:336
msgid "Couldn't save tags."
msgstr "Kan ikkje lagra merkelapp."

#: actions/profilesettings.php:344 lib/adminpanelaction.php:126
msgid "Settings saved."
msgstr "Lagra innstillingar."

#: actions/public.php:83
#, php-format
msgid "Beyond the page limit (%s)"
msgstr ""

#: actions/public.php:92
msgid "Could not retrieve public stream."
msgstr "Kan ikkje hente offentleg straum."

#: actions/public.php:129
#, php-format
msgid "Public timeline, page %d"
msgstr "Offentleg tidsline, side %d"

#: actions/public.php:131 lib/publicgroupnav.php:79
msgid "Public timeline"
msgstr "Offentleg tidsline"

#: actions/public.php:151
#, fuzzy
msgid "Public Stream Feed (RSS 1.0)"
msgstr "Offentleg straum"

#: actions/public.php:155
#, fuzzy
msgid "Public Stream Feed (RSS 2.0)"
msgstr "Offentleg straum"

#: actions/public.php:159
#, fuzzy
msgid "Public Stream Feed (Atom)"
msgstr "Offentleg straum"

#: actions/public.php:179
#, php-format
msgid ""
"This is the public timeline for %%site.name%% but no one has posted anything "
"yet."
msgstr ""

#: actions/public.php:182
msgid "Be the first to post!"
msgstr ""

#: actions/public.php:186
#, php-format
msgid ""
"Why not [register an account](%%action.register%%) and be the first to post!"
msgstr ""

#: actions/public.php:233
#, php-format
msgid ""
"This is %%site.name%%, a [micro-blogging](http://en.wikipedia.org/wiki/Micro-"
"blogging) service based on the Free Software [StatusNet](http://status.net/) "
"tool. [Join now](%%action.register%%) to share notices about yourself with "
"friends, family, and colleagues! ([Read more](%%doc.help%%))"
msgstr ""

#: actions/public.php:238
#, fuzzy, php-format
msgid ""
"This is %%site.name%%, a [micro-blogging](http://en.wikipedia.org/wiki/Micro-"
"blogging) service based on the Free Software [StatusNet](http://status.net/) "
"tool."
msgstr ""
"Dette er %%site.name%%, ei [mikroblogging](http://en.wikipedia.org/wiki/"
"Micro-blogging)-teneste"

#: actions/publictagcloud.php:57
msgid "Public tag cloud"
msgstr "Offentleg emne sky"

#: actions/publictagcloud.php:63
#, php-format
msgid "These are most popular recent tags on %s "
msgstr "Dei mest populære emna på %s"

#: actions/publictagcloud.php:69
#, php-format
msgid "No one has posted a notice with a [hashtag](%%doc.tags%%) yet."
msgstr ""

#: actions/publictagcloud.php:72
msgid "Be the first to post one!"
msgstr ""

#: actions/publictagcloud.php:75
#, php-format
msgid ""
"Why not [register an account](%%action.register%%) and be the first to post "
"one!"
msgstr ""

#: actions/publictagcloud.php:135
msgid "Tag cloud"
msgstr "Emne sky"

#: actions/recoverpassword.php:36
msgid "You are already logged in!"
msgstr "Du er allereie logga inn!"

#: actions/recoverpassword.php:62
msgid "No such recovery code."
msgstr "Opprettingskoden finst ikkje."

#: actions/recoverpassword.php:66
msgid "Not a recovery code."
msgstr "Ikkje ei gjenopprettingskode."

#: actions/recoverpassword.php:73
msgid "Recovery code for unknown user."
msgstr "Hent fram passord for ukjend brukar."

#: actions/recoverpassword.php:86
msgid "Error with confirmation code."
msgstr "Feil med stadfestingskode."

#: actions/recoverpassword.php:97
msgid "This confirmation code is too old. Please start again."
msgstr "Denne godkjenningskoden er for gammal. Vennligst start på nytt."

#: actions/recoverpassword.php:111
msgid "Could not update user with confirmed email address."
msgstr "Kan ikkje oppdatera brukar med stadfesta e-postadresse."

#: actions/recoverpassword.php:152
msgid ""
"If you have forgotten or lost your password, you can get a new one sent to "
"the email address you have stored in your account."
msgstr ""

#: actions/recoverpassword.php:158
msgid "You have been identified. Enter a new password below. "
msgstr ""

#: actions/recoverpassword.php:188
msgid "Password recovery"
msgstr ""

#: actions/recoverpassword.php:191
msgid "Nickname or email address"
msgstr ""

#: actions/recoverpassword.php:193
msgid "Your nickname on this server, or your registered email address."
msgstr "Ditt kallenamn på denne servere, eller din registrerte epost addresse."

#: actions/recoverpassword.php:199 actions/recoverpassword.php:200
msgid "Recover"
msgstr "Gjenopprett"

#: actions/recoverpassword.php:208
msgid "Reset password"
msgstr "Tilbakestill passord"

#: actions/recoverpassword.php:209
msgid "Recover password"
msgstr "Hent fram passord"

#: actions/recoverpassword.php:210 actions/recoverpassword.php:322
msgid "Password recovery requested"
msgstr "Passord opphenting etterspurt"

#: actions/recoverpassword.php:213
msgid "Unknown action"
msgstr "Uventa handling."

#: actions/recoverpassword.php:236
msgid "6 or more characters, and don't forget it!"
msgstr "6 eller fleire teikn, og ikkje gløym dei."

#: actions/recoverpassword.php:243
msgid "Reset"
msgstr "Avbryt"

#: actions/recoverpassword.php:252
msgid "Enter a nickname or email address."
msgstr "Skriv inn kallenamn eller epostadresse."

#: actions/recoverpassword.php:272
msgid "No user with that email address or username."
msgstr "Ingen brukar med den epostadressa eller det brukarnamnet."

#: actions/recoverpassword.php:287
msgid "No registered email address for that user."
msgstr "Ingen registrert epostadresse for den brukaren."

#: actions/recoverpassword.php:301
msgid "Error saving address confirmation."
msgstr "Feil med lagring av adressestadfesting."

#: actions/recoverpassword.php:325
msgid ""
"Instructions for recovering your password have been sent to the email "
"address registered to your account."
msgstr ""
"Instruksjonar for å få att passordet ditt er send til epostadressa som er "
"lagra i kontoen din."

#: actions/recoverpassword.php:344
msgid "Unexpected password reset."
msgstr "Uventa passordnullstilling."

#: actions/recoverpassword.php:352
msgid "Password must be 6 chars or more."
msgstr "Passord må vera 6 tekn eller meir."

#: actions/recoverpassword.php:356
msgid "Password and confirmation do not match."
msgstr "Passord og stadfesting stemmer ikkje."

#: actions/recoverpassword.php:375 actions/register.php:248
msgid "Error setting user."
msgstr "Feil ved å setja brukar."

#: actions/recoverpassword.php:382
msgid "New password successfully saved. You are now logged in."
msgstr "Lagra det nye passordet. Du er logga inn."

#: actions/register.php:85 actions/register.php:189 actions/register.php:404
msgid "Sorry, only invited people can register."
msgstr "Beklage, men kun inviterte kan registrere seg."

#: actions/register.php:92
#, fuzzy
msgid "Sorry, invalid invitation code."
msgstr "Feil med stadfestingskode."

#: actions/register.php:112
msgid "Registration successful"
msgstr "Registreringa gikk bra"

#: actions/register.php:114 actions/register.php:502 lib/action.php:455
#: lib/logingroupnav.php:85
msgid "Register"
msgstr "Registrér"

#: actions/register.php:135
msgid "Registration not allowed."
msgstr "Registrering ikkje tillatt."

#: actions/register.php:198
msgid "You can't register if you don't agree to the license."
msgstr "Du kan ikkje registrera deg om du ikkje godtek vilkåra i lisensen."

#: actions/register.php:201
msgid "Not a valid email address."
msgstr "Ikkje ei gyldig epostadresse."

#: actions/register.php:212
msgid "Email address already exists."
msgstr "Epostadressa finst allereie."

#: actions/register.php:243 actions/register.php:264
msgid "Invalid username or password."
msgstr "Ugyldig brukarnamn eller passord."

#: actions/register.php:342
msgid ""
"With this form you can create  a new account. You can then post notices and "
"link up to friends and colleagues. "
msgstr ""

#: actions/register.php:424
msgid "1-64 lowercase letters or numbers, no punctuation or spaces. Required."
msgstr ""
"1-64 små bokstavar eller tal, ingen punktum (og liknande) eller mellomrom. "
"Kravd."

#: actions/register.php:429
msgid "6 or more characters. Required."
msgstr "6 eller fleire teikn. Kravd."

#: actions/register.php:433
msgid "Same as password above. Required."
msgstr "Samme som passord over. Påkrevd."

#: actions/register.php:437 actions/register.php:441
#: actions/siteadminpanel.php:283 lib/accountsettingsaction.php:120
msgid "Email"
msgstr "Epost"

#: actions/register.php:438 actions/register.php:442
msgid "Used only for updates, announcements, and password recovery"
msgstr ""
"Blir berre brukt for uppdateringar, viktige meldingar og for gløymde passord"

#: actions/register.php:449
msgid "Longer name, preferably your \"real\" name"
msgstr "Lengre namn, fortrinnsvis ditt «ekte» namn"

#: actions/register.php:493
msgid "My text and files are available under "
msgstr "Teksten og filene mine er tilgjengeleg under "

#: actions/register.php:495
msgid "Creative Commons Attribution 3.0"
msgstr ""

#: actions/register.php:496
#, fuzzy
msgid ""
" except this private data: password, email address, IM address, and phone "
"number."
msgstr ""
" unnateke privatdata: passord, epostadresse, ljonmeldingsadresse og "
"telefonnummer."

#: actions/register.php:537
#, php-format
msgid ""
"Congratulations, %s! And welcome to %%%%site.name%%%%. From here, you may "
"want to...\n"
"\n"
"* Go to [your profile](%s) and post your first message.\n"
"* Add a [Jabber/GTalk address](%%%%action.imsettings%%%%) so you can send "
"notices through instant messages.\n"
"* [Search for people](%%%%action.peoplesearch%%%%) that you may know or that "
"share your interests. \n"
"* Update your [profile settings](%%%%action.profilesettings%%%%) to tell "
"others more about you. \n"
"* Read over the [online docs](%%%%doc.help%%%%) for features you may have "
"missed. \n"
"\n"
"Thanks for signing up and we hope you enjoy using this service."
msgstr ""
"Gratulerer, %s! Og velkomen til %%%%site.name%%%%. Frå her kann det henda du "
"vil...\n"
"\n"
"* Gå til [profilen din](%s) og skriva den fyrste meldinga.\n"
"* Leggja til ei [Jabber/GTalk adresse](%%%%action.imsettings%%%%) so du kann "
"laga nye meldingar ved hjelp av direktemeldingar.\n"
"* [Søkje etter folk](%%%%action.profilesettings%%%%) det kan hende du "
"kjenner, eller som du delar interesser med.\n"
"* Uppdatere dine [profilval] so du kann fortelja andre meir um deg sjølv.* "
"Lesa [hjelpetekstane](%%%%doc.help%%%%) for å finna ut meir um funksjonar du "
"kann ha gådd glipp av.\n"
"\n"
"Takk for at du blei med, og vi håpar du vil lika tenesta!"

#: actions/register.php:561
msgid ""
"(You should receive a message by email momentarily, with instructions on how "
"to confirm your email address.)"
msgstr ""
"(Du mottek ein epost med instruksjonar på korleis du stadfester epostadressa "
"di)"

#: actions/remotesubscribe.php:98
#, php-format
msgid ""
"To subscribe, you can [login](%%action.login%%), or [register](%%action."
"register%%) a new  account. If you already have an account  on a [compatible "
"microblogging site](%%doc.openmublog%%),  enter your profile URL below."
msgstr ""
"For å tinga kann du [logga inn](%%action.login%%), eller [registrera](%%"
"action.register%%) ein ny konto.  Um du allereie hev ein konto på ei "
"[kompatibel mikrobloggingside](%%doc.openmublog%%), kann du oppgje URLen til "
"profilen under."

#: actions/remotesubscribe.php:112
msgid "Remote subscribe"
msgstr "Eksternt abbonement"

#: actions/remotesubscribe.php:124
#, fuzzy
msgid "Subscribe to a remote user"
msgstr "Lagre tinging for brukar: %s"

#: actions/remotesubscribe.php:129
msgid "User nickname"
msgstr "Brukaren sitt kallenamn"

#: actions/remotesubscribe.php:130
msgid "Nickname of the user you want to follow"
msgstr "Kallenamnet til brukaren du vil fylgja"

#: actions/remotesubscribe.php:133
msgid "Profile URL"
msgstr "Profil-adresse"

#: actions/remotesubscribe.php:134
msgid "URL of your profile on another compatible microblogging service"
msgstr "URL til profilsida di på ei anna kompatibel mikrobloggingteneste."

#: actions/remotesubscribe.php:137 lib/subscribeform.php:139
#: lib/userprofile.php:365
msgid "Subscribe"
msgstr "Ting"

#: actions/remotesubscribe.php:159
msgid "Invalid profile URL (bad format)"
msgstr "Ugyldig profil-nettadresse (feil format)"

#: actions/remotesubscribe.php:168
#, fuzzy
msgid "Not a valid profile URL (no YADIS document or invalid XRDS defined)."
msgstr "Ikkje ein brukande profil-netadresse (ingen YADIS-dokument)."

#: actions/remotesubscribe.php:176
#, fuzzy
msgid "That’s a local profile! Login to subscribe."
msgstr "Det er ikkje ein lokal profil! Log inn for å tinge."

#: actions/remotesubscribe.php:183
#, fuzzy
msgid "Couldn’t get a request token."
msgstr "Fekk ikkje spørjingsbillett (request token)."

#: actions/replies.php:125 actions/repliesrss.php:68
#: lib/personalgroupnav.php:105
#, php-format
msgid "Replies to %s"
msgstr "Svar til %s"

#: actions/replies.php:127
#, php-format
msgid "Replies to %s, page %d"
msgstr "Svar til %s, side %d"

#: actions/replies.php:144
#, fuzzy, php-format
msgid "Replies feed for %s (RSS 1.0)"
msgstr "Notisstraum for %s"

#: actions/replies.php:151
#, fuzzy, php-format
msgid "Replies feed for %s (RSS 2.0)"
msgstr "Notisstraum for %s"

#: actions/replies.php:158
#, php-format
msgid "Replies feed for %s (Atom)"
msgstr "Notisstraum for %s"

#: actions/replies.php:198
#, php-format
msgid ""
"This is the timeline showing replies to %s but %s hasn't received a notice "
"to his attention yet."
msgstr ""

#: actions/replies.php:203
#, php-format
msgid ""
"You can engage other users in a conversation, subscribe to more people or "
"[join groups](%%action.groups%%)."
msgstr ""

#: actions/replies.php:205
#, php-format
msgid ""
"You can try to [nudge %s](../%s) or [post something to his or her attention]"
"(%%%%action.newnotice%%%%?status_textarea=%s)."
msgstr ""

#: actions/repliesrss.php:72
#, fuzzy, php-format
msgid "Replies to %1$s on %2$s!"
msgstr "Melding til %1$s på %2$s"

#: actions/sandbox.php:65 actions/unsandbox.php:65
#, fuzzy
msgid "You cannot sandbox users on this site."
msgstr "Du kan ikkje sende melding til denne brukaren."

#: actions/sandbox.php:72
#, fuzzy
msgid "User is already sandboxed."
msgstr "Brukar har blokkert deg."

#: actions/showfavorites.php:79
#, fuzzy, php-format
msgid "%s's favorite notices, page %d"
msgstr "%s favoritt meldingar, side %d"

#: actions/showfavorites.php:132
msgid "Could not retrieve favorite notices."
msgstr "Kunne ikkje hente fram favorittane."

#: actions/showfavorites.php:170
#, php-format
msgid "Feed for favorites of %s (RSS 1.0)"
msgstr "Straum for vener av %s"

#: actions/showfavorites.php:177
#, php-format
msgid "Feed for favorites of %s (RSS 2.0)"
msgstr "Straum for vener av %s"

#: actions/showfavorites.php:184
#, php-format
msgid "Feed for favorites of %s (Atom)"
msgstr "Straum for vener av %s"

#: actions/showfavorites.php:205
msgid ""
"You haven't chosen any favorite notices yet. Click the fave button on "
"notices you like to bookmark them for later or shed a spotlight on them."
msgstr ""

#: actions/showfavorites.php:207
#, php-format
msgid ""
"%s hasn't added any notices to his favorites yet. Post something interesting "
"they would add to their favorites :)"
msgstr ""

#: actions/showfavorites.php:211
#, php-format
msgid ""
"%s hasn't added any notices to his favorites yet. Why not [register an "
"account](%%%%action.register%%%%) and then post something interesting they "
"would add to their favorites :)"
msgstr ""

#: actions/showfavorites.php:242
msgid "This is a way to share what you like."
msgstr ""

#: actions/showgroup.php:82 lib/groupnav.php:86
#, php-format
msgid "%s group"
msgstr "%s gruppe"

#: actions/showgroup.php:84
#, php-format
msgid "%s group, page %d"
msgstr "%s gruppe, side %d"

#: actions/showgroup.php:218
msgid "Group profile"
msgstr "Gruppe profil"

#: actions/showgroup.php:263 actions/tagother.php:118
#: actions/userauthorization.php:167 lib/userprofile.php:177
msgid "URL"
msgstr "URL"

#: actions/showgroup.php:274 actions/tagother.php:128
#: actions/userauthorization.php:179 lib/userprofile.php:194
msgid "Note"
msgstr "Merknad"

#: actions/showgroup.php:284 lib/groupeditform.php:184
msgid "Aliases"
msgstr ""

#: actions/showgroup.php:293
msgid "Group actions"
msgstr "Gruppe handlingar"

#: actions/showgroup.php:328
#, fuzzy, php-format
msgid "Notice feed for %s group (RSS 1.0)"
msgstr "Notisstraum for %s gruppa"

#: actions/showgroup.php:334
#, fuzzy, php-format
msgid "Notice feed for %s group (RSS 2.0)"
msgstr "Notisstraum for %s gruppa"

#: actions/showgroup.php:340
#, fuzzy, php-format
msgid "Notice feed for %s group (Atom)"
msgstr "Notisstraum for %s gruppa"

#: actions/showgroup.php:345
#, php-format
msgid "FOAF for %s group"
msgstr "Utboks for %s"

#: actions/showgroup.php:381 actions/showgroup.php:438 lib/groupnav.php:91
msgid "Members"
msgstr "Medlemmar"

#: actions/showgroup.php:386 lib/profileaction.php:117
#: lib/profileaction.php:148 lib/profileaction.php:236 lib/section.php:95
#: lib/tagcloudsection.php:71
msgid "(None)"
msgstr "(Ingen)"

#: actions/showgroup.php:392
msgid "All members"
msgstr "Alle medlemmar"

#: actions/showgroup.php:429 lib/profileaction.php:174
msgid "Statistics"
msgstr "Statistikk"

#: actions/showgroup.php:432
#, fuzzy
msgid "Created"
msgstr "Lag"

#: actions/showgroup.php:448
#, php-format
msgid ""
"**%s** is a user group on %%%%site.name%%%%, a [micro-blogging](http://en."
"wikipedia.org/wiki/Micro-blogging) service based on the Free Software "
"[StatusNet](http://status.net/) tool. Its members share short messages about "
"their life and interests. [Join now](%%%%action.register%%%%) to become part "
"of this group and many more! ([Read more](%%%%doc.help%%%%))"
msgstr ""

#: actions/showgroup.php:454
#, fuzzy, php-format
msgid ""
"**%s** is a user group on %%%%site.name%%%%, a [micro-blogging](http://en."
"wikipedia.org/wiki/Micro-blogging) service based on the Free Software "
"[StatusNet](http://status.net/) tool. Its members share short messages about "
"their life and interests. "
msgstr ""
"**%s** er ei brukargruppe på %%%%site.name%%%%, ei [mikroblogging](http://en."
"wikipedia.org/wiki/Micro-blogging)-teneste"

#: actions/showgroup.php:482
#, fuzzy
msgid "Admins"
msgstr "Administrator"

#: actions/showmessage.php:81
msgid "No such message."
msgstr "Kan ikkje finne den meldinga."

#: actions/showmessage.php:98
msgid "Only the sender and recipient may read this message."
msgstr "Kun sendaren og mottakaren kan lese denne meldinga."

#: actions/showmessage.php:108
#, php-format
msgid "Message to %1$s on %2$s"
msgstr "Melding til %1$s på %2$s"

#: actions/showmessage.php:113
#, php-format
msgid "Message from %1$s on %2$s"
msgstr "Melding fra %1$s på %2$s"

#: actions/shownotice.php:90
#, fuzzy
msgid "Notice deleted."
msgstr "Melding lagra"

#: actions/showstream.php:73
#, fuzzy, php-format
msgid " tagged %s"
msgstr "Notisar merka med %s"

#: actions/showstream.php:79
#, php-format
msgid "%s, page %d"
msgstr "%s, side %d"

#: actions/showstream.php:122
#, fuzzy, php-format
msgid "Notice feed for %s tagged %s (RSS 1.0)"
msgstr "Notisstraum for %s gruppa"

#: actions/showstream.php:129
#, fuzzy, php-format
msgid "Notice feed for %s (RSS 1.0)"
msgstr "Notisstraum for %s"

#: actions/showstream.php:136
#, fuzzy, php-format
msgid "Notice feed for %s (RSS 2.0)"
msgstr "Notisstraum for %s"

#: actions/showstream.php:143
#, fuzzy, php-format
msgid "Notice feed for %s (Atom)"
msgstr "Notisstraum for %s"

#: actions/showstream.php:148
#, fuzzy, php-format
msgid "FOAF for %s"
msgstr "Utboks for %s"

#: actions/showstream.php:191
#, php-format
msgid "This is the timeline for %s but %s hasn't posted anything yet."
msgstr ""

#: actions/showstream.php:196
msgid ""
"Seen anything interesting recently? You haven't posted any notices yet, now "
"would be a good time to start :)"
msgstr ""

#: actions/showstream.php:198
#, php-format
msgid ""
"You can try to nudge %s or [post something to his or her attention](%%%%"
"action.newnotice%%%%?status_textarea=%s)."
msgstr ""

#: actions/showstream.php:234
#, php-format
msgid ""
"**%s** has an account on %%%%site.name%%%%, a [micro-blogging](http://en."
"wikipedia.org/wiki/Micro-blogging) service based on the Free Software "
"[StatusNet](http://status.net/) tool. [Join now](%%%%action.register%%%%) to "
"follow **%s**'s notices and many more! ([Read more](%%%%doc.help%%%%))"
msgstr ""

#: actions/showstream.php:239
#, fuzzy, php-format
msgid ""
"**%s** has an account on %%%%site.name%%%%, a [micro-blogging](http://en."
"wikipedia.org/wiki/Micro-blogging) service based on the Free Software "
"[StatusNet](http://status.net/) tool. "
msgstr ""
"**%s** har ein konto på %%%%site.name%%%%, ei [mikroblogging](http://en."
"wikipedia.org/wiki/Micro-blogging)-teneste"

#: actions/silence.php:65 actions/unsilence.php:65
#, fuzzy
msgid "You cannot silence users on this site."
msgstr "Du kan ikkje sende melding til denne brukaren."

#: actions/silence.php:72
#, fuzzy
msgid "User is already silenced."
msgstr "Brukar har blokkert deg."

#: actions/siteadminpanel.php:69
msgid "Basic settings for this StatusNet site."
msgstr ""

#: actions/siteadminpanel.php:147
msgid "Site name must have non-zero length."
msgstr ""

#: actions/siteadminpanel.php:155
#, fuzzy
msgid "You must have a valid contact email address"
msgstr "Ikkje ei gyldig epostadresse"

#: actions/siteadminpanel.php:173
#, php-format
msgid "Unknown language \"%s\""
msgstr ""

#: actions/siteadminpanel.php:180
msgid "Invalid snapshot report URL."
msgstr ""

#: actions/siteadminpanel.php:186
msgid "Invalid snapshot run value."
msgstr ""

#: actions/siteadminpanel.php:192
msgid "Snapshot frequency must be a number."
msgstr ""

#: actions/siteadminpanel.php:199
msgid "You must set an SSL server when enabling SSL."
msgstr ""

#: actions/siteadminpanel.php:204
msgid "Invalid SSL server. The maximum length is 255 characters."
msgstr ""

#: actions/siteadminpanel.php:210
msgid "Minimum text limit is 140 characters."
msgstr ""

#: actions/siteadminpanel.php:216
msgid "Dupe limit must 1 or more seconds."
msgstr ""

#: actions/siteadminpanel.php:266
msgid "General"
msgstr ""

#: actions/siteadminpanel.php:269
#, fuzzy
msgid "Site name"
msgstr "Statusmelding"

#: actions/siteadminpanel.php:270
msgid "The name of your site, like \"Yourcompany Microblog\""
msgstr ""

#: actions/siteadminpanel.php:274
msgid "Brought by"
msgstr ""

#: actions/siteadminpanel.php:275
msgid "Text used for credits link in footer of each page"
msgstr ""

#: actions/siteadminpanel.php:279
msgid "Brought by URL"
msgstr ""

#: actions/siteadminpanel.php:280
msgid "URL used for credits link in footer of each page"
msgstr ""

#: actions/siteadminpanel.php:284
#, fuzzy
msgid "Contact email address for your site"
msgstr "Ny epostadresse for å oppdatera %s"

#: actions/siteadminpanel.php:290
#, fuzzy
msgid "Local"
msgstr "Lokale syningar"

#: actions/siteadminpanel.php:301
msgid "Default timezone"
msgstr ""

#: actions/siteadminpanel.php:302
msgid "Default timezone for the site; usually UTC."
msgstr ""

#: actions/siteadminpanel.php:308
#, fuzzy
msgid "Default site language"
msgstr "Foretrukke språk"

#: actions/siteadminpanel.php:316
#, fuzzy
msgid "URLs"
msgstr "URL"

#: actions/siteadminpanel.php:319
#, fuzzy
msgid "Server"
msgstr "Gjenopprett"

#: actions/siteadminpanel.php:319
msgid "Site's server hostname."
msgstr ""

#: actions/siteadminpanel.php:323
msgid "Fancy URLs"
msgstr ""

#: actions/siteadminpanel.php:325
msgid "Use fancy (more readable and memorable) URLs?"
msgstr ""

#: actions/siteadminpanel.php:331
#, fuzzy
msgid "Access"
msgstr "Godta"

#: actions/siteadminpanel.php:334
#, fuzzy
msgid "Private"
msgstr "Personvern"

#: actions/siteadminpanel.php:336
msgid "Prohibit anonymous users (not logged in) from viewing site?"
msgstr ""

#: actions/siteadminpanel.php:340
#, fuzzy
msgid "Invite only"
msgstr "Invitér"

#: actions/siteadminpanel.php:342
msgid "Make registration invitation only."
msgstr ""

#: actions/siteadminpanel.php:346
#, fuzzy
msgid "Closed"
msgstr "Blokkér"

#: actions/siteadminpanel.php:348
msgid "Disable new registrations."
msgstr ""

#: actions/siteadminpanel.php:354
msgid "Snapshots"
msgstr ""

#: actions/siteadminpanel.php:357
msgid "Randomly during Web hit"
msgstr ""

#: actions/siteadminpanel.php:358
msgid "In a scheduled job"
msgstr ""

#: actions/siteadminpanel.php:359 actions/siteadminpanel.php:383
#, fuzzy
msgid "Never"
msgstr "Gjenopprett"

#: actions/siteadminpanel.php:360
msgid "Data snapshots"
msgstr ""

#: actions/siteadminpanel.php:361
msgid "When to send statistical data to status.net servers"
msgstr ""

#: actions/siteadminpanel.php:366
msgid "Frequency"
msgstr ""

#: actions/siteadminpanel.php:367
msgid "Snapshots will be sent once every N web hits"
msgstr ""

#: actions/siteadminpanel.php:372
msgid "Report URL"
msgstr ""

#: actions/siteadminpanel.php:373
msgid "Snapshots will be sent to this URL"
msgstr ""

#: actions/siteadminpanel.php:380
#, fuzzy
msgid "SSL"
msgstr "SMS"

#: actions/siteadminpanel.php:384
#, fuzzy
msgid "Sometimes"
msgstr "Notisar"

#: actions/siteadminpanel.php:385
msgid "Always"
msgstr ""

#: actions/siteadminpanel.php:387
msgid "Use SSL"
msgstr ""

#: actions/siteadminpanel.php:388
msgid "When to use SSL"
msgstr ""

#: actions/siteadminpanel.php:393
msgid "SSL Server"
msgstr ""

#: actions/siteadminpanel.php:394
msgid "Server to direct SSL requests to"
msgstr ""

#: actions/siteadminpanel.php:400
msgid "Limits"
msgstr ""

#: actions/siteadminpanel.php:403
msgid "Text limit"
msgstr ""

#: actions/siteadminpanel.php:403
msgid "Maximum number of characters for notices."
msgstr ""

#: actions/siteadminpanel.php:407
msgid "Dupe limit"
msgstr ""

#: actions/siteadminpanel.php:407
msgid "How long users must wait (in seconds) to post the same thing again."
msgstr ""

#: actions/siteadminpanel.php:421 actions/useradminpanel.php:313
#, fuzzy
msgid "Save site settings"
msgstr "Avatar-innstillingar"

#: actions/smssettings.php:58
msgid "SMS Settings"
msgstr "SMS innstillingar"

#: actions/smssettings.php:69
#, php-format
msgid "You can receive SMS messages through email from %%site.name%%."
msgstr "Du kan motta SMS-meldingar gjennom e-post frå %%site.name%%."

#: actions/smssettings.php:91
#, fuzzy
msgid "SMS is not available."
msgstr "Denne sida er ikkje tilgjengleg i eit"

#: actions/smssettings.php:112
msgid "Current confirmed SMS-enabled phone number."
msgstr "Godkjent mobiltelefonnummer."

#: actions/smssettings.php:123
msgid "Awaiting confirmation on this phone number."
msgstr "Ventar på godkjenning for dette telefonnummeret."

#: actions/smssettings.php:130
msgid "Confirmation code"
msgstr "Stadfestingskode"

#: actions/smssettings.php:131
msgid "Enter the code you received on your phone."
msgstr "Skriv inn koden du fekk på telefonen."

#: actions/smssettings.php:138
msgid "SMS Phone number"
msgstr "SMS telefon nummer"

#: actions/smssettings.php:140
msgid "Phone number, no punctuation or spaces, with area code"
msgstr "Telefonnummer, kun tall, med landskode"

#: actions/smssettings.php:174
msgid ""
"Send me notices through SMS; I understand I may incur exorbitant charges "
"from my carrier."
msgstr ""
"Send meg ein notis via SMS; eg forstår at dette kan føre til kostnadar fra "
"min tilbydar."

#: actions/smssettings.php:306
msgid "No phone number."
msgstr "Ingen telefonnummer."

#: actions/smssettings.php:311
msgid "No carrier selected."
msgstr "Ingen mobiloperatør vald."

#: actions/smssettings.php:318
msgid "That is already your phone number."
msgstr "Det er alt ditt telefonnummer"

#: actions/smssettings.php:321
msgid "That phone number already belongs to another user."
msgstr "Det telefonnummeret er alt registrert hos ein annan brukar."

#: actions/smssettings.php:347
#, fuzzy
msgid ""
"A confirmation code was sent to the phone number you added. Check your phone "
"for the code and instructions on how to use it."
msgstr ""
"Sende godkjenningskode til telefonnummeret du la til. Sjekk innboksen for "
"koden og veiledning på korleis du nyttar han."

#: actions/smssettings.php:374
msgid "That is the wrong confirmation number."
msgstr "Det er feil godkjennings nummer."

#: actions/smssettings.php:405
msgid "That is not your phone number."
msgstr "Det er ikkje ditt telefonnummer"

#: actions/smssettings.php:465
msgid "Mobile carrier"
msgstr "Telefontilbydar"

#: actions/smssettings.php:469
msgid "Select a carrier"
msgstr "Velg ein tilbydar"

#: actions/smssettings.php:476
#, php-format
msgid ""
"Mobile carrier for your phone. If you know a carrier that accepts SMS over "
"email but isn't listed here, send email to let us know at %s."
msgstr ""
"Mobiloperatøren din. Ta kontakt på %s viss du kjenner ein mobiloperatør som "
"aksepterer SMS-over-epost, men ikkje vistast her."

#: actions/smssettings.php:498
msgid "No code entered"
msgstr "Ingen innskriven kode"

#: actions/subedit.php:70
msgid "You are not subscribed to that profile."
msgstr "Du tingar ikkje oppdateringar til den profilen."

#: actions/subedit.php:83
msgid "Could not save subscription."
msgstr "Kunne ikkje lagra abonnement."

#: actions/subscribe.php:55
msgid "Not a local user."
msgstr "Ikkje ein lokal brukar."

#: actions/subscribe.php:69
msgid "Subscribed"
msgstr "Abonnent"

#: actions/subscribers.php:50
#, php-format
msgid "%s subscribers"
msgstr "%s tingarar"

#: actions/subscribers.php:52
#, php-format
msgid "%s subscribers, page %d"
msgstr "%s tingarar, side %d"

#: actions/subscribers.php:63
msgid "These are the people who listen to your notices."
msgstr "Dette er folk som lyttar til dine notisar."

#: actions/subscribers.php:67
#, php-format
msgid "These are the people who listen to %s's notices."
msgstr "Dette er folk som lyttar til %s's notisar"

#: actions/subscribers.php:108
msgid ""
"You have no subscribers. Try subscribing to people you know and they might "
"return the favor"
msgstr ""

#: actions/subscribers.php:110
#, php-format
msgid "%s has no subscribers. Want to be the first?"
msgstr ""

#: actions/subscribers.php:114
#, php-format
msgid ""
"%s has no subscribers. Why not [register an account](%%%%action.register%%%"
"%) and be the first?"
msgstr ""

#: actions/subscriptions.php:52
#, php-format
msgid "%s subscriptions"
msgstr "%s tingarar"

#: actions/subscriptions.php:54
#, php-format
msgid "%s subscriptions, page %d"
msgstr "%s tingingar, side %d"

#: actions/subscriptions.php:65
msgid "These are the people whose notices you listen to."
msgstr "Dette er dei du lyttar til."

#: actions/subscriptions.php:69
#, php-format
msgid "These are the people whose notices %s listens to."
msgstr "Dette er folka som %s tingar oppdateringar frå."

#: actions/subscriptions.php:121
#, php-format
msgid ""
"You're not listening to anyone's notices right now, try subscribing to "
"people you know. Try [people search](%%action.peoplesearch%%), look for "
"members in groups you're interested in and in our [featured users](%%action."
"featured%%). If you're a [Twitter user](%%action.twittersettings%%), you can "
"automatically subscribe to people you already follow there."
msgstr ""

#: actions/subscriptions.php:123 actions/subscriptions.php:127
#, fuzzy, php-format
msgid "%s is not listening to anyone."
msgstr "%1$s høyrer no på"

#: actions/subscriptions.php:194
msgid "Jabber"
msgstr "Jabber"

#: actions/subscriptions.php:199 lib/connectsettingsaction.php:115
msgid "SMS"
msgstr "SMS"

#: actions/tagother.php:33
msgid "Not logged in"
msgstr "Ikkje logga inn"

#: actions/tagother.php:39
msgid "No id argument."
msgstr "Manglar argumentet ID."

#: actions/tagother.php:65
#, php-format
msgid "Tag %s"
msgstr "Merkelapp %s"

#: actions/tagother.php:77 lib/userprofile.php:75
msgid "User profile"
msgstr "Brukarprofil"

#: actions/tagother.php:81 lib/userprofile.php:102
msgid "Photo"
msgstr "Bilete"

#: actions/tagother.php:141
msgid "Tag user"
msgstr "Merk brukar"

#: actions/tagother.php:151
msgid ""
"Tags for this user (letters, numbers, -, ., and _), comma- or space- "
"separated"
msgstr ""
"Emneord for denne brukaren (bokstavar, tal, <kbd>-</kbd>, <kbd>.</kbd>, og "
"<kbd>_</kbd>, separert med komma eller mellomrom"

#: actions/tagother.php:193
msgid ""
"You can only tag people you are subscribed to or who are subscribed to you."
msgstr ""
"Du kan berre leggje til emneord på folk som du tingar notisar frå, eller som "
"tingar notisar frå deg."

#: actions/tagother.php:200
msgid "Could not save tags."
msgstr "Kunne ikkje lagra emneord."

#: actions/tagother.php:236
msgid "Use this form to add tags to your subscribers or subscriptions."
msgstr ""
"Bruk dette skjemaet for å leggje til emneord til dei som tingar notisar frå "
"deg, eller som du tingar notisar frå."

#: actions/tag.php:68
#, php-format
msgid "Notices tagged with %s, page %d"
msgstr "Notisar merka med %s, side %d"

#: actions/tag.php:86
#, fuzzy, php-format
msgid "Notice feed for tag %s (RSS 1.0)"
msgstr "Notisstraum for %s"

#: actions/tag.php:92
#, fuzzy, php-format
msgid "Notice feed for tag %s (RSS 2.0)"
msgstr "Notisstraum for %s"

#: actions/tag.php:98
#, fuzzy, php-format
msgid "Notice feed for tag %s (Atom)"
msgstr "Notisstraum for %s"

#: actions/tagrss.php:35
msgid "No such tag."
msgstr "Dette emneord finst ikkje."

#: actions/twitapitrends.php:87
msgid "API method under construction."
msgstr "API-metoden er ikkje ferdig enno."

#: actions/unblock.php:59
#, fuzzy
msgid "You haven't blocked that user."
msgstr "Du har allereie blokkert denne brukaren."

#: actions/unsandbox.php:72
#, fuzzy
msgid "User is not sandboxed."
msgstr "Brukar har blokkert deg."

#: actions/unsilence.php:72
#, fuzzy
msgid "User is not silenced."
msgstr "Brukaren har inga profil."

#: actions/unsubscribe.php:77
msgid "No profile id in request."
msgstr "Ingen profil-ID i førespurnaden."

#: actions/unsubscribe.php:84
msgid "No profile with that id."
msgstr "Fann ingen profil med den IDen."

#: actions/unsubscribe.php:98
msgid "Unsubscribed"
msgstr "Fjerna tinging"

#: actions/updateprofile.php:62 actions/userauthorization.php:330
#, php-format
msgid "Listenee stream license ‘%s’ is not compatible with site license ‘%s’."
msgstr ""

#: actions/useradminpanel.php:58 lib/adminpanelaction.php:305
#: lib/personalgroupnav.php:115
msgid "User"
msgstr "Brukar"

#: actions/useradminpanel.php:69
msgid "User settings for this StatusNet site."
msgstr ""

#: actions/useradminpanel.php:149
msgid "Invalid bio limit. Must be numeric."
<<<<<<< HEAD
msgstr ""

#: actions/useradminpanel.php:155
msgid "Invalid welcome text. Max length is 255 characters."
msgstr ""

=======
msgstr ""

#: actions/useradminpanel.php:155
msgid "Invalid welcome text. Max length is 255 characters."
msgstr ""

>>>>>>> 9e0f89ba
#: actions/useradminpanel.php:165
#, php-format
msgid "Invalid default subscripton: '%1$s' is not user."
msgstr ""

#: actions/useradminpanel.php:218 lib/accountsettingsaction.php:108
#: lib/personalgroupnav.php:109
msgid "Profile"
msgstr "Profil"

#: actions/useradminpanel.php:222
msgid "Bio Limit"
msgstr ""

#: actions/useradminpanel.php:223
msgid "Maximum length of a profile bio in characters."
msgstr ""

#: actions/useradminpanel.php:231
#, fuzzy
msgid "New users"
msgstr "Invitér nye brukarar"

#: actions/useradminpanel.php:235
msgid "New user welcome"
msgstr ""

#: actions/useradminpanel.php:236
msgid "Welcome text for new users (Max 255 chars)."
msgstr ""

#: actions/useradminpanel.php:241
#, fuzzy
msgid "Default subscription"
msgstr "Alle tingingar"

#: actions/useradminpanel.php:242
#, fuzzy
msgid "Automatically subscribe new users to this user."
msgstr ""
"Automatisk ting notisane til dei som tingar mine (best for ikkje-menneskje)"

#: actions/useradminpanel.php:251
#, fuzzy
msgid "Invitations"
msgstr "Invitasjon(er) sendt"

#: actions/useradminpanel.php:256
#, fuzzy
msgid "Invitations enabled"
msgstr "Invitasjon(er) sendt"

#: actions/useradminpanel.php:258
msgid "Whether to allow users to invite new users."
msgstr ""

#: actions/useradminpanel.php:265
msgid "Sessions"
msgstr ""

#: actions/useradminpanel.php:270
msgid "Handle sessions"
msgstr ""

#: actions/useradminpanel.php:272
msgid "Whether to handle sessions ourselves."
msgstr ""

#: actions/useradminpanel.php:276
msgid "Session debugging"
msgstr ""

#: actions/useradminpanel.php:278
msgid "Turn on debugging output for sessions."
msgstr ""

#: actions/userauthorization.php:105
msgid "Authorize subscription"
msgstr "Autoriser tinging"

#: actions/userauthorization.php:110
#, fuzzy
msgid ""
"Please check these details to make sure that you want to subscribe to this "
"user’s notices. If you didn’t just ask to subscribe to someone’s notices, "
"click “Reject”."
msgstr ""
"Sjekk desse detaljane og forsikre deg om at du vil abonnere på denne "
"brukaren sine notisar. Vist du ikkje har bedt om dette, klikk \"Avbryt\""

#: actions/userauthorization.php:188
#, fuzzy
msgid "License"
msgstr "lisens."

#: actions/userauthorization.php:209
msgid "Accept"
msgstr "Godta"

#: actions/userauthorization.php:210 lib/subscribeform.php:115
#: lib/subscribeform.php:139
msgid "Subscribe to this user"
msgstr "Lagre tinging for brukar: %s"

#: actions/userauthorization.php:211
msgid "Reject"
msgstr "Avslå"

#: actions/userauthorization.php:212
#, fuzzy
msgid "Reject this subscription"
msgstr "%s tingarar"

#: actions/userauthorization.php:225
msgid "No authorization request!"
msgstr "Ingen autoriserings-spørjing!"

#: actions/userauthorization.php:247
msgid "Subscription authorized"
msgstr "Tinging autorisert"

#: actions/userauthorization.php:249
#, fuzzy
msgid ""
"The subscription has been authorized, but no callback URL was passed. Check "
"with the site’s instructions for details on how to authorize the "
"subscription. Your subscription token is:"
msgstr ""
"Tingina har blitt autorisert, men ingen henvisnings URL er tilgjengleg. "
"Sjekk med sida sine instruksjonar for korleis autorisering til tinginga skal "
"gjennomførast. Ditt tingings teikn er: "

#: actions/userauthorization.php:259
msgid "Subscription rejected"
msgstr "Tinging avvist"

#: actions/userauthorization.php:261
#, fuzzy
msgid ""
"The subscription has been rejected, but no callback URL was passed. Check "
"with the site’s instructions for details on how to fully reject the "
"subscription."
msgstr ""
"Tingina har blitt avvist, men ingen henvisnings URL er tilgjengleg. Sjekk "
"med sida sine instruksjonar for korleis ein skal avvise tinginga."

#: actions/userauthorization.php:296
#, php-format
msgid "Listener URI ‘%s’ not found here"
msgstr ""

#: actions/userauthorization.php:301
#, php-format
msgid "Listenee URI ‘%s’ is too long."
msgstr ""

#: actions/userauthorization.php:307
#, php-format
msgid "Listenee URI ‘%s’ is a local user."
msgstr ""

#: actions/userauthorization.php:322
#, php-format
msgid "Profile URL ‘%s’ is for a local user."
msgstr ""

#: actions/userauthorization.php:338
#, php-format
msgid "Avatar URL ‘%s’ is not valid."
msgstr ""

#: actions/userauthorization.php:343
#, fuzzy, php-format
msgid "Can’t read avatar URL ‘%s’."
msgstr "Kan ikkje lesa brukarbilete-URL «%s»"

#: actions/userauthorization.php:348
#, fuzzy, php-format
msgid "Wrong image type for avatar URL ‘%s’."
msgstr "Feil biletetype for '%s'"

#: actions/userbyid.php:70
msgid "No id."
msgstr "Ingen ID."

#: actions/userdesignsettings.php:76 lib/designsettings.php:65
#, fuzzy
msgid "Profile design"
msgstr "Profilinnstillingar"

#: actions/userdesignsettings.php:87 lib/designsettings.php:76
msgid ""
"Customize the way your profile looks with a background image and a colour "
"palette of your choice."
msgstr ""

#: actions/userdesignsettings.php:282
msgid "Enjoy your hotdog!"
msgstr ""

#: actions/usergroups.php:64
#, php-format
msgid "%s groups, page %d"
msgstr "%s grupper, side %d"

#: actions/usergroups.php:130
#, fuzzy
msgid "Search for more groups"
msgstr "Søk etter folk eller innhald"

#: actions/usergroups.php:153
#, fuzzy, php-format
msgid "%s is not a member of any group."
msgstr "Du er ikkje medlem av den gruppa."

#: actions/usergroups.php:158
#, php-format
msgid "Try [searching for groups](%%action.groupsearch%%) and joining them."
msgstr ""

#: classes/File.php:137
#, php-format
msgid ""
"No file may be larger than %d bytes and the file you sent was %d bytes. Try "
"to upload a smaller version."
msgstr ""

#: classes/File.php:147
#, php-format
msgid "A file this large would exceed your user quota of %d bytes."
msgstr ""

#: classes/File.php:154
#, php-format
msgid "A file this large would exceed your monthly quota of %d bytes."
msgstr ""

#: classes/Message.php:45
#, fuzzy
msgid "You are banned from sending direct messages."
msgstr "Ein feil oppstod ved sending av direkte melding."

#: classes/Message.php:61
msgid "Could not insert message."
msgstr "Kunne ikkje lagre melding."

#: classes/Message.php:71
msgid "Could not update message with new URI."
msgstr "Kunne ikkje oppdatere melding med ny URI."

#: classes/Notice.php:164
#, php-format
msgid "DB error inserting hashtag: %s"
msgstr "databasefeil ved innsetjing av skigardmerkelapp (#merkelapp): %s"

#: classes/Notice.php:179
#, fuzzy
msgid "Problem saving notice. Too long."
msgstr "Eit problem oppstod ved lagring av notis."

#: classes/Notice.php:183
msgid "Problem saving notice. Unknown user."
msgstr "Feil ved lagring av notis.  Ukjend brukar."

#: classes/Notice.php:188
msgid ""
"Too many notices too fast; take a breather and post again in a few minutes."
msgstr ""
"For mange notisar for raskt; tek ei pause, og prøv igjen om eit par minutt."

#: classes/Notice.php:194
#, fuzzy
msgid ""
"Too many duplicate messages too quickly; take a breather and post again in a "
"few minutes."
msgstr ""
"For mange notisar for raskt; tek ei pause, og prøv igjen om eit par minutt."

#: classes/Notice.php:200
msgid "You are banned from posting notices on this site."
msgstr "Du kan ikkje lengre legge inn notisar på denne sida."

#: classes/Notice.php:265 classes/Notice.php:290
msgid "Problem saving notice."
msgstr "Eit problem oppstod ved lagring av notis."

#: classes/Notice.php:1124
#, php-format
msgid "DB error inserting reply: %s"
msgstr "Databasefeil, kan ikkje lagra svar: %s"

#: classes/User_group.php:380
msgid "Could not create group."
msgstr "Kunne ikkje laga gruppa."

#: classes/User_group.php:409
msgid "Could not set group membership."
msgstr "Kunne ikkje bli med i gruppa."

#: classes/User.php:347
#, fuzzy, php-format
msgid "Welcome to %1$s, @%2$s!"
msgstr "Melding til %1$s på %2$s"

#: lib/accountsettingsaction.php:108
msgid "Change your profile settings"
msgstr "Endra profilinnstillingane dine"

#: lib/accountsettingsaction.php:112
msgid "Upload an avatar"
msgstr "Last opp ein avatar"

#: lib/accountsettingsaction.php:116
msgid "Change your password"
msgstr "Endra passordet ditt"

#: lib/accountsettingsaction.php:120
msgid "Change email handling"
msgstr "Endra eposthandtering"

#: lib/accountsettingsaction.php:124
#, fuzzy
msgid "Design your profile"
msgstr "Brukarprofil"

#: lib/accountsettingsaction.php:128
msgid "Other"
msgstr "Anna"

#: lib/accountsettingsaction.php:128
msgid "Other options"
msgstr "Andre val"

#: lib/action.php:144
#, php-format
msgid "%s - %s"
msgstr "%s - %s"

#: lib/action.php:159
msgid "Untitled page"
msgstr "Ingen tittel"

#: lib/action.php:425
msgid "Primary site navigation"
msgstr "Navigasjon for hovudsida"

#: lib/action.php:431
msgid "Home"
msgstr "Heim"

#: lib/action.php:431
msgid "Personal profile and friends timeline"
msgstr "Personleg profil og oversyn over vener"

#: lib/action.php:433
msgid "Account"
msgstr "Konto"

#: lib/action.php:433
msgid "Change your email, avatar, password, profile"
msgstr "Endra e-posten, avataren, passordet eller profilen"

#: lib/action.php:436
msgid "Connect"
msgstr "Kopla til"

#: lib/action.php:436
#, fuzzy
msgid "Connect to services"
msgstr "Klarte ikkje å omdirigera til tenaren: %s"

#: lib/action.php:440
#, fuzzy
msgid "Change site configuration"
msgstr "Navigasjon for hovudsida"

#: lib/action.php:444 lib/subgroupnav.php:105
msgid "Invite"
msgstr "Invitér"

#: lib/action.php:445 lib/subgroupnav.php:106
#, php-format
msgid "Invite friends and colleagues to join you on %s"
msgstr "Inviter vennar og kollega til å bli med deg på %s"

#: lib/action.php:450
msgid "Logout"
msgstr "Logg ut"

#: lib/action.php:450
msgid "Logout from the site"
msgstr "Logg ut or sida"

#: lib/action.php:455
msgid "Create an account"
msgstr "Opprett ny konto"

#: lib/action.php:458
msgid "Login to the site"
msgstr "Logg inn or sida"

#: lib/action.php:461 lib/action.php:724
msgid "Help"
msgstr "Hjelp"

#: lib/action.php:461
msgid "Help me!"
msgstr "Hjelp meg!"

#: lib/action.php:464 lib/searchaction.php:127
msgid "Search"
msgstr "Søk"

#: lib/action.php:464
msgid "Search for people or text"
msgstr "Søk etter folk eller innhald"

#: lib/action.php:485
msgid "Site notice"
msgstr "Statusmelding"

#: lib/action.php:551
msgid "Local views"
msgstr "Lokale syningar"

#: lib/action.php:617
msgid "Page notice"
msgstr "Sidenotis"

#: lib/action.php:719
msgid "Secondary site navigation"
msgstr "Andrenivås side navigasjon"

#: lib/action.php:726
msgid "About"
msgstr "Om"

#: lib/action.php:728
msgid "FAQ"
msgstr "OSS"

#: lib/action.php:732
msgid "TOS"
msgstr ""

#: lib/action.php:735
msgid "Privacy"
msgstr "Personvern"

#: lib/action.php:737
msgid "Source"
msgstr "Kjeldekode"

#: lib/action.php:739
msgid "Contact"
msgstr "Kontakt"

#: lib/action.php:741
#, fuzzy
msgid "Badge"
msgstr "Dult"

#: lib/action.php:769
msgid "StatusNet software license"
msgstr "StatusNets programvarelisens"

#: lib/action.php:772
#, php-format
msgid ""
"**%%site.name%%** is a microblogging service brought to you by [%%site."
"broughtby%%](%%site.broughtbyurl%%). "
msgstr ""
"**%%site.name%%** er ei mikrobloggingteneste av [%%site.broughtby%%](%%site."
"broughtbyurl%%). "

#: lib/action.php:774
#, php-format
msgid "**%%site.name%%** is a microblogging service. "
msgstr "**%%site.name%%** er ei mikrobloggingteneste. "

#: lib/action.php:776
#, php-format
msgid ""
"It runs the [StatusNet](http://status.net/) microblogging software, version %"
"s, available under the [GNU Affero General Public License](http://www.fsf."
"org/licensing/licenses/agpl-3.0.html)."
msgstr ""
"Den køyrer [StatusNet](http://status.net) mikroblogging-programvare, versjon "
"%s, tilgjengeleg under [GNU Affero General Public License](http://www.fsf."
"org/licensing/licenses/agpl-3.0.html)."

#: lib/action.php:790
#, fuzzy
msgid "Site content license"
msgstr "StatusNets programvarelisens"

#: lib/action.php:799
msgid "All "
msgstr "Alle"

#: lib/action.php:804
msgid "license."
msgstr "lisens."

#: lib/action.php:1068
msgid "Pagination"
msgstr "Paginering"

#: lib/action.php:1077
msgid "After"
msgstr "« Etter"

#: lib/action.php:1085
msgid "Before"
msgstr "Før »"

#: lib/action.php:1133
msgid "There was a problem with your session token."
msgstr "Det var eit problem med sesjons billetten din."

#: lib/adminpanelaction.php:96
#, fuzzy
msgid "You cannot make changes to this site."
msgstr "Du kan ikkje sende melding til denne brukaren."

#: lib/adminpanelaction.php:195
#, fuzzy
msgid "showForm() not implemented."
msgstr "Kommando ikkje implementert."

#: lib/adminpanelaction.php:224
#, fuzzy
msgid "saveSettings() not implemented."
msgstr "Kommando ikkje implementert."

#: lib/adminpanelaction.php:247
#, fuzzy
msgid "Unable to delete design setting."
msgstr "Klarte ikkje å lagra Twitter-innstillingane dine!"

#: lib/adminpanelaction.php:300
#, fuzzy
msgid "Basic site configuration"
msgstr "Stadfesting av epostadresse"

#: lib/adminpanelaction.php:303
#, fuzzy
msgid "Design configuration"
msgstr "SMS bekreftelse"

#: lib/adminpanelaction.php:306 lib/adminpanelaction.php:309
#, fuzzy
msgid "Paths configuration"
msgstr "SMS bekreftelse"

#: lib/attachmentlist.php:87
msgid "Attachments"
msgstr ""

#: lib/attachmentlist.php:265
msgid "Author"
msgstr ""

#: lib/attachmentlist.php:278
#, fuzzy
msgid "Provider"
msgstr "Profil"

#: lib/attachmentnoticesection.php:67
msgid "Notices where this attachment appears"
msgstr ""

#: lib/attachmenttagcloudsection.php:48
msgid "Tags for this attachment"
msgstr ""

#: lib/channel.php:138 lib/channel.php:158
msgid "Command results"
msgstr "Resultat frå kommandoen"

#: lib/channel.php:210
msgid "Command complete"
msgstr "Kommandoen utførd"

#: lib/channel.php:221
msgid "Command failed"
msgstr "Kommandoen feila"

#: lib/command.php:44
msgid "Sorry, this command is not yet implemented."
msgstr "Orsak, men kommandoen er ikkje laga enno."

#: lib/command.php:88
#, fuzzy, php-format
msgid "Could not find a user with nickname %s"
msgstr "Kan ikkje oppdatera brukar med stadfesta e-postadresse."

#: lib/command.php:92
msgid "It does not make a lot of sense to nudge yourself!"
msgstr ""

#: lib/command.php:99
#, fuzzy, php-format
msgid "Nudge sent to %s"
msgstr "Dytta!"

#: lib/command.php:126
#, php-format
msgid ""
"Subscriptions: %1$s\n"
"Subscribers: %2$s\n"
"Notices: %3$s"
msgstr ""

#: lib/command.php:152 lib/command.php:400
msgid "Notice with that id does not exist"
msgstr ""

#: lib/command.php:168 lib/command.php:416 lib/command.php:471
msgid "User has no last notice"
msgstr "Brukaren har ikkje siste notis"

#: lib/command.php:190
msgid "Notice marked as fave."
msgstr "Notis markert som favoritt."

#: lib/command.php:315
#, php-format
msgid "%1$s (%2$s)"
msgstr "%1$s (%2$s)"

#: lib/command.php:318
#, php-format
msgid "Fullname: %s"
msgstr "Fullt namn: %s"

#: lib/command.php:321
#, php-format
msgid "Location: %s"
msgstr "Stad: %s"

#: lib/command.php:324
#, php-format
msgid "Homepage: %s"
msgstr "Heimeside: %s"

#: lib/command.php:327
#, php-format
msgid "About: %s"
msgstr "Om: %s"

#: lib/command.php:358 scripts/xmppdaemon.php:321
#, fuzzy, php-format
msgid "Message too long - maximum is %d characters, you sent %d"
msgstr "Melding for lang - maksimum 140 teikn, du skreiv %d"

#: lib/command.php:377
msgid "Error sending direct message."
msgstr "Ein feil oppstod ved sending av direkte melding."

#: lib/command.php:431
#, fuzzy, php-format
msgid "Notice too long - maximum is %d characters, you sent %d"
msgstr "Melding for lang - maksimum 140 teikn, du skreiv %d"

#: lib/command.php:439
#, fuzzy, php-format
msgid "Reply to %s sent"
msgstr "Svar på denne notisen"

#: lib/command.php:441
#, fuzzy
msgid "Error saving notice."
msgstr "Eit problem oppstod ved lagring av notis."

#: lib/command.php:495
msgid "Specify the name of the user to subscribe to"
msgstr "Spesifer namnet til brukaren du vil tinge"

#: lib/command.php:502
#, php-format
msgid "Subscribed to %s"
msgstr "Tingar %s"

#: lib/command.php:523
msgid "Specify the name of the user to unsubscribe from"
msgstr "Spesifer namnet til brukar du vil fjerne tinging på"

#: lib/command.php:530
#, php-format
msgid "Unsubscribed from %s"
msgstr "Tingar ikkje %s lengre"

#: lib/command.php:548 lib/command.php:571
msgid "Command not yet implemented."
msgstr "Kommando ikkje implementert."

#: lib/command.php:551
msgid "Notification off."
msgstr "Notifikasjon av."

#: lib/command.php:553
msgid "Can't turn off notification."
msgstr "Kan ikkje skru av notifikasjon."

#: lib/command.php:574
msgid "Notification on."
msgstr "Notifikasjon på."

#: lib/command.php:576
msgid "Can't turn on notification."
msgstr "Kan ikkje slå på notifikasjon."

#: lib/command.php:592
#, fuzzy
msgid "You are not subscribed to anyone."
msgstr "Du tingar ikkje oppdateringar til den profilen."

<<<<<<< HEAD
#: lib/command.php:620
=======
#: lib/command.php:594
>>>>>>> 9e0f89ba
msgid "You are subscribed to this person:"
msgid_plural "You are subscribed to these people:"
msgstr[0] "Du tingar allereie oppdatering frå desse brukarane:"
msgstr[1] "Du tingar allereie oppdatering frå desse brukarane:"

#: lib/command.php:614
#, fuzzy
msgid "No one is subscribed to you."
msgstr "Kan ikkje tinga andre til deg."

<<<<<<< HEAD
#: lib/command.php:642
=======
#: lib/command.php:616
>>>>>>> 9e0f89ba
msgid "This person is subscribed to you:"
msgid_plural "These people are subscribed to you:"
msgstr[0] "Kan ikkje tinga andre til deg."
msgstr[1] "Kan ikkje tinga andre til deg."

#: lib/command.php:636
#, fuzzy
msgid "You are not a member of any groups."
msgstr "Du er ikkje medlem av den gruppa."

<<<<<<< HEAD
#: lib/command.php:664
=======
#: lib/command.php:638
>>>>>>> 9e0f89ba
msgid "You are a member of this group:"
msgid_plural "You are a member of these groups:"
msgstr[0] "Du er ikkje medlem av den gruppa."
msgstr[1] "Du er ikkje medlem av den gruppa."

#: lib/command.php:652
msgid ""
"Commands:\n"
"on - turn on notifications\n"
"off - turn off notifications\n"
"help - show this help\n"
"follow <nickname> - subscribe to user\n"
"groups - lists the groups you have joined\n"
"subscriptions - list the people you follow\n"
"subscribers - list the people that follow you\n"
"leave <nickname> - unsubscribe from user\n"
"d <nickname> <text> - direct message to user\n"
"get <nickname> - get last notice from user\n"
"whois <nickname> - get profile info on user\n"
"fav <nickname> - add user's last notice as a 'fave'\n"
"fav #<notice_id> - add notice with the given id as a 'fave'\n"
"reply #<notice_id> - reply to notice with a given id\n"
"reply <nickname> - reply to the last notice from user\n"
"join <group> - join group\n"
"drop <group> - leave group\n"
"stats - get your stats\n"
"stop - same as 'off'\n"
"quit - same as 'off'\n"
"sub <nickname> - same as 'follow'\n"
"unsub <nickname> - same as 'leave'\n"
"last <nickname> - same as 'get'\n"
"on <nickname> - not yet implemented.\n"
"off <nickname> - not yet implemented.\n"
"nudge <nickname> - remind a user to update.\n"
"invite <phone number> - not yet implemented.\n"
"track <word> - not yet implemented.\n"
"untrack <word> - not yet implemented.\n"
"track off - not yet implemented.\n"
"untrack all - not yet implemented.\n"
"tracks - not yet implemented.\n"
"tracking - not yet implemented.\n"
msgstr ""

#: lib/common.php:199
#, fuzzy
msgid "No configuration file found. "
msgstr "Ingen stadfestingskode."

#: lib/common.php:200
msgid "I looked for configuration files in the following places: "
msgstr ""

#: lib/common.php:201
msgid "You may wish to run the installer to fix this."
msgstr ""

#: lib/common.php:202
#, fuzzy
msgid "Go to the installer."
msgstr "Logg inn or sida"

#: lib/connectsettingsaction.php:110
msgid "IM"
msgstr "Ljonmelding"

#: lib/connectsettingsaction.php:111
msgid "Updates by instant messenger (IM)"
msgstr "Oppdateringar over direktemeldingar (IM)"

#: lib/connectsettingsaction.php:116
msgid "Updates by SMS"
msgstr "Oppdateringar over SMS"

#: lib/dberroraction.php:60
msgid "Database error"
msgstr ""

#: lib/designsettings.php:105
#, fuzzy
msgid "Upload file"
msgstr "Last opp"

#: lib/designsettings.php:109
#, fuzzy
msgid ""
"You can upload your personal background image. The maximum file size is 2MB."
msgstr "Du kan laste opp ein personleg avatar."

#: lib/designsettings.php:372
msgid "Bad default color settings: "
msgstr ""

#: lib/designsettings.php:468
msgid "Design defaults restored."
msgstr ""

#: lib/disfavorform.php:114 lib/disfavorform.php:140
msgid "Disfavor this notice"
msgstr "Fjern favoriseringsmerket"

#: lib/favorform.php:114 lib/favorform.php:140
msgid "Favor this notice"
msgstr "Favoriser denne notisen"

#: lib/favorform.php:140
msgid "Favor"
msgstr "Tjeneste"

#: lib/feedlist.php:64
msgid "Export data"
msgstr "Eksporter data"

#: lib/feed.php:85
msgid "RSS 1.0"
msgstr ""

#: lib/feed.php:87
msgid "RSS 2.0"
msgstr ""

#: lib/feed.php:89
msgid "Atom"
msgstr ""

#: lib/feed.php:91
msgid "FOAF"
msgstr ""

#: lib/galleryaction.php:121
msgid "Filter tags"
msgstr "Filtrer emneord"

#: lib/galleryaction.php:131
msgid "All"
msgstr "Alle"

#: lib/galleryaction.php:139
#, fuzzy
msgid "Select tag to filter"
msgstr "Velg ein tilbydar"

#: lib/galleryaction.php:140
msgid "Tag"
msgstr "Merkelapp"

#: lib/galleryaction.php:141
msgid "Choose a tag to narrow list"
msgstr "Velg ein merkelapp for å begrense lista"

#: lib/galleryaction.php:143
msgid "Go"
msgstr "Gå"

#: lib/groupeditform.php:163
msgid "URL of the homepage or blog of the group or topic"
msgstr "URL til heimesida eller bloggen for gruppa eller emnet"

#: lib/groupeditform.php:168
#, fuzzy
msgid "Describe the group or topic"
msgstr "Beskriv gruppa eller emnet med 140 teikn"

#: lib/groupeditform.php:170
#, fuzzy, php-format
msgid "Describe the group or topic in %d characters"
msgstr "Beskriv gruppa eller emnet med 140 teikn"

#: lib/groupeditform.php:172
msgid "Description"
msgstr "Beskriving"

#: lib/groupeditform.php:179
msgid ""
"Location for the group, if any, like \"City, State (or Region), Country\""
msgstr "Kvar er du, t.d. «Stavanger, Rogaland, Noreg»"

#: lib/groupeditform.php:187
#, php-format
msgid "Extra nicknames for the group, comma- or space- separated, max %d"
msgstr ""

#: lib/groupnav.php:85
msgid "Group"
msgstr "Gruppe"

#: lib/groupnav.php:101
#, fuzzy
msgid "Blocked"
msgstr "Blokkér"

#: lib/groupnav.php:102
#, fuzzy, php-format
msgid "%s blocked users"
msgstr "Blokker brukaren"

#: lib/groupnav.php:108
#, php-format
msgid "Edit %s group properties"
msgstr "Rediger %s gruppa sine eigenskapar"

#: lib/groupnav.php:113
msgid "Logo"
msgstr "Logo"

#: lib/groupnav.php:114
#, php-format
msgid "Add or edit %s logo"
msgstr "Legg til eller rediger logoen til %s"

#: lib/groupnav.php:120
#, fuzzy, php-format
msgid "Add or edit %s design"
msgstr "Legg til eller rediger logoen til %s"

#: lib/groupsbymemberssection.php:71
msgid "Groups with most members"
msgstr "Grupper med flest medlemmar"

#: lib/groupsbypostssection.php:71
msgid "Groups with most posts"
msgstr "Grupper med flest innlegg"

#: lib/grouptagcloudsection.php:56
#, php-format
msgid "Tags in %s group's notices"
msgstr "Merkelappar i %s gruppa sine notisar"

#: lib/htmloutputter.php:103
msgid "This page is not available in a media type you accept"
msgstr "Denne sida er ikkje tilgjengeleg i nokon mediatype du aksepterer."

#: lib/imagefile.php:75
#, fuzzy, php-format
msgid "That file is too big. The maximum file size is %s."
msgstr "Du kan lasta opp ein logo for gruppa."

#: lib/imagefile.php:80
msgid "Partial upload."
msgstr "Hallvegs opplasta."

#: lib/imagefile.php:88 lib/mediafile.php:170
msgid "System error uploading file."
msgstr "Systemfeil ved opplasting av fil."

#: lib/imagefile.php:96
msgid "Not an image or corrupt file."
msgstr "Korrupt bilete."

#: lib/imagefile.php:105
msgid "Unsupported image file format."
msgstr "Støttar ikkje bileteformatet."

#: lib/imagefile.php:118
msgid "Lost our file."
msgstr "Mista fila vår."

#: lib/imagefile.php:150 lib/imagefile.php:197
msgid "Unknown file type"
msgstr "Ukjend fil type"

#: lib/imagefile.php:217
msgid "MB"
msgstr ""

#: lib/imagefile.php:219
msgid "kB"
msgstr ""

<<<<<<< HEAD
#: lib/jabber.php:192
=======
#: lib/jabber.php:191
>>>>>>> 9e0f89ba
#, php-format
msgid "[%s]"
msgstr ""

#: lib/joinform.php:114
msgid "Join"
msgstr "Bli med"

#: lib/leaveform.php:114
msgid "Leave"
msgstr "Forlat"

#: lib/logingroupnav.php:80
msgid "Login with a username and password"
msgstr "Log inn med brukarnamn og passord."

#: lib/logingroupnav.php:86
msgid "Sign up for a new account"
msgstr "Opprett ny konto"

#: lib/mailbox.php:89
msgid "Only the user can read their own mailboxes."
msgstr "Kun brukaren kan lese sine eigne meldingar."

#: lib/mailbox.php:139
msgid ""
"You have no private messages. You can send private message to engage other "
"users in conversation. People can send you messages for your eyes only."
msgstr ""

#: lib/mailbox.php:227 lib/noticelist.php:452
#, fuzzy
msgid "from"
msgstr " frå "

#: lib/mail.php:172
msgid "Email address confirmation"
msgstr "Stadfesting av epostadresse"

#: lib/mail.php:174
#, php-format
msgid ""
"Hey, %s.\n"
"\n"
"Someone just entered this email address on %s.\n"
"\n"
"If it was you, and you want to confirm your entry, use the URL below:\n"
"\n"
"\t%s\n"
"\n"
"If not, just ignore this message.\n"
"\n"
"Thanks for your time, \n"
"%s\n"
msgstr ""

#: lib/mail.php:236
#, php-format
msgid "%1$s is now listening to your notices on %2$s."
msgstr "%1$s høyrer no på notisane dine på %2$s."

#: lib/mail.php:241
#, fuzzy, php-format
msgid ""
"%1$s is now listening to your notices on %2$s.\n"
"\n"
"\t%3$s\n"
"\n"
"%4$s%5$s%6$s\n"
"Faithfully yours,\n"
"%7$s.\n"
"\n"
"----\n"
"Change your email address or notification options at %8$s\n"
msgstr ""
"%1$s fylgjer no oppdateringane dine på %2$s.\n"
"\n"
"\t%3$s\n"
"\n"
"Beste helsing,\n"
"%4$s.\n"

#: lib/mail.php:254
#, php-format
msgid "Location: %s\n"
msgstr "Stad: %s\n"

#: lib/mail.php:256
#, php-format
msgid "Homepage: %s\n"
msgstr "Heimeside: %s\n"

#: lib/mail.php:258
#, php-format
msgid ""
"Bio: %s\n"
"\n"
msgstr ""
"Bio: %s\n"
"\n"

#: lib/mail.php:286
#, php-format
msgid "New email address for posting to %s"
msgstr "Ny epostadresse for å oppdatera %s"

#: lib/mail.php:289
#, php-format
msgid ""
"You have a new posting address on %1$s.\n"
"\n"
"Send email to %2$s to post new messages.\n"
"\n"
"More email instructions at %3$s.\n"
"\n"
"Faithfully yours,\n"
"%4$s"
msgstr ""
"Du hev ei ny posteadresse på %1½s.\n"
"\n"
"Send e-post til %2$s for å posta nyte meldingar.\n"
"\n"
"Fleiere e-postinstruksjonar finn du på %3½s.\n"
"\n"
"Helsing frå %4$s"

#: lib/mail.php:413
#, php-format
msgid "%s status"
msgstr "%s status"

#: lib/mail.php:439
msgid "SMS confirmation"
msgstr "SMS bekreftelse"

#: lib/mail.php:463
#, php-format
msgid "You've been nudged by %s"
msgstr "Du har blitt dulta av %s"

#: lib/mail.php:467
#, php-format
msgid ""
"%1$s (%2$s) is wondering what you are up to these days and is inviting you "
"to post some news.\n"
"\n"
"So let's hear from you :)\n"
"\n"
"%3$s\n"
"\n"
"Don't reply to this email; it won't get to them.\n"
"\n"
"With kind regards,\n"
"%4$s\n"
msgstr ""

#: lib/mail.php:510
#, php-format
msgid "New private message from %s"
msgstr "Ny privat melding fra %s"

#: lib/mail.php:514
#, php-format
msgid ""
"%1$s (%2$s) sent you a private message:\n"
"\n"
"------------------------------------------------------\n"
"%3$s\n"
"------------------------------------------------------\n"
"\n"
"You can reply to their message here:\n"
"\n"
"%4$s\n"
"\n"
"Don't reply to this email; it won't get to them.\n"
"\n"
"With kind regards,\n"
"%5$s\n"
msgstr ""

#: lib/mail.php:559
#, fuzzy, php-format
msgid "%s (@%s) added your notice as a favorite"
msgstr "%s la til di melding som ein favoritt"

#: lib/mail.php:561
#, php-format
msgid ""
"%1$s (@%7$s) just added your notice from %2$s as one of their favorites.\n"
"\n"
"The URL of your notice is:\n"
"\n"
"%3$s\n"
"\n"
"The text of your notice is:\n"
"\n"
"%4$s\n"
"\n"
"You can see the list of %1$s's favorites here:\n"
"\n"
"%5$s\n"
"\n"
"Faithfully yours,\n"
"%6$s\n"
msgstr ""

#: lib/mail.php:620
#, php-format
msgid "%s (@%s) sent a notice to your attention"
msgstr ""

#: lib/mail.php:622
#, php-format
msgid ""
"%1$s (@%9$s) just sent a notice to your attention (an '@-reply') on %2$s.\n"
"\n"
"The notice is here:\n"
"\n"
"\t%3$s\n"
"\n"
"It reads:\n"
"\n"
"\t%4$s\n"
"\n"
msgstr ""

#: lib/mediafile.php:98 lib/mediafile.php:123
msgid "There was a database error while saving your file. Please try again."
msgstr ""

#: lib/mediafile.php:142
msgid "The uploaded file exceeds the upload_max_filesize directive in php.ini."
msgstr ""

#: lib/mediafile.php:147
msgid ""
"The uploaded file exceeds the MAX_FILE_SIZE directive that was specified in "
"the HTML form."
msgstr ""

#: lib/mediafile.php:152
msgid "The uploaded file was only partially uploaded."
msgstr ""

#: lib/mediafile.php:159
msgid "Missing a temporary folder."
msgstr ""

#: lib/mediafile.php:162
msgid "Failed to write file to disk."
msgstr ""

#: lib/mediafile.php:165
msgid "File upload stopped by extension."
msgstr ""

#: lib/mediafile.php:179 lib/mediafile.php:216
msgid "File exceeds user's quota!"
msgstr ""

#: lib/mediafile.php:196 lib/mediafile.php:233
msgid "File could not be moved to destination directory."
msgstr ""

#: lib/mediafile.php:201 lib/mediafile.php:237
msgid "Could not determine file's mime-type!"
msgstr "Kan ikkje hente offentleg straum."

#: lib/mediafile.php:270
#, php-format
msgid " Try using another %s format."
msgstr ""

#: lib/mediafile.php:275
#, php-format
msgid "%s is not a supported filetype on this server."
msgstr ""

#: lib/messageform.php:120
msgid "Send a direct notice"
msgstr "Send ei direkte melding"

#: lib/messageform.php:146
msgid "To"
msgstr "Til"

#: lib/messageform.php:162 lib/noticeform.php:186
msgid "Available characters"
msgstr "Tilgjenglege teikn"

#: lib/noticeform.php:158
msgid "Send a notice"
msgstr "Send ei melding"

#: lib/noticeform.php:171
#, php-format
msgid "What's up, %s?"
msgstr "Kva skjer, %s?"

#: lib/noticeform.php:193
msgid "Attach"
msgstr ""

#: lib/noticeform.php:197
msgid "Attach a file"
msgstr ""

#: lib/noticelist.php:403
#, php-format
msgid "%1$u°%2$u'%3$u\"%4$s %5$u°%6$u'%7$u\"%8$s"
msgstr ""

#: lib/noticelist.php:404
#, fuzzy
msgid "N"
msgstr "Nei"

#: lib/noticelist.php:404
msgid "S"
msgstr ""

#: lib/noticelist.php:405
msgid "E"
msgstr ""

#: lib/noticelist.php:405
msgid "W"
msgstr ""

#: lib/noticelist.php:411
msgid "at"
msgstr ""

#: lib/noticelist.php:506
#, fuzzy
msgid "in context"
msgstr "Ingen innhald."

#: lib/noticelist.php:526
msgid "Reply to this notice"
msgstr "Svar på denne notisen"

#: lib/noticelist.php:527
msgid "Reply"
msgstr "Svar"

#: lib/nudgeform.php:116
msgid "Nudge this user"
msgstr "Dult denne brukaren"

#: lib/nudgeform.php:128
msgid "Nudge"
msgstr "Dult"

#: lib/nudgeform.php:128
msgid "Send a nudge to this user"
msgstr "Send eit dult til denne brukaren"

#: lib/oauthstore.php:283
msgid "Error inserting new profile"
msgstr "Feil med å henta inn ny profil"

#: lib/oauthstore.php:291
msgid "Error inserting avatar"
msgstr "Feil med innhenting av brukarbilete."

#: lib/oauthstore.php:311
msgid "Error inserting remote profile"
msgstr "Feil med å henta inn ekstern profil"

#: lib/oauthstore.php:345
#, fuzzy
msgid "Duplicate notice"
msgstr "Slett notis"

#: lib/oauthstore.php:467 lib/subs.php:48
#, fuzzy
msgid "You have been banned from subscribing."
msgstr "Brukaren tillet deg ikkje å tinga meldingane sine."

#: lib/oauthstore.php:492
msgid "Couldn't insert new subscription."
msgstr "Kan ikkje leggja til ny tinging."

#: lib/personalgroupnav.php:99
msgid "Personal"
msgstr "Personleg"

#: lib/personalgroupnav.php:104
msgid "Replies"
msgstr "Svar"

#: lib/personalgroupnav.php:114
msgid "Favorites"
msgstr "Favorittar"

#: lib/personalgroupnav.php:124
msgid "Inbox"
msgstr "Innboks"

#: lib/personalgroupnav.php:125
msgid "Your incoming messages"
msgstr "Dine innkomande meldinger"

#: lib/personalgroupnav.php:129
msgid "Outbox"
msgstr "Utboks"

#: lib/personalgroupnav.php:130
msgid "Your sent messages"
msgstr "Dine sende meldingar"

#: lib/personaltagcloudsection.php:56
#, php-format
msgid "Tags in %s's notices"
msgstr "Merkelappar i %s sine notisar"

#: lib/profileaction.php:109 lib/profileaction.php:192 lib/subgroupnav.php:82
msgid "Subscriptions"
msgstr "Tingingar"

#: lib/profileaction.php:126
msgid "All subscriptions"
msgstr "Alle tingingar"

#: lib/profileaction.php:140 lib/profileaction.php:201 lib/subgroupnav.php:90
msgid "Subscribers"
msgstr "Tingarar"

#: lib/profileaction.php:157
msgid "All subscribers"
msgstr "Tingarar"

#: lib/profileaction.php:178
#, fuzzy
msgid "User ID"
msgstr "Brukar"

#: lib/profileaction.php:183
msgid "Member since"
msgstr "Medlem sidan"

#: lib/profileaction.php:245
msgid "All groups"
msgstr "Alle gruppar"

#: lib/profileformaction.php:123
#, fuzzy
msgid "No return-to arguments"
msgstr "Manglar argumentet ID."

#: lib/profileformaction.php:137
msgid "unimplemented method"
msgstr ""

#: lib/publicgroupnav.php:78
msgid "Public"
msgstr "Offentleg"

#: lib/publicgroupnav.php:82
msgid "User groups"
msgstr "Brukar grupper"

#: lib/publicgroupnav.php:84 lib/publicgroupnav.php:85
msgid "Recent tags"
msgstr "Nylege emneord"

#: lib/publicgroupnav.php:88
msgid "Featured"
msgstr "Framheva"

#: lib/publicgroupnav.php:92
msgid "Popular"
msgstr "Populære"

#: lib/sandboxform.php:67
#, fuzzy
msgid "Sandbox"
msgstr "Innboks"

#: lib/sandboxform.php:78
#, fuzzy
msgid "Sandbox this user"
msgstr "Lås opp brukaren"

#: lib/searchaction.php:120
#, fuzzy
msgid "Search site"
msgstr "Søk"

#: lib/searchaction.php:126
msgid "Keyword(s)"
msgstr ""

#: lib/searchaction.php:162
#, fuzzy
msgid "Search help"
msgstr "Søk"

#: lib/searchgroupnav.php:80
msgid "People"
msgstr "Folk"

#: lib/searchgroupnav.php:81
msgid "Find people on this site"
msgstr "Finn folk på denne sida"

#: lib/searchgroupnav.php:83
msgid "Find content of notices"
msgstr "Søk i innhaldet av notisar"

#: lib/searchgroupnav.php:85
msgid "Find groups on this site"
msgstr "Finn grupper på denne sida"

#: lib/section.php:89
msgid "Untitled section"
msgstr "Seksjon utan tittel"

#: lib/section.php:106
msgid "More..."
msgstr ""

#: lib/silenceform.php:67
#, fuzzy
msgid "Silence"
msgstr "Statusmelding"

#: lib/silenceform.php:78
#, fuzzy
msgid "Silence this user"
msgstr "Blokkér denne brukaren"

#: lib/subgroupnav.php:83
#, php-format
msgid "People %s subscribes to"
msgstr "Mennesker %s tingar"

#: lib/subgroupnav.php:91
#, php-format
msgid "People subscribed to %s"
msgstr "Mennesker som tingar %s"

#: lib/subgroupnav.php:99
#, php-format
msgid "Groups %s is a member of"
msgstr "Grupper %s er medlem av"

#: lib/subscriberspeopleselftagcloudsection.php:48
#: lib/subscriptionspeopleselftagcloudsection.php:48
msgid "People Tagcloud as self-tagged"
msgstr ""

#: lib/subscriberspeopletagcloudsection.php:48
#: lib/subscriptionspeopletagcloudsection.php:48
msgid "People Tagcloud as tagged"
msgstr ""

#: lib/subscriptionlist.php:126
msgid "(none)"
msgstr "(ingen)"

#: lib/subs.php:52
msgid "Already subscribed!"
msgstr ""

#: lib/subs.php:56
msgid "User has blocked you."
msgstr "Brukar har blokkert deg."

#: lib/subs.php:60
msgid "Could not subscribe."
msgstr "Kan ikkje tinga."

#: lib/subs.php:79
msgid "Could not subscribe other to you."
msgstr "Kan ikkje tinga andre til deg."

#: lib/subs.php:128
#, fuzzy
msgid "Not subscribed!"
msgstr "Ikkje tinga."

#: lib/subs.php:140
msgid "Couldn't delete subscription."
msgstr "Kan ikkje sletta tinging."

#: lib/tagcloudsection.php:56
msgid "None"
msgstr "Ingen"

#: lib/topposterssection.php:74
msgid "Top posters"
msgstr "Med flest meldingar"

#: lib/unsandboxform.php:69
msgid "Unsandbox"
msgstr ""

#: lib/unsandboxform.php:80
#, fuzzy
msgid "Unsandbox this user"
msgstr "Lås opp brukaren"

#: lib/unsilenceform.php:67
msgid "Unsilence"
msgstr ""

#: lib/unsilenceform.php:78
#, fuzzy
msgid "Unsilence this user"
msgstr "Lås opp brukaren"

#: lib/unsubscribeform.php:113 lib/unsubscribeform.php:137
msgid "Unsubscribe from this user"
msgstr "Fjern tinging fra denne brukaren"

#: lib/unsubscribeform.php:137
msgid "Unsubscribe"
msgstr "Fjern tinging"

#: lib/userprofile.php:116
#, fuzzy
msgid "Edit Avatar"
msgstr "Brukarbilete"

#: lib/userprofile.php:236
msgid "User actions"
msgstr "Brukarverkty"

#: lib/userprofile.php:248
#, fuzzy
msgid "Edit profile settings"
msgstr "Profilinnstillingar"

#: lib/userprofile.php:249
msgid "Edit"
msgstr ""

#: lib/userprofile.php:272
msgid "Send a direct message to this user"
msgstr "Send ei direktemelding til denne brukaren"

#: lib/userprofile.php:273
msgid "Message"
msgstr "Melding"

#: lib/userprofile.php:311
msgid "Moderate"
msgstr ""

#: lib/util.php:825
msgid "a few seconds ago"
msgstr "eit par sekund sidan"

#: lib/util.php:827
msgid "about a minute ago"
msgstr "omtrent eitt minutt sidan"

#: lib/util.php:829
#, php-format
msgid "about %d minutes ago"
msgstr "~%d minutt sidan"

#: lib/util.php:831
msgid "about an hour ago"
msgstr "omtrent ein time sidan"

#: lib/util.php:833
#, php-format
msgid "about %d hours ago"
msgstr "~%d timar sidan"

#: lib/util.php:835
msgid "about a day ago"
msgstr "omtrent ein dag sidan"

#: lib/util.php:837
#, php-format
msgid "about %d days ago"
msgstr "~%d dagar sidan"

#: lib/util.php:839
msgid "about a month ago"
msgstr "omtrent ein månad sidan"

#: lib/util.php:841
#, php-format
msgid "about %d months ago"
msgstr "~%d månadar sidan"

#: lib/util.php:843
msgid "about a year ago"
msgstr "omtrent eitt år sidan"

#: lib/webcolor.php:82
#, fuzzy, php-format
msgid "%s is not a valid color!"
msgstr "Heimesida er ikkje ei gyldig internettadresse."

#: lib/webcolor.php:123
#, php-format
msgid "%s is not a valid color! Use 3 or 6 hex chars."
msgstr ""

#: scripts/maildaemon.php:48
msgid "Could not parse message."
msgstr "Kunne ikkje prosessera melding."

#: scripts/maildaemon.php:53
msgid "Not a registered user."
msgstr "Ikkje ein registrert brukar."

#: scripts/maildaemon.php:57
msgid "Sorry, that is not your incoming email address."
msgstr "Beklager, det er ikkje di inngåande epost addresse."

#: scripts/maildaemon.php:61
msgid "Sorry, no incoming email allowed."
msgstr "Beklager, inngåande epost er ikkje tillatt."<|MERGE_RESOLUTION|>--- conflicted
+++ resolved
@@ -7,21 +7,12 @@
 msgstr ""
 "Project-Id-Version: StatusNet\n"
 "Report-Msgid-Bugs-To: \n"
-<<<<<<< HEAD
-"POT-Creation-Date: 2009-11-27 23:50+0000\n"
-"PO-Revision-Date: 2009-11-28 19:50:39+0000\n"
-"Language-Team: Norwegian Nynorsk\n"
-"Content-Type: text/plain; charset=UTF-8\n"
-"Content-Transfer-Encoding: 8bit\n"
-"X-Generator: MediaWiki 1.16alpha(r59523); Translate extension (2009-11-16)\n"
-=======
 "POT-Creation-Date: 2009-12-02 23:18+0000\n"
 "PO-Revision-Date: 2009-12-02 23:20:13+0000\n"
 "Language-Team: Norwegian Nynorsk\n"
 "Content-Type: text/plain; charset=UTF-8\n"
 "Content-Transfer-Encoding: 8bit\n"
 "X-Generator: MediaWiki 1.16alpha(r59683); Translate extension (2009-11-29)\n"
->>>>>>> 9e0f89ba
 "X-Translation-Project: translatewiki.net at http://translatewiki.net\n"
 "X-Language-Code: nn\n"
 "X-Message-Group: out-statusnet\n"
@@ -757,11 +748,7 @@
 msgstr "Stadfestingskode"
 
 #: actions/conversation.php:154 lib/mailbox.php:116 lib/noticelist.php:87
-<<<<<<< HEAD
-#: lib/profileaction.php:206 lib/searchgroupnav.php:82
-=======
 #: lib/profileaction.php:216 lib/searchgroupnav.php:82
->>>>>>> 9e0f89ba
 msgid "Notices"
 msgstr "Notisar"
 
@@ -1521,13 +1508,8 @@
 "action.newgroup%%) yourself!"
 msgstr ""
 
-<<<<<<< HEAD
-#: actions/groups.php:62 lib/profileaction.php:220 lib/publicgroupnav.php:81
-#: lib/searchgroupnav.php:84 lib/subgroupnav.php:98
-=======
 #: actions/groups.php:62 lib/profileaction.php:210 lib/profileaction.php:230
 #: lib/publicgroupnav.php:81 lib/searchgroupnav.php:84 lib/subgroupnav.php:98
->>>>>>> 9e0f89ba
 msgid "Groups"
 msgstr "Grupper"
 
@@ -1861,11 +1843,7 @@
 msgid "Error setting user. You are probably not authorized."
 msgstr "Ikkje autorisert."
 
-<<<<<<< HEAD
-#: actions/login.php:204 actions/login.php:257 lib/action.php:458
-=======
 #: actions/login.php:207 actions/login.php:260 lib/action.php:458
->>>>>>> 9e0f89ba
 #: lib/logingroupnav.php:79
 msgid "Login"
 msgstr "Logg inn"
@@ -3748,21 +3726,12 @@
 
 #: actions/useradminpanel.php:149
 msgid "Invalid bio limit. Must be numeric."
-<<<<<<< HEAD
 msgstr ""
 
 #: actions/useradminpanel.php:155
 msgid "Invalid welcome text. Max length is 255 characters."
 msgstr ""
 
-=======
-msgstr ""
-
-#: actions/useradminpanel.php:155
-msgid "Invalid welcome text. Max length is 255 characters."
-msgstr ""
-
->>>>>>> 9e0f89ba
 #: actions/useradminpanel.php:165
 #, php-format
 msgid "Invalid default subscripton: '%1$s' is not user."
@@ -4481,11 +4450,7 @@
 msgid "You are not subscribed to anyone."
 msgstr "Du tingar ikkje oppdateringar til den profilen."
 
-<<<<<<< HEAD
-#: lib/command.php:620
-=======
 #: lib/command.php:594
->>>>>>> 9e0f89ba
 msgid "You are subscribed to this person:"
 msgid_plural "You are subscribed to these people:"
 msgstr[0] "Du tingar allereie oppdatering frå desse brukarane:"
@@ -4496,11 +4461,7 @@
 msgid "No one is subscribed to you."
 msgstr "Kan ikkje tinga andre til deg."
 
-<<<<<<< HEAD
-#: lib/command.php:642
-=======
 #: lib/command.php:616
->>>>>>> 9e0f89ba
 msgid "This person is subscribed to you:"
 msgid_plural "These people are subscribed to you:"
 msgstr[0] "Kan ikkje tinga andre til deg."
@@ -4511,11 +4472,7 @@
 msgid "You are not a member of any groups."
 msgstr "Du er ikkje medlem av den gruppa."
 
-<<<<<<< HEAD
-#: lib/command.php:664
-=======
 #: lib/command.php:638
->>>>>>> 9e0f89ba
 msgid "You are a member of this group:"
 msgid_plural "You are a member of these groups:"
 msgstr[0] "Du er ikkje medlem av den gruppa."
@@ -4784,11 +4741,7 @@
 msgid "kB"
 msgstr ""
 
-<<<<<<< HEAD
-#: lib/jabber.php:192
-=======
 #: lib/jabber.php:191
->>>>>>> 9e0f89ba
 #, php-format
 msgid "[%s]"
 msgstr ""
