--- conflicted
+++ resolved
@@ -8,21 +8,12 @@
 msgstr ""
 "Project-Id-Version: StatusNet\n"
 "Report-Msgid-Bugs-To: \n"
-<<<<<<< HEAD
-"POT-Creation-Date: 2009-11-27 23:50+0000\n"
-"PO-Revision-Date: 2009-11-28 19:50:58+0000\n"
-"Language-Team: Telugu\n"
-"Content-Type: text/plain; charset=UTF-8\n"
-"Content-Transfer-Encoding: 8bit\n"
-"X-Generator: MediaWiki 1.16alpha(r59523); Translate extension (2009-11-16)\n"
-=======
 "POT-Creation-Date: 2009-12-02 23:18+0000\n"
 "PO-Revision-Date: 2009-12-02 23:20:50+0000\n"
 "Language-Team: Telugu\n"
 "Content-Type: text/plain; charset=UTF-8\n"
 "Content-Transfer-Encoding: 8bit\n"
 "X-Generator: MediaWiki 1.16alpha(r59683); Translate extension (2009-11-29)\n"
->>>>>>> 9e0f89ba
 "X-Translation-Project: translatewiki.net at http://translatewiki.net\n"
 "X-Language-Code: te\n"
 "X-Message-Group: out-statusnet\n"
@@ -746,11 +737,7 @@
 msgstr "సంభాషణ"
 
 #: actions/conversation.php:154 lib/mailbox.php:116 lib/noticelist.php:87
-<<<<<<< HEAD
-#: lib/profileaction.php:206 lib/searchgroupnav.php:82
-=======
 #: lib/profileaction.php:216 lib/searchgroupnav.php:82
->>>>>>> 9e0f89ba
 msgid "Notices"
 msgstr "సందేశాలు"
 
@@ -837,20 +824,11 @@
 msgstr "తప్పుడు పరిమాణం."
 
 #: actions/designadminpanel.php:274
-<<<<<<< HEAD
-#, fuzzy, php-format
-msgid "Theme not available: %s"
-msgstr "హోమ్ పేజీ URL సరైనది కాదు."
-
-#: actions/designadminpanel.php:370
-#, fuzzy
-=======
 #, php-format
 msgid "Theme not available: %s"
 msgstr "అలంకారం అందుబాటులో లేదు: %s"
 
 #: actions/designadminpanel.php:370
->>>>>>> 9e0f89ba
 msgid "Change logo"
 msgstr "చిహ్నాన్ని మార్చు"
 
@@ -868,11 +846,7 @@
 
 #: actions/designadminpanel.php:400
 msgid "Theme for the site."
-<<<<<<< HEAD
-msgstr ""
-=======
 msgstr "సైటుకి అలంకారం."
->>>>>>> 9e0f89ba
 
 #: actions/designadminpanel.php:412 lib/designsettings.php:101
 msgid "Change background image"
@@ -911,10 +885,6 @@
 msgstr "రంగులను మార్చు"
 
 #: actions/designadminpanel.php:505 lib/designsettings.php:191
-<<<<<<< HEAD
-#, fuzzy
-=======
->>>>>>> 9e0f89ba
 msgid "Content"
 msgstr "విషయం"
 
@@ -1487,13 +1457,8 @@
 "action.newgroup%%) yourself!"
 msgstr ""
 
-<<<<<<< HEAD
-#: actions/groups.php:62 lib/profileaction.php:220 lib/publicgroupnav.php:81
-#: lib/searchgroupnav.php:84 lib/subgroupnav.php:98
-=======
 #: actions/groups.php:62 lib/profileaction.php:210 lib/profileaction.php:230
 #: lib/publicgroupnav.php:81 lib/searchgroupnav.php:84 lib/subgroupnav.php:98
->>>>>>> 9e0f89ba
 msgid "Groups"
 msgstr "గుంపులు"
 
@@ -1791,11 +1756,7 @@
 msgid "Error setting user. You are probably not authorized."
 msgstr ""
 
-<<<<<<< HEAD
-#: actions/login.php:204 actions/login.php:257 lib/action.php:458
-=======
 #: actions/login.php:207 actions/login.php:260 lib/action.php:458
->>>>>>> 9e0f89ba
 #: lib/logingroupnav.php:79
 msgid "Login"
 msgstr "ప్రవేశించండి"
@@ -2139,14 +2100,8 @@
 
 #: actions/pathsadminpanel.php:212 actions/siteadminpanel.php:58
 #: lib/adminpanelaction.php:299
-<<<<<<< HEAD
-#, fuzzy
-msgid "Site"
-msgstr "ఆహ్వానించు"
-=======
 msgid "Site"
 msgstr "సైటు"
->>>>>>> 9e0f89ba
 
 #: actions/pathsadminpanel.php:216
 msgid "Path"
@@ -2201,14 +2156,8 @@
 msgstr "అవతారాన్ని తొలగించాం."
 
 #: actions/pathsadminpanel.php:269
-<<<<<<< HEAD
-#, fuzzy
-msgid "Backgrounds"
-msgstr "నేపథ్యం"
-=======
 msgid "Backgrounds"
 msgstr "నేపథ్యాలు"
->>>>>>> 9e0f89ba
 
 #: actions/pathsadminpanel.php:273
 #, fuzzy
@@ -3269,18 +3218,10 @@
 msgstr ""
 
 #: actions/siteadminpanel.php:384
-<<<<<<< HEAD
-#, fuzzy
-=======
->>>>>>> 9e0f89ba
 msgid "Sometimes"
 msgstr "కొన్నిసార్లు"
 
 #: actions/siteadminpanel.php:385
-<<<<<<< HEAD
-#, fuzzy
-=======
->>>>>>> 9e0f89ba
 msgid "Always"
 msgstr "ఎల్లప్పుడూ"
 
@@ -3321,10 +3262,6 @@
 msgstr ""
 
 #: actions/siteadminpanel.php:421 actions/useradminpanel.php:313
-<<<<<<< HEAD
-#, fuzzy
-=======
->>>>>>> 9e0f89ba
 msgid "Save site settings"
 msgstr "సైటు అమరికలను భద్రపరచు"
 
@@ -3669,25 +3606,16 @@
 
 #: actions/useradminpanel.php:235
 msgid "New user welcome"
-<<<<<<< HEAD
-msgstr ""
-
-#: actions/useradminpanel.php:236
-msgid "Welcome text for new users (Max 255 chars)."
-msgstr ""
-=======
 msgstr "కొత్త వాడుకరి స్వాగతం"
 
 #: actions/useradminpanel.php:236
 msgid "Welcome text for new users (Max 255 chars)."
 msgstr "కొత్త వాడుకరులకై స్వాగత సందేశం (255 అక్షరాలు గరిష్ఠం)."
->>>>>>> 9e0f89ba
 
 #: actions/useradminpanel.php:241
 #, fuzzy
 msgid "Default subscription"
 msgstr "అన్ని చందాలు"
-<<<<<<< HEAD
 
 #: actions/useradminpanel.php:242
 #, fuzzy
@@ -3719,39 +3647,6 @@
 msgid "Whether to handle sessions ourselves."
 msgstr ""
 
-=======
-
-#: actions/useradminpanel.php:242
-#, fuzzy
-msgid "Automatically subscribe new users to this user."
-msgstr "ఉపయోగించాల్సిన యాంత్రిక కుదింపు సేవ."
-
-#: actions/useradminpanel.php:251
-msgid "Invitations"
-msgstr "ఆహ్వానాలు"
-
-#: actions/useradminpanel.php:256
-#, fuzzy
-msgid "Invitations enabled"
-msgstr "ఆహ్వానము(ల)ని పంపించాం"
-
-#: actions/useradminpanel.php:258
-msgid "Whether to allow users to invite new users."
-msgstr ""
-
-#: actions/useradminpanel.php:265
-msgid "Sessions"
-msgstr ""
-
-#: actions/useradminpanel.php:270
-msgid "Handle sessions"
-msgstr ""
-
-#: actions/useradminpanel.php:272
-msgid "Whether to handle sessions ourselves."
-msgstr ""
-
->>>>>>> 9e0f89ba
 #: actions/useradminpanel.php:276
 msgid "Session debugging"
 msgstr ""
@@ -4389,11 +4284,7 @@
 msgid "You are not subscribed to anyone."
 msgstr "%sకి స్పందనలు"
 
-<<<<<<< HEAD
-#: lib/command.php:620
-=======
 #: lib/command.php:594
->>>>>>> 9e0f89ba
 msgid "You are subscribed to this person:"
 msgid_plural "You are subscribed to these people:"
 msgstr[0] "%sకి స్పందనలు"
@@ -4404,11 +4295,7 @@
 msgid "No one is subscribed to you."
 msgstr "%sకి స్పందనలు"
 
-<<<<<<< HEAD
-#: lib/command.php:642
-=======
 #: lib/command.php:616
->>>>>>> 9e0f89ba
 msgid "This person is subscribed to you:"
 msgid_plural "These people are subscribed to you:"
 msgstr[0] "%sకి స్పందనలు"
@@ -4419,11 +4306,7 @@
 msgid "You are not a member of any groups."
 msgstr "మీరు ఇప్పటికే లోనికి ప్రవేశించారు!"
 
-<<<<<<< HEAD
-#: lib/command.php:664
-=======
 #: lib/command.php:638
->>>>>>> 9e0f89ba
 msgid "You are a member of this group:"
 msgid_plural "You are a member of these groups:"
 msgstr[0] "మీరు ఇప్పటికే లోనికి ప్రవేశించారు!"
@@ -4688,15 +4571,6 @@
 
 #: lib/imagefile.php:217
 msgid "MB"
-<<<<<<< HEAD
-msgstr ""
-
-#: lib/imagefile.php:219
-msgid "kB"
-msgstr ""
-
-#: lib/jabber.php:192
-=======
 msgstr "మెబై"
 
 #: lib/imagefile.php:219
@@ -4704,7 +4578,6 @@
 msgstr "కిబై"
 
 #: lib/jabber.php:191
->>>>>>> 9e0f89ba
 #, php-format
 msgid "[%s]"
 msgstr "[%s]"
@@ -5005,30 +4878,6 @@
 msgstr "%1$u°%2$u'%3$u\"%4$s %5$u°%6$u'%7$u\"%8$s"
 
 #: lib/noticelist.php:404
-<<<<<<< HEAD
-#, fuzzy
-msgid "N"
-msgstr "కాదు"
-
-#: lib/noticelist.php:404
-msgid "S"
-msgstr ""
-
-#: lib/noticelist.php:405
-msgid "E"
-msgstr ""
-
-#: lib/noticelist.php:405
-msgid "W"
-msgstr ""
-
-#: lib/noticelist.php:411
-msgid "at"
-msgstr ""
-
-#: lib/noticelist.php:506
-=======
->>>>>>> 9e0f89ba
 #, fuzzy
 msgid "N"
 msgstr "కాదు"
