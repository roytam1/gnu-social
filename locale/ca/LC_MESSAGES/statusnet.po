--- conflicted
+++ resolved
@@ -8,21 +8,12 @@
 msgstr ""
 "Project-Id-Version: StatusNet\n"
 "Report-Msgid-Bugs-To: \n"
-<<<<<<< HEAD
-"POT-Creation-Date: 2009-11-27 23:50+0000\n"
-"PO-Revision-Date: 2009-11-28 19:49:54+0000\n"
-"Language-Team: Catalan\n"
-"Content-Type: text/plain; charset=UTF-8\n"
-"Content-Transfer-Encoding: 8bit\n"
-"X-Generator: MediaWiki 1.16alpha(r59523); Translate extension (2009-11-16)\n"
-=======
 "POT-Creation-Date: 2009-12-02 23:18+0000\n"
 "PO-Revision-Date: 2009-12-02 23:19:11+0000\n"
 "Language-Team: Catalan\n"
 "Content-Type: text/plain; charset=UTF-8\n"
 "Content-Transfer-Encoding: 8bit\n"
 "X-Generator: MediaWiki 1.16alpha(r59683); Translate extension (2009-11-29)\n"
->>>>>>> 9e0f89ba
 "X-Translation-Project: translatewiki.net at http://translatewiki.net\n"
 "X-Language-Code: ca\n"
 "X-Message-Group: out-statusnet\n"
@@ -757,11 +748,7 @@
 msgstr "Conversa"
 
 #: actions/conversation.php:154 lib/mailbox.php:116 lib/noticelist.php:87
-<<<<<<< HEAD
-#: lib/profileaction.php:206 lib/searchgroupnav.php:82
-=======
 #: lib/profileaction.php:216 lib/searchgroupnav.php:82
->>>>>>> 9e0f89ba
 msgid "Notices"
 msgstr "Avisos"
 
@@ -1287,11 +1274,7 @@
 msgid "That user has blocked you from subscribing."
 msgstr "Aquest usuari t'ha bloquejat com a subscriptor."
 
-<<<<<<< HEAD
-#: actions/finishremotesubscribe.php:106
-=======
 #: actions/finishremotesubscribe.php:110
->>>>>>> 9e0f89ba
 msgid "You are not authorized."
 msgstr "No esteu autoritzat."
 
@@ -1517,13 +1500,8 @@
 "action.newgroup%%) yourself!"
 msgstr ""
 
-<<<<<<< HEAD
-#: actions/groups.php:62 lib/profileaction.php:220 lib/publicgroupnav.php:81
-#: lib/searchgroupnav.php:84 lib/subgroupnav.php:98
-=======
 #: actions/groups.php:62 lib/profileaction.php:210 lib/profileaction.php:230
 #: lib/publicgroupnav.php:81 lib/searchgroupnav.php:84 lib/subgroupnav.php:98
->>>>>>> 9e0f89ba
 msgid "Groups"
 msgstr "Grups"
 
@@ -1870,11 +1848,7 @@
 msgid "Error setting user. You are probably not authorized."
 msgstr "No autoritzat."
 
-<<<<<<< HEAD
-#: actions/login.php:204 actions/login.php:257 lib/action.php:458
-=======
 #: actions/login.php:207 actions/login.php:260 lib/action.php:458
->>>>>>> 9e0f89ba
 #: lib/logingroupnav.php:79
 msgid "Login"
 msgstr "Inici de sessió"
@@ -3289,18 +3263,10 @@
 msgstr "Preferència d'idioma"
 
 #: actions/siteadminpanel.php:316
-<<<<<<< HEAD
-#, fuzzy
-=======
->>>>>>> 9e0f89ba
 msgid "URLs"
 msgstr "URL"
 
 #: actions/siteadminpanel.php:319
-<<<<<<< HEAD
-#, fuzzy
-=======
->>>>>>> 9e0f89ba
 msgid "Server"
 msgstr "Servidor"
 
@@ -3350,13 +3316,6 @@
 msgid "Snapshots"
 msgstr ""
 
-<<<<<<< HEAD
-#: actions/siteadminpanel.php:354
-msgid "Snapshots"
-msgstr ""
-
-=======
->>>>>>> 9e0f89ba
 #: actions/siteadminpanel.php:357
 msgid "Randomly during Web hit"
 msgstr ""
@@ -3366,10 +3325,6 @@
 msgstr ""
 
 #: actions/siteadminpanel.php:359 actions/siteadminpanel.php:383
-<<<<<<< HEAD
-#, fuzzy
-=======
->>>>>>> 9e0f89ba
 msgid "Never"
 msgstr "Mai"
 
@@ -3398,19 +3353,10 @@
 msgstr ""
 
 #: actions/siteadminpanel.php:380
-<<<<<<< HEAD
-#, fuzzy
-msgid "SSL"
-msgstr "SMS"
-
-#: actions/siteadminpanel.php:384
-#, fuzzy
-=======
 msgid "SSL"
 msgstr "SSL"
 
 #: actions/siteadminpanel.php:384
->>>>>>> 9e0f89ba
 msgid "Sometimes"
 msgstr "A vegades"
 
@@ -3436,11 +3382,7 @@
 
 #: actions/siteadminpanel.php:400
 msgid "Limits"
-<<<<<<< HEAD
-msgstr ""
-=======
 msgstr "Límits"
->>>>>>> 9e0f89ba
 
 #: actions/siteadminpanel.php:403
 msgid "Text limit"
@@ -3805,7 +3747,6 @@
 
 #: actions/useradminpanel.php:223
 msgid "Maximum length of a profile bio in characters."
-<<<<<<< HEAD
 msgstr ""
 
 #: actions/useradminpanel.php:231
@@ -3828,13 +3769,10 @@
 #: actions/useradminpanel.php:242
 #, fuzzy
 msgid "Automatically subscribe new users to this user."
-=======
->>>>>>> 9e0f89ba
 msgstr ""
 "Automàticament subscriure's a qualsevol que ho estigui a tu mateix (ideal "
 "per no-humans)"
 
-<<<<<<< HEAD
 #: actions/useradminpanel.php:251
 #, fuzzy
 msgid "Invitations"
@@ -3861,58 +3799,6 @@
 msgid "Whether to handle sessions ourselves."
 msgstr ""
 
-=======
-#: actions/useradminpanel.php:231
-msgid "New users"
-msgstr "Usuaris nous"
-
-#: actions/useradminpanel.php:235
-msgid "New user welcome"
-msgstr "Benvinguda als usuaris nous"
-
-#: actions/useradminpanel.php:236
-msgid "Welcome text for new users (Max 255 chars)."
-msgstr ""
-
-#: actions/useradminpanel.php:241
-#, fuzzy
-msgid "Default subscription"
-msgstr "Totes les subscripcions"
-
-#: actions/useradminpanel.php:242
-#, fuzzy
-msgid "Automatically subscribe new users to this user."
-msgstr ""
-"Automàticament subscriure's a qualsevol que ho estigui a tu mateix (ideal "
-"per no-humans)"
-
-#: actions/useradminpanel.php:251
-#, fuzzy
-msgid "Invitations"
-msgstr "Invitació(ons) enviada(des)"
-
-#: actions/useradminpanel.php:256
-#, fuzzy
-msgid "Invitations enabled"
-msgstr "Invitació(ons) enviada(des)"
-
-#: actions/useradminpanel.php:258
-msgid "Whether to allow users to invite new users."
-msgstr ""
-
-#: actions/useradminpanel.php:265
-msgid "Sessions"
-msgstr ""
-
-#: actions/useradminpanel.php:270
-msgid "Handle sessions"
-msgstr ""
-
-#: actions/useradminpanel.php:272
-msgid "Whether to handle sessions ourselves."
-msgstr ""
-
->>>>>>> 9e0f89ba
 #: actions/useradminpanel.php:276
 msgid "Session debugging"
 msgstr ""
@@ -4398,11 +4284,6 @@
 msgid "Paths configuration"
 msgstr "Configuració dels camins"
 
-#: lib/adminpanelaction.php:306 lib/adminpanelaction.php:309
-#, fuzzy
-msgid "Paths configuration"
-msgstr "Confirmació SMS"
-
 #: lib/attachmentlist.php:87
 msgid "Attachments"
 msgstr "Adjuncions"
@@ -4566,11 +4447,7 @@
 msgid "You are not subscribed to anyone."
 msgstr "No estàs subscrit a aquest perfil."
 
-<<<<<<< HEAD
-#: lib/command.php:620
-=======
 #: lib/command.php:594
->>>>>>> 9e0f89ba
 msgid "You are subscribed to this person:"
 msgid_plural "You are subscribed to these people:"
 msgstr[0] "Ja estàs subscrit a aquests usuaris:"
@@ -4581,11 +4458,7 @@
 msgid "No one is subscribed to you."
 msgstr "No pots subscriure a un altre a tu mateix."
 
-<<<<<<< HEAD
-#: lib/command.php:642
-=======
 #: lib/command.php:616
->>>>>>> 9e0f89ba
 msgid "This person is subscribed to you:"
 msgid_plural "These people are subscribed to you:"
 msgstr[0] "No pots subscriure a un altre a tu mateix."
@@ -4596,11 +4469,7 @@
 msgid "You are not a member of any groups."
 msgstr "No ets membre d'aquest grup."
 
-<<<<<<< HEAD
-#: lib/command.php:664
-=======
 #: lib/command.php:638
->>>>>>> 9e0f89ba
 msgid "You are a member of this group:"
 msgid_plural "You are a member of these groups:"
 msgstr[0] "No sou un membre del grup."
@@ -4870,11 +4739,7 @@
 msgid "kB"
 msgstr ""
 
-<<<<<<< HEAD
-#: lib/jabber.php:192
-=======
 #: lib/jabber.php:191
->>>>>>> 9e0f89ba
 #, php-format
 msgid "[%s]"
 msgstr ""
