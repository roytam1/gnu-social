--- conflicted
+++ resolved
@@ -11,30 +11,17 @@
 msgstr ""
 "Project-Id-Version: StatusNet - Core\n"
 "Report-Msgid-Bugs-To: \n"
-<<<<<<< HEAD
-"POT-Creation-Date: 2010-11-29 15:37+0000\n"
-"PO-Revision-Date: 2010-11-29 15:39:45+0000\n"
-"Language-Team: Norwegian (bokmål)‬ <http://translatewiki.net/wiki/Portal:no>\n"
-"Content-Type: text/plain; charset=UTF-8\n"
-"Content-Transfer-Encoding: 8bit\n"
-"X-Generator: MediaWiki 1.17alpha (r77421); Translate extension (2010-09-17)\n"
-=======
 "POT-Creation-Date: 2010-11-30 20:16+0000\n"
 "PO-Revision-Date: 2010-11-30 20:18:16+0000\n"
 "Language-Team: Norwegian (bokmål)‬ <http://translatewiki.net/wiki/Portal:no>\n"
 "Content-Type: text/plain; charset=UTF-8\n"
 "Content-Transfer-Encoding: 8bit\n"
 "X-Generator: MediaWiki 1.17alpha (r77503); Translate extension (2010-09-17)\n"
->>>>>>> 18cbdfb4
 "X-Translation-Project: translatewiki.net at http://translatewiki.net\n"
 "X-Language-Code: no\n"
 "X-Message-Group: #out-statusnet-core\n"
 "Plural-Forms: nplurals=2; plural=(n != 1);\n"
-<<<<<<< HEAD
-"X-POT-Import-Date: 2010-11-07 21:20:20+0000\n"
-=======
 "X-POT-Import-Date: 2010-11-30 17:54:26+0000\n"
->>>>>>> 18cbdfb4
 
 #. TRANS: Page title for Access admin panel that allows configuring site access.
 #. TRANS: Menu item for site administration
@@ -548,31 +535,13 @@
 msgid "Could not find target user."
 msgstr "Kunne ikke finne målbruker."
 
-<<<<<<< HEAD
-#. TRANS: Group edit form validation error.
-#. TRANS: Group create form validation error.
-#. TRANS: Validation error in form for profile settings.
-#: actions/apigroupcreate.php:165 actions/editgroup.php:191
-#: actions/newgroup.php:127 actions/profilesettings.php:243
-#: actions/register.php:212
-msgid "Nickname must have only lowercase letters and numbers and no spaces."
-msgstr "Kallenavn kan kun ha små bokstaver og tall og ingen mellomrom."
-
-=======
->>>>>>> 18cbdfb4
 #. TRANS: Client error trying to create a group with a nickname this is already in use.
 #. TRANS: Group edit form validation error.
 #. TRANS: Group create form validation error.
 #. TRANS: Validation error in form for profile settings.
-<<<<<<< HEAD
-#: actions/apigroupcreate.php:175 actions/editgroup.php:196
-#: actions/newgroup.php:132 actions/profilesettings.php:277
-#: actions/register.php:215
-=======
 #: actions/apigroupcreate.php:156 actions/editgroup.php:189
 #: actions/newgroup.php:129 actions/profilesettings.php:277
 #: actions/register.php:214
->>>>>>> 18cbdfb4
 msgid "Nickname already in use. Try another one."
 msgstr "Det nicket er allerede i bruk. Prøv et annet."
 
@@ -580,15 +549,9 @@
 #. TRANS: Group edit form validation error.
 #. TRANS: Group create form validation error.
 #. TRANS: Validation error in form for profile settings.
-<<<<<<< HEAD
-#: actions/apigroupcreate.php:183 actions/editgroup.php:200
-#: actions/newgroup.php:136 actions/profilesettings.php:247
-#: actions/register.php:217
-=======
 #: actions/apigroupcreate.php:164 actions/editgroup.php:193
 #: actions/newgroup.php:133 actions/profilesettings.php:247
 #: actions/register.php:216
->>>>>>> 18cbdfb4
 msgid "Not a valid nickname."
 msgstr "Ugyldig nick."
 
@@ -597,17 +560,10 @@
 #. TRANS: Group edit form validation error.
 #. TRANS: Group create form validation error.
 #. TRANS: Validation error in form for profile settings.
-<<<<<<< HEAD
-#: actions/apigroupcreate.php:200 actions/editapplication.php:233
-#: actions/editgroup.php:207 actions/newapplication.php:211
-#: actions/newgroup.php:143 actions/profilesettings.php:252
-#: actions/register.php:224
-=======
 #: actions/apigroupcreate.php:181 actions/editapplication.php:233
 #: actions/editgroup.php:200 actions/newapplication.php:211
 #: actions/newgroup.php:140 actions/profilesettings.php:252
 #: actions/register.php:223
->>>>>>> 18cbdfb4
 msgid "Homepage is not a valid URL."
 msgstr "Hjemmesiden er ikke en gyldig URL."
 
@@ -615,15 +571,9 @@
 #. TRANS: Group edit form validation error.
 #. TRANS: Group create form validation error.
 #. TRANS: Validation error in form for profile settings.
-<<<<<<< HEAD
-#: actions/apigroupcreate.php:210 actions/editgroup.php:211
-#: actions/newgroup.php:147 actions/profilesettings.php:256
-#: actions/register.php:227
-=======
 #: actions/apigroupcreate.php:191 actions/editgroup.php:204
 #: actions/newgroup.php:144 actions/profilesettings.php:256
 #: actions/register.php:226
->>>>>>> 18cbdfb4
 msgid "Full name is too long (maximum 255 characters)."
 msgstr "Fullt navn er for langt (maks 255 tegn)."
 
@@ -635,15 +585,9 @@
 #. TRANS: %d is the maximum number of characters for the description.
 #. TRANS: Group create form validation error.
 #. TRANS: %d is the maximum number of allowed characters.
-<<<<<<< HEAD
-#: actions/apigroupcreate.php:220 actions/editapplication.php:201
-#: actions/editgroup.php:216 actions/newapplication.php:178
-#: actions/newgroup.php:152
-=======
 #: actions/apigroupcreate.php:201 actions/editapplication.php:201
 #: actions/editgroup.php:209 actions/newapplication.php:178
 #: actions/newgroup.php:149
->>>>>>> 18cbdfb4
 #, php-format
 msgid "Description is too long (maximum %d character)."
 msgid_plural "Description is too long (maximum %d characters)."
@@ -654,15 +598,9 @@
 #. TRANS: Group edit form validation error.
 #. TRANS: Group create form validation error.
 #. TRANS: Validation error in form for profile settings.
-<<<<<<< HEAD
-#: actions/apigroupcreate.php:234 actions/editgroup.php:223
-#: actions/newgroup.php:159 actions/profilesettings.php:269
-#: actions/register.php:236
-=======
 #: actions/apigroupcreate.php:215 actions/editgroup.php:216
 #: actions/newgroup.php:156 actions/profilesettings.php:269
 #: actions/register.php:235
->>>>>>> 18cbdfb4
 msgid "Location is too long (maximum 255 characters)."
 msgstr "Plasseringen er for lang (maks 255 tegn)."
 
@@ -672,13 +610,8 @@
 #. TRANS: %d is the maximum number of allowed aliases.
 #. TRANS: Group create form validation error.
 #. TRANS: %d is the maximum number of allowed aliases.
-<<<<<<< HEAD
-#: actions/apigroupcreate.php:255 actions/editgroup.php:236
-#: actions/newgroup.php:172
-=======
 #: actions/apigroupcreate.php:236 actions/editgroup.php:229
 #: actions/newgroup.php:169
->>>>>>> 18cbdfb4
 #, php-format
 msgid "Too many aliases! Maximum %d allowed."
 msgid_plural "Too many aliases! Maximum %d allowed."
@@ -696,13 +629,8 @@
 #. TRANS: %s is the alias that is already in use.
 #. TRANS: Group edit form validation error.
 #. TRANS: Group create form validation error.
-<<<<<<< HEAD
-#: actions/apigroupcreate.php:291 actions/editgroup.php:253
-#: actions/newgroup.php:189
-=======
 #: actions/apigroupcreate.php:264 actions/editgroup.php:244
 #: actions/newgroup.php:184
->>>>>>> 18cbdfb4
 #, php-format
 msgid "Alias \"%s\" already in use. Try another one."
 msgstr "Aliaset «%s» er allerede i bruk. Prøv et annet."
@@ -710,13 +638,8 @@
 #. TRANS: Client error displayed when trying to use an alias during group creation that is the same as the group's nickname.
 #. TRANS: Group edit form validation error.
 #. TRANS: Group create form validation error.
-<<<<<<< HEAD
-#: actions/apigroupcreate.php:305 actions/editgroup.php:260
-#: actions/newgroup.php:196
-=======
 #: actions/apigroupcreate.php:278 actions/editgroup.php:251
 #: actions/newgroup.php:191
->>>>>>> 18cbdfb4
 msgid "Alias can't be the same as nickname."
 msgstr "Alias kan ikke være det samme som kallenavn."
 
@@ -914,11 +837,7 @@
 #. TRANS: Field label in form for profile settings.
 #. TRANS: Label for group nickname (dt). Text hidden by default.
 #: actions/apioauthauthorize.php:459 actions/login.php:252
-<<<<<<< HEAD
-#: actions/profilesettings.php:110 actions/register.php:433
-=======
 #: actions/profilesettings.php:110 actions/register.php:432
->>>>>>> 18cbdfb4
 #: actions/showgroup.php:240 actions/tagother.php:94
 #: actions/userauthorization.php:145 lib/groupeditform.php:152
 #: lib/userprofile.php:134
@@ -2003,40 +1922,24 @@
 
 #. TRANS: Group edit form validation error.
 #. TRANS: Group create form validation error.
-<<<<<<< HEAD
-#: actions/editgroup.php:248 actions/newgroup.php:184
-=======
 #: actions/editgroup.php:239 actions/newgroup.php:179
->>>>>>> 18cbdfb4
 #, php-format
 msgid "Invalid alias: \"%s\""
 msgstr "Ugyldig alias: «%s»"
 
 #. TRANS: Server error displayed when editing a group fails.
-<<<<<<< HEAD
-#: actions/editgroup.php:281
-=======
 #: actions/editgroup.php:272
->>>>>>> 18cbdfb4
 msgid "Could not update group."
 msgstr "Kunne ikke oppdatere gruppe."
 
 #. TRANS: Server error displayed when group aliases could not be added.
 #. TRANS: Server exception thrown when creating group aliases failed.
-<<<<<<< HEAD
-#: actions/editgroup.php:288 classes/User_group.php:529
-=======
 #: actions/editgroup.php:279 classes/User_group.php:529
->>>>>>> 18cbdfb4
 msgid "Could not create aliases."
 msgstr "Kunne ikke opprette alias."
 
 #. TRANS: Group edit form success message.
-<<<<<<< HEAD
-#: actions/editgroup.php:305
-=======
 #: actions/editgroup.php:296
->>>>>>> 18cbdfb4
 msgid "Options saved."
 msgstr "Lagret valg."
 
@@ -2182,11 +2085,7 @@
 msgstr "Klarer ikke normalisere epostadressen"
 
 #. TRANS: Message given saving e-mail address that not valid.
-<<<<<<< HEAD
-#: actions/emailsettings.php:379 actions/register.php:208
-=======
 #: actions/emailsettings.php:379 actions/register.php:212
->>>>>>> 18cbdfb4
 #: actions/siteadminpanel.php:144
 msgid "Not a valid email address."
 msgstr "Ugyldig e-postadresse."
@@ -2857,11 +2756,7 @@
 #: actions/invite.php:77
 #, fuzzy, php-format
 msgid "Invalid email address: %s."
-<<<<<<< HEAD
-msgstr "Ugyldig e-postadresse: $s."
-=======
 msgstr "Ugyldig e-postadresse: %s."
->>>>>>> 18cbdfb4
 
 #. TRANS: Page title when invitations have been sent.
 #: actions/invite.php:116
@@ -3410,11 +3305,7 @@
 #: actions/oauthconnectionssettings.php:183
 #, fuzzy, php-format
 msgid "Unable to revoke access for application: %s."
-<<<<<<< HEAD
-msgstr "Kunne ikke fjerne tilgang for applikasjonen: $s."
-=======
 msgstr "Kunne ikke fjerne tilgang for applikasjonen: %s."
->>>>>>> 18cbdfb4
 
 #. TRANS: Success message after revoking access for an application.
 #. TRANS: %1$s is the application name, %2$s is the first part of the user token.
@@ -3942,11 +3833,7 @@
 
 #. TRANS: Field label in form for profile settings.
 #. TRANS: Label for full group name (dt). Text hidden by default.
-<<<<<<< HEAD
-#: actions/profilesettings.php:117 actions/register.php:457
-=======
 #: actions/profilesettings.php:117 actions/register.php:456
->>>>>>> 18cbdfb4
 #: actions/showgroup.php:252 actions/tagother.php:104
 #: lib/groupeditform.php:157 lib/userprofile.php:152
 msgid "Full name"
@@ -3967,20 +3854,12 @@
 #. TRANS: Tooltip for field label in form for profile settings. Plural
 #. TRANS: is decided by the number of characters available for the
 #. TRANS: biography (%d).
-<<<<<<< HEAD
-#: actions/profilesettings.php:133 actions/register.php:473
-=======
 #: actions/profilesettings.php:133 actions/register.php:472
->>>>>>> 18cbdfb4
 #, php-format
 msgid "Describe yourself and your interests in %d character"
 msgid_plural "Describe yourself and your interests in %d characters"
 msgstr[0] "Beskriv deg selv og dine interesser på %d tegn"
-<<<<<<< HEAD
-msgstr[1] ""
-=======
 msgstr[1] "Beskriv deg selv og dine interesser på %d tegn"
->>>>>>> 18cbdfb4
 
 #. TRANS: Tooltip for field label in form for profile settings.
 #: actions/profilesettings.php:139 actions/register.php:477
@@ -3995,11 +3874,7 @@
 
 #. TRANS: Field label in form for profile settings.
 #. TRANS: Label for group location (dt). Text hidden by default.
-<<<<<<< HEAD
-#: actions/profilesettings.php:149 actions/register.php:485
-=======
 #: actions/profilesettings.php:149 actions/register.php:484
->>>>>>> 18cbdfb4
 #: actions/showgroup.php:262 actions/tagother.php:112
 #: actions/userauthorization.php:166 lib/groupeditform.php:180
 #: lib/userprofile.php:167
@@ -4061,20 +3936,12 @@
 #. TRANS: Validation error in form for profile settings.
 #. TRANS: Plural form is used based on the maximum number of allowed
 #. TRANS: characters for the biography (%d).
-<<<<<<< HEAD
-#: actions/profilesettings.php:262 actions/register.php:230
-=======
 #: actions/profilesettings.php:262 actions/register.php:229
->>>>>>> 18cbdfb4
 #, php-format
 msgid "Bio is too long (maximum %d character)."
 msgid_plural "Bio is too long (maximum %d characters)."
 msgstr[0] "Biografien er for lang (maks %d tegn)."
-<<<<<<< HEAD
-msgstr[1] ""
-=======
 msgstr[1] "Biografien er for lang (maks %d tegn)."
->>>>>>> 18cbdfb4
 
 #. TRANS: Validation error in form for profile settings.
 #: actions/profilesettings.php:273 actions/siteadminpanel.php:151
@@ -5013,7 +4880,6 @@
 #, fuzzy, php-format
 msgid "%1$s tagged %2$s"
 msgstr "%1$s, side %2$d"
-<<<<<<< HEAD
 
 #. TRANS: Page title showing tagged notices in one user's stream.
 #. TRANS: %1$s is the username, %2$s is the hash tag, %1$d is the page number.
@@ -5022,16 +4888,6 @@
 msgid "%1$s tagged %2$s, page %3$d"
 msgstr "Brukere som har merket seg selv med %1$s - side %2$d"
 
-=======
-
-#. TRANS: Page title showing tagged notices in one user's stream.
-#. TRANS: %1$s is the username, %2$s is the hash tag, %1$d is the page number.
-#: actions/showstream.php:74
-#, fuzzy, php-format
-msgid "%1$s tagged %2$s, page %3$d"
-msgstr "Brukere som har merket seg selv med %1$s - side %2$d"
-
->>>>>>> 18cbdfb4
 #. TRANS: Extended page title showing tagged notices in one user's stream.
 #. TRANS: %1$s is the username, %2$d is the page number.
 #: actions/showstream.php:82
@@ -6319,30 +6175,18 @@
 
 #. TRANS: Notice given on user registration.
 #. TRANS: %1$s is the sitename, $2$s is the registering user's nickname.
-<<<<<<< HEAD
-#: classes/User.php:385
-=======
 #: classes/User.php:395
->>>>>>> 18cbdfb4
 #, php-format
 msgid "Welcome to %1$s, @%2$s!"
 msgstr "Velkommen til %1$s, @%2$s."
 
 #. TRANS: Server exception.
-<<<<<<< HEAD
-#: classes/User.php:913
-=======
 #: classes/User.php:923
->>>>>>> 18cbdfb4
 msgid "No single user defined for single-user mode."
 msgstr ""
 
 #. TRANS: Server exception.
-<<<<<<< HEAD
-#: classes/User.php:917
-=======
 #: classes/User.php:927
->>>>>>> 18cbdfb4
 msgid "Single-user mode code called when not enabled."
 msgstr ""
 
@@ -7473,7 +7317,6 @@
 msgctxt "RADIO"
 msgid "On"
 msgstr "På"
-<<<<<<< HEAD
 
 #. TRANS: Radio button on profile design page that will disable use of the uploaded profile image.
 #: lib/designsettings.php:156
@@ -7482,16 +7325,6 @@
 msgid "Off"
 msgstr "Av"
 
-=======
-
-#. TRANS: Radio button on profile design page that will disable use of the uploaded profile image.
-#: lib/designsettings.php:156
-#, fuzzy
-msgctxt "RADIO"
-msgid "Off"
-msgstr "Av"
-
->>>>>>> 18cbdfb4
 #. TRANS: Button text on profile design page to reset all colour settings to default without saving.
 #: lib/designsettings.php:264
 #, fuzzy
@@ -7738,7 +7571,6 @@
 msgid_plural "%dMB"
 msgstr[0] "MB"
 msgstr[1] "MB"
-<<<<<<< HEAD
 
 #. TRANS: Number of kilobytes. %d is the number.
 #: lib/imagefile.php:287
@@ -7748,17 +7580,6 @@
 msgstr[0] "kB"
 msgstr[1] "kB"
 
-=======
-
-#. TRANS: Number of kilobytes. %d is the number.
-#: lib/imagefile.php:287
-#, fuzzy, php-format
-msgid "%dkB"
-msgid_plural "%dkB"
-msgstr[0] "kB"
-msgstr[1] "kB"
-
->>>>>>> 18cbdfb4
 #. TRANS: Number of bytes. %d is the number.
 #: lib/imagefile.php:290
 #, php-format
@@ -8534,11 +8355,7 @@
 msgstr "Blokker denne brukeren fra denne gruppen"
 
 #. TRANS: Client error on action trying to visit a non-existing page.
-<<<<<<< HEAD
-#: lib/router.php:858
-=======
 #: lib/router.php:938
->>>>>>> 18cbdfb4
 #, fuzzy
 msgid "Page not found."
 msgstr "API-metode ikke funnet!"
@@ -8796,29 +8613,17 @@
 msgstr "Moderator"
 
 #. TRANS: Used in notices to indicate when the notice was made compared to now.
-<<<<<<< HEAD
-#: lib/util.php:1177
-=======
 #: lib/util.php:1276
->>>>>>> 18cbdfb4
 msgid "a few seconds ago"
 msgstr "noen få sekunder siden"
 
 #. TRANS: Used in notices to indicate when the notice was made compared to now.
-<<<<<<< HEAD
-#: lib/util.php:1180
-=======
 #: lib/util.php:1279
->>>>>>> 18cbdfb4
 msgid "about a minute ago"
 msgstr "omtrent ett minutt siden"
 
 #. TRANS: Used in notices to indicate when the notice was made compared to now.
-<<<<<<< HEAD
-#: lib/util.php:1184
-=======
 #: lib/util.php:1283
->>>>>>> 18cbdfb4
 #, php-format
 msgid "about one minute ago"
 msgid_plural "about %d minutes ago"
@@ -8826,20 +8631,12 @@
 msgstr[1] ""
 
 #. TRANS: Used in notices to indicate when the notice was made compared to now.
-<<<<<<< HEAD
-#: lib/util.php:1187
-=======
 #: lib/util.php:1286
->>>>>>> 18cbdfb4
 msgid "about an hour ago"
 msgstr "omtrent én time siden"
 
 #. TRANS: Used in notices to indicate when the notice was made compared to now.
-<<<<<<< HEAD
-#: lib/util.php:1191
-=======
 #: lib/util.php:1290
->>>>>>> 18cbdfb4
 #, php-format
 msgid "about one hour ago"
 msgid_plural "about %d hours ago"
@@ -8847,20 +8644,12 @@
 msgstr[1] ""
 
 #. TRANS: Used in notices to indicate when the notice was made compared to now.
-<<<<<<< HEAD
-#: lib/util.php:1194
-=======
 #: lib/util.php:1293
->>>>>>> 18cbdfb4
 msgid "about a day ago"
 msgstr "omtrent én dag siden"
 
 #. TRANS: Used in notices to indicate when the notice was made compared to now.
-<<<<<<< HEAD
-#: lib/util.php:1198
-=======
 #: lib/util.php:1297
->>>>>>> 18cbdfb4
 #, php-format
 msgid "about one day ago"
 msgid_plural "about %d days ago"
@@ -8868,20 +8657,12 @@
 msgstr[1] ""
 
 #. TRANS: Used in notices to indicate when the notice was made compared to now.
-<<<<<<< HEAD
-#: lib/util.php:1201
-=======
 #: lib/util.php:1300
->>>>>>> 18cbdfb4
 msgid "about a month ago"
 msgstr "omtrent én måned siden"
 
 #. TRANS: Used in notices to indicate when the notice was made compared to now.
-<<<<<<< HEAD
-#: lib/util.php:1205
-=======
 #: lib/util.php:1304
->>>>>>> 18cbdfb4
 #, php-format
 msgid "about one month ago"
 msgid_plural "about %d months ago"
@@ -8889,11 +8670,7 @@
 msgstr[1] ""
 
 #. TRANS: Used in notices to indicate when the notice was made compared to now.
-<<<<<<< HEAD
-#: lib/util.php:1208
-=======
 #: lib/util.php:1307
->>>>>>> 18cbdfb4
 msgid "about a year ago"
 msgstr "omtrent ett år siden"
 
