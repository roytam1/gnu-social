# Translation of StatusNet - Core to Galician (Galego)
# Expored from translatewiki.net
#
# Author: Brion
# Author: Gallaecio
# Author: Toliño
# --
# This file is distributed under the same license as the StatusNet package.
#
msgid ""
msgstr ""
"Project-Id-Version: StatusNet - Core\n"
"Report-Msgid-Bugs-To: \n"
<<<<<<< HEAD
"POT-Creation-Date: 2010-11-29 15:37+0000\n"
"PO-Revision-Date: 2010-11-29 15:39:27+0000\n"
"Language-Team: Galician <http://translatewiki.net/wiki/Portal:gl>\n"
"Content-Type: text/plain; charset=UTF-8\n"
"Content-Transfer-Encoding: 8bit\n"
"X-Generator: MediaWiki 1.17alpha (r77421); Translate extension (2010-09-17)\n"
=======
"POT-Creation-Date: 2010-11-30 20:16+0000\n"
"PO-Revision-Date: 2010-11-30 20:18:04+0000\n"
"Language-Team: Galician <http://translatewiki.net/wiki/Portal:gl>\n"
"Content-Type: text/plain; charset=UTF-8\n"
"Content-Transfer-Encoding: 8bit\n"
"X-Generator: MediaWiki 1.17alpha (r77503); Translate extension (2010-09-17)\n"
>>>>>>> 18cbdfb4
"X-Translation-Project: translatewiki.net at http://translatewiki.net\n"
"X-Language-Code: gl\n"
"X-Message-Group: #out-statusnet-core\n"
"Plural-Forms: nplurals=2; plural=(n != 1);\n"
<<<<<<< HEAD
"X-POT-Import-Date: 2010-11-07 21:20:20+0000\n"
=======
"X-POT-Import-Date: 2010-11-30 17:54:26+0000\n"
>>>>>>> 18cbdfb4

#. TRANS: Page title for Access admin panel that allows configuring site access.
#. TRANS: Menu item for site administration
#: actions/accessadminpanel.php:53 lib/adminpanelaction.php:363
msgid "Access"
msgstr "Acceso"

#. TRANS: Page notice.
#: actions/accessadminpanel.php:64
msgid "Site access settings"
msgstr "Configuración do acceso ao sitio"

#. TRANS: Form legend for registration form.
#: actions/accessadminpanel.php:151
msgid "Registration"
msgstr "Rexistro"

#. TRANS: Checkbox instructions for admin setting "Private".
#: actions/accessadminpanel.php:155
msgid "Prohibit anonymous users (not logged in) from viewing site?"
msgstr "Prohibir que os usuarios anónimos (sen sesión iniciada) vexan o sitio?"

#. TRANS: Checkbox label for prohibiting anonymous users from viewing site.
#: actions/accessadminpanel.php:157
msgctxt "LABEL"
msgid "Private"
msgstr "Privado"

#. TRANS: Checkbox instructions for admin setting "Invite only".
#: actions/accessadminpanel.php:164
msgid "Make registration invitation only."
msgstr "Que o rexistro só se poida facer previa invitación."

#. TRANS: Checkbox label for configuring site as invite only.
#: actions/accessadminpanel.php:166
msgid "Invite only"
msgstr "Só por invitación"

#. TRANS: Checkbox instructions for admin setting "Closed" (no new registrations).
#: actions/accessadminpanel.php:173
msgid "Disable new registrations."
msgstr "Desactivar os novos rexistros."

#. TRANS: Checkbox label for disabling new user registrations.
#: actions/accessadminpanel.php:175
msgid "Closed"
msgstr "Pechado"

#. TRANS: Title for button to save access settings in site admin panel.
#: actions/accessadminpanel.php:191
msgid "Save access settings"
msgstr "Gardar a configuración de acceso"

#. TRANS: Tooltip for button to save access settings in site admin panel.
#. TRANS: Button label to save e-mail preferences.
#. TRANS: Button label to save IM preferences.
#. TRANS: Button text for saving "Other settings" in profile.
#. TRANS: Button text to store form data in the Paths admin panel.
#. TRANS: Button to save input in profile settings.
#. TRANS: Button text for saving site notice in admin panel.
#. TRANS: Button label to save SMS preferences.
#. TRANS: Save button for settings for a profile in a subscriptions list.
#. TRANS: Button text to save user settings in user admin panel.
#. TRANS: Button label in the "Edit application" form.
#. TRANS: Button text on profile design page to save settings.
#: actions/accessadminpanel.php:193 actions/emailsettings.php:232
#: actions/imsettings.php:187 actions/othersettings.php:134
#: actions/pathsadminpanel.php:512 actions/profilesettings.php:201
#: actions/sitenoticeadminpanel.php:197 actions/smssettings.php:209
#: actions/subscriptions.php:246 actions/useradminpanel.php:298
#: lib/applicationeditform.php:355 lib/designsettings.php:270
#: lib/groupeditform.php:207
msgctxt "BUTTON"
msgid "Save"
msgstr "Gardar"

#. TRANS: Server error when page not found (404).
#. TRANS: Server error when page not found (404)
#: actions/all.php:68 actions/public.php:98 actions/replies.php:93
#: actions/showfavorites.php:138 actions/tag.php:52
msgid "No such page."
msgstr "Esa páxina non existe."

#. TRANS: Client error when user not found for an action.
#. TRANS: Client error when user not found for an rss related action.
#. TRANS: Client error displayed when no existing user is provided for a user's delivery device setting.
#. TRANS: Client error displayed if a user could not be found.
#. TRANS: Client error when user not found updating a profile background image.
#. TRANS: Client error displayed updating profile image without having a user object.
#. TRANS: Client error when user not found for an API action to remove a block for a user.
#. TRANS: Client error given when a user was not found (404).
#. TRANS: Client error when user not found for an API direct message action.
#. TRANS: Client error given when a user was not found (404).
#. TRANS: Client error displayed when checking group membership for a non-existing user.
#. TRANS: Client error displayed when trying to have a non-existing user join a group.
#. TRANS: Client error displayed when trying to have a non-existing user leave a group.
#. TRANS: Client error displayed when updating a status for a non-existing user.
#. TRANS: Client error displayed when requesting a list of followers for a non-existing user.
#. TRANS: Client error displayed when requesting most recent favourite notices by a user for a non-existing user.
#. TRANS: Client error displayed when requesting dents of a user and friends for a user that does not exist.
#. TRANS: Client error displayed when requesting most recent dents by user and friends for a non-existing user.
#. TRANS: Client error displayed when requesting most recent mentions for a non-existing user.
#. TRANS: Client error displayed requesting most recent notices for a non-existing user.
#. TRANS: Client error displayed trying to get an avatar for a non-existing user.
#. TRANS: Error text shown when trying to send a direct message to a user that does not exist.
#: actions/all.php:80 actions/allrss.php:69
#: actions/apiaccountupdatedeliverydevice.php:110
#: actions/apiaccountupdateprofile.php:103
#: actions/apiaccountupdateprofilebackgroundimage.php:118
#: actions/apiaccountupdateprofileimage.php:104 actions/apiatomservice.php:60
#: actions/apiblockcreate.php:95 actions/apiblockdestroy.php:94
#: actions/apidirectmessage.php:75 actions/apidirectmessagenew.php:72
#: actions/apigroupcreate.php:111 actions/apigroupismember.php:89
#: actions/apigroupjoin.php:98 actions/apigroupleave.php:98
#: actions/apigrouplist.php:70 actions/apistatusesupdate.php:230
#: actions/apisubscriptions.php:85 actions/apitimelinefavorites.php:70
#: actions/apitimelinefriends.php:173 actions/apitimelinehome.php:78
#: actions/apitimelinementions.php:77 actions/apitimelineuser.php:79
#: actions/avatarbynickname.php:79 actions/favoritesrss.php:74
#: actions/foaf.php:40 actions/foaf.php:58 actions/hcard.php:67
#: actions/microsummary.php:62 actions/newmessage.php:116 actions/otp.php:76
#: actions/remotesubscribe.php:145 actions/remotesubscribe.php:154
#: actions/replies.php:73 actions/repliesrss.php:38 actions/rsd.php:116
#: actions/showfavorites.php:105 actions/userbyid.php:74
#: actions/usergroups.php:93 actions/userrss.php:40 actions/userxrd.php:59
#: actions/xrds.php:71 lib/command.php:497 lib/galleryaction.php:59
#: lib/mailbox.php:82 lib/profileaction.php:77
msgid "No such user."
msgstr "Non existe tal usuario."

#. TRANS: Page title. %1$s is user nickname, %2$d is page number
#: actions/all.php:91
#, php-format
msgid "%1$s and friends, page %2$d"
msgstr "%1$s e amigos, páxina %2$d"

#. TRANS: Page title. %s is user nickname
#. TRANS: H1 text for page. %s is a user nickname.
#. TRANS: Message is used as link title. %s is a user nickname.
#. TRANS: Timeline title for user and friends. %s is a user nickname.
#: actions/all.php:94 actions/all.php:191 actions/allrss.php:117
#: actions/apitimelinefriends.php:207 actions/apitimelinehome.php:113
#: lib/personalgroupnav.php:103
#, php-format
msgid "%s and friends"
msgstr "%s e amigos"

#. TRANS: %s is user nickname.
#: actions/all.php:108
#, php-format
msgid "Feed for friends of %s (RSS 1.0)"
msgstr "Fonte de novas dos amigos de %s (RSS 1.0)"

#. TRANS: %s is user nickname.
#: actions/all.php:117
#, php-format
msgid "Feed for friends of %s (RSS 2.0)"
msgstr "Fonte de novas dos amigos de %s (RSS 2.0)"

#. TRANS: %s is user nickname.
#: actions/all.php:126
#, php-format
msgid "Feed for friends of %s (Atom)"
msgstr "Fonte de novas dos amigos de %s (Atom)"

#. TRANS: Empty list message. %s is a user nickname.
#: actions/all.php:139
#, php-format
msgid ""
"This is the timeline for %s and friends but no one has posted anything yet."
msgstr ""
"Esta é a liña do tempo de %s e amigos pero ninguén publicou nada aínda."

#. TRANS: Encouragement displayed on logged in user's empty timeline.
#. TRANS: This message contains Markdown links. Keep "](" together.
#: actions/all.php:146
#, php-format
msgid ""
"Try subscribing to more people, [join a group](%%action.groups%%) or post "
"something yourself."
msgstr ""
"Probe a subscribirse a máis xente, [únase a un grupo](%%action.groups%%) ou "
"publique algo."

#. TRANS: %1$s is user nickname, %2$s is user nickname, %2$s is user nickname prefixed with "@".
#. TRANS: This message contains Markdown links. Keep "](" together.
#: actions/all.php:150
#, php-format
msgid ""
"You can try to [nudge %1$s](../%2$s) from their profile or [post something "
"to them](%%%%action.newnotice%%%%?status_textarea=%3$s)."
msgstr ""
"Pode probar a [facerlle un aceno a %1$s](../%2$s) dende o seu perfil ou "
"[publicar algo dirixido a el ou ela](%%%%action.newnotice%%%%?"
"status_textarea=%3$s)."

#. TRANS: Encoutagement displayed on empty timeline user pages for anonymous users.
#. TRANS: %s is a user nickname. This message contains Markdown links. Keep "](" together.
#. TRANS: Second sentence of empty message for anonymous users. %s is a user nickname.
#. TRANS: This message contains a Markdown link. Keep "](" together.
#: actions/all.php:155 actions/replies.php:210 actions/showstream.php:227
#, php-format
msgid ""
"Why not [register an account](%%%%action.register%%%%) and then nudge %s or "
"post a notice to them."
msgstr ""
"Por que non [rexistrar unha conta](%%%%action.register%%%%) e entón facerlle "
"un aceno a %s ou publicar unha nota dirixida a el ou ela?"

#. TRANS: H1 text for page when viewing a list for self.
#: actions/all.php:188
msgid "You and friends"
msgstr "Vostede e mailos seus amigos"

#. TRANS: Message is used as link description. %1$s is a username, %2$s is a site name.
#. TRANS: Message is used as a subtitle. %1$s is a user nickname, %2$s is a site name.
#: actions/allrss.php:122 actions/apitimelinefriends.php:213
#: actions/apitimelinehome.php:119
#, php-format
msgid "Updates from %1$s and friends on %2$s!"
msgstr "Actualizacións de %1$s e amigos en %2$s!"

#. TRANS: Client error displayed handling a non-existing API method.
#. TRANS: Client error displayed when trying to handle an unknown API method.
#. TRANS: Client error displayed trying to execute an unknown API method updating profile colours.
#. TRANS: Client error displayed trying to execute an unknown API method verifying user credentials.
#. TRANS: Client error given when an API method was not found (404).
#. TRANS: Client error displayed when trying to handle an unknown API method.
#. TRANS: Client error displayed trying to execute an unknown API method showing friendship.
#. TRANS: Client error given when an API method was not found (404).
#. TRANS: Client error displayed trying to execute an unknown API method showing group membership.
#. TRANS: Client error displayed trying to execute an unknown API method joining a group.
#. TRANS: Client error displayed trying to execute an unknown API method leaving a group.
#. TRANS: Client error displayed trying to execute an unknown API method checking group membership.
#. TRANS: Client error displayed trying to execute an unknown API method listing the latest 20 groups.
#. TRANS: Client error displayed trying to execute an unknown API method showing group membership.
#. TRANS: Client error displayed trying to execute an unknown API method showing a group.
#. TRANS: Client error displayed trying to execute an unknown API method testing API connectivity.
#. TRANS: Client error displayed trying to execute an unknown API method deleting a status.
#. TRANS: Client error displayed when trying to handle an unknown API method.
#: actions/apiaccountratelimitstatus.php:69
#: actions/apiaccountupdatedeliverydevice.php:92
#: actions/apiaccountupdateprofile.php:94
#: actions/apiaccountupdateprofilebackgroundimage.php:92
#: actions/apiaccountupdateprofilecolors.php:115
#: actions/apiaccountverifycredentials.php:68 actions/apidirectmessage.php:157
#: actions/apifavoritecreate.php:98 actions/apifavoritedestroy.php:98
#: actions/apifriendshipscreate.php:99 actions/apifriendshipsdestroy.php:99
#: actions/apifriendshipsshow.php:124 actions/apigroupcreate.php:138
#: actions/apigroupismember.php:115 actions/apigroupjoin.php:160
#: actions/apigroupleave.php:145 actions/apigrouplist.php:134
#: actions/apigrouplistall.php:120 actions/apigroupmembership.php:105
#: actions/apigroupshow.php:114 actions/apihelptest.php:84
#: actions/apistatusesdestroy.php:101 actions/apistatusesretweets.php:110
#: actions/apistatusesshow.php:105 actions/apistatusnetconfig.php:138
#: actions/apistatusnetversion.php:91 actions/apisubscriptions.php:109
#: actions/apitimelinefavorites.php:174 actions/apitimelinefriends.php:268
#: actions/apitimelinegroup.php:151 actions/apitimelinehome.php:173
#: actions/apitimelinementions.php:174 actions/apitimelinepublic.php:239
#: actions/apitimelineretweetedtome.php:118
#: actions/apitimelineretweetsofme.php:150 actions/apitimelinetag.php:159
#: actions/apitimelineuser.php:206 actions/apiusershow.php:100
msgid "API method not found."
msgstr "Non se atopou o método da API."

#. TRANS: Client error message. POST is a HTTP command. It should not be translated.
#. TRANS: Client error. POST is a HTTP command. It should not be translated.
#: actions/apiaccountupdatedeliverydevice.php:83
#: actions/apiaccountupdateprofile.php:85
#: actions/apiaccountupdateprofilebackgroundimage.php:83
#: actions/apiaccountupdateprofilecolors.php:106
#: actions/apiaccountupdateprofileimage.php:80 actions/apiblockcreate.php:87
#: actions/apiblockdestroy.php:85 actions/apidirectmessagenew.php:107
#: actions/apifavoritecreate.php:88 actions/apifavoritedestroy.php:88
#: actions/apifriendshipscreate.php:89 actions/apifriendshipsdestroy.php:89
#: actions/apigroupcreate.php:102 actions/apigroupjoin.php:89
#: actions/apigroupleave.php:89 actions/apimediaupload.php:66
#: actions/apistatusesretweet.php:63 actions/apistatusesupdate.php:194
msgid "This method requires a POST."
msgstr "Este método require un POST."

#. TRANS: Client error displayed when no valid device parameter is provided for a user's delivery device setting.
#: actions/apiaccountupdatedeliverydevice.php:103
msgid ""
"You must specify a parameter named 'device' with a value of one of: sms, im, "
"none."
msgstr ""
"Ten que especificar un parámetro chamado \"device\" cun destes valores: sms, "
"im, none."

#. TRANS: Server error displayed when a user's delivery device cannot be updated.
#: actions/apiaccountupdatedeliverydevice.php:130
msgid "Could not update user."
msgstr "Non se puido actualizar o usuario."

#. TRANS: Client error displayed if a user profile could not be found.
#. TRANS: Client error displayed when a user has no profile.
#. TRANS: Client error displayed a user has no profile updating profile colours.
#. TRANS: Client error displayed if a user profile could not be found updating a profile image.
#. TRANS: Client error displayed when requesting user information for a user without a profile.
#. TRANS: Client error displayed trying to get an avatar for a user without a profile.
#: actions/apiaccountupdateprofile.php:111
#: actions/apiaccountupdateprofilebackgroundimage.php:199
#: actions/apiaccountupdateprofilecolors.php:183
#: actions/apiaccountupdateprofileimage.php:130 actions/apiusershow.php:108
#: actions/avatarbynickname.php:85 actions/foaf.php:65 actions/hcard.php:74
#: actions/replies.php:80 actions/usergroups.php:100 lib/galleryaction.php:66
#: lib/profileaction.php:84
msgid "User has no profile."
msgstr "O usuario non ten perfil."

#. TRANS: Server error displayed if a user profile could not be saved.
#: actions/apiaccountupdateprofile.php:147
msgid "Could not save profile."
msgstr "Non se puido gardar o perfil."

#. TRANS: Client error displayed when the number of bytes in a POST request exceeds a limit.
#. TRANS: %s is the number of bytes of the CONTENT_LENGTH.
#. TRANS: Form validation error in design settings form. POST should remain untranslated.
#: actions/apiaccountupdateprofilebackgroundimage.php:108
#: actions/apiaccountupdateprofileimage.php:95 actions/apimediaupload.php:81
#: actions/apistatusesupdate.php:210 actions/avatarsettings.php:269
#: actions/designadminpanel.php:125 actions/editapplication.php:121
#: actions/newapplication.php:104 actions/newnotice.php:95
#: lib/designsettings.php:298
#, fuzzy, php-format
msgid ""
"The server was unable to handle that much POST data (%s byte) due to its "
"current configuration."
msgid_plural ""
"The server was unable to handle that much POST data (%s bytes) due to its "
"current configuration."
msgstr[0] ""
"O servidor non puido manexar tantos datos POST (%s bytes) por mor da súa "
"configuración actual."
msgstr[1] ""
"O servidor non puido manexar tantos datos POST (%s bytes) por mor da súa "
"configuración actual."

#. TRANS: Client error displayed when saving design settings fails because of an empty id.
#. TRANS: Client error displayed when saving design settings fails because of an empty result.
#. TRANS: Client error displayed when a database error occurs inserting profile colours.
#. TRANS: Client error displayed when a database error occurs updating profile colours.
#: actions/apiaccountupdateprofilebackgroundimage.php:138
#: actions/apiaccountupdateprofilebackgroundimage.php:149
#: actions/apiaccountupdateprofilecolors.php:160
#: actions/apiaccountupdateprofilecolors.php:171
#: actions/groupdesignsettings.php:290 actions/groupdesignsettings.php:300
#: actions/userdesignsettings.php:210 actions/userdesignsettings.php:220
#: actions/userdesignsettings.php:263 actions/userdesignsettings.php:273
msgid "Unable to save your design settings."
msgstr "Non se puido gardar a súa configuración de deseño."

#. TRANS: Error displayed when updating design settings fails.
#. TRANS: Client error displayed when a database error occurs updating profile colours.
#: actions/apiaccountupdateprofilebackgroundimage.php:191
#: actions/apiaccountupdateprofilecolors.php:139
msgid "Could not update your design."
msgstr "Non se puido actualizar o seu deseño."

#: actions/apiatomservice.php:85
msgid "Main"
msgstr ""

#. TRANS: Message is used as link title. %s is a user nickname.
#. TRANS: Title in atom group notice feed. %s is a group name.
#. TRANS: Title in atom user notice feed. %s is a user name.
#: actions/apiatomservice.php:92 actions/grouprss.php:139
#: actions/userrss.php:94 lib/atomgroupnoticefeed.php:63
#: lib/atomusernoticefeed.php:68
#, php-format
msgid "%s timeline"
msgstr "Liña do tempo de %s"

#. TRANS: Client error displayed when users try to block themselves.
#: actions/apiblockcreate.php:104
msgid "You cannot block yourself!"
msgstr "Non pode bloquearse a si mesmo!"

#. TRANS: Server error displayed when blocking a user has failed.
#: actions/apiblockcreate.php:126
msgid "Block user failed."
msgstr "Non se puido bloquear o usuario."

#. TRANS: Server error displayed when unblocking a user has failed.
#: actions/apiblockdestroy.php:113
msgid "Unblock user failed."
msgstr "Non se puido desbloquear o usuario."

#. TRANS: Title. %s is a user nickname.
#: actions/apidirectmessage.php:88
#, php-format
msgid "Direct messages from %s"
msgstr "Mensaxes directas de %s"

#. TRANS: Subtitle. %s is a user nickname.
#: actions/apidirectmessage.php:93
#, php-format
msgid "All the direct messages sent from %s"
msgstr "Todas as mensaxes directas enviadas por %s"

#. TRANS: Title. %s is a user nickname.
#: actions/apidirectmessage.php:102
#, php-format
msgid "Direct messages to %s"
msgstr "Mensaxes directas a %s"

#. TRANS: Subtitle. %s is a user nickname.
#: actions/apidirectmessage.php:107
#, php-format
msgid "All the direct messages sent to %s"
msgstr "Todas as mensaxes directas enviadas a %s"

#. TRANS: Client error displayed when no message text was submitted (406).
#: actions/apidirectmessagenew.php:117
msgid "No message text!"
msgstr "A mensaxe non ten texto!"

#. TRANS: Client error displayed when message content is too long.
#. TRANS: %d is the maximum number of characters for a message.
#. TRANS: Form validation error displayed when message content is too long.
#. TRANS: %d is the maximum number of characters for a message.
#: actions/apidirectmessagenew.php:127 actions/newmessage.php:152
#, fuzzy, php-format
msgid "That's too long. Maximum message size is %d character."
msgid_plural "That's too long. Maximum message size is %d characters."
msgstr[0] ""
"Iso é longo de máis. A lonxitude máxima das mensaxes é de %d caracteres."
msgstr[1] ""
"Iso é longo de máis. A lonxitude máxima das mensaxes é de %d caracteres."

#. TRANS: Client error displayed if a recipient user could not be found (403).
#: actions/apidirectmessagenew.php:139
msgid "Recipient user not found."
msgstr "Non se atopou o destinatario."

#. TRANS: Client error displayed trying to direct message another user who's not a friend (403).
#: actions/apidirectmessagenew.php:144
msgid "Can't send direct messages to users who aren't your friend."
msgstr ""
"Non pode enviar mensaxes directas a usuarios que non sexan amigos seus."

#. TRANS: Client error displayed trying to direct message self (403).
#: actions/apidirectmessagenew.php:154
#, fuzzy
msgid ""
"Do not send a message to yourself; just say it to yourself quietly instead."
msgstr "Non se envíe unha mensaxe, limítese a pensar nela."

#. TRANS: Client error displayed when requesting a status with a non-existing ID.
#. TRANS: Client error displayed when trying to remove a favourite with an invalid ID.
#. TRANS: Client error displayed trying to delete a status with an invalid ID.
#: actions/apifavoritecreate.php:108 actions/apifavoritedestroy.php:108
#: actions/apistatusesdestroy.php:121
msgid "No status found with that ID."
msgstr "Non se atopou ningún estado con esa ID."

#. TRANS: Client error displayed when trying to mark a notice favourite that already is a favourite.
#: actions/apifavoritecreate.php:120
msgid "This status is already a favorite."
msgstr "Este estado xa é dos favoritos."

#. TRANS: Client error displayed when marking a notice as favourite fails.
#. TRANS: Error message text shown when a favorite could not be set.
#: actions/apifavoritecreate.php:132 actions/favor.php:84 lib/command.php:294
msgid "Could not create favorite."
msgstr "Non se puido crear o favorito."

#. TRANS: Client error displayed when trying to remove a favourite that was not a favourite.
#: actions/apifavoritedestroy.php:122
msgid "That status is not a favorite."
msgstr "Ese estado non é un dos favoritos."

#. TRANS: Client error displayed when removing a favourite has failed.
#: actions/apifavoritedestroy.php:135 actions/disfavor.php:87
msgid "Could not delete favorite."
msgstr "Non se puido eliminar o favorito."

#. TRANS: Client error displayed when trying follow who's profile could not be found.
#: actions/apifriendshipscreate.php:109
msgid "Could not follow user: profile not found."
msgstr "Non se puido seguir o usuario: non se atopou."

#. TRANS: Client error displayed when trying to follow a user that's already being followed.
#. TRANS: %s is the nickname of the user that is already being followed.
#: actions/apifriendshipscreate.php:120
#, php-format
msgid "Could not follow user: %s is already on your list."
msgstr "Non se puido seguir o usuario: %s xa está na súa lista."

#. TRANS: Client error displayed when trying to unfollow a user that cannot be found.
#: actions/apifriendshipsdestroy.php:109
msgid "Could not unfollow user: User not found."
msgstr "Non se puido deixar de seguir o usuario: non se atopou."

#. TRANS: Client error displayed when trying to unfollow self.
#: actions/apifriendshipsdestroy.php:121
msgid "You cannot unfollow yourself."
msgstr "Non pode deixar de seguirse a si mesmo."

#. TRANS: Client error displayed when supplying invalid parameters to an API call checking if a friendship exists.
#: actions/apifriendshipsexists.php:88
#, fuzzy
msgid "Two valid IDs or nick names must be supplied."
msgstr "Deben fornecerse dúas identificacións ou nomes de usuario."

#. TRANS: Client error displayed when a source user could not be determined showing friendship.
#: actions/apifriendshipsshow.php:131
msgid "Could not determine source user."
msgstr "Non se puido determinar o usuario de orixe."

#. TRANS: Client error displayed when a target user could not be determined showing friendship.
#: actions/apifriendshipsshow.php:140
msgid "Could not find target user."
msgstr "Non se puido atopar o usuario de destino."

<<<<<<< HEAD
#. TRANS: Group edit form validation error.
#. TRANS: Group create form validation error.
#. TRANS: Validation error in form for profile settings.
#: actions/apigroupcreate.php:165 actions/editgroup.php:191
#: actions/newgroup.php:127 actions/profilesettings.php:243
#: actions/register.php:212
msgid "Nickname must have only lowercase letters and numbers and no spaces."
msgstr ""
"O alcume debe ter só letras en minúscula e números, e non pode ter espazos "
"en branco."

=======
>>>>>>> 18cbdfb4
#. TRANS: Client error trying to create a group with a nickname this is already in use.
#. TRANS: Group edit form validation error.
#. TRANS: Group create form validation error.
#. TRANS: Validation error in form for profile settings.
<<<<<<< HEAD
#: actions/apigroupcreate.php:175 actions/editgroup.php:196
#: actions/newgroup.php:132 actions/profilesettings.php:277
#: actions/register.php:215
=======
#: actions/apigroupcreate.php:156 actions/editgroup.php:189
#: actions/newgroup.php:129 actions/profilesettings.php:277
#: actions/register.php:214
>>>>>>> 18cbdfb4
msgid "Nickname already in use. Try another one."
msgstr "Ese alcume xa está en uso. Probe con outro."

#. TRANS: Client error in form for group creation.
#. TRANS: Group edit form validation error.
#. TRANS: Group create form validation error.
#. TRANS: Validation error in form for profile settings.
<<<<<<< HEAD
#: actions/apigroupcreate.php:183 actions/editgroup.php:200
#: actions/newgroup.php:136 actions/profilesettings.php:247
#: actions/register.php:217
=======
#: actions/apigroupcreate.php:164 actions/editgroup.php:193
#: actions/newgroup.php:133 actions/profilesettings.php:247
#: actions/register.php:216
>>>>>>> 18cbdfb4
msgid "Not a valid nickname."
msgstr "O formato do alcume non é correcto."

#. TRANS: Client error in form for group creation.
#. TRANS: Validation error shown when providing an invalid homepage URL in the "Edit application" form.
#. TRANS: Group edit form validation error.
#. TRANS: Group create form validation error.
#. TRANS: Validation error in form for profile settings.
<<<<<<< HEAD
#: actions/apigroupcreate.php:200 actions/editapplication.php:233
#: actions/editgroup.php:207 actions/newapplication.php:211
#: actions/newgroup.php:143 actions/profilesettings.php:252
#: actions/register.php:224
=======
#: actions/apigroupcreate.php:181 actions/editapplication.php:233
#: actions/editgroup.php:200 actions/newapplication.php:211
#: actions/newgroup.php:140 actions/profilesettings.php:252
#: actions/register.php:223
>>>>>>> 18cbdfb4
msgid "Homepage is not a valid URL."
msgstr "O URL da páxina persoal non é correcto."

#. TRANS: Client error in form for group creation.
#. TRANS: Group edit form validation error.
#. TRANS: Group create form validation error.
#. TRANS: Validation error in form for profile settings.
<<<<<<< HEAD
#: actions/apigroupcreate.php:210 actions/editgroup.php:211
#: actions/newgroup.php:147 actions/profilesettings.php:256
#: actions/register.php:227
=======
#: actions/apigroupcreate.php:191 actions/editgroup.php:204
#: actions/newgroup.php:144 actions/profilesettings.php:256
#: actions/register.php:226
>>>>>>> 18cbdfb4
#, fuzzy
msgid "Full name is too long (maximum 255 characters)."
msgstr "O nome completo é longo de máis (o máximo son 255 caracteres)."

#. TRANS: Client error shown when providing too long a description during group creation.
#. TRANS: %d is the maximum number of allowed characters.
#. TRANS: Validation error shown when providing too long a description in the "Edit application" form.
#. TRANS: Group edit form validation error.
#. TRANS: Form validation error in New application form.
#. TRANS: %d is the maximum number of characters for the description.
#. TRANS: Group create form validation error.
#. TRANS: %d is the maximum number of allowed characters.
<<<<<<< HEAD
#: actions/apigroupcreate.php:220 actions/editapplication.php:201
#: actions/editgroup.php:216 actions/newapplication.php:178
#: actions/newgroup.php:152
=======
#: actions/apigroupcreate.php:201 actions/editapplication.php:201
#: actions/editgroup.php:209 actions/newapplication.php:178
#: actions/newgroup.php:149
>>>>>>> 18cbdfb4
#, fuzzy, php-format
msgid "Description is too long (maximum %d character)."
msgid_plural "Description is too long (maximum %d characters)."
msgstr[0] "A descrición é longa de máis (o máximo son %d caracteres)."
msgstr[1] "A descrición é longa de máis (o máximo son %d caracteres)."

#. TRANS: Client error shown when providing too long a location during group creation.
#. TRANS: Group edit form validation error.
#. TRANS: Group create form validation error.
#. TRANS: Validation error in form for profile settings.
<<<<<<< HEAD
#: actions/apigroupcreate.php:234 actions/editgroup.php:223
#: actions/newgroup.php:159 actions/profilesettings.php:269
#: actions/register.php:236
=======
#: actions/apigroupcreate.php:215 actions/editgroup.php:216
#: actions/newgroup.php:156 actions/profilesettings.php:269
#: actions/register.php:235
>>>>>>> 18cbdfb4
#, fuzzy
msgid "Location is too long (maximum 255 characters)."
msgstr "A localidade é longa de máis (o máximo son 255 caracteres)."

#. TRANS: Client error shown when providing too many aliases during group creation.
#. TRANS: %d is the maximum number of allowed aliases.
#. TRANS: Group edit form validation error.
#. TRANS: %d is the maximum number of allowed aliases.
#. TRANS: Group create form validation error.
#. TRANS: %d is the maximum number of allowed aliases.
<<<<<<< HEAD
#: actions/apigroupcreate.php:255 actions/editgroup.php:236
#: actions/newgroup.php:172
=======
#: actions/apigroupcreate.php:236 actions/editgroup.php:229
#: actions/newgroup.php:169
>>>>>>> 18cbdfb4
#, fuzzy, php-format
msgid "Too many aliases! Maximum %d allowed."
msgid_plural "Too many aliases! Maximum %d allowed."
msgstr[0] "Demasiados pseudónimos! O número máximo é %d."
msgstr[1] "Demasiados pseudónimos! O número máximo é %d."

#. TRANS: Client error shown when providing an invalid alias during group creation.
#. TRANS: %s is the invalid alias.
#: actions/apigroupcreate.php:253
#, php-format
msgid "Invalid alias: \"%s\"."
msgstr "Pseudónimo incorrecto: \"%s\"."

#. TRANS: Client error displayed when trying to use an alias during group creation that is already in use.
#. TRANS: %s is the alias that is already in use.
#. TRANS: Group edit form validation error.
#. TRANS: Group create form validation error.
<<<<<<< HEAD
#: actions/apigroupcreate.php:291 actions/editgroup.php:253
#: actions/newgroup.php:189
=======
#: actions/apigroupcreate.php:264 actions/editgroup.php:244
#: actions/newgroup.php:184
>>>>>>> 18cbdfb4
#, php-format
msgid "Alias \"%s\" already in use. Try another one."
msgstr "O pseudónimo \"%s\" xa se está a usar. Proba con outro."

#. TRANS: Client error displayed when trying to use an alias during group creation that is the same as the group's nickname.
#. TRANS: Group edit form validation error.
#. TRANS: Group create form validation error.
<<<<<<< HEAD
#: actions/apigroupcreate.php:305 actions/editgroup.php:260
#: actions/newgroup.php:196
=======
#: actions/apigroupcreate.php:278 actions/editgroup.php:251
#: actions/newgroup.php:191
>>>>>>> 18cbdfb4
msgid "Alias can't be the same as nickname."
msgstr "O pseudónimo non pode coincidir co alcume."

#. TRANS: Client error displayed when checking group membership for a non-existing group.
#. TRANS: Client error displayed when trying to join a group that does not exist.
#. TRANS: Client error displayed when trying to leave a group that does not exist.
#. TRANS: Client error displayed trying to show group membership on a non-existing group.
#. TRANS: Client error displayed when trying to show a group that could not be found.
#. TRANS: Client error displayed requesting most recent notices to a group for a non-existing group.
#: actions/apigroupismember.php:95 actions/apigroupjoin.php:104
#: actions/apigroupleave.php:104 actions/apigroupmembership.php:89
#: actions/apigroupshow.php:81 actions/apitimelinegroup.php:89
msgid "Group not found."
msgstr "Non se atopou o grupo."

#. TRANS: Server error displayed when trying to join a group the user is already a member of.
#. TRANS: Error text shown a user tries to join a group they already are a member of.
#: actions/apigroupjoin.php:111 actions/joingroup.php:100 lib/command.php:333
msgid "You are already a member of that group."
msgstr "Xa forma parte dese grupo."

#. TRANS: Server error displayed when trying to join a group the user is blocked from joining.
#. TRANS: Error text shown when a user tries to join a group they are blocked from joining.
#: actions/apigroupjoin.php:121 actions/joingroup.php:105 lib/command.php:338
msgid "You have been blocked from that group by the admin."
msgstr "O administrador bloqueouno nese grupo."

#. TRANS: Server error displayed when joining a group fails.
#. TRANS: %1$s is a user nickname, $2$s is a group nickname.
#. TRANS: Message given having failed to add a user to a group.
#. TRANS: %1$s is the nickname of the user, %2$s is the nickname of the group.
#: actions/apigroupjoin.php:142 actions/joingroup.php:134 lib/command.php:350
#, php-format
msgid "Could not join user %1$s to group %2$s."
msgstr "O usuario %1$s non se puido engadir ao grupo %2$s."

#. TRANS: Server error displayed when trying to leave a group the user is not a member of.
#: actions/apigroupleave.php:115
msgid "You are not a member of this group."
msgstr "Vostede non pertence a este grupo."

#. TRANS: Server error displayed when leaving a group fails.
#. TRANS: %1$s is a user nickname, $2$s is a group nickname.
#. TRANS: Message given having failed to remove a user from a group.
#. TRANS: %1$s is the nickname of the user, %2$s is the nickname of the group.
#: actions/apigroupleave.php:127 actions/leavegroup.php:129
#: lib/command.php:398
#, php-format
msgid "Could not remove user %1$s from group %2$s."
msgstr "O usuario %1$s non se puido eliminar do grupo %2$s."

#. TRANS: Used as title in check for group membership. %s is a user name.
#: actions/apigrouplist.php:94
#, php-format
msgid "%s's groups"
msgstr "Os grupos de %s"

#. TRANS: Used as subtitle in check for group membership. %1$s is a user name, %2$s is the site name.
#: actions/apigrouplist.php:104
#, php-format
msgid "%1$s groups %2$s is a member of."
msgstr "Grupos de %1$s aos que pertence %2$s."

#. TRANS: Message is used as a title when listing the lastest 20 groups. %s is a site name.
#. TRANS: Message is used as a page title. %s is a nick name.
#: actions/apigrouplistall.php:88 actions/usergroups.php:63
#, php-format
msgid "%s groups"
msgstr "grupos %s"

#. TRANS: Message is used as a subtitle when listing the lastest 20 groups. %s is a site name.
#: actions/apigrouplistall.php:93
#, php-format
msgid "groups on %s"
msgstr "grupos en %s"

#. TRANS: Client error displayed when uploading a media file has failed.
#: actions/apimediaupload.php:101
msgid "Upload failed."
msgstr "Houbo un erro durante a carga."

#. TRANS: Client error given from the OAuth API when the request token or verifier is invalid.
#: actions/apioauthaccesstoken.php:101
#, fuzzy
msgid "Invalid request token or verifier."
msgstr "O pase especificado é incorrecto."

#. TRANS: Client error given when no oauth_token was passed to the OAuth API.
#: actions/apioauthauthorize.php:107
msgid "No oauth_token parameter provided."
msgstr "Non se forneceu o parámetro oauth_token."

#. TRANS: Client error given when an invalid request token was passed to the OAuth API.
#: actions/apioauthauthorize.php:115 actions/apioauthauthorize.php:129
msgid "Invalid request token."
msgstr "Pase de solicitude incorrecto."

#. TRANS: Client error given when an invalid request token was passed to the OAuth API.
#: actions/apioauthauthorize.php:121
#, fuzzy
msgid "Request token already authorized."
msgstr "Non está autorizado."

#. TRANS: Form validation error in API OAuth authorisation because of an invalid session token.
#: actions/apioauthauthorize.php:147 actions/avatarsettings.php:280
#: actions/deletenotice.php:177 actions/disfavor.php:74
#: actions/emailsettings.php:275 actions/favor.php:75 actions/geocode.php:55
#: actions/groupblock.php:66 actions/grouplogo.php:312
#: actions/groupunblock.php:65 actions/imsettings.php:230
#: actions/invite.php:59 actions/login.php:137 actions/makeadmin.php:66
#: actions/newmessage.php:135 actions/newnotice.php:105 actions/nudge.php:80
#: actions/oauthappssettings.php:165 actions/oauthconnectionssettings.php:138
#: actions/othersettings.php:153 actions/passwordsettings.php:138
#: actions/profilesettings.php:221 actions/recoverpassword.php:350
#: actions/register.php:172 actions/remotesubscribe.php:77
#: actions/repeat.php:83 actions/smssettings.php:256 actions/subedit.php:40
#: actions/subscribe.php:86 actions/tagother.php:166
#: actions/unsubscribe.php:69 actions/userauthorization.php:52
#: lib/designsettings.php:310
msgid "There was a problem with your session token. Try again, please."
msgstr "Houbo un erro co seu pase. Inténteo de novo."

#. TRANS: Form validation error given when an invalid username and/or password was passed to the OAuth API.
#: actions/apioauthauthorize.php:168
msgid "Invalid nickname / password!"
msgstr "O alcume ou o contrasinal son incorrectos!"

#. TRANS: Server error displayed when a database action fails.
#: actions/apioauthauthorize.php:217
#, fuzzy
msgid "Database error inserting oauth_token_association."
msgstr ""
"Houbo un erro na base de datos ao intentar inserir o usuario da aplicación "
"OAuth."

#. TRANS: Client error given on when invalid data was passed through a form in the OAuth API.
#. TRANS: Unexpected validation error on avatar upload form.
#. TRANS: Client error displayed submitting invalid form data for edit application.
#. TRANS: Message given submitting a form with an unknown action in e-mail settings.
#. TRANS: Message given submitting a form with an unknown action in IM settings.
#. TRANS: Client error when submitting a form with unexpected information.
#. TRANS: Message given submitting a form with an unknown action in SMS settings.
#. TRANS: Unknown form validation error in design settings form.
#: actions/apioauthauthorize.php:294 actions/avatarsettings.php:294
#: actions/designadminpanel.php:104 actions/editapplication.php:144
#: actions/emailsettings.php:294 actions/grouplogo.php:322
#: actions/imsettings.php:245 actions/newapplication.php:125
#: actions/oauthconnectionssettings.php:147 actions/recoverpassword.php:44
#: actions/smssettings.php:277 lib/designsettings.php:321
msgid "Unexpected form submission."
msgstr "Envío de formulario inesperado."

#. TRANS: Title for a page where a user can confirm/deny account access by an external application.
#: actions/apioauthauthorize.php:387
msgid "An application would like to connect to your account"
msgstr "Unha aplicación quere conectarse á súa conta"

#. TRANS: Fieldset legend.
#: actions/apioauthauthorize.php:404
msgid "Allow or deny access"
msgstr "Permitir ou denegar o acceso"

#. TRANS: User notification of external application requesting account access.
#. TRANS: %3$s is the access type requested (read-write or read-only), %4$s is the StatusNet sitename.
#: actions/apioauthauthorize.php:425
#, fuzzy, php-format
msgid ""
"An application would like the ability to <strong>%3$s</strong> your %4$s "
"account data. You should only give access to your %4$s account to third "
"parties you trust."
msgstr ""
"A aplicación <strong>%1$s</strong> de <strong>%2$s</strong> quere poder "
"<strong>%3$s</strong> os datos da súa conta %4$s. Só debería permitir o "
"acceso á súa conta %4$s a xente de confianza."

#. TRANS: User notification of external application requesting account access.
#. TRANS: %1$s is the application name requesting access, %2$s is the organisation behind the application,
#. TRANS: %3$s is the access type requested, %4$s is the StatusNet sitename.
#: actions/apioauthauthorize.php:433
#, php-format
msgid ""
"The application <strong>%1$s</strong> by <strong>%2$s</strong> would like "
"the ability to <strong>%3$s</strong> your %4$s account data. You should only "
"give access to your %4$s account to third parties you trust."
msgstr ""
"A aplicación <strong>%1$s</strong> de <strong>%2$s</strong> quere poder "
"<strong>%3$s</strong> os datos da súa conta %4$s. Só debería permitir o "
"acceso á súa conta %4$s a xente de confianza."

#. TRANS: Fieldset legend.
#: actions/apioauthauthorize.php:455
msgctxt "LEGEND"
msgid "Account"
msgstr "Conta"

#. TRANS: Field label on OAuth API authorisation form.
#. TRANS: Field label in form for profile settings.
#. TRANS: Label for group nickname (dt). Text hidden by default.
#: actions/apioauthauthorize.php:459 actions/login.php:252
<<<<<<< HEAD
#: actions/profilesettings.php:110 actions/register.php:433
=======
#: actions/profilesettings.php:110 actions/register.php:432
>>>>>>> 18cbdfb4
#: actions/showgroup.php:240 actions/tagother.php:94
#: actions/userauthorization.php:145 lib/groupeditform.php:152
#: lib/userprofile.php:134
msgid "Nickname"
msgstr "Alcume"

#. TRANS: Field label on OAuth API authorisation form.
#. TRANS: Link description in user account settings menu.
#: actions/apioauthauthorize.php:463 actions/login.php:255
#: actions/register.php:437 lib/accountsettingsaction.php:120
msgid "Password"
msgstr "Contrasinal"

#. TRANS: Button text that when clicked will cancel the process of allowing access to an account
#. TRANS: by an external application.
#. TRANS: Button label to cancel an e-mail address confirmation procedure.
#. TRANS: Button label to cancel an IM address confirmation procedure.
#. TRANS: Button label to cancel a SMS address confirmation procedure.
#. TRANS: Button label in the "Edit application" form.
#: actions/apioauthauthorize.php:478 actions/emailsettings.php:127
#: actions/imsettings.php:131 actions/smssettings.php:137
#: lib/applicationeditform.php:351
msgctxt "BUTTON"
msgid "Cancel"
msgstr "Cancelar"

#. TRANS: Button text that when clicked will allow access to an account by an external application.
#: actions/apioauthauthorize.php:485
msgctxt "BUTTON"
msgid "Allow"
msgstr "Permitir"

#. TRANS: Form instructions.
#: actions/apioauthauthorize.php:502
msgid "Authorize access to your account information."
msgstr "Autorizar o acceso á información da súa conta."

#. TRANS: Header for user notification after revoking OAuth access to an application.
#: actions/apioauthauthorize.php:594
msgid "Authorization canceled."
msgstr "Autorización cancelada."

#. TRANS: User notification after revoking OAuth access to an application.
#. TRANS: %s is an OAuth token.
#: actions/apioauthauthorize.php:598
#, php-format
msgid "The request token %s has been revoked."
msgstr "Denegouse o pase da solicitude %s."

#. TRANS: Title of the page notifying the user that an anonymous client application was successfully authorized to access the user's account with OAuth.
#: actions/apioauthauthorize.php:621
#, fuzzy
msgid "You have successfully authorized the application"
msgstr "Non está autorizado."

#. TRANS: Message notifying the user that an anonymous client application was successfully authorized to access the user's account with OAuth.
#: actions/apioauthauthorize.php:625
msgid ""
"Please return to the application and enter the following security code to "
"complete the process."
msgstr ""

#. TRANS: Title of the page notifying the user that the client application was successfully authorized to access the user's account with OAuth.
#. TRANS: %s is the authorised application name.
#: actions/apioauthauthorize.php:632
#, fuzzy, php-format
msgid "You have successfully authorized %s"
msgstr "Non está autorizado."

#. TRANS: Message notifying the user that the client application was successfully authorized to access the user's account with OAuth.
#. TRANS: %s is the authorised application name.
#: actions/apioauthauthorize.php:639
#, php-format
msgid ""
"Please return to %s and enter the following security code to complete the "
"process."
msgstr ""

#. TRANS: Client error displayed trying to delete a status not using POST or DELETE.
#. TRANS: POST and DELETE should not be translated.
#: actions/apistatusesdestroy.php:111
msgid "This method requires a POST or DELETE."
msgstr "Este método require un POST ou un DELETE."

#. TRANS: Client error displayed trying to delete a status of another user.
#: actions/apistatusesdestroy.php:136
msgid "You may not delete another user's status."
msgstr "Non pode borrar o estado doutro usuario."

#. TRANS: Client error displayed trying to repeat a non-existing notice through the API.
#. TRANS: Client error displayed trying to display redents of a non-exiting notice.
#. TRANS: Error message displayed trying to delete a non-existing notice.
#: actions/apistatusesretweet.php:74 actions/apistatusesretweets.php:70
#: actions/deletenotice.php:61 actions/shownotice.php:92
msgid "No such notice."
msgstr "Non existe tal nota."

#. TRANS: Client error displayed trying to repeat an own notice through the API.
#. TRANS: Error text shown when trying to repeat an own notice.
#: actions/apistatusesretweet.php:83 lib/command.php:537
msgid "Cannot repeat your own notice."
msgstr "Non pode repetir a súa propia nota."

#. TRANS: Client error displayed trying to re-repeat a notice through the API.
#. TRANS: Error text shown when trying to repeat an notice that was already repeated by the user.
#: actions/apistatusesretweet.php:92 lib/command.php:543
msgid "Already repeated that notice."
msgstr "Xa repetiu esa nota."

#: actions/apistatusesshow.php:117
#, fuzzy
msgid "HTTP method not supported."
msgstr "Non se atopou o método da API."

#: actions/apistatusesshow.php:141
#, fuzzy, php-format
msgid "Unsupported format: %s"
msgstr "Formato non soportado."

#. TRANS: Client error displayed requesting a deleted status.
#: actions/apistatusesshow.php:152
msgid "Status deleted."
msgstr "Borrouse o estado."

#. TRANS: Client error displayed requesting a status with an invalid ID.
#: actions/apistatusesshow.php:159
msgid "No status with that ID found."
msgstr "Non se atopou ningún estado con esa ID."

#: actions/apistatusesshow.php:227
msgid "Can only delete using the Atom format."
msgstr ""

#. TRANS: Error message displayed trying to delete a notice that was not made by the current user.
#: actions/apistatusesshow.php:234 actions/deletenotice.php:78
msgid "Can't delete this notice."
msgstr "Non se pode borrar esta nota."

#: actions/apistatusesshow.php:247
#, fuzzy, php-format
msgid "Deleted notice %d"
msgstr "Borrar a nota"

#. TRANS: Client error displayed when the parameter "status" is missing.
#: actions/apistatusesupdate.php:221
msgid "Client must provide a 'status' parameter with a value."
msgstr "O cliente debe proporcionar un parámetro de \"estado\" cun valor."

#. TRANS: Client error displayed when the parameter "status" is missing.
#. TRANS: %d is the maximum number of character for a notice.
#: actions/apistatusesupdate.php:244 actions/newnotice.php:161
#: lib/mailhandler.php:60
#, fuzzy, php-format
msgid "That's too long. Maximum notice size is %d character."
msgid_plural "That's too long. Maximum notice size is %d characters."
msgstr[0] "Iso é longo de máis. A nota non pode exceder os %d caracteres."
msgstr[1] "Iso é longo de máis. A nota non pode exceder os %d caracteres."

#. TRANS: Client error displayed when replying to a non-existing notice.
#: actions/apistatusesupdate.php:284
#, fuzzy
msgid "Parent notice not found."
msgstr "Non se atopou o método da API."

#. TRANS: Client error displayed exceeding the maximum notice length.
#. TRANS: %d is the maximum lenth for a notice.
#: actions/apistatusesupdate.php:308 actions/newnotice.php:184
#, fuzzy, php-format
msgid "Maximum notice size is %d character, including attachment URL."
msgid_plural "Maximum notice size is %d characters, including attachment URL."
msgstr[0] ""
"A lonxitude máxima das notas é de %d caracteres, incluído o URL do dato "
"adxunto."
msgstr[1] ""
"A lonxitude máxima das notas é de %d caracteres, incluído o URL do dato "
"adxunto."

#. TRANS: Client error displayed when requesting profiles of followers in an unsupported format.
#. TRANS: Client error displayed when requesting IDs of followers in an unsupported format.
#: actions/apisubscriptions.php:228 actions/apisubscriptions.php:258
msgid "Unsupported format."
msgstr "Formato non soportado."

#. TRANS: Title for timeline of most recent favourite notices by a user.
#. TRANS: %1$s is the StatusNet sitename, %2$s is a user nickname.
#: actions/apitimelinefavorites.php:108
#, php-format
msgid "%1$s / Favorites from %2$s"
msgstr "%1$s / Favoritos de %2$s"

#. TRANS: Subtitle for timeline of most recent favourite notices by a user.
#. TRANS: %1$s is the StatusNet sitename, %2$s is a user's full name,
#. TRANS: %3$s is a user nickname.
#: actions/apitimelinefavorites.php:120
#, fuzzy, php-format
msgid "%1$s updates favorited by %2$s / %3$s."
msgstr "%1$s actualizacións marcadas como favoritas por %2$s / %2$s."

#. TRANS: Server error displayed when generating an Atom feed fails.
#. TRANS: %s is the error.
#: actions/apitimelinegroup.php:138
#, fuzzy, php-format
msgid "Could not generate feed for group - %s"
msgstr "Non se puido actualizar o grupo."

#. TRANS: Title for timeline of most recent mentions of a user.
#. TRANS: %1$s is the StatusNet sitename, %2$s is a user nickname.
#: actions/apitimelinementions.php:115
#, php-format
msgid "%1$s / Updates mentioning %2$s"
msgstr "%1$s / Actualizacións que mencionan %2$s"

#. TRANS: Subtitle for timeline of most recent mentions of a user.
#. TRANS: %1$s is the StatusNet sitename, %2$s is a user nickname,
#. TRANS: %3$s is a user's full name.
#: actions/apitimelinementions.php:131
#, php-format
msgid "%1$s updates that reply to updates from %2$s / %3$s."
msgstr "%1$s actualizacións que responden a actualizacións de %2$s / %3$s."

#. TRANS: Title for site timeline. %s is the StatusNet sitename.
#: actions/apitimelinepublic.php:193 actions/publicrss.php:103
#, php-format
msgid "%s public timeline"
msgstr "Liña do tempo pública de %s"

#. TRANS: Subtitle for site timeline. %s is the StatusNet sitename.
#: actions/apitimelinepublic.php:199 actions/publicrss.php:105
#, php-format
msgid "%s updates from everyone!"
msgstr "%s actualizacións de todos!"

#. TRANS: Server error displayed calling unimplemented API method for 'retweeted by me'.
#: actions/apitimelineretweetedbyme.php:71
#, fuzzy
msgid "Unimplemented."
msgstr "Aínda non se implantou o método."

#. TRANS: Title for Atom feed "repeated to me". %s is the user nickname.
#: actions/apitimelineretweetedtome.php:108
#, php-format
msgid "Repeated to %s"
msgstr "Repetiu a %s"

#. TRANS: Title of list of repeated notices of the logged in user.
#. TRANS: %s is the nickname of the logged in user.
#: actions/apitimelineretweetsofme.php:112
#, php-format
msgid "Repeats of %s"
msgstr "Repeticións de %s"

#. TRANS: Title for timeline with lastest notices with a given tag.
#. TRANS: %s is the tag.
#: actions/apitimelinetag.php:101 actions/tag.php:67
#, php-format
msgid "Notices tagged with %s"
msgstr "Notas etiquetadas con %s"

#. TRANS: Subtitle for timeline with lastest notices with a given tag.
#. TRANS: %1$s is the tag, $2$s is the StatusNet sitename.
#: actions/apitimelinetag.php:105 actions/tagrss.php:65
#, php-format
msgid "Updates tagged with %1$s on %2$s!"
msgstr "Actualizacións etiquetadas con %1$s en %2$s!"

#: actions/apitimelineuser.php:300
#, fuzzy
msgid "Only the user can add to their own timeline."
msgstr "Só o usuario pode ler as súas caixas de entrada."

#: actions/apitimelineuser.php:306
msgid "Only accept AtomPub for atom feeds."
msgstr ""

#: actions/apitimelineuser.php:316
msgid "Atom post must be an Atom entry."
msgstr ""

#: actions/apitimelineuser.php:325
msgid "Can only handle post activities."
msgstr ""

#: actions/apitimelineuser.php:334
#, php-format
msgid "Cannot handle activity object type \"%s\""
msgstr ""

#: actions/apitimelineuser.php:392
#, fuzzy, php-format
msgid "Notice with URI \"%s\" already exists."
msgstr "Non hai ningunha nota con esa id."

#: actions/apitimelineuser.php:423
#, php-format
msgid "AtomPub post with unknown attention URI %s"
msgstr ""

#. TRANS: Server error for unfinished API method showTrends.
#: actions/apitrends.php:85
msgid "API method under construction."
msgstr "Método API en desenvolvemento."

#. TRANS: Client error displayed when requesting user information for a non-existing user.
#: actions/apiusershow.php:94
#, fuzzy
msgid "User not found."
msgstr "Non se atopou o método da API."

#. TRANS: Client error displayed trying to get a non-existing attachment.
#: actions/attachment.php:73
msgid "No such attachment."
msgstr "Non existe tal dato adxunto."

#. TRANS: Client error displayed trying to get an avatar without providing a nickname.
#. TRANS: Client error displayed when requesting a list of blocked users for a group without providing a group nickname.
#. TRANS: Client error displayed trying to edit a group while not proving a nickname for the group to edit.
#. TRANS: Client error displayed if no nickname argument was given requesting a group page.
#: actions/avatarbynickname.php:60 actions/blockedfromgroup.php:73
#: actions/editgroup.php:85 actions/groupdesignsettings.php:84
#: actions/grouplogo.php:86 actions/groupmembers.php:76
#: actions/grouprss.php:91 actions/showgroup.php:116
msgid "No nickname."
msgstr "Sen alcume."

#. TRANS: Client error displayed trying to get an avatar without providing an avatar size.
#: actions/avatarbynickname.php:66
msgid "No size."
msgstr "Sen tamaño."

#. TRANS: Client error displayed trying to get an avatar providing an invalid avatar size.
#: actions/avatarbynickname.php:72
msgid "Invalid size."
msgstr "Tamaño non válido."

#. TRANS: Title for avatar upload page.
#. TRANS: Label for group avatar (dt). Text hidden by default.
#. TRANS: Link description in user account settings menu.
#: actions/avatarsettings.php:66 actions/showgroup.php:224
#: lib/accountsettingsaction.php:113
msgid "Avatar"
msgstr "Avatar"

#. TRANS: Instruction for avatar upload page.
#. TRANS: %s is the maximum file size, for example "500b", "10kB" or "2MB".
#: actions/avatarsettings.php:78
#, php-format
msgid "You can upload your personal avatar. The maximum file size is %s."
msgstr ""
"Pode cargar o seu avatar personalizado. O tamaño máximo para o ficheiro é de "
"%s."

#. TRANS: Server error displayed in avatar upload page when no matching profile can be found for a user.
#: actions/avatarsettings.php:108 actions/avatarsettings.php:192
#: actions/grouplogo.php:181 actions/remotesubscribe.php:191
#: actions/userauthorization.php:72 actions/userrss.php:108
msgid "User without matching profile."
msgstr "O usuario non ten perfil."

#. TRANS: Avatar upload page form legend.
#. TRANS: Avatar upload page crop form legend.
#: actions/avatarsettings.php:122 actions/avatarsettings.php:205
#: actions/grouplogo.php:254
msgid "Avatar settings"
msgstr "Configuración do avatar"

#. TRANS: Header on avatar upload page for thumbnail of originally uploaded avatar (h2).
#. TRANS: Header on avatar upload crop form for thumbnail of originally uploaded avatar (h2).
#: actions/avatarsettings.php:131 actions/avatarsettings.php:214
#: actions/grouplogo.php:202 actions/grouplogo.php:262
msgid "Original"
msgstr "Orixinal"

#. TRANS: Header on avatar upload page for thumbnail of to be used rendition of uploaded avatar (h2).
#. TRANS: Header on avatar upload crop form for thumbnail of to be used rendition of uploaded avatar (h2).
#: actions/avatarsettings.php:147 actions/avatarsettings.php:227
#: actions/grouplogo.php:213 actions/grouplogo.php:274
msgid "Preview"
msgstr "Vista previa"

#. TRANS: Button on avatar upload page to delete current avatar.
#: actions/avatarsettings.php:155
msgctxt "BUTTON"
msgid "Delete"
msgstr "Borrar"

#. TRANS: Button on avatar upload page to upload an avatar.
#: actions/avatarsettings.php:173
msgctxt "BUTTON"
msgid "Upload"
msgstr "Cargar"

#. TRANS: Button on avatar upload crop form to confirm a selected crop as avatar.
#: actions/avatarsettings.php:243
msgctxt "BUTTON"
msgid "Crop"
msgstr "Recortar"

#. TRANS: Validation error on avatar upload form when no file was uploaded.
#: actions/avatarsettings.php:318
msgid "No file uploaded."
msgstr "Non se subiu ficheiro ningún."

#. TRANS: Avatar upload form unstruction after uploading a file.
#: actions/avatarsettings.php:346
msgid "Pick a square area of the image to be your avatar"
msgstr "Escolla unha zona cadrada da imaxe para usala como avatar"

#. TRANS: Server error displayed if an avatar upload went wrong somehow server side.
#: actions/avatarsettings.php:361 actions/grouplogo.php:380
msgid "Lost our file data."
msgstr "Perdéronse os datos do ficheiro."

#. TRANS: Success message for having updated a user avatar.
#: actions/avatarsettings.php:385
msgid "Avatar updated."
msgstr "Actualizouse o avatar."

#. TRANS: Error displayed on the avatar upload page if the avatar could not be updated for an unknown reason.
#: actions/avatarsettings.php:389
msgid "Failed updating avatar."
msgstr "Non se puido actualizar o avatar."

#. TRANS: Success message for deleting a user avatar.
#: actions/avatarsettings.php:413
msgid "Avatar deleted."
msgstr "Borrouse o avatar."

#. TRANS: Client error displayed when blocking a user that has already been blocked.
#: actions/block.php:68
msgid "You already blocked that user."
msgstr "Xa bloqueou ese usuario."

#. TRANS: Title for block user page.
#. TRANS: Legend for block user form.
#: actions/block.php:106 actions/block.php:136 actions/groupblock.php:158
msgid "Block user"
msgstr "Bloquear o usuario"

#. TRANS: Explanation of consequences when blocking a user on the block user page.
#: actions/block.php:139
msgid ""
"Are you sure you want to block this user? Afterwards, they will be "
"unsubscribed from you, unable to subscribe to you in the future, and you "
"will not be notified of any @-replies from them."
msgstr ""
"Está seguro de querer bloquear este usuario? Unha vez feito deixará de estar "
"subscrito a vostede mentres siga bloqueado, e vostede non recibirá ningunha "
"das súas respostas."

#. TRANS: Button label on the user block form.
#. TRANS: Button label on the delete application form.
#. TRANS: Button label on the delete group form.
#. TRANS: Button label on the delete notice form.
#. TRANS: Button label on the delete user form.
#. TRANS: Button label on the form to block a user from a group.
#: actions/block.php:154 actions/deleteapplication.php:157
#: actions/deletegroup.php:220 actions/deletenotice.php:155
#: actions/deleteuser.php:152 actions/groupblock.php:178
msgctxt "BUTTON"
msgid "No"
msgstr "Non"

#. TRANS: Submit button title for 'No' when blocking a user.
#. TRANS: Submit button title for 'No' when deleting a user.
#: actions/block.php:158 actions/deleteuser.php:156
msgid "Do not block this user"
msgstr "Non bloquear este usuario"

#. TRANS: Button label on the user block form.
#. TRANS: Button label on the delete application form.
#. TRANS: Button label on the delete group form.
#. TRANS: Button label on the delete notice form.
#. TRANS: Button label on the delete user form.
#. TRANS: Button label on the form to block a user from a group.
#: actions/block.php:161 actions/deleteapplication.php:164
#: actions/deletegroup.php:227 actions/deletenotice.php:162
#: actions/deleteuser.php:159 actions/groupblock.php:185
msgctxt "BUTTON"
msgid "Yes"
msgstr "Si"

#. TRANS: Submit button title for 'Yes' when blocking a user.
#. TRANS: Description of the form to block a user.
#: actions/block.php:165 lib/blockform.php:79
msgid "Block this user"
msgstr "Bloquear este usuario"

#. TRANS: Server error displayed when blocking a user fails.
#: actions/block.php:189
msgid "Failed to save block information."
msgstr "Non se puido gardar a información do bloqueo."

#. TRANS: Client error displayed when requesting a list of blocked users for a non-local group.
#. TRANS: Client error displayed when requesting a list of blocked users for a non-existing group.
#. TRANS: Client error when trying to delete a non-local group.
#. TRANS: Client error when trying to delete a non-existing group.
#. TRANS: Client error displayed trying to edit a non-existing group.
#. TRANS: Client error displayed when trying to unblock a user from a non-existing group.
#. TRANS: Client error displayed if no remote group with a given name was found requesting group page.
#. TRANS: Client error displayed if no local group with a given name was found requesting group page.
#. TRANS: Command exception text shown when a group is requested that does not exist.
#. TRANS: Error text shown when trying to leave a group that does not exist.
#: actions/blockedfromgroup.php:81 actions/blockedfromgroup.php:89
#: actions/deletegroup.php:87 actions/deletegroup.php:100
#: actions/editgroup.php:102 actions/foafgroup.php:44 actions/foafgroup.php:62
#: actions/foafgroup.php:69 actions/groupblock.php:86 actions/groupbyid.php:83
#: actions/groupdesignsettings.php:100 actions/grouplogo.php:102
#: actions/groupmembers.php:83 actions/groupmembers.php:90
#: actions/grouprss.php:98 actions/grouprss.php:105
#: actions/groupunblock.php:88 actions/joingroup.php:82
#: actions/joingroup.php:93 actions/leavegroup.php:82
#: actions/leavegroup.php:93 actions/makeadmin.php:86
#: actions/showgroup.php:134 actions/showgroup.php:143 lib/command.php:168
#: lib/command.php:380
msgid "No such group."
msgstr "Non existe tal grupo."

#. TRANS: Title for first page with list of users blocked from a group.
#. TRANS: %s is a group nickname.
#: actions/blockedfromgroup.php:101
#, php-format
msgid "%s blocked profiles"
msgstr "%s perfís bloqueados"

#. TRANS: Title for any but the first page with list of users blocked from a group.
#. TRANS: %1$s is a group nickname, %2$d is a page number.
#: actions/blockedfromgroup.php:106
#, php-format
msgid "%1$s blocked profiles, page %2$d"
msgstr "%1$s perfís bloqueados, páxina %2$d"

#. TRANS: Instructions for list of users blocked from a group.
#: actions/blockedfromgroup.php:122
msgid "A list of the users blocked from joining this group."
msgstr "Unha lista de usuarios bloqueados fronte á unión a este grupo."

#. TRANS: Form legend for unblocking a user from a group.
#: actions/blockedfromgroup.php:291
msgid "Unblock user from group"
msgstr "Desbloquear o usuario do grupo"

#. TRANS: Button text for unblocking a user from a group.
#: actions/blockedfromgroup.php:323
msgctxt "BUTTON"
msgid "Unblock"
msgstr "Desbloquear"

#. TRANS: Tooltip for button for unblocking a user from a group.
#. TRANS: Description of the form to unblock a user.
#: actions/blockedfromgroup.php:327 lib/unblockform.php:78
msgid "Unblock this user"
msgstr "Desbloquear este usuario"

#. TRANS: Title for mini-posting window loaded from bookmarklet.
#. TRANS: %s is the StatusNet site name.
#: actions/bookmarklet.php:51
#, php-format
msgid "Post to %s"
msgstr "Publicar en %s"

#. TRANS: Client error displayed when not providing a confirmation code in the contact address confirmation action.
#: actions/confirmaddress.php:74
msgid "No confirmation code."
msgstr "Sen código de confirmación."

#. TRANS: Client error displayed when providing a non-existing confirmation code in the contact address confirmation action.
#: actions/confirmaddress.php:80
msgid "Confirmation code not found."
msgstr "Non se atopou o código de confirmación."

#. TRANS: Client error displayed when not providing a confirmation code for another user in the contact address confirmation action.
#: actions/confirmaddress.php:86
msgid "That confirmation code is not for you!"
msgstr "Ese código de confirmación non é para vostede!"

#. TRANS: Server error for a unknow address type %s, which can be 'email', 'jabber', or 'sms'.
#: actions/confirmaddress.php:92
#, php-format
msgid "Unrecognized address type %s."
msgstr "Non se recoñeceu o tipo de enderezo %s."

#. TRANS: Client error for an already confirmed email/jabber/sms address.
#: actions/confirmaddress.php:97
msgid "That address has already been confirmed."
msgstr "Ese enderezo xa se confirmou."

#. TRANS: Server error displayed when a user update to the database fails in the contact address confirmation action.
#. TRANS: Server error thrown on database error updating e-mail preferences.
#. TRANS: Server error thrown on database error removing a registered e-mail address.
#. TRANS: Server error thrown on database error updating IM preferences.
#. TRANS: Server error thrown on database error removing a registered IM address.
#. TRANS: Server error displayed when "Other" settings in user profile could not be updated on the server.
#. TRANS: Server error thrown when user profile settings could not be updated.
#. TRANS: Server error thrown on database error updating SMS preferences.
#. TRANS: Server error thrown on database error removing a registered SMS phone number.
#: actions/confirmaddress.php:118 actions/emailsettings.php:337
#: actions/emailsettings.php:486 actions/imsettings.php:283
#: actions/imsettings.php:442 actions/othersettings.php:184
#: actions/profilesettings.php:326 actions/smssettings.php:308
#: actions/smssettings.php:464
msgid "Couldn't update user."
msgstr "Non se puido actualizar o usuario."

#. TRANS: Server error displayed when an address confirmation code deletion from the
#. TRANS: database fails in the contact address confirmation action.
#: actions/confirmaddress.php:132
#, fuzzy
msgid "Could not delete address confirmation."
msgstr "Non se puido borrar a confirmación por mensaxería instantánea."

#. TRANS: Title for the contact address confirmation action.
#: actions/confirmaddress.php:150
msgid "Confirm address"
msgstr "Confirmar o enderezo"

#. TRANS: Success message for the contact address confirmation action.
#. TRANS: %s can be 'email', 'jabber', or 'sms'.
#: actions/confirmaddress.php:166
#, php-format
msgid "The address \"%s\" has been confirmed for your account."
msgstr "Confirmouse o enderezo \"%s\" para a súa conta."

#. TRANS: Title for page with a conversion (multiple notices in context).
#: actions/conversation.php:96
msgid "Conversation"
msgstr "Conversa"

#. TRANS: Header on conversation page. Hidden by default (h2).
#: actions/conversation.php:149 lib/mailbox.php:116 lib/noticelist.php:87
#: lib/profileaction.php:229 lib/searchgroupnav.php:82
msgid "Notices"
msgstr "Notas"

#. TRANS: Client error displayed trying to delete an application while not logged in.
#: actions/deleteapplication.php:62
msgid "You must be logged in to delete an application."
msgstr "Ten que iniciar sesión para borrar unha aplicación."

#. TRANS: Client error displayed trying to delete an application that does not exist.
#: actions/deleteapplication.php:71
msgid "Application not found."
msgstr "Non se atopou a aplicación."

#. TRANS: Client error displayed trying to delete an application the current user does not own.
#. TRANS: Client error displayed trying to edit an application while not being its owner.
#: actions/deleteapplication.php:79 actions/editapplication.php:78
#: actions/showapplication.php:94
msgid "You are not the owner of this application."
msgstr "Non é o dono desa aplicación."

#. TRANS: Client error text when there is a problem with the session token.
#: actions/deleteapplication.php:102 actions/editapplication.php:131
#: actions/newapplication.php:114 actions/showapplication.php:118
#: lib/action.php:1409
msgid "There was a problem with your session token."
msgstr "Houbo un problema co seu pase."

#. TRANS: Title for delete application page.
#. TRANS: Fieldset legend on delete application page.
#: actions/deleteapplication.php:124 actions/deleteapplication.php:149
msgid "Delete application"
msgstr "Borrar a aplicación"

#. TRANS: Confirmation text on delete application page.
#: actions/deleteapplication.php:152
msgid ""
"Are you sure you want to delete this application? This will clear all data "
"about the application from the database, including all existing user "
"connections."
msgstr ""
"Está seguro de querer borrar esta aplicación? Se o fai, borrará todos os "
"datos da aplicación da base de datos, incluídas todas as conexións do "
"usuario existentes."

#. TRANS: Submit button title for 'No' when deleting an application.
#: actions/deleteapplication.php:161
msgid "Do not delete this application"
msgstr "Non borrar a aplicación"

#. TRANS: Submit button title for 'Yes' when deleting an application.
#: actions/deleteapplication.php:167
msgid "Delete this application"
msgstr "Borrar a aplicación"

#. TRANS: Client error when trying to delete group while not logged in.
#: actions/deletegroup.php:64
#, fuzzy
msgid "You must be logged in to delete a group."
msgstr "Ten que identificarse para deixar un grupo."

#. TRANS: Client error when trying to delete a group without providing a nickname or ID for the group.
#: actions/deletegroup.php:94 actions/joingroup.php:88
#: actions/leavegroup.php:88
msgid "No nickname or ID."
msgstr "Nin alcume nin ID."

#. TRANS: Client error when trying to delete a group without having the rights to delete it.
#: actions/deletegroup.php:107
#, fuzzy
msgid "You are not allowed to delete this group."
msgstr "Vostede non pertence a este grupo."

#. TRANS: Server error displayed if a group could not be deleted.
#. TRANS: %s is the name of the group that could not be deleted.
#: actions/deletegroup.php:150
#, fuzzy, php-format
msgid "Could not delete group %s."
msgstr "Non se puido actualizar o grupo."

#. TRANS: Message given after deleting a group.
#. TRANS: %s is the deleted group's name.
#: actions/deletegroup.php:159
#, fuzzy, php-format
msgid "Deleted group %s"
msgstr "%1$s deixou o grupo %2$s"

#. TRANS: Title of delete group page.
#. TRANS: Form legend for deleting a group.
#: actions/deletegroup.php:176 actions/deletegroup.php:202
msgid "Delete group"
msgstr "Borrar un grupo"

#. TRANS: Warning in form for deleleting a group.
#: actions/deletegroup.php:206
#, fuzzy
msgid ""
"Are you sure you want to delete this group? This will clear all data about "
"the group from the database, without a backup. Public posts to this group "
"will still appear in individual timelines."
msgstr ""
"Está seguro de querer borrar este usuario? Isto borrará todos os datos do "
"usuario da base de datos, sen posibilidade de recuperalos."

#. TRANS: Submit button title for 'No' when deleting a group.
#: actions/deletegroup.php:224
#, fuzzy
msgid "Do not delete this group"
msgstr "Non borrar esta nota"

#. TRANS: Submit button title for 'Yes' when deleting a group.
#: actions/deletegroup.php:231
#, fuzzy
msgid "Delete this group"
msgstr "Borrar o usuario"

#. TRANS: Error message displayed trying to delete a notice while not logged in.
#. TRANS: Client error displayed when trying to unblock a user from a group while not logged in.
#. TRANS: Client error displayed trying a change a subscription while not logged in.
#. TRANS: Client error message thrown when trying to access the admin panel while not logged in.
#: actions/deletenotice.php:52 actions/disfavor.php:61 actions/favor.php:62
#: actions/groupblock.php:61 actions/groupunblock.php:60 actions/logout.php:69
#: actions/makeadmin.php:61 actions/newmessage.php:87 actions/newnotice.php:88
#: actions/nudge.php:63 actions/subedit.php:33 actions/subscribe.php:96
#: actions/tagother.php:33 actions/unsubscribe.php:52
#: lib/adminpanelaction.php:71 lib/profileformaction.php:64
#: lib/settingsaction.php:72
msgid "Not logged in."
msgstr "Non iniciou sesión."

#. TRANS: Instructions for deleting a notice.
#: actions/deletenotice.php:110
msgid ""
"You are about to permanently delete a notice. Once this is done, it cannot "
"be undone."
msgstr ""
"Está a piques de borrar unha nota definitivamente. Unha vez feito, non se "
"poderá recuperar."

#. TRANS: Page title when deleting a notice.
#. TRANS: Fieldset legend for the delete notice form.
#: actions/deletenotice.php:117 actions/deletenotice.php:148
msgid "Delete notice"
msgstr "Borrar a nota"

#. TRANS: Message for the delete notice form.
#: actions/deletenotice.php:152
msgid "Are you sure you want to delete this notice?"
msgstr "Está seguro de querer borrar esta nota?"

#. TRANS: Submit button title for 'No' when deleting a notice.
#: actions/deletenotice.php:159
msgid "Do not delete this notice"
msgstr "Non borrar esta nota"

#. TRANS: Submit button title for 'Yes' when deleting a notice.
#: actions/deletenotice.php:166 lib/noticelist.php:672
msgid "Delete this notice"
msgstr "Borrar esta nota"

#: actions/deleteuser.php:67
msgid "You cannot delete users."
msgstr "Non pode borrar usuarios."

#: actions/deleteuser.php:74
msgid "You can only delete local users."
msgstr "Só pode borrar usuarios locais."

#: actions/deleteuser.php:110 actions/deleteuser.php:133
msgid "Delete user"
msgstr "Borrar o usuario"

#: actions/deleteuser.php:136
msgid ""
"Are you sure you want to delete this user? This will clear all data about "
"the user from the database, without a backup."
msgstr ""
"Está seguro de querer borrar este usuario? Isto borrará todos os datos do "
"usuario da base de datos, sen posibilidade de recuperalos."

#. TRANS: Submit button title for 'Yes' when deleting a user.
#: actions/deleteuser.php:163 lib/deleteuserform.php:77
msgid "Delete this user"
msgstr "Borrar o usuario"

#. TRANS: Message used as title for design settings for the site.
#. TRANS: Link description in user account settings menu.
#: actions/designadminpanel.php:63 lib/accountsettingsaction.php:134
msgid "Design"
msgstr "Deseño"

#: actions/designadminpanel.php:74
msgid "Design settings for this StatusNet site"
msgstr "Configuración de deseño para este sitio StatusNet"

#: actions/designadminpanel.php:335
msgid "Invalid logo URL."
msgstr "URL do logo incorrecto."

#: actions/designadminpanel.php:340
#, fuzzy
msgid "Invalid SSL logo URL."
msgstr "URL do logo incorrecto."

#: actions/designadminpanel.php:344
#, php-format
msgid "Theme not available: %s."
msgstr "O tema visual non está dispoñible: %s."

#: actions/designadminpanel.php:448
msgid "Change logo"
msgstr "Cambiar o logo"

#: actions/designadminpanel.php:453
msgid "Site logo"
msgstr "Logo do sitio"

#: actions/designadminpanel.php:457
#, fuzzy
msgid "SSL logo"
msgstr "Logo do sitio"

#: actions/designadminpanel.php:469
msgid "Change theme"
msgstr "Cambiar o tema visual"

#: actions/designadminpanel.php:486
msgid "Site theme"
msgstr "Tema visual do sitio"

#: actions/designadminpanel.php:487
msgid "Theme for the site."
msgstr "Tema visual para o sitio."

#: actions/designadminpanel.php:493
msgid "Custom theme"
msgstr "Tema visual personalizado"

#: actions/designadminpanel.php:497
msgid "You can upload a custom StatusNet theme as a .ZIP archive."
msgstr ""
"Pode cargar como arquivo .ZIP un tema visual personalizado para StatusNet"

#. TRANS: Fieldset legend on profile design page.
#: actions/designadminpanel.php:512 lib/designsettings.php:98
msgid "Change background image"
msgstr "Cambiar a imaxe de fondo"

#. TRANS: Label on profile design page for setting a profile page background colour.
#: actions/designadminpanel.php:517 actions/designadminpanel.php:600
#: lib/designsettings.php:183
msgid "Background"
msgstr "Fondo"

#: actions/designadminpanel.php:522
#, php-format
msgid ""
"You can upload a background image for the site. The maximum file size is %1"
"$s."
msgstr ""
"Pode cargar unha imaxe de fondo para o sitio. O tamaño máximo para o "
"ficheiro é de %1$s."

#. TRANS: Used as radio button label to add a background image.
#: actions/designadminpanel.php:553
msgid "On"
msgstr "Activado"

#. TRANS: Used as radio button label to not add a background image.
#: actions/designadminpanel.php:570
msgid "Off"
msgstr "Desactivado"

#. TRANS: Form guide for a set of radio buttons on the profile design page that will enable or disable
#. TRANS: use of the uploaded profile image.
#: actions/designadminpanel.php:571 lib/designsettings.php:159
msgid "Turn background image on or off."
msgstr "Activar ou desactivar a imaxe de fondo."

#. TRANS: Checkbox label on profile design page that will cause the profile image to be tiled.
#: actions/designadminpanel.php:576 lib/designsettings.php:165
msgid "Tile background image"
msgstr "Imaxe de fondo en mosaico"

#. TRANS: Fieldset legend on profile design page to change profile page colours.
#: actions/designadminpanel.php:590 lib/designsettings.php:175
msgid "Change colours"
msgstr "Cambiar as cores"

#. TRANS: Label on profile design page for setting a profile page content colour.
#: actions/designadminpanel.php:613 lib/designsettings.php:197
msgid "Content"
msgstr "Contido"

#. TRANS: Label on profile design page for setting a profile page sidebar colour.
#: actions/designadminpanel.php:626 lib/designsettings.php:211
msgid "Sidebar"
msgstr "Barra lateral"

#. TRANS: Label on profile design page for setting a profile page text colour.
#: actions/designadminpanel.php:639 lib/designsettings.php:225
msgid "Text"
msgstr "Texto"

#. TRANS: Label on profile design page for setting a profile page links colour.
#: actions/designadminpanel.php:652 lib/designsettings.php:239
msgid "Links"
msgstr "Ligazóns"

#: actions/designadminpanel.php:677
msgid "Advanced"
msgstr "Avanzado"

#: actions/designadminpanel.php:681
msgid "Custom CSS"
msgstr "CSS personalizado"

#. TRANS: Button text on profile design page to immediately reset all colour settings to default.
#: actions/designadminpanel.php:702 lib/designsettings.php:257
msgid "Use defaults"
msgstr "Utilizar os valores por defecto"

#. TRANS: Title for button on profile design page to reset all colour settings to default.
#: actions/designadminpanel.php:703 lib/designsettings.php:259
msgid "Restore default designs"
msgstr "Restaurar o deseño por defecto"

#. TRANS: Title for button on profile design page to reset all colour settings to default without saving.
#: actions/designadminpanel.php:709 lib/designsettings.php:267
msgid "Reset back to default"
msgstr "Volver ao deseño por defecto"

#. TRANS: Submit button title.
#: actions/designadminpanel.php:711 actions/licenseadminpanel.php:319
#: actions/sessionsadminpanel.php:199 actions/siteadminpanel.php:292
#: actions/snapshotadminpanel.php:245 actions/tagother.php:154
#: lib/applicationeditform.php:357
msgid "Save"
msgstr "Gardar"

#. TRANS: Title for button on profile design page to save settings.
#: actions/designadminpanel.php:712 lib/designsettings.php:272
msgid "Save design"
msgstr "Gardar o deseño"

#: actions/disfavor.php:81
msgid "This notice is not a favorite!"
msgstr "Esta nota non é unha das favoritas!"

#: actions/disfavor.php:94
msgid "Add to favorites"
msgstr "Engadir aos favoritos"

#: actions/doc.php:158
#, php-format
msgid "No such document \"%s\""
msgstr "Non hai ningún documento \"%s\""

#. TRANS: Title for "Edit application" form.
#. TRANS: Form legend.
#: actions/editapplication.php:54 lib/applicationeditform.php:129
msgid "Edit application"
msgstr "Modificar a aplicación"

#. TRANS: Client error displayed trying to edit an application while not logged in.
#: actions/editapplication.php:66
msgid "You must be logged in to edit an application."
msgstr "Ten que iniciar sesión para editar unha aplicación."

#. TRANS: Client error displayed trying to edit an application that does not exist.
#: actions/editapplication.php:83 actions/showapplication.php:87
msgid "No such application."
msgstr "Non existe esa aplicación."

#. TRANS: Instructions for "Edit application" form.
#: actions/editapplication.php:167
msgid "Use this form to edit your application."
msgstr "Utilice este formulario para editar a súa aplicación."

#. TRANS: Validation error shown when not providing a name in the "Edit application" form.
#: actions/editapplication.php:184 actions/newapplication.php:163
msgid "Name is required."
msgstr "Fai falla un nome."

#. TRANS: Validation error shown when providing too long a name in the "Edit application" form.
#: actions/editapplication.php:188 actions/newapplication.php:169
#, fuzzy
msgid "Name is too long (maximum 255 characters)."
msgstr "O nome é longo de máis (o límite é de 255 caracteres)."

#. TRANS: Validation error shown when providing a name for an application that already exists in the "Edit application" form.
#: actions/editapplication.php:192 actions/newapplication.php:166
msgid "Name already in use. Try another one."
msgstr "O nome xa está en uso. Probe con outro."

#. TRANS: Validation error shown when not providing a description in the "Edit application" form.
#: actions/editapplication.php:196 actions/newapplication.php:172
msgid "Description is required."
msgstr "Fai falla unha descrición."

#. TRANS: Validation error shown when providing too long a source URL in the "Edit application" form.
#: actions/editapplication.php:208
msgid "Source URL is too long."
msgstr "O URL de orixe é longo de máis."

#. TRANS: Validation error shown when providing an invalid source URL in the "Edit application" form.
#: actions/editapplication.php:215 actions/newapplication.php:193
msgid "Source URL is not valid."
msgstr "O URL de orixe é incorrecto."

#. TRANS: Validation error shown when not providing an organisation in the "Edit application" form.
#: actions/editapplication.php:219 actions/newapplication.php:196
msgid "Organization is required."
msgstr "Fai falla unha organización."

#. TRANS: Validation error shown when providing too long an arganisation name in the "Edit application" form.
#: actions/editapplication.php:223 actions/newapplication.php:199
#, fuzzy
msgid "Organization is too long (maximum 255 characters)."
msgstr "A organización é longa de máis (o límite é de 255 caracteres)."

#: actions/editapplication.php:226 actions/newapplication.php:202
msgid "Organization homepage is required."
msgstr "Fai falla unha páxina web da organización."

#. TRANS: Validation error shown when providing too long a callback URL in the "Edit application" form.
#: actions/editapplication.php:237 actions/newapplication.php:214
msgid "Callback is too long."
msgstr "O retorno de chamada é longo de máis."

#. TRANS: Validation error shown when providing an invalid callback URL in the "Edit application" form.
#: actions/editapplication.php:245 actions/newapplication.php:223
msgid "Callback URL is not valid."
msgstr "O URL do retorno de chamada é incorrecto."

#. TRANS: Server error occuring when an application could not be updated from the "Edit application" form.
#: actions/editapplication.php:282
msgid "Could not update application."
msgstr "Non se puido actualizar a aplicación."

#. TRANS: Title for form to edit a group. %s is a group nickname.
#: actions/editgroup.php:55
#, php-format
msgid "Edit %s group"
msgstr "Editar o grupo %s"

#. TRANS: Client error displayed trying to edit a group while not logged in.
#. TRANS: Client error displayed trying to create a group while not logged in.
#: actions/editgroup.php:68 actions/grouplogo.php:70 actions/newgroup.php:65
msgid "You must be logged in to create a group."
msgstr "Ten que iniciar sesión para crear un grupo."

#. TRANS: Client error displayed trying to edit a group while not being a group admin.
#: actions/editgroup.php:110 actions/editgroup.php:176
#: actions/groupdesignsettings.php:107 actions/grouplogo.php:109
msgid "You must be an admin to edit the group."
msgstr "Ten que ser administrador para editar o grupo."

#. TRANS: Form instructions for group edit form.
#: actions/editgroup.php:161
msgid "Use this form to edit the group."
msgstr "Utilice este formulario para editar o grupo."

#. TRANS: Group edit form validation error.
#. TRANS: Group create form validation error.
<<<<<<< HEAD
#: actions/editgroup.php:248 actions/newgroup.php:184
=======
#: actions/editgroup.php:239 actions/newgroup.php:179
>>>>>>> 18cbdfb4
#, php-format
msgid "Invalid alias: \"%s\""
msgstr "Pseudónimo inválido: \"%s\""

#. TRANS: Server error displayed when editing a group fails.
<<<<<<< HEAD
#: actions/editgroup.php:281
=======
#: actions/editgroup.php:272
>>>>>>> 18cbdfb4
msgid "Could not update group."
msgstr "Non se puido actualizar o grupo."

#. TRANS: Server error displayed when group aliases could not be added.
#. TRANS: Server exception thrown when creating group aliases failed.
<<<<<<< HEAD
#: actions/editgroup.php:288 classes/User_group.php:529
=======
#: actions/editgroup.php:279 classes/User_group.php:529
>>>>>>> 18cbdfb4
msgid "Could not create aliases."
msgstr "Non se puideron crear os pseudónimos."

#. TRANS: Group edit form success message.
<<<<<<< HEAD
#: actions/editgroup.php:305
=======
#: actions/editgroup.php:296
>>>>>>> 18cbdfb4
msgid "Options saved."
msgstr "Gardáronse as preferencias."

#. TRANS: Title for e-mail settings.
#: actions/emailsettings.php:61
msgid "Email settings"
msgstr "Configuración do correo electrónico"

#. TRANS: E-mail settings page instructions.
#. TRANS: %%site.name%% is the name of the site.
#: actions/emailsettings.php:76
#, php-format
msgid "Manage how you get email from %%site.name%%."
msgstr "Xestiona a forma en que recibes correo electrónico de %%site.name%%."

#. TRANS: Form legend for e-mail settings form.
#. TRANS: Field label for e-mail address input in e-mail settings form.
#: actions/emailsettings.php:106 actions/emailsettings.php:132
msgid "Email address"
msgstr "Enderezo de correo electrónico"

#. TRANS: Form note in e-mail settings form.
#: actions/emailsettings.php:112
msgid "Current confirmed email address."
msgstr "Enderezo de correo electrónico confirmado actualmente."

#. TRANS: Button label to remove a confirmed e-mail address.
#. TRANS: Button label for removing a set sender e-mail address to post notices from.
#. TRANS: Button label to remove a confirmed IM address.
#. TRANS: Button label to remove a confirmed SMS address.
#. TRANS: Button label for removing a set sender SMS e-mail address to post notices from.
#: actions/emailsettings.php:115 actions/emailsettings.php:162
#: actions/imsettings.php:116 actions/smssettings.php:124
#: actions/smssettings.php:180
msgctxt "BUTTON"
msgid "Remove"
msgstr "Borrar"

#: actions/emailsettings.php:122
msgid ""
"Awaiting confirmation on this address. Check your inbox (and spam box!) for "
"a message with further instructions."
msgstr ""
"Agardando pola confirmación deste enderezo. Busque unha mensaxe con máis "
"instrucións na súa bandexa de entrada (e na de correo non desexado!)."

#. TRANS: Instructions for e-mail address input form. Do not translate
#. TRANS: "example.org". It is one of the domain names reserved for
#. TRANS: use in examples by http://www.rfc-editor.org/rfc/rfc2606.txt.
#. TRANS: Any other domain may be owned by a legitimate person or
#. TRANS: organization.
#: actions/emailsettings.php:139
msgid "Email address, like \"UserName@example.org\""
msgstr "Enderezo de correo electrónico, coma \"nomedeusuario@example.org\""

#. TRANS: Button label for adding an e-mail address in e-mail settings form.
#. TRANS: Button label for adding an IM address in IM settings form.
#. TRANS: Button label for adding a SMS phone number in SMS settings form.
#: actions/emailsettings.php:143 actions/imsettings.php:151
#: actions/smssettings.php:162
msgctxt "BUTTON"
msgid "Add"
msgstr "Engadir"

#. TRANS: Form legend for incoming e-mail settings form.
#. TRANS: Form legend for incoming SMS settings form.
#: actions/emailsettings.php:151 actions/smssettings.php:171
msgid "Incoming email"
msgstr "Correo entrante"

#. TRANS: Form instructions for incoming e-mail form in e-mail settings.
#. TRANS: Form instructions for incoming SMS e-mail address form in SMS settings.
#: actions/emailsettings.php:159 actions/smssettings.php:178
msgid "Send email to this address to post new notices."
msgstr ""
"Enviar un correo electrónico a este enderezo para publicar novas notas."

#. TRANS: Instructions for incoming e-mail address input form.
#. TRANS: Instructions for incoming SMS e-mail address input form.
#: actions/emailsettings.php:168 actions/smssettings.php:186
msgid "Make a new email address for posting to; cancels the old one."
msgstr ""
"Establece un novo enderezo de correo electrónico no que publicar, e cancela "
"o vello."

#. TRANS: Button label for adding an e-mail address to send notices from.
#. TRANS: Button label for adding an SMS e-mail address to send notices from.
#: actions/emailsettings.php:172 actions/smssettings.php:189
msgctxt "BUTTON"
msgid "New"
msgstr "Novo"

#. TRANS: Form legend for e-mail preferences form.
#: actions/emailsettings.php:178
msgid "Email preferences"
msgstr "Preferencias de correo electrónico"

#. TRANS: Checkbox label in e-mail preferences form.
#: actions/emailsettings.php:186
msgid "Send me notices of new subscriptions through email."
msgstr "Enviarme notas acerca de novas subscricións por correo electrónico."

#. TRANS: Checkbox label in e-mail preferences form.
#: actions/emailsettings.php:192
msgid "Send me email when someone adds my notice as a favorite."
msgstr ""
"Enviádeme un correo electrónico cando alguén marque como favorito algunha "
"das miñas notas."

#. TRANS: Checkbox label in e-mail preferences form.
#: actions/emailsettings.php:199
msgid "Send me email when someone sends me a private message."
msgstr ""
"Enviádeme un correo electrónico cando alguén me envíe unha mensaxe privada."

#. TRANS: Checkbox label in e-mail preferences form.
#: actions/emailsettings.php:205
msgid "Send me email when someone sends me an \"@-reply\"."
msgstr "Enviádeme un correo electrónico cando alguén me envíe unha resposta."

#. TRANS: Checkbox label in e-mail preferences form.
#: actions/emailsettings.php:211
msgid "Allow friends to nudge me and send me an email."
msgstr ""
"Permitirlles aos meus amigos facerme acenos e enviarme correos electrónicos."

#. TRANS: Checkbox label in e-mail preferences form.
#: actions/emailsettings.php:218
msgid "I want to post notices by email."
msgstr "Quero publicar notas por correo electrónico."

#. TRANS: Checkbox label in e-mail preferences form.
#: actions/emailsettings.php:225
msgid "Publish a MicroID for my email address."
msgstr "Publicar unha MicroID para o meu enderezo de correo electrónico."

#. TRANS: Confirmation message for successful e-mail preferences save.
#: actions/emailsettings.php:346
msgid "Email preferences saved."
msgstr "Gardáronse as preferencias de correo electrónico."

#. TRANS: Message given saving e-mail address without having provided one.
#: actions/emailsettings.php:366
msgid "No email address."
msgstr "Non hai enderezo de correo electrónico."

#. TRANS: Message given saving e-mail address that cannot be normalised.
#: actions/emailsettings.php:374
msgid "Cannot normalize that email address"
msgstr "Non se pode normalizar ese enderezo de correo electrónico"

#. TRANS: Message given saving e-mail address that not valid.
<<<<<<< HEAD
#: actions/emailsettings.php:379 actions/register.php:208
=======
#: actions/emailsettings.php:379 actions/register.php:212
>>>>>>> 18cbdfb4
#: actions/siteadminpanel.php:144
msgid "Not a valid email address."
msgstr "O enderezo de correo electrónico é incorrecto."

#. TRANS: Message given saving e-mail address that is already set.
#: actions/emailsettings.php:383
msgid "That is already your email address."
msgstr "Ese enderezo de correo electrónico é o que ten agora."

#. TRANS: Message given saving e-mail address that is already set for another user.
#: actions/emailsettings.php:387
msgid "That email address already belongs to another user."
msgstr "Ese enderezo de correo electrónico xa pertence a outro usuario."

#. TRANS: Server error thrown on database error adding e-mail confirmation code.
#. TRANS: Server error thrown on database error adding IM confirmation code.
#. TRANS: Server error thrown on database error adding SMS confirmation code.
#: actions/emailsettings.php:404 actions/imsettings.php:351
#: actions/smssettings.php:373
msgid "Couldn't insert confirmation code."
msgstr "Non se puido inserir o código de confirmación."

#. TRANS: Message given saving valid e-mail address that is to be confirmed.
#: actions/emailsettings.php:411
msgid ""
"A confirmation code was sent to the email address you added. Check your "
"inbox (and spam box!) for the code and instructions on how to use it."
msgstr ""
"Enviouse un código de confirmación ao enderezo de correo electrónico que "
"engadiu. Busque o código e as instrucións para usalo na súa bandexa de "
"entrada (e na de correo non desexado!)."

#. TRANS: Message given canceling e-mail address confirmation that is not pending.
#. TRANS: Message given canceling IM address confirmation that is not pending.
#. TRANS: Message given canceling SMS phone number confirmation that is not pending.
#: actions/emailsettings.php:432 actions/imsettings.php:386
#: actions/smssettings.php:408
msgid "No pending confirmation to cancel."
msgstr "Non hai ningunha confirmación pendente que cancelar."

#. TRANS: Message given canceling e-mail address confirmation for the wrong e-mail address.
#: actions/emailsettings.php:437
msgid "That is the wrong email address."
msgstr "Ese enderezo de correo electrónico é incorrecto."

#. TRANS: Server error thrown on database error canceling e-mail address confirmation.
#. TRANS: Server error thrown on database error canceling SMS phone number confirmation.
#: actions/emailsettings.php:446 actions/smssettings.php:422
msgid "Couldn't delete email confirmation."
msgstr "Non se puido borrar a confirmación por correo electrónico."

#. TRANS: Message given after successfully canceling e-mail address confirmation.
#: actions/emailsettings.php:451
msgid "Email confirmation cancelled."
msgstr "Cancelouse a confirmación por correo electrónico."

#. TRANS: Message given trying to remove an e-mail address that is not
#. TRANS: registered for the active user.
#: actions/emailsettings.php:471
msgid "That is not your email address."
msgstr "Ese non é o seu enderezo de correo electrónico."

#. TRANS: Message given after successfully removing a registered e-mail address.
#: actions/emailsettings.php:492
msgid "The email address was removed."
msgstr "Borrouse o enderezo de correo electrónico."

#: actions/emailsettings.php:506 actions/smssettings.php:568
msgid "No incoming email address."
msgstr "Non hai ningún enderezo ao que enviar."

#. TRANS: Server error thrown on database error removing incoming e-mail address.
#. TRANS: Server error thrown on database error adding incoming e-mail address.
#: actions/emailsettings.php:517 actions/emailsettings.php:541
#: actions/smssettings.php:578 actions/smssettings.php:602
msgid "Couldn't update user record."
msgstr "Non se puido actualizar o rexistro do usuario."

#. TRANS: Message given after successfully removing an incoming e-mail address.
#: actions/emailsettings.php:521 actions/smssettings.php:581
msgid "Incoming email address removed."
msgstr "Borrouse o enderezo de correo electrónico entrante."

#. TRANS: Message given after successfully adding an incoming e-mail address.
#: actions/emailsettings.php:545 actions/smssettings.php:605
msgid "New incoming email address added."
msgstr "Engadiuse un novo enderezo de correo electrónico entrante."

#: actions/favor.php:79
msgid "This notice is already a favorite!"
msgstr "A nota xa é unha das súas favoritas!"

#: actions/favor.php:92 lib/disfavorform.php:144
msgid "Disfavor favorite"
msgstr "Desmarcar como favorita"

#: actions/favorited.php:65 lib/popularnoticesection.php:62
#: lib/publicgroupnav.php:93
msgid "Popular notices"
msgstr "Notas populares"

#: actions/favorited.php:67
#, php-format
msgid "Popular notices, page %d"
msgstr "Notas populares, páxina %d"

#: actions/favorited.php:79
msgid "The most popular notices on the site right now."
msgstr "As notas máis populares do sitio nestes intres."

#: actions/favorited.php:150
msgid "Favorite notices appear on this page but no one has favorited one yet."
msgstr "As notas favoritas aparecen nesta páxina, pero aínda non hai ningunha."

#: actions/favorited.php:153
msgid ""
"Be the first to add a notice to your favorites by clicking the fave button "
"next to any notice you like."
msgstr ""
"Sexa o primeiro en engadir unha nota aos seus favoritos premendo sobre o "
"botón de favoritos que aparece ao carón de calquera nota que lle guste."

#: actions/favorited.php:156
#, php-format
msgid ""
"Why not [register an account](%%action.register%%) and be the first to add a "
"notice to your favorites!"
msgstr ""
"Por que non [rexistrar unha conta](%%action.register%%) e ser o primeiro en "
"engadir unha nota aos seus favoritos?"

#: actions/favoritesrss.php:111 actions/showfavorites.php:77
#: lib/personalgroupnav.php:118
#, php-format
msgid "%s's favorite notices"
msgstr "Notas favoritas de %s"

#: actions/favoritesrss.php:115
#, php-format
msgid "Updates favored by %1$s on %2$s!"
msgstr "Actualizacións favoritas de %1$s en %2$s!"

#: actions/featured.php:69 lib/featureduserssection.php:87
#: lib/publicgroupnav.php:89
msgid "Featured users"
msgstr "Usuarios do momento"

#: actions/featured.php:71
#, php-format
msgid "Featured users, page %d"
msgstr "Usuarios do momento, páxina %d"

#: actions/featured.php:99
#, php-format
msgid "A selection of some great users on %s"
msgstr "Unha selección dalgúns bos usuarios en %s"

#: actions/file.php:34
msgid "No notice ID."
msgstr "A nota non ten ningunha ID."

#: actions/file.php:38
msgid "No notice."
msgstr "Non hai ningunha nota."

#: actions/file.php:42
msgid "No attachments."
msgstr "Non hai ningún dato adxunto."

#: actions/file.php:51
msgid "No uploaded attachments."
msgstr "Non se cargou ningún dato adxunto."

#: actions/finishremotesubscribe.php:69
msgid "Not expecting this response!"
msgstr "Non se esperaba esta resposta!"

#: actions/finishremotesubscribe.php:80
msgid "User being listened to does not exist."
msgstr "Non existe o usuario ao que está seguindo."

#: actions/finishremotesubscribe.php:87 actions/remotesubscribe.php:59
msgid "You can use the local subscription!"
msgstr "Pode usar a subscrición local!"

#: actions/finishremotesubscribe.php:99
msgid "That user has blocked you from subscribing."
msgstr "Ese usuario bloqueouno fronte á subscrición a el."

#: actions/finishremotesubscribe.php:110
msgid "You are not authorized."
msgstr "Non está autorizado."

#: actions/finishremotesubscribe.php:113
msgid "Could not convert request token to access token."
msgstr "Non se puido converter a ficha da solicitude nun pase."

#: actions/finishremotesubscribe.php:118
msgid "Remote service uses unknown version of OMB protocol."
msgstr "O servizo remoto utiliza unha versión descoñecida do protocolo OMB."

#: actions/finishremotesubscribe.php:138 lib/oauthstore.php:317
msgid "Error updating remote profile."
msgstr "Houbo un erro ao actualizar o perfil remoto."

#: actions/getfile.php:79
msgid "No such file."
msgstr "Non existe tal ficheiro."

#: actions/getfile.php:83
msgid "Cannot read file."
msgstr "Non se pode ler o ficheiro."

#: actions/grantrole.php:62 actions/revokerole.php:62
msgid "Invalid role."
msgstr "Rol incorrecto."

#: actions/grantrole.php:66 actions/revokerole.php:66
msgid "This role is reserved and cannot be set."
msgstr "Non se pode establecer este rol, está reservado."

#: actions/grantrole.php:75
msgid "You cannot grant user roles on this site."
msgstr "Non pode concederlles roles aos usuarios neste sitio."

#: actions/grantrole.php:82
msgid "User already has this role."
msgstr "O usuario xa ten este rol."

#. TRANS: Client error displayed when trying to unblock a user from a group without providing a profile.
#. TRANS: Client error displayed trying a change a subscription without providing a profile.
#: actions/groupblock.php:71 actions/groupunblock.php:71
#: actions/makeadmin.php:71 actions/subedit.php:49
#: lib/profileformaction.php:79
msgid "No profile specified."
msgstr "Non se especificou ningún perfil."

#. TRANS: Client error displayed when trying to unblock a user from a group without providing an existing profile.
#. TRANS: Client error displayed trying a change a subscription for a non-existant profile ID.
#: actions/groupblock.php:76 actions/groupunblock.php:77
#: actions/makeadmin.php:76 actions/subedit.php:57 actions/tagother.php:46
#: actions/unsubscribe.php:84 lib/profileformaction.php:86
msgid "No profile with that ID."
msgstr "Ningún perfil ten esa ID."

#: actions/groupblock.php:81 actions/groupunblock.php:82
#: actions/makeadmin.php:81
msgid "No group specified."
msgstr "Non se especificou ningún grupo."

#: actions/groupblock.php:91
msgid "Only an admin can block group members."
msgstr "Só os administradores poden excluír a membros do grupo."

#: actions/groupblock.php:95
msgid "User is already blocked from group."
msgstr "O usuario xa está excluído do grupo."

#: actions/groupblock.php:100
msgid "User is not a member of group."
msgstr "O usuario non pertence ao grupo."

#: actions/groupblock.php:134 actions/groupmembers.php:364
msgid "Block user from group"
msgstr "Excluír do grupo ao usuario"

#: actions/groupblock.php:160
#, php-format
msgid ""
"Are you sure you want to block user \"%1$s\" from the group \"%2$s\"? They "
"will be removed from the group, unable to post, and unable to subscribe to "
"the group in the future."
msgstr ""
"Seguro que quere excluír do grupo \"%2$s\" ao usuario \"%1$s\"? Quedará fóra "
"do grupo, sen a posibilidade de publicar nada nel nin volver subscribirse a "
"el no futuro."

#. TRANS: Submit button title for 'No' when blocking a user from a group.
#: actions/groupblock.php:182
msgid "Do not block this user from this group"
msgstr "Non excluír deste grupo a este usuario"

#. TRANS: Submit button title for 'Yes' when blocking a user from a group.
#: actions/groupblock.php:189
msgid "Block this user from this group"
msgstr "Excluír deste grupo a este usuario"

#: actions/groupblock.php:206
msgid "Database error blocking user from group."
msgstr "Houbo un erro na base de datos ao excluír do grupo ao usuario."

#: actions/groupbyid.php:74 actions/userbyid.php:70
msgid "No ID."
msgstr "Sen ID."

#: actions/groupdesignsettings.php:68
msgid "You must be logged in to edit a group."
msgstr "Ten que estar identificado para editar un grupo."

#: actions/groupdesignsettings.php:144
msgid "Group design"
msgstr "Deseño do grupo"

#: actions/groupdesignsettings.php:155
msgid ""
"Customize the way your group looks with a background image and a colour "
"palette of your choice."
msgstr ""
"Personaliza o aspecto do grupo cunha imaxe de fondo e unha paleta de cores "
"da súa escolla."

#. TRANS: Error message displayed if design settings could not be saved.
#. TRANS: Error message displayed if design settings could not be saved after clicking "Use defaults".
#: actions/groupdesignsettings.php:266 actions/userdesignsettings.php:186
#: lib/designsettings.php:405 lib/designsettings.php:427
msgid "Couldn't update your design."
msgstr "Non se puido actualizar o seu deseño."

#: actions/groupdesignsettings.php:311 actions/userdesignsettings.php:231
msgid "Design preferences saved."
msgstr "Gardáronse as preferencias de deseño."

#: actions/grouplogo.php:142 actions/grouplogo.php:195
msgid "Group logo"
msgstr "Logo do grupo"

#: actions/grouplogo.php:153
#, php-format
msgid ""
"You can upload a logo image for your group. The maximum file size is %s."
msgstr ""
"Pode cargar un logo para o seu grupo. O tamaño máximo para o ficheiro é de %"
"s."

#: actions/grouplogo.php:236
msgid "Upload"
msgstr "Cargar"

#: actions/grouplogo.php:289
msgid "Crop"
msgstr "Recortar"

#: actions/grouplogo.php:365
msgid "Pick a square area of the image to be the logo."
msgstr "Escolla unha zona cadrada da imaxe para usala como logo."

#: actions/grouplogo.php:399
msgid "Logo updated."
msgstr "Actualizouse o logo."

#: actions/grouplogo.php:401
msgid "Failed updating logo."
msgstr "Non se puido actualizar o logo."

#. TRANS: Title of the page showing group members.
#. TRANS: %s is the name of the group.
#: actions/groupmembers.php:102
#, php-format
msgid "%s group members"
msgstr "Membros do grupo %s"

#. TRANS: Title of the page showing group members.
#. TRANS: %1$s is the name of the group, %2$d is the page number of the members list.
#: actions/groupmembers.php:107
#, php-format
msgid "%1$s group members, page %2$d"
msgstr "Membros do grupo %1$s, páxina %2$d"

#: actions/groupmembers.php:122
msgid "A list of the users in this group."
msgstr "Unha lista dos usuarios pertencentes a este grupo."

#: actions/groupmembers.php:186
msgid "Admin"
msgstr "Administrador"

#. TRANS: Button text for the form that will block a user from a group.
#: actions/groupmembers.php:399
msgctxt "BUTTON"
msgid "Block"
msgstr "Bloquear"

#. TRANS: Submit button title.
#: actions/groupmembers.php:403
msgctxt "TOOLTIP"
msgid "Block this user"
msgstr "Bloquear este usuario"

#: actions/groupmembers.php:498
msgid "Make user an admin of the group"
msgstr "Converter ao usuario en administrador do grupo"

#. TRANS: Button text for the form that will make a user administrator.
#: actions/groupmembers.php:533
msgctxt "BUTTON"
msgid "Make Admin"
msgstr "Converter en administrador"

#. TRANS: Submit button title.
#: actions/groupmembers.php:537
msgctxt "TOOLTIP"
msgid "Make this user an admin"
msgstr "Converter a este usuario en administrador"

#. TRANS: Message is used as link description. %1$s is a username, %2$s is a site name.
#: actions/grouprss.php:142
#, php-format
msgid "Updates from members of %1$s on %2$s!"
msgstr "Actualizacións de membros de %1$s en %2$s!"

#: actions/groups.php:62 lib/profileaction.php:223 lib/profileaction.php:249
#: lib/publicgroupnav.php:81 lib/searchgroupnav.php:84 lib/subgroupnav.php:98
msgid "Groups"
msgstr "Grupos"

#: actions/groups.php:64
#, php-format
msgid "Groups, page %d"
msgstr "Grupos, páxina %d"

#: actions/groups.php:90
#, php-format
msgid ""
"%%%%site.name%%%% groups let you find and talk with people of similar "
"interests. After you join a group you can send messages to all other members "
"using the syntax \"!groupname\". Don't see a group you like? Try [searching "
"for one](%%%%action.groupsearch%%%%) or [start your own!](%%%%action.newgroup"
"%%%%)"
msgstr ""
"Os grupos de %%%%site.name%%%% permiten atopar e porse en contacto con "
"persoas de intereses similares aos seus. Tras unirse a un grupo pode enviar "
"mensaxes a todos os membros utilizando a sintaxe \"!nomedogrupo\". Non atopa "
"un grupo que lle guste? Probe a [buscar un](%%%%action.groupsearch%%%%) ou "
"[crear un pola súa conta!](%%%%action.newgroup%%%%)"

#: actions/groups.php:107 actions/usergroups.php:126 lib/groupeditform.php:122
msgid "Create a new group"
msgstr "Crear un grupo novo"

#: actions/groupsearch.php:52
#, php-format
msgid ""
"Search for groups on %%site.name%% by their name, location, or description. "
"Separate the terms by spaces; they must be 3 characters or more."
msgstr ""
"Buscar grupos en %%site.name%% por nome, lugar ou descrición. Separe os "
"termos con espazos en branco. Cada termo ten que estar formado por tres ou "
"máis caracteres."

#: actions/groupsearch.php:58
msgid "Group search"
msgstr "Busca de grupos"

#: actions/groupsearch.php:79 actions/noticesearch.php:117
#: actions/peoplesearch.php:83
msgid "No results."
msgstr "Non houbo resultados."

#: actions/groupsearch.php:82
#, php-format
msgid ""
"If you can't find the group you're looking for, you can [create it](%%action."
"newgroup%%) yourself."
msgstr "Se non atopa o grupo que busca, pode [crealo](%%action.newgroup%%)."

#: actions/groupsearch.php:85
#, php-format
msgid ""
"Why not [register an account](%%action.register%%) and [create the group](%%"
"action.newgroup%%) yourself!"
msgstr ""
"Por que non [rexistrar unha conta](%%action.register%%) e [crear o grupo](%%"
"action.newgroup%%)?"

#. TRANS: Client error displayed when trying to unblock a user from a group without being an administrator for the group.
#: actions/groupunblock.php:94
msgid "Only an admin can unblock group members."
msgstr "Só os administradores poden readmitir a membros do grupo."

#. TRANS: Client error displayed when trying to unblock a non-blocked user from a group.
#: actions/groupunblock.php:99
msgid "User is not blocked from group."
msgstr "O usuario non está excluído do grupo."

#. TRANS: Server error displayed when unblocking a user from a group fails because of an unknown error.
#: actions/groupunblock.php:131 actions/unblock.php:86
msgid "Error removing the block."
msgstr "Houbo un erro ao facer efectiva a readmisión."

#. TRANS: Title for instance messaging settings.
#: actions/imsettings.php:60
msgid "IM settings"
msgstr "Configuración da mensaxería instantánea"

#. TRANS: Instant messaging settings page instructions.
#. TRANS: [instant messages] is link text, "(%%doc.im%%)" is the link.
#. TRANS: the order and formatting of link text and link should remain unchanged.
#: actions/imsettings.php:74
#, php-format
msgid ""
"You can send and receive notices through Jabber/GTalk [instant messages](%%"
"doc.im%%). Configure your address and settings below."
msgstr ""
"Pode enviar e recibir notas mediante [mensaxes instantáneas](%%doc.im%%) de "
"Jabber/GTalk. Configure a continuación o seu enderezo e preferencias."

#. TRANS: Message given in the IM settings if XMPP is not enabled on the site.
#: actions/imsettings.php:94
msgid "IM is not available."
msgstr "A mensaxería instantánea non está dispoñible."

#. TRANS: Form legend for IM settings form.
#. TRANS: Field label for IM address input in IM settings form.
#: actions/imsettings.php:106 actions/imsettings.php:136
msgid "IM address"
msgstr "Enderezo de mensaxería instantánea"

#: actions/imsettings.php:113
msgid "Current confirmed Jabber/GTalk address."
msgstr "Enderezo de Jabber/GTalk confirmado actualmente."

#. TRANS: Form note in IM settings form.
#. TRANS: %s is the IM address set for the site.
#: actions/imsettings.php:124
#, php-format
msgid ""
"Awaiting confirmation on this address. Check your Jabber/GTalk account for a "
"message with further instructions. (Did you add %s to your buddy list?)"
msgstr ""
"Agardando pola confirmación deste enderezo. Busque na cúa conta de Jabber/"
"GTalk unha mensaxe con máis instrucións. (Engadiu a %s á súa lista de "
"amigos?)"

#. TRANS: IM address input field instructions in IM settings form.
#. TRANS: %s is the IM address set for the site.
#. TRANS: Do not translate "example.org". It is one of the domain names reserved for use in examples by
#. TRANS: http://www.rfc-editor.org/rfc/rfc2606.txt. Any other domain may be owned by a legitimate
#. TRANS: person or organization.
#: actions/imsettings.php:143
#, php-format
msgid ""
"Jabber or GTalk address, like \"UserName@example.org\". First, make sure to "
"add %s to your buddy list in your IM client or on GTalk."
msgstr ""
"Enderezo de Jabber ou GTalk, coma \"nomedeusuario@example.org\". Asegúrese "
"primeiro de engadir a %s á súa lista de amigos no seu cliente de mensaxería "
"instantánea ou en GTalk."

#. TRANS: Form legend for IM preferences form.
#: actions/imsettings.php:158
msgid "IM preferences"
msgstr "Preferencias de mensaxería instantánea"

#. TRANS: Checkbox label in IM preferences form.
#: actions/imsettings.php:163
msgid "Send me notices through Jabber/GTalk."
msgstr "Enviádeme as notas mediante Jabber ou GTalk."

#. TRANS: Checkbox label in IM preferences form.
#: actions/imsettings.php:169
msgid "Post a notice when my Jabber/GTalk status changes."
msgstr "Publicar unha nota cando cambie o meu estado en Jabber ou GTalk."

#. TRANS: Checkbox label in IM preferences form.
#: actions/imsettings.php:175
msgid "Send me replies through Jabber/GTalk from people I'm not subscribed to."
msgstr ""
"Enviádeme as respostas mediante Jabber ou GTalk da xente á que non estou "
"subscrita."

#. TRANS: Checkbox label in IM preferences form.
#: actions/imsettings.php:182
msgid "Publish a MicroID for my Jabber/GTalk address."
msgstr "Publicar unha MicroID para o meu enderezo de Jabber ou GTalk."

#. TRANS: Confirmation message for successful IM preferences save.
#: actions/imsettings.php:290 actions/othersettings.php:190
msgid "Preferences saved."
msgstr "Gardáronse as preferencias."

#. TRANS: Message given saving IM address without having provided one.
#: actions/imsettings.php:312
msgid "No Jabber ID."
msgstr "Non existe ningunha ID de Jabber."

#. TRANS: Message given saving IM address that cannot be normalised.
#: actions/imsettings.php:320
msgid "Cannot normalize that Jabber ID"
msgstr "Non se pode normalizar esa ID de Jabber"

#. TRANS: Message given saving IM address that not valid.
#: actions/imsettings.php:325
msgid "Not a valid Jabber ID"
msgstr "A ID de Jabber non é correcta"

#. TRANS: Message given saving IM address that is already set.
#: actions/imsettings.php:329
msgid "That is already your Jabber ID."
msgstr "Esa xa é a súa ID de Jabber."

#. TRANS: Message given saving IM address that is already set for another user.
#: actions/imsettings.php:333
msgid "Jabber ID already belongs to another user."
msgstr "Esa ID de Jabber xa corresponde a un usuario."

#. TRANS: Message given saving valid IM address that is to be confirmed.
#. TRANS: %s is the IM address set for the site.
#: actions/imsettings.php:361
#, php-format
msgid ""
"A confirmation code was sent to the IM address you added. You must approve %"
"s for sending messages to you."
msgstr ""
"Enviouse un código de confirmación ao enderezo de mensaxería instantánea que "
"engadiu. Ten que aprobar que %s lle envíe mensaxes."

#. TRANS: Message given canceling IM address confirmation for the wrong IM address.
#: actions/imsettings.php:391
msgid "That is the wrong IM address."
msgstr "Ese enderezo de mensaxería instantánea é incorrecto."

#. TRANS: Server error thrown on database error canceling IM address confirmation.
#: actions/imsettings.php:400
msgid "Couldn't delete IM confirmation."
msgstr "Non se puido borrar a confirmación por mensaxería instantánea."

#. TRANS: Message given after successfully canceling IM address confirmation.
#: actions/imsettings.php:405
msgid "IM confirmation cancelled."
msgstr "Cancelouse a confirmación por mensaxería instantánea."

#. TRANS: Message given trying to remove an IM address that is not
#. TRANS: registered for the active user.
#: actions/imsettings.php:427
msgid "That is not your Jabber ID."
msgstr "Esa ID de Jabber non é súa."

#. TRANS: Message given after successfully removing a registered IM address.
#: actions/imsettings.php:450
msgid "The IM address was removed."
msgstr "Borrouse o enderezo de mensaxería instantánea."

#: actions/inbox.php:59
#, php-format
msgid "Inbox for %1$s - page %2$d"
msgstr "Caixa de entrada de %1$s - páxina %2$d"

#: actions/inbox.php:62
#, php-format
msgid "Inbox for %s"
msgstr "Caixa de entrada de %s"

#: actions/inbox.php:115
msgid "This is your inbox, which lists your incoming private messages."
msgstr ""
"Esta é a súa caixa de correo, onde se listan as mensaxes privadas recibidas."

#. TRANS: Client error displayed when trying to sent invites while they have been disabled.
#: actions/invite.php:40
msgid "Invites have been disabled."
msgstr "As invitacións están desactivadas."

#. TRANS: Client error displayed when trying to sent invites while not logged in.
#. TRANS: %s is the StatusNet site name.
#: actions/invite.php:44
#, php-format
msgid "You must be logged in to invite other users to use %s."
msgstr "Ten que identificarse para invitar a outros a usar %s."

#. TRANS: Form validation message when providing an e-mail address that does not validate.
#. TRANS: %s is an invalid e-mail address.
#: actions/invite.php:77
#, fuzzy, php-format
msgid "Invalid email address: %s."
msgstr "Enderezo de correo electrónico incorrecto: %s"

#. TRANS: Page title when invitations have been sent.
#: actions/invite.php:116
#, fuzzy
msgid "Invitations sent"
msgstr "Enviáronse as invitacións"

#. TRANS: Page title when inviting potential users.
#: actions/invite.php:119
msgid "Invite new users"
msgstr "Invitar a novos usuarios"

#. TRANS: Message displayed inviting users to use a StatusNet site while the inviting user
#. TRANS: is already subscribed to one or more users with the given e-mail address(es).
#. TRANS: Plural form is based on the number of reported already subscribed e-mail addresses.
#. TRANS: Followed by a bullet list.
#: actions/invite.php:139
#, fuzzy
msgid "You are already subscribed to this user:"
msgid_plural "You are already subscribed to these users:"
msgstr[0] "Xa está subscrito aos seguintes usuarios:"
msgstr[1] "Xa está subscrito aos seguintes usuarios:"

#. TRANS: Used as list item for already subscribed users (%1$s is nickname, %2$s is e-mail address).
#. TRANS: Used as list item for already registered people (%1$s is nickname, %2$s is e-mail address).
#: actions/invite.php:145 actions/invite.php:159
#, php-format
msgctxt "INVITE"
msgid "%1$s (%2$s)"
msgstr "%1$s (%2$s)"

#. TRANS: Message displayed inviting users to use a StatusNet site while the invited user
#. TRANS: already uses a this StatusNet site. Plural form is based on the number of
#. TRANS: reported already present people. Followed by a bullet list.
#: actions/invite.php:153
#, fuzzy
msgid "This person is already a user and you were automatically subscribed:"
msgid_plural ""
"These people are already users and you were automatically subscribed to them:"
msgstr[0] ""
"Estas persoas xa son usuarios e subscribíuselle automaticamente a elas:"
msgstr[1] ""
"Estas persoas xa son usuarios e subscribíuselle automaticamente a elas:"

#. TRANS: Message displayed inviting users to use a StatusNet site. Plural form is
#. TRANS: based on the number of invitations sent. Followed by a bullet list of
#. TRANS: e-mail addresses to which invitations were sent.
#: actions/invite.php:167
#, fuzzy
msgid "Invitation sent to the following person:"
msgid_plural "Invitations sent to the following people:"
msgstr[0] "Enviáronse invitacións ás seguintes persoas:"
msgstr[1] "Enviáronse invitacións ás seguintes persoas:"

#. TRANS: Generic message displayed after sending out one or more invitations to
#. TRANS: people to join a StatusNet site.
#: actions/invite.php:177
msgid ""
"You will be notified when your invitees accept the invitation and register "
"on the site. Thanks for growing the community!"
msgstr ""
"Notificaráselle cando os seus convidados acepten a invitación e se rexistren "
"no sitio. Grazas por ampliar a comunidade!"

#. TRANS: Form instructions.
#: actions/invite.php:190
msgid ""
"Use this form to invite your friends and colleagues to use this service."
msgstr ""
"Utilice o seguinte formulario para invitar aos seus amigos e compañeiros a "
"utilizar este servizo."

#. TRANS: Field label for a list of e-mail addresses.
#: actions/invite.php:217
msgid "Email addresses"
msgstr "Enderezos de correo electrónico"

#. TRANS: Tooltip for field label for a list of e-mail addresses.
#: actions/invite.php:220
msgid "Addresses of friends to invite (one per line)"
msgstr "Enderezos de amigos aos que invitar (un por liña)"

#. TRANS: Field label for a personal message to send to invitees.
#: actions/invite.php:224
msgid "Personal message"
msgstr "Mensaxe persoal"

#. TRANS: Tooltip for field label for a personal message to send to invitees.
#: actions/invite.php:227
msgid "Optionally add a personal message to the invitation."
msgstr "Engadir opcionalmente unha mensaxe persoal á invitación."

#. TRANS: Send button for inviting friends
#: actions/invite.php:231
msgctxt "BUTTON"
msgid "Send"
msgstr "Enviar"

#. TRANS: Subject for invitation email. Note that 'them' is correct as a gender-neutral
#. TRANS: singular 3rd-person pronoun in English. %1$s is the inviting user, $2$s is
#. TRANS: the StatusNet sitename.
#: actions/invite.php:263
#, php-format
msgid "%1$s has invited you to join them on %2$s"
msgstr "%1$s convidouno a unirse a el en %2$s"

#. TRANS: Body text for invitation email. Note that 'them' is correct as a gender-neutral
#. TRANS: singular 3rd-person pronoun in English. %1$s is the inviting user, %2$s is the
#. TRANS: StatusNet sitename, %3$s is the site URL, %4$s is the personal message from the
#. TRANS: inviting user, %s%5 a link to the timeline for the inviting user, %s$6 is a link
#. TRANS: to register with the StatusNet site.
#: actions/invite.php:270
#, php-format
msgid ""
"%1$s has invited you to join them on %2$s (%3$s).\n"
"\n"
"%2$s is a micro-blogging service that lets you keep up-to-date with people "
"you know and people who interest you.\n"
"\n"
"You can also share news about yourself, your thoughts, or your life online "
"with people who know about you. It's also great for meeting new people who "
"share your interests.\n"
"\n"
"%1$s said:\n"
"\n"
"%4$s\n"
"\n"
"You can see %1$s's profile page on %2$s here:\n"
"\n"
"%5$s\n"
"\n"
"If you'd like to try the service, click on the link below to accept the "
"invitation.\n"
"\n"
"%6$s\n"
"\n"
"If not, you can ignore this message. Thanks for your patience and your "
"time.\n"
"\n"
"Sincerely, %2$s\n"
msgstr ""
"%1$s convidouno a unirse a el en %2$s (%3$s).\n"
"\n"
"%2$s é un servizo de mensaxes de blogue curtas que lle permite estar ao día "
"coas persoas que coñece e coas que lle interesen.\n"
"\n"
"Tamén pode compartir novas persoais, pensamentos ou a súa vida en liña con "
"outros coñecidos. Tamén está moi ben para coñecer xente con intereses "
"similares aos seus.\n"
"\n"
"%1$s dixo:\n"
"\n"
"%4$s\n"
"\n"
"Pode ver a páxina do perfil de %1$s en %2$s aquí:\n"
"\n"
"%5$s\n"
"\n"
"Se quere probar o servizo, prema na seguinte ligazón para aceptar a "
"invitación.\n"
"\n"
"%6$s\n"
"\n"
"Se non, pode ignorar esta mensaxe. Grazas polo seu tempo.\n"
"\n"
"Cordialmente, %2$s\n"

#: actions/joingroup.php:60
msgid "You must be logged in to join a group."
msgstr "Ten que identificarse para unirse a un grupo."

#: actions/joingroup.php:141
#, php-format
msgid "%1$s joined group %2$s"
msgstr "%1$s uniuse ao grupo %2$s"

#: actions/leavegroup.php:60
msgid "You must be logged in to leave a group."
msgstr "Ten que identificarse para deixar un grupo."

#. TRANS: Error text shown when trying to leave an existing group the user is not a member of.
#: actions/leavegroup.php:100 lib/command.php:386
msgid "You are not a member of that group."
msgstr "Non pertence a ese grupo."

#: actions/leavegroup.php:137
#, php-format
msgid "%1$s left group %2$s"
msgstr "%1$s deixou o grupo %2$s"

#. TRANS: User admin panel title
#: actions/licenseadminpanel.php:56
msgctxt "TITLE"
msgid "License"
msgstr "Licenza"

#: actions/licenseadminpanel.php:67
msgid "License for this StatusNet site"
msgstr "Licenza deste sitio StatusNet"

#: actions/licenseadminpanel.php:139
msgid "Invalid license selection."
msgstr "A selección de licenza non é válida."

#: actions/licenseadminpanel.php:149
msgid ""
"You must specify the owner of the content when using the All Rights Reserved "
"license."
msgstr ""
"Cómpre especificar o propietario dos contidos ao empregar a licenza \"Todos "
"os dereitos reservados\"."

#: actions/licenseadminpanel.php:156
#, fuzzy
msgid "Invalid license title. Maximum length is 255 characters."
msgstr "Título de licenza incorrecto. A extensión máxima é de 255 caracteres."

#: actions/licenseadminpanel.php:168
msgid "Invalid license URL."
msgstr "Enderezo URL de licenza incorrecto."

#: actions/licenseadminpanel.php:171
msgid "Invalid license image URL."
msgstr "Enderezo URL de imaxe de licenza incorrecto."

#: actions/licenseadminpanel.php:179
msgid "License URL must be blank or a valid URL."
msgstr "O enderezo URL da licenza debe quedar baleiro ou ser válido."

#: actions/licenseadminpanel.php:187
msgid "License image must be blank or valid URL."
msgstr "O enderezo URL da imaxe da licenza debe quedar baleiro ou ser válido."

#: actions/licenseadminpanel.php:239
msgid "License selection"
msgstr "Selección da licenza"

#: actions/licenseadminpanel.php:245
msgid "Private"
msgstr "Privado"

#: actions/licenseadminpanel.php:246
msgid "All Rights Reserved"
msgstr "Todos os dereitos reservados"

#: actions/licenseadminpanel.php:247
msgid "Creative Commons"
msgstr "Creative Commons"

#: actions/licenseadminpanel.php:252
msgid "Type"
msgstr "Tipo"

#: actions/licenseadminpanel.php:254
msgid "Select license"
msgstr "Seleccionar unha licenza"

#: actions/licenseadminpanel.php:268
msgid "License details"
msgstr "Detalles da licenza"

#: actions/licenseadminpanel.php:274
msgid "Owner"
msgstr "Propietario"

#: actions/licenseadminpanel.php:275
msgid "Name of the owner of the site's content (if applicable)."
msgstr "Nome do propietario dos contidos deste sitio (se procede)."

#: actions/licenseadminpanel.php:283
msgid "License Title"
msgstr "Título da licenza"

#: actions/licenseadminpanel.php:284
msgid "The title of the license."
msgstr "O título da licenza."

#: actions/licenseadminpanel.php:292
msgid "License URL"
msgstr "URL da licenza"

#: actions/licenseadminpanel.php:293
msgid "URL for more information about the license."
msgstr "URL para obter máis información sobre a licenza."

#: actions/licenseadminpanel.php:300
msgid "License Image URL"
msgstr "URL da imaxe da licenza"

#: actions/licenseadminpanel.php:301
msgid "URL for an image to display with the license."
msgstr "URL dunha imaxe a mostrar coa licenza."

#: actions/licenseadminpanel.php:319
msgid "Save license settings"
msgstr "Gardar a configuración de licenza"

#: actions/login.php:102 actions/otp.php:62 actions/register.php:144
msgid "Already logged in."
msgstr "Xa se identificou."

#: actions/login.php:148
msgid "Incorrect username or password."
msgstr "Nome de usuario ou contrasinal incorrectos."

#: actions/login.php:154 actions/otp.php:120
msgid "Error setting user. You are probably not authorized."
msgstr ""
"Houbo un erro ao configurar o usuario. Probablemente non estea autorizado "
"para facelo."

#: actions/login.php:210 actions/login.php:263 lib/logingroupnav.php:79
msgid "Login"
msgstr "Identificarse"

#: actions/login.php:249
msgid "Login to site"
msgstr "Identificarse no sitio"

#: actions/login.php:258 actions/register.php:491
msgid "Remember me"
msgstr "Lembrádeme"

#: actions/login.php:259 actions/register.php:493
msgid "Automatically login in the future; not for shared computers!"
msgstr ""
"Identificarse automaticamente no futuro. Non se aconsella en computadoras "
"compartidas!"

#: actions/login.php:269
msgid "Lost or forgotten password?"
msgstr "Esqueceu ou perdeu o contrasinal?"

#: actions/login.php:288
msgid ""
"For security reasons, please re-enter your user name and password before "
"changing your settings."
msgstr ""
"Por razóns de seguridade, volva introducir o seu nome de usuario e "
"contrasinal antes de cambiar a súa configuración."

#: actions/login.php:292
msgid "Login with your username and password."
msgstr "Identifíquese co seu nome de usuario e contrasinal."

#: actions/login.php:295
#, php-format
msgid ""
"Don't have a username yet? [Register](%%action.register%%) a new account."
msgstr ""
"Aínda non ten un nome de usuario? [Rexistre](%%action.register%%) unha conta "
"nova."

#: actions/makeadmin.php:92
msgid "Only an admin can make another user an admin."
msgstr ""
"Só os administradores poden converter a outros usuarios en administradores."

#: actions/makeadmin.php:96
#, php-format
msgid "%1$s is already an admin for group \"%2$s\"."
msgstr "%1$s xa é administrador do grupo \"%2$s\"."

#: actions/makeadmin.php:133
#, php-format
msgid "Can't get membership record for %1$s in group %2$s."
msgstr "Non se puido obter o rexistro de pertenza de %1$s ao grupo %2$s."

#: actions/makeadmin.php:146
#, php-format
msgid "Can't make %1$s an admin for group %2$s."
msgstr "Non se pode converter a %1$s en administrador do grupo %2$s."

#: actions/microsummary.php:69
msgid "No current status."
msgstr "Sen estado actual."

#. TRANS: This is the title of the form for adding a new application.
#: actions/newapplication.php:52
#, fuzzy
msgid "New application"
msgstr "Aplicación nova"

#. TRANS: Client error displayed trying to add a new application while not logged in.
#: actions/newapplication.php:65
msgid "You must be logged in to register an application."
msgstr "Ten que identificarse para rexistrar unha aplicación."

#: actions/newapplication.php:147
msgid "Use this form to register a new application."
msgstr "Utilice o seguinte formulario para rexistrar unha aplicación nova."

#: actions/newapplication.php:184
msgid "Source URL is required."
msgstr "Necesítase o URL de orixe."

#: actions/newapplication.php:266 actions/newapplication.php:275
msgid "Could not create application."
msgstr "Non se puido crear a aplicación."

#. TRANS: Title for form to create a group.
#: actions/newgroup.php:53
msgid "New group"
msgstr "Novo grupo"

#. TRANS: Form instructions for group create form.
#: actions/newgroup.php:110
msgid "Use this form to create a new group."
msgstr "Utilice o seguinte formulario para crear un novo grupo."

#: actions/newmessage.php:71 actions/newmessage.php:234
msgid "New message"
msgstr "Mensaxe nova"

#. TRANS: Error text shown when trying to send a direct message to a user without a mutual subscription (each user must be subscribed to the other).
#: actions/newmessage.php:121 actions/newmessage.php:164 lib/command.php:501
msgid "You can't send a message to this user."
msgstr "Non pode enviarlle unha mensaxe a este usuario."

#. TRANS: Command exception text shown when trying to send a direct message to another user without content.
#. TRANS: Command exception text shown when trying to reply to a notice without providing content for the reply.
#: actions/newmessage.php:144 actions/newnotice.php:140 lib/command.php:478
#: lib/command.php:581
msgid "No content!"
msgstr "Non hai contido ningún!"

#: actions/newmessage.php:161
msgid "No recipient specified."
msgstr "Non se especificou ningún destinatario."

#. TRANS: Error text shown when trying to send a direct message to self.
#: actions/newmessage.php:167 lib/command.php:505
msgid ""
"Don't send a message to yourself; just say it to yourself quietly instead."
msgstr "Non se envíe unha mensaxe, limítese a pensar nela."

#: actions/newmessage.php:184
msgid "Message sent"
msgstr "Enviouse a mensaxe"

#. TRANS: Message given have sent a direct message to another user.
#. TRANS: %s is the name of the other user.
#: actions/newmessage.php:188 lib/command.php:513
#, php-format
msgid "Direct message to %s sent."
msgstr "Enviouse a mensaxe directa a %s."

#: actions/newmessage.php:213 actions/newnotice.php:264
msgid "Ajax Error"
msgstr "Houbo un erro de AJAX"

#: actions/newnotice.php:69
msgid "New notice"
msgstr "Nova nota"

#: actions/newnotice.php:230
msgid "Notice posted"
msgstr "Publicouse a nota"

#: actions/noticesearch.php:68
#, php-format
msgid ""
"Search for notices on %%site.name%% by their contents. Separate search terms "
"by spaces; they must be 3 characters or more."
msgstr ""
"Buscar notas en %%site.name%% polo seu contido. Separe os termos de busca "
"con espazos en branco. Teñen que ter tres ou máis caracteres."

#: actions/noticesearch.php:78
msgid "Text search"
msgstr "Busca de texto"

#: actions/noticesearch.php:91
#, php-format
msgid "Search results for \"%1$s\" on %2$s"
msgstr "Resultados da busca de \"%1$s\" en %2$s"

#: actions/noticesearch.php:121
#, php-format
msgid ""
"Be the first to [post on this topic](%%%%action.newnotice%%%%?"
"status_textarea=%s)!"
msgstr ""
"Sexa o primeiro en [publicar sobre este tema](%%%%action.newnotice%%%%?"
"status_textarea=%s)!"

#: actions/noticesearch.php:124
#, php-format
msgid ""
"Why not [register an account](%%%%action.register%%%%) and be the first to "
"[post on this topic](%%%%action.newnotice%%%%?status_textarea=%s)!"
msgstr ""
"Por que non [rexistrar unha conta](%%%%action.register%%%%) e ser o primeiro "
"en [publicar sobre este tema](%%%%action.newnotice%%%%?status_textarea=%s)?"

#: actions/noticesearchrss.php:96
#, php-format
msgid "Updates with \"%s\""
msgstr "Actualizacións con \"%s\""

#: actions/noticesearchrss.php:98
#, php-format
msgid "Updates matching search term \"%1$s\" on %2$s!"
msgstr "Actualizacións que conteñen o termo \"%1$s\" en %2$s!"

#: actions/nudge.php:85
#, fuzzy
msgid ""
"This user doesn't allow nudges or hasn't confirmed or set their email "
"address yet."
msgstr ""
"Este usuario non permite acenos ou aínda non confirmou ou configurou o seu "
"enderezo de correo electrónico."

#: actions/nudge.php:94
msgid "Nudge sent"
msgstr "Enviouse o aceno"

#: actions/nudge.php:97
msgid "Nudge sent!"
msgstr "Enviouse o aceno!"

#. TRANS: Message displayed to an anonymous user trying to view OAuth application list.
#: actions/oauthappssettings.php:60
msgid "You must be logged in to list your applications."
msgstr "Ten que identificarse para listar as súas aplicacións."

#. TRANS: Page title for OAuth applications
#: actions/oauthappssettings.php:76
msgid "OAuth applications"
msgstr "Aplicacións de OAuth"

#. TRANS: Page instructions for OAuth applications
#: actions/oauthappssettings.php:88
msgid "Applications you have registered"
msgstr "Aplicacións que rexistrou"

#. TRANS: Empty list message on page with OAuth applications.
#: actions/oauthappssettings.php:141
#, php-format
msgid "You have not registered any applications yet."
msgstr "Aínda non rexistrou ningunha aplicación."

#. TRANS: Title for OAuth connection settings.
#: actions/oauthconnectionssettings.php:71
msgid "Connected applications"
msgstr "Aplicacións conectadas"

#. TRANS: Instructions for OAuth connection settings.
#: actions/oauthconnectionssettings.php:83
#, fuzzy
msgid "The following connections exist for your account."
msgstr "Permitiulle o acceso á súa conta ás seguintes aplicacións."

#. TRANS: Client error when trying to revoke access for an application while not being a user of it.
#: actions/oauthconnectionssettings.php:168
msgid "You are not a user of that application."
msgstr "Non é usuario desa aplicación."

#. TRANS: Client error when revoking access has failed for some reason.
#. TRANS: %s is the application ID revoking access failed for.
#: actions/oauthconnectionssettings.php:183
#, fuzzy, php-format
msgid "Unable to revoke access for application: %s."
msgstr "Non se puido revogar o acceso da aplicación: %s."

#. TRANS: Success message after revoking access for an application.
#. TRANS: %1$s is the application name, %2$s is the first part of the user token.
#: actions/oauthconnectionssettings.php:202
#, php-format
msgid ""
"You have successfully revoked access for %1$s and the access token starting "
"with %2$s."
msgstr ""

#. TRANS: Empty list message when no applications have been authorised yet.
#: actions/oauthconnectionssettings.php:213
msgid "You have not authorized any applications to use your account."
msgstr "Non autorizou o acceso á súa conta para ningunha aplicación."

#. TRANS: Note for developers in the OAuth connection settings form.
#. TRANS: This message contains a Markdown link. Do not separate "](".
#. TRANS: %s is the URL to the OAuth settings.
#: actions/oauthconnectionssettings.php:233
#, php-format
msgid ""
"Are you a developer? [Register an OAuth client application](%s) to use with "
"this instance of StatusNet."
msgstr ""

#: actions/oembed.php:80 actions/shownotice.php:100
msgid "Notice has no profile."
msgstr "Non hai perfil para a nota."

#: actions/oembed.php:83 actions/shownotice.php:172
#, php-format
msgid "%1$s's status on %2$s"
msgstr "Estado de %1$s en %2$s"

#. TRANS: Error message displaying attachments. %s is a raw MIME type (eg 'image/png')
#: actions/oembed.php:168
#, php-format
msgid "Content type %s not supported."
msgstr "Non se soporta o tipo de contido %s."

#. TRANS: Error message displaying attachments. %s is the site's base URL.
#: actions/oembed.php:172
#, php-format
msgid "Only %s URLs over plain HTTP please."
msgstr "Só %s enderezos URL sobre HTTP simple."

#. TRANS: Client error on an API request with an unsupported data format.
#: actions/oembed.php:193 actions/oembed.php:212 lib/apiaction.php:1206
#: lib/apiaction.php:1233 lib/apiaction.php:1362
msgid "Not a supported data format."
msgstr "Non se soporta ese formato de datos."

#: actions/opensearch.php:64
msgid "People Search"
msgstr "Busca de xente"

#: actions/opensearch.php:67
msgid "Notice Search"
msgstr "Busca de notas"

#: actions/othersettings.php:59
msgid "Other settings"
msgstr "Outras opcións"

#. TRANS: Instructions for tab "Other" in user profile settings.
#: actions/othersettings.php:71
msgid "Manage various other options."
msgstr "Configure outras tantas opcións."

#. TRANS: Used as a suffix for free URL shorteners in a dropdown list in the tab "Other" of a
#. TRANS: user's profile settings. This message has one space at the beginning. Use your
#. TRANS: language's word separator here if it has one (most likely a single space).
#: actions/othersettings.php:111
msgid " (free service)"
msgstr " (servizo gratuíto)"

#. TRANS: Label for dropdown with URL shortener services.
#: actions/othersettings.php:120
msgid "Shorten URLs with"
msgstr "Abreviar os enderezos URL con"

#. TRANS: Tooltip for for dropdown with URL shortener services.
#: actions/othersettings.php:122
msgid "Automatic shortening service to use."
msgstr "Servizo de abreviación automática a usar."

#. TRANS: Label for checkbox.
#: actions/othersettings.php:128
msgid "View profile designs"
msgstr "Deseños visuais do perfil"

#. TRANS: Tooltip for checkbox.
#: actions/othersettings.php:130
msgid "Show or hide profile designs."
msgstr "Amosar ou agochar os deseños do perfil."

#. TRANS: Form validation error for form "Other settings" in user profile.
#: actions/othersettings.php:162
#, fuzzy
msgid "URL shortening service is too long (maximum 50 characters)."
msgstr ""
"O servizo de abreviación de enderezos URL é longo de máis (o límite está en "
"50 caracteres)."

#: actions/otp.php:69
msgid "No user ID specified."
msgstr "Non se especificou ningunha ID de usuario."

#: actions/otp.php:83
msgid "No login token specified."
msgstr "Non se especificou ningún pase."

#: actions/otp.php:90
msgid "No login token requested."
msgstr "Non se solicitou ningún pase."

#: actions/otp.php:95
msgid "Invalid login token specified."
msgstr "O pase especificado é incorrecto."

#: actions/otp.php:104
msgid "Login token expired."
msgstr "O pase caducou."

#: actions/outbox.php:58
#, php-format
msgid "Outbox for %1$s - page %2$d"
msgstr "Caixa de saída de %1$s - páxina %2$d"

#: actions/outbox.php:61
#, php-format
msgid "Outbox for %s"
msgstr "Caixa de saída de %s"

#: actions/outbox.php:116
msgid "This is your outbox, which lists private messages you have sent."
msgstr ""
"Esta é a súa caixa de saída. Nela lístanse as mensaxes privadas que enviou."

#: actions/passwordsettings.php:58
msgid "Change password"
msgstr "Cambiar o contrasinal"

#: actions/passwordsettings.php:69
msgid "Change your password."
msgstr "Cambiar o seu contrasinal."

#: actions/passwordsettings.php:96 actions/recoverpassword.php:231
msgid "Password change"
msgstr "Cambio de contrasinal"

#: actions/passwordsettings.php:104
msgid "Old password"
msgstr "Contrasinal anterior"

#: actions/passwordsettings.php:108 actions/recoverpassword.php:235
msgid "New password"
msgstr "Novo contrasinal"

#: actions/passwordsettings.php:109
msgid "6 or more characters"
msgstr "Seis ou máis caracteres"

#: actions/passwordsettings.php:112 actions/recoverpassword.php:239
#: actions/register.php:441
msgid "Confirm"
msgstr "Confirmar"

#: actions/passwordsettings.php:113 actions/recoverpassword.php:240
msgid "Same as password above"
msgstr "Igual ao contrasinal anterior"

#: actions/passwordsettings.php:117
msgid "Change"
msgstr "Cambiar"

#: actions/passwordsettings.php:154 actions/register.php:238
msgid "Password must be 6 or more characters."
msgstr "O contrasinal debe conter seis ou máis caracteres."

#: actions/passwordsettings.php:157 actions/register.php:241
msgid "Passwords don't match."
msgstr "Os contrasinais non coinciden."

#: actions/passwordsettings.php:165
msgid "Incorrect old password"
msgstr "O contrasinal anterior non é correcto"

#: actions/passwordsettings.php:181
msgid "Error saving user; invalid."
msgstr "Houbo un erro ao gardar o usuario. Incorrecto."

#: actions/passwordsettings.php:186 actions/recoverpassword.php:381
msgid "Can't save new password."
msgstr "Non se puido gardar o novo contrasinal."

#: actions/passwordsettings.php:192 actions/recoverpassword.php:211
msgid "Password saved."
msgstr "Gardouse o contrasinal."

#. TRANS: Title for Paths admin panel.
#. TRANS: Menu item for site administration
#: actions/pathsadminpanel.php:58 lib/adminpanelaction.php:371
msgid "Paths"
msgstr "Rutas"

#. TRANS: Form instructions for Path admin panel.
#: actions/pathsadminpanel.php:69
msgid "Path and server settings for this StatusNet site"
msgstr "Configuración do servidor e das rutas para este sitio StatusNet"

#. TRANS: Client error in Paths admin panel.
#. TRANS: %s is the directory that could not be read from.
#: actions/pathsadminpanel.php:155
#, php-format
msgid "Theme directory not readable: %s."
msgstr "Non se pode ler o directorio de temas visuais: %s."

#. TRANS: Client error in Paths admin panel.
#. TRANS: %s is the avatar directory that could not be written to.
#: actions/pathsadminpanel.php:163
#, php-format
msgid "Avatar directory not writable: %s."
msgstr "Non se pode escribir no directorio de avatares: %s."

#. TRANS: Client error in Paths admin panel.
#. TRANS: %s is the background directory that could not be written to.
#: actions/pathsadminpanel.php:171
#, php-format
msgid "Background directory not writable: %s."
msgstr "Non se pode escribir no directorio de fondos: %s."

#. TRANS: Client error in Paths admin panel.
#. TRANS: %s is the locales directory that could not be read from.
#: actions/pathsadminpanel.php:181
#, php-format
msgid "Locales directory not readable: %s."
msgstr "Non se pode ler o directorio de traducións: %s."

#. TRANS: Client error in Paths admin panel.
#. TRANS: %s is the SSL server URL that is too long.
#: actions/pathsadminpanel.php:189
msgid "Invalid SSL server. The maximum length is 255 characters."
msgstr "Servidor SSL incorrecto. O tamaño máximo é de 255 caracteres."

#. TRANS: Fieldset legend in Paths admin panel.
#: actions/pathsadminpanel.php:235 actions/siteadminpanel.php:58
msgid "Site"
msgstr "Sitio"

#. TRANS: Field label in Paths admin panel.
#: actions/pathsadminpanel.php:241 actions/pathsadminpanel.php:279
#: actions/pathsadminpanel.php:370 actions/pathsadminpanel.php:425
msgid "Server"
msgstr "Servidor"

#: actions/pathsadminpanel.php:242
msgid "Site's server hostname."
msgstr "Nome do servidor do sitio."

#. TRANS: Field label in Paths admin panel.
#: actions/pathsadminpanel.php:248 actions/pathsadminpanel.php:288
#: actions/pathsadminpanel.php:379 actions/pathsadminpanel.php:434
msgid "Path"
msgstr "Ruta"

#: actions/pathsadminpanel.php:249
msgid "Site path."
msgstr "Ruta do sitio."

#. TRANS: Field label in Paths admin panel.
#: actions/pathsadminpanel.php:255
msgid "Locale directory"
msgstr "Directorio das traducións"

#: actions/pathsadminpanel.php:256
msgid "Directory path to locales."
msgstr "Ruta do directorio das traducións."

#. TRANS: Checkbox label in Paths admin panel.
#: actions/pathsadminpanel.php:263
msgid "Fancy URLs"
msgstr "Enderezos URL elegantes"

#: actions/pathsadminpanel.php:265
msgid "Use fancy (more readable and memorable) URLs?"
msgstr "Quere utilizar os enderezos URL elegantes (mellores de ler e lembrar)?"

#: actions/pathsadminpanel.php:272
msgid "Theme"
msgstr "Tema visual"

#. TRANS: Tooltip for field label in Paths admin panel.
#: actions/pathsadminpanel.php:281
msgid "Server for themes."
msgstr "Servidor para os temas visuais."

#. TRANS: Tooltip for field label in Paths admin panel.
#: actions/pathsadminpanel.php:290
msgid "Web path to themes."
msgstr ""

#. TRANS: Field label in Paths admin panel.
#: actions/pathsadminpanel.php:297 actions/pathsadminpanel.php:388
#: actions/pathsadminpanel.php:443 actions/pathsadminpanel.php:495
msgid "SSL server"
msgstr "Servidor SSL"

#. TRANS: Tooltip for field label in Paths admin panel.
#: actions/pathsadminpanel.php:299
msgid "SSL server for themes (default: SSL server)."
msgstr ""

#. TRANS: Field label in Paths admin panel.
#: actions/pathsadminpanel.php:306 actions/pathsadminpanel.php:397
#: actions/pathsadminpanel.php:452
msgid "SSL path"
msgstr "Ruta de acceso SSL"

#. TRANS: Tooltip for field label in Paths admin panel.
#: actions/pathsadminpanel.php:308
msgid "SSL path to themes (default: /theme/)."
msgstr ""

#. TRANS: Field label in Paths admin panel.
#: actions/pathsadminpanel.php:315 actions/pathsadminpanel.php:406
#: actions/pathsadminpanel.php:461
#, fuzzy
msgid "Directory"
msgstr "Directorio de temas visuais"

#. TRANS: Tooltip for field label in Paths admin panel.
#: actions/pathsadminpanel.php:317
#, fuzzy
msgid "Directory where themes are located."
msgstr "Ruta do directorio das traducións"

#. TRANS: Fieldset legend in Paths admin panel.
#: actions/pathsadminpanel.php:326
msgid "Avatars"
msgstr "Avatares"

#. TRANS: Field label in Paths admin panel.
#: actions/pathsadminpanel.php:333
msgid "Avatar server"
msgstr "Servidor de avatares"

#. TRANS: Tooltip for field label in Paths admin panel.
#: actions/pathsadminpanel.php:335
#, fuzzy
msgid "Server for avatars."
msgstr "Tema visual para o sitio."

#. TRANS: Field label in Paths admin panel.
#: actions/pathsadminpanel.php:342
msgid "Avatar path"
msgstr "Ruta do avatar"

#. TRANS: Tooltip for field label in Paths admin panel.
#: actions/pathsadminpanel.php:344
#, fuzzy
msgid "Web path to avatars."
msgstr "Non se puido actualizar o avatar."

#. TRANS: Field label in Paths admin panel.
#: actions/pathsadminpanel.php:351
msgid "Avatar directory"
msgstr "Directorio de avatares"

#. TRANS: Tooltip for field label in Paths admin panel.
#: actions/pathsadminpanel.php:353
#, fuzzy
msgid "Directory where avatars are located."
msgstr "Ruta do directorio das traducións"

#. TRANS: Fieldset legend in Paths admin panel.
#: actions/pathsadminpanel.php:364
msgid "Backgrounds"
msgstr "Fondos"

#. TRANS: Tooltip for field label in Paths admin panel.
#: actions/pathsadminpanel.php:372
#, fuzzy
msgid "Server for backgrounds."
msgstr "Tema visual para o sitio."

#. TRANS: Tooltip for field label in Paths admin panel.
#: actions/pathsadminpanel.php:381
msgid "Web path to backgrounds."
msgstr ""

#. TRANS: Tooltip for field label in Paths admin panel.
#: actions/pathsadminpanel.php:390
msgid "Server for backgrounds on SSL pages."
msgstr ""

#. TRANS: Tooltip for field label in Paths admin panel.
#: actions/pathsadminpanel.php:399
msgid "Web path to backgrounds on SSL pages."
msgstr ""

#. TRANS: Tooltip for field label in Paths admin panel.
#: actions/pathsadminpanel.php:408
#, fuzzy
msgid "Directory where backgrounds are located."
msgstr "Ruta do directorio das traducións"

#. TRANS: Fieldset legens in Paths admin panel.
#. TRANS: DT element label in attachment list.
#: actions/pathsadminpanel.php:419 lib/attachmentlist.php:99
msgid "Attachments"
msgstr "Ficheiros anexos"

#. TRANS: Tooltip for field label in Paths admin panel.
#: actions/pathsadminpanel.php:427
#, fuzzy
msgid "Server for attachments."
msgstr "Tema visual para o sitio."

#. TRANS: Tooltip for field label in Paths admin panel.
#: actions/pathsadminpanel.php:436
#, fuzzy
msgid "Web path to attachments."
msgstr "Non hai ningún dato adxunto."

#. TRANS: Tooltip for field label in Paths admin panel.
#: actions/pathsadminpanel.php:445
#, fuzzy
msgid "Server for attachments on SSL pages."
msgstr "Tema visual para o sitio."

#. TRANS: Tooltip for field label in Paths admin panel.
#: actions/pathsadminpanel.php:454
msgid "Web path to attachments on SSL pages."
msgstr ""

#. TRANS: Tooltip for field label in Paths admin panel.
#: actions/pathsadminpanel.php:463
#, fuzzy
msgid "Directory where attachments are located."
msgstr "Ruta do directorio das traducións"

#. TRANS: Fieldset legend in Paths admin panel.
#: actions/pathsadminpanel.php:472
msgid "SSL"
msgstr "SSL"

#. TRANS: Drop down option in Paths admin panel (option for "When to use SSL").
#: actions/pathsadminpanel.php:477 actions/snapshotadminpanel.php:202
msgid "Never"
msgstr "Nunca"

#. TRANS: Drop down option in Paths admin panel (option for "When to use SSL").
#: actions/pathsadminpanel.php:479
msgid "Sometimes"
msgstr "Ás veces"

#. TRANS: Drop down option in Paths admin panel (option for "When to use SSL").
#: actions/pathsadminpanel.php:481
msgid "Always"
msgstr "Sempre"

#: actions/pathsadminpanel.php:485
msgid "Use SSL"
msgstr "Utilizar SSL"

#. TRANS: Tooltip for field label in Paths admin panel.
#: actions/pathsadminpanel.php:487
#, fuzzy
msgid "When to use SSL."
msgstr "Cando utilizar SSL"

#. TRANS: Tooltip for field label in Paths admin panel.
#: actions/pathsadminpanel.php:497
#, fuzzy
msgid "Server to direct SSL requests to."
msgstr "Servidor ao que dirixir as solicitudes SSL"

#. TRANS: Button title text to store form data in the Paths admin panel.
#: actions/pathsadminpanel.php:514
msgid "Save paths"
msgstr "Gardar as rutas"

#: actions/peoplesearch.php:52
#, php-format
msgid ""
"Search for people on %%site.name%% by their name, location, or interests. "
"Separate the terms by spaces; they must be 3 characters or more."
msgstr ""
"Buscar xente en %%site.name%% por nome, lugar ou intereses. Separe os termos "
"con espazos en branco. Teñen que ter tres ou máis caracteres."

#: actions/peoplesearch.php:58
msgid "People search"
msgstr "Busca de xente"

#: actions/peopletag.php:68
#, php-format
msgid "Not a valid people tag: %s."
msgstr "A etiqueta de persoa non é correcta: %s."

#: actions/peopletag.php:142
#, php-format
msgid "Users self-tagged with %1$s - page %2$d"
msgstr "Usuarios etiquetados por si mesmos con %1$s - páxina %2$d"

#: actions/postnotice.php:95
msgid "Invalid notice content."
msgstr "O contido da nota é incorrecto."

#: actions/postnotice.php:101
#, php-format
msgid "Notice license ‘%1$s’ is not compatible with site license ‘%2$s’."
msgstr ""
"A licenza \"%1$s\" da nota non é compatible coa licenza \"%2$s\" do sitio."

#. TRANS: Page title for profile settings.
#: actions/profilesettings.php:61
msgid "Profile settings"
msgstr "Configuración do perfil"

#. TRANS: Usage instructions for profile settings.
#: actions/profilesettings.php:73
msgid ""
"You can update your personal profile info here so people know more about you."
msgstr ""
"Pode actualizar a información do seu perfil persoal para que a xente o "
"coñeza mellor."

#. TRANS: Profile settings form legend.
#: actions/profilesettings.php:102
msgid "Profile information"
msgstr "Información do perfil"

#. TRANS: Tooltip for field label in form for profile settings.
#: actions/profilesettings.php:113
#, fuzzy
msgid "1-64 lowercase letters or numbers, no punctuation or spaces."
msgstr ""
"Entre 1 e 64 letras minúsculas ou números, sen signos de puntuación, "
"espazos, tiles ou eñes"

#. TRANS: Field label in form for profile settings.
#. TRANS: Label for full group name (dt). Text hidden by default.
<<<<<<< HEAD
#: actions/profilesettings.php:117 actions/register.php:457
=======
#: actions/profilesettings.php:117 actions/register.php:456
>>>>>>> 18cbdfb4
#: actions/showgroup.php:252 actions/tagother.php:104
#: lib/groupeditform.php:157 lib/userprofile.php:152
msgid "Full name"
msgstr "Nome completo"

#. TRANS: Field label in form for profile settings.
#. TRANS: Form input field label.
#: actions/profilesettings.php:122 actions/register.php:461
#: lib/applicationeditform.php:236 lib/groupeditform.php:161
msgid "Homepage"
msgstr "Páxina persoal"

#. TRANS: Tooltip for field label in form for profile settings.
#: actions/profilesettings.php:125
#, fuzzy
msgid "URL of your homepage, blog, or profile on another site."
msgstr "URL da súa páxina persoal, blogue ou perfil noutro sitio"

#. TRANS: Tooltip for field label in form for profile settings. Plural
#. TRANS: is decided by the number of characters available for the
#. TRANS: biography (%d).
#: actions/profilesettings.php:133 actions/register.php:472
#, fuzzy, php-format
msgid "Describe yourself and your interests in %d character"
msgid_plural "Describe yourself and your interests in %d characters"
msgstr[0] "Descríbase a vostede e mailos seus intereses en %d caracteres"
msgstr[1] "Descríbase a vostede e mailos seus intereses en %d caracteres"

#. TRANS: Tooltip for field label in form for profile settings.
#: actions/profilesettings.php:139 actions/register.php:477
msgid "Describe yourself and your interests"
msgstr "Descríbase a vostede e mailos seus intereses"

#. TRANS: Text area label in form for profile settings where users can provide.
#. TRANS: their biography.
#: actions/profilesettings.php:143 actions/register.php:479
msgid "Bio"
msgstr "Biografía"

#. TRANS: Field label in form for profile settings.
#. TRANS: Label for group location (dt). Text hidden by default.
<<<<<<< HEAD
#: actions/profilesettings.php:149 actions/register.php:485
=======
#: actions/profilesettings.php:149 actions/register.php:484
>>>>>>> 18cbdfb4
#: actions/showgroup.php:262 actions/tagother.php:112
#: actions/userauthorization.php:166 lib/groupeditform.php:180
#: lib/userprofile.php:167
msgid "Location"
msgstr "Lugar"

#. TRANS: Tooltip for field label in form for profile settings.
#: actions/profilesettings.php:152 actions/register.php:486
msgid "Where you are, like \"City, State (or Region), Country\""
msgstr "Onde está a vivir, coma “localidade, provincia (ou comunidade), país”"

#. TRANS: Checkbox label in form for profile settings.
#: actions/profilesettings.php:157
msgid "Share my current location when posting notices"
msgstr "Compartir o lugar onde vivo ao publicar notas"

#. TRANS: Field label in form for profile settings.
#: actions/profilesettings.php:165 actions/tagother.php:149
#: actions/tagother.php:209 lib/subscriptionlist.php:106
#: lib/subscriptionlist.php:108 lib/userprofile.php:212
msgid "Tags"
msgstr "Etiquetas"

#. TRANS: Tooltip for field label in form for profile settings.
#: actions/profilesettings.php:168
msgid ""
"Tags for yourself (letters, numbers, -, ., and _), comma- or space- separated"
msgstr ""
"Etiquetas para vostede (letras salvo eñes e tiles, números, puntos, guións e "
"guións baixos), separados por comas ou espazos"

#. TRANS: Dropdownlist label in form for profile settings.
#: actions/profilesettings.php:173
msgid "Language"
msgstr "Lingua"

#. TRANS: Tooltip for dropdown list label in form for profile settings.
#: actions/profilesettings.php:175
msgid "Preferred language"
msgstr "Lingua escollida"

#. TRANS: Dropdownlist label in form for profile settings.
#: actions/profilesettings.php:185
msgid "Timezone"
msgstr "Fuso horario"

#. TRANS: Tooltip for dropdown list label in form for profile settings.
#: actions/profilesettings.php:187
msgid "What timezone are you normally in?"
msgstr "En que fuso horario adoita estar?"

#. TRANS: Checkbox label in form for profile settings.
#: actions/profilesettings.php:193
msgid ""
"Automatically subscribe to whoever subscribes to me (best for non-humans)"
msgstr ""
"Subscribirse automaticamente a quen se subscriba a min (o mellor para os "
"bots)"

#. TRANS: Validation error in form for profile settings.
#. TRANS: Plural form is used based on the maximum number of allowed
#. TRANS: characters for the biography (%d).
#: actions/profilesettings.php:262 actions/register.php:229
#, fuzzy, php-format
msgid "Bio is too long (maximum %d character)."
msgid_plural "Bio is too long (maximum %d characters)."
msgstr[0] "A biografía é longa de máis (o límite son %d caracteres)."
msgstr[1] "A biografía é longa de máis (o límite son %d caracteres)."

#. TRANS: Validation error in form for profile settings.
#: actions/profilesettings.php:273 actions/siteadminpanel.php:151
msgid "Timezone not selected."
msgstr "Non se escolleu ningún fuso horario."

#. TRANS: Validation error in form for profile settings.
#: actions/profilesettings.php:281
#, fuzzy
msgid "Language is too long (maximum 50 characters)."
msgstr "A lingua é longa de máis (o límite é de 50 caracteres)."

#. TRANS: Validation error in form for profile settings.
#. TRANS: %s is an invalid tag.
#: actions/profilesettings.php:295 actions/tagother.php:178
#, php-format
msgid "Invalid tag: \"%s\""
msgstr "Etiqueta incorrecta: \"%s\""

#. TRANS: Server error thrown when user profile settings could not be updated to
#. TRANS: automatically subscribe to any subscriber.
#: actions/profilesettings.php:351
msgid "Couldn't update user for autosubscribe."
msgstr "Non se puido actualizar o usuario para subscribirse automaticamente."

#. TRANS: Server error thrown when user profile location preference settings could not be updated.
#: actions/profilesettings.php:409
msgid "Couldn't save location prefs."
msgstr "Non se puideron gardar as preferencias de lugar."

#. TRANS: Server error thrown when user profile settings could not be saved.
#: actions/profilesettings.php:422
msgid "Couldn't save profile."
msgstr "Non se puido gardar o perfil."

#. TRANS: Server error thrown when user profile settings tags could not be saved.
#: actions/profilesettings.php:431
msgid "Couldn't save tags."
msgstr "Non se puideron gardar as etiquetas."

#. TRANS: Confirmation shown when user profile settings are saved.
#. TRANS: Message after successful saving of administrative settings.
#: actions/profilesettings.php:440 lib/adminpanelaction.php:138
msgid "Settings saved."
msgstr "Gardouse a configuración."

#: actions/public.php:83
#, php-format
msgid "Beyond the page limit (%s)."
msgstr "Alén do límite da páxina (%s)."

#: actions/public.php:92
msgid "Could not retrieve public stream."
msgstr "Non se puido obter o fluxo público."

#: actions/public.php:130
#, php-format
msgid "Public timeline, page %d"
msgstr "Liña do tempo pública, páxina %d"

#: actions/public.php:132 lib/publicgroupnav.php:79
msgid "Public timeline"
msgstr "Liña do tempo pública"

#: actions/public.php:160
msgid "Public Stream Feed (RSS 1.0)"
msgstr "Fonte de novas no fluxo público (RSS 1.0)"

#: actions/public.php:164
msgid "Public Stream Feed (RSS 2.0)"
msgstr "Fonte de novas no fluxo público (RSS 2.0)"

#: actions/public.php:168
msgid "Public Stream Feed (Atom)"
msgstr "Fonte de novas no fluxo público (Atom)"

#: actions/public.php:188
#, php-format
msgid ""
"This is the public timeline for %%site.name%% but no one has posted anything "
"yet."
msgstr ""
"Esta é a liña do tempo pública para %%site.name%% pero ninguén publicou nada "
"aínda."

#: actions/public.php:191
msgid "Be the first to post!"
msgstr "Sexa o primeiro en publicar!"

#: actions/public.php:195
#, php-format
msgid ""
"Why not [register an account](%%action.register%%) and be the first to post!"
msgstr ""
"Por que non [rexistrar unha conta](%%action.register%%) e ser o primeiro en "
"publicar?"

#: actions/public.php:242
#, php-format
msgid ""
"This is %%site.name%%, a [micro-blogging](http://en.wikipedia.org/wiki/Micro-"
"blogging) service based on the Free Software [StatusNet](http://status.net/) "
"tool. [Join now](%%action.register%%) to share notices about yourself with "
"friends, family, and colleagues! ([Read more](%%doc.help%%))"
msgstr ""
"Isto é %%site.name%%, un servizo de [mensaxes de blogue curtas](http://en."
"wikipedia.org/wiki/Microblogging) (en inglés) baseado na ferramenta de "
"software libre [StatusNet](http://status.net/). [Únase agora](%%action."
"register%%) para compartir notas persoais cos amigos, a familia e os "
"compañeiros! ([Máis información](%%doc.help%%))"

#: actions/public.php:247
#, php-format
msgid ""
"This is %%site.name%%, a [micro-blogging](http://en.wikipedia.org/wiki/Micro-"
"blogging) service based on the Free Software [StatusNet](http://status.net/) "
"tool."
msgstr ""
"Isto é %%site.name%%, un servizo de [mensaxes de blogue curtas](http://en."
"wikipedia.org/wiki/Microblogging) (en inglés) baseado na ferramenta de "
"software libre [StatusNet](http://status.net/)."

#. TRANS: Title for public tag cloud.
#: actions/publictagcloud.php:57
msgid "Public tag cloud"
msgstr "Nube de etiquetas públicas"

#. TRANS: Instructions (more used like an explanation/header).
#. TRANS: %s is the StatusNet sitename.
#: actions/publictagcloud.php:65
#, fuzzy, php-format
msgid "These are most popular recent tags on %s"
msgstr "Estas son as etiquetas máis populares en %s "

#. TRANS: This message contains a Markdown URL. The link description is between
#. TRANS: square brackets, and the link between parentheses. Do not separate "]("
#. TRANS: and do not change the URL part.
#: actions/publictagcloud.php:74
#, php-format
msgid "No one has posted a notice with a [hashtag](%%doc.tags%%) yet."
msgstr "Ninguén publicou aínda ningunha nota cunha [etiqueta](%%doc.tags%%)."

#. TRANS: Message shown to a logged in user for the public tag cloud
#. TRANS: while no tags exist yet. "One" refers to the non-existing hashtag.
#: actions/publictagcloud.php:79
msgid "Be the first to post one!"
msgstr "Sexa o primeiro en publicar unha!"

#. TRANS: Message shown to a anonymous user for the public tag cloud
#. TRANS: while no tags exist yet. "One" refers to the non-existing hashtag.
#. TRANS: This message contains a Markdown URL. The link description is between
#. TRANS: square brackets, and the link between parentheses. Do not separate "]("
#. TRANS: and do not change the URL part.
#: actions/publictagcloud.php:87
#, php-format
msgid ""
"Why not [register an account](%%action.register%%) and be the first to post "
"one!"
msgstr ""
"Por que non [rexistrar unha conta](%%action.register%%) e ser o primeiro en "
"publicar unha?"

#: actions/publictagcloud.php:146
msgid "Tag cloud"
msgstr "Nube de etiquetas"

#: actions/recoverpassword.php:36
msgid "You are already logged in!"
msgstr "Xa está identificado!"

#: actions/recoverpassword.php:62
msgid "No such recovery code."
msgstr "Ese código de recuperación non existe."

#: actions/recoverpassword.php:66
msgid "Not a recovery code."
msgstr "Iso non é un código de recuperación."

#: actions/recoverpassword.php:73
msgid "Recovery code for unknown user."
msgstr "Código de recuperación para un usuario descoñecido."

#: actions/recoverpassword.php:86
msgid "Error with confirmation code."
msgstr "Houbo un erro co código de confirmación."

#: actions/recoverpassword.php:97
msgid "This confirmation code is too old. Please start again."
msgstr "Este código de confirmación é vello de máis. Volva empezar."

#: actions/recoverpassword.php:111
msgid "Could not update user with confirmed email address."
msgstr ""
"Non se puido actualizar o usuario co enderezo de correo electrónico "
"confirmado."

#: actions/recoverpassword.php:152
msgid ""
"If you have forgotten or lost your password, you can get a new one sent to "
"the email address you have stored in your account."
msgstr ""
"Se esqueceu ou perdeu o seu contrasinal, pode solicitar que se lle envíe un "
"novo ao enderezo de correo electrónico da conta."

#: actions/recoverpassword.php:158
msgid "You have been identified. Enter a new password below. "
msgstr "Acaba de identificarse. Introduza un contrasinal novo a continuación. "

#: actions/recoverpassword.php:188
msgid "Password recovery"
msgstr "Recuperación do contrasinal"

#: actions/recoverpassword.php:191
msgid "Nickname or email address"
msgstr "Alcume ou enderezo de correo electrónico"

#: actions/recoverpassword.php:193
msgid "Your nickname on this server, or your registered email address."
msgstr ""
"O seu alcume neste servidor, ou o enderezo de correo electrónico co que se "
"rexistrou."

#: actions/recoverpassword.php:199 actions/recoverpassword.php:200
msgid "Recover"
msgstr "Recuperar"

#: actions/recoverpassword.php:208
msgid "Reset password"
msgstr "Restablecer o contrasinal"

#: actions/recoverpassword.php:209
msgid "Recover password"
msgstr "Recuperar o contrasinal"

#: actions/recoverpassword.php:210 actions/recoverpassword.php:335
msgid "Password recovery requested"
msgstr "Solicitouse a recuperación do contrasinal"

#: actions/recoverpassword.php:213
msgid "Unknown action"
msgstr "Non se coñece esa acción"

#: actions/recoverpassword.php:236
msgid "6 or more characters, and don't forget it!"
msgstr "Seis ou máis caracteres, e non o esqueza!"

#: actions/recoverpassword.php:243
msgid "Reset"
msgstr "Restablecer"

#: actions/recoverpassword.php:252
msgid "Enter a nickname or email address."
msgstr "Introduza un alcume ou enderezo de correo electrónico."

#: actions/recoverpassword.php:282
msgid "No user with that email address or username."
msgstr ""
"Non hai ningún usuario con ese enderezo de correo electrónico ou alcume."

#: actions/recoverpassword.php:299
msgid "No registered email address for that user."
msgstr ""
"Non se rexistrou ningún enderezo de correo electrónico para ese usuario."

#: actions/recoverpassword.php:313
msgid "Error saving address confirmation."
msgstr "Houbo un erro ao gardar a confirmación do enderezo."

#: actions/recoverpassword.php:338
msgid ""
"Instructions for recovering your password have been sent to the email "
"address registered to your account."
msgstr ""
"Enviáronse instrucións para a recuperación do seu contrasinal ao enderezo de "
"correo electrónico rexistrado para a súa conta."

#: actions/recoverpassword.php:357
msgid "Unexpected password reset."
msgstr "Restablecemento de contrasinal inesperado."

#: actions/recoverpassword.php:365
#, fuzzy
msgid "Password must be 6 characters or more."
msgstr "O contrasinal debe ter seis ou máis caracteres."

#: actions/recoverpassword.php:369
msgid "Password and confirmation do not match."
msgstr "O contrasinal e a confirmación non coinciden."

#: actions/recoverpassword.php:388 actions/register.php:256
msgid "Error setting user."
msgstr "Houbo un erro ao configurar o usuario."

#: actions/recoverpassword.php:395
msgid "New password successfully saved. You are now logged in."
msgstr "O novo contrasinal gardouse correctamente. Agora está identificado."

#: actions/register.php:92 actions/register.php:196 actions/register.php:413
msgid "Sorry, only invited people can register."
msgstr "Só se pode rexistrar mediante invitación."

#: actions/register.php:99
msgid "Sorry, invalid invitation code."
msgstr "O código da invitación é incorrecto."

#: actions/register.php:119
msgid "Registration successful"
msgstr "Rexistrouse correctamente"

#: actions/register.php:121 actions/register.php:512 lib/logingroupnav.php:85
msgid "Register"
msgstr "Rexistrarse"

#: actions/register.php:142
msgid "Registration not allowed."
msgstr "Non se permite o rexistro."

#: actions/register.php:209
msgid "You can't register if you don't agree to the license."
msgstr "Non pode rexistrarse se non acepta a licenza."

#: actions/register.php:218
msgid "Email address already exists."
msgstr "O enderezo de correo electrónico xa existe."

#: actions/register.php:251 actions/register.php:273
msgid "Invalid username or password."
msgstr "O nome de usuario ou contrasinal non son correctos."

#: actions/register.php:351
msgid ""
"With this form you can create a new account. You can then post notices and "
"link up to friends and colleagues. "
msgstr ""
"Con este formulario pode crear unha conta nova. Entón poderá publicar notas "
"e porse en contacto con amigos e compañeiros. "

#: actions/register.php:433
msgid "1-64 lowercase letters or numbers, no punctuation or spaces. Required."
msgstr ""
"Entre 1 e 64 letras minúsculas ou números, sen signos de puntuación, "
"espazos, tiles ou eñes. Obrigatorio."

#: actions/register.php:438
msgid "6 or more characters. Required."
msgstr "6 ou máis caracteres. Obrigatorio."

#: actions/register.php:442
msgid "Same as password above. Required."
msgstr "O mesmo contrasinal que o anterior. Obrigatorio."

#. TRANS: Link description in user account settings menu.
#: actions/register.php:446 actions/register.php:450
#: actions/siteadminpanel.php:238 lib/accountsettingsaction.php:127
msgid "Email"
msgstr "Correo electrónico"

#: actions/register.php:447 actions/register.php:451
msgid "Used only for updates, announcements, and password recovery"
msgstr ""
"Só se utiliza para actualizacións, anuncios e recuperación de contrasinais"

#: actions/register.php:458
msgid "Longer name, preferably your \"real\" name"
msgstr "Nome longo, preferiblemente o seu nome \"real\""

#: actions/register.php:463
msgid "URL of your homepage, blog, or profile on another site"
msgstr "URL da súa páxina persoal, blogue ou perfil noutro sitio"

#: actions/register.php:524
#, php-format
msgid ""
"I understand that content and data of %1$s are private and confidential."
msgstr "Entendo que o contido e os datos de %1$s son privados e confidenciais."

#: actions/register.php:534
#, php-format
msgid "My text and files are copyright by %1$s."
msgstr ""
"Os meus textos e ficheiros están protexidos polos dereitos de autor de %1$s."

#. TRANS: Copyright checkbox label in registration dialog, for all rights reserved with ownership left to contributors.
#: actions/register.php:538
msgid "My text and files remain under my own copyright."
msgstr ""
"Os meus textos e ficheiros están protexidos polos meus propios dereitos de "
"autor."

#. TRANS: Copyright checkbox label in registration dialog, for all rights reserved.
#: actions/register.php:541
msgid "All rights reserved."
msgstr "Todos os dereitos reservados."

#. TRANS: Copyright checkbox label in registration dialog, for Creative Commons-style licenses.
#: actions/register.php:546
#, php-format
msgid ""
"My text and files are available under %s except this private data: password, "
"email address, IM address, and phone number."
msgstr ""
"Os meus textos e ficheiros están dispoñibles baixo %s, salvo os seguintes "
"datos privados: contrasinais, enderezos de correo electrónico e mensaxería "
"instantánea e números de teléfono."

#: actions/register.php:589
#, php-format
msgid ""
"Congratulations, %1$s! And welcome to %%%%site.name%%%%. From here, you may "
"want to...\n"
"\n"
"* Go to [your profile](%2$s) and post your first message.\n"
"* Add a [Jabber/GTalk address](%%%%action.imsettings%%%%) so you can send "
"notices through instant messages.\n"
"* [Search for people](%%%%action.peoplesearch%%%%) that you may know or that "
"share your interests. \n"
"* Update your [profile settings](%%%%action.profilesettings%%%%) to tell "
"others more about you. \n"
"* Read over the [online docs](%%%%doc.help%%%%) for features you may have "
"missed. \n"
"\n"
"Thanks for signing up and we hope you enjoy using this service."
msgstr ""
"Parabéns, %1$s! E benvido a %%%%site.name%%%%. Agora quizais queira...\n"
"\n"
"* Ir ao [seu perfil](%2$s) e publicar a súa primeira mensaxe.\n"
"* Engadir un [enderezo de Jabber ou GTalk](%%%%action.imsettings%%%%) para "
"poder enviar notas por medio de mensaxes instantáneas.\n"
"* [Buscar xente](%%%%action.peoplesearch%%%%) que coñeza ou que comparta os "
"seus intereses. \n"
"* Actualizar a [configuración do seu perfil](%%%%action.profilesettings%%%%) "
"para que os outros saiban máis de vostede. \n"
"* Botar unha ollada á [documentación en liña](%%%%doc.help%%%%) en busca de "
"funcionalidades que ao mellor non coñecía. \n"
"\n"
"Grazas por rexistrarse. Esperamos que goce deste servizo."

#: actions/register.php:613
msgid ""
"(You should receive a message by email momentarily, with instructions on how "
"to confirm your email address.)"
msgstr ""
"(Debería recibir unha mensaxe por correo electrónico nuns intres, con "
"instrucións para a confirmación do seu enderezo de correo electrónico.)"

#: actions/remotesubscribe.php:98
#, php-format
msgid ""
"To subscribe, you can [login](%%action.login%%), or [register](%%action."
"register%%) a new  account. If you already have an account  on a [compatible "
"microblogging site](%%doc.openmublog%%),  enter your profile URL below."
msgstr ""
"Para subscribirse, pode [identificarse](%%action.login%%) ou [rexistrar](%%"
"action.register%%) unha conta nova. Se xa ten unha conta nun [sitio de "
"mensaxes de blogue curtas compatible](%%doc.openmublog%%), introduza a "
"continuación o URL do seu perfil."

#: actions/remotesubscribe.php:112
msgid "Remote subscribe"
msgstr "Subscribirse remotamente"

#: actions/remotesubscribe.php:124
msgid "Subscribe to a remote user"
msgstr "Subscribirse a un usuario remoto"

#: actions/remotesubscribe.php:129
msgid "User nickname"
msgstr "Alcume do usuario"

#: actions/remotesubscribe.php:130
msgid "Nickname of the user you want to follow"
msgstr "Alcume do usuario ao que quere seguir"

#: actions/remotesubscribe.php:133
msgid "Profile URL"
msgstr "URL do perfil"

#: actions/remotesubscribe.php:134
msgid "URL of your profile on another compatible microblogging service"
msgstr ""
"URL do seu perfil noutro servizo de mensaxes de blogue curtas compatible"

#: actions/remotesubscribe.php:137 lib/subscribeform.php:139
#: lib/userprofile.php:411
msgid "Subscribe"
msgstr "Subscribirse"

#: actions/remotesubscribe.php:159
msgid "Invalid profile URL (bad format)"
msgstr "O enderezo URL do perfil é incorrecto (formato erróneo)"

#: actions/remotesubscribe.php:168
msgid "Not a valid profile URL (no YADIS document or invalid XRDS defined)."
msgstr ""
"Non é un URL de perfil correcto (non hai un documento YADIS ou definiuse un "
"XRDS incorrecto)."

#: actions/remotesubscribe.php:176
msgid "That’s a local profile! Login to subscribe."
msgstr "Ese é un perfil local! Identifíquese para subscribirse."

#: actions/remotesubscribe.php:183
msgid "Couldn’t get a request token."
msgstr "Non se puido obter o pase solicitado."

#: actions/repeat.php:57
msgid "Only logged-in users can repeat notices."
msgstr "Só os usuarios identificados poden repetir notas."

#: actions/repeat.php:64 actions/repeat.php:71
msgid "No notice specified."
msgstr "Non se especificou nota ningunha."

#: actions/repeat.php:76
msgid "You can't repeat your own notice."
msgstr "Non pode repetir a súa propia nota."

#: actions/repeat.php:90
msgid "You already repeated that notice."
msgstr "Xa repetiu esa nota."

#: actions/repeat.php:114 lib/noticelist.php:691
msgid "Repeated"
msgstr "Repetida"

#: actions/repeat.php:119
msgid "Repeated!"
msgstr "Repetida!"

#: actions/replies.php:126 actions/repliesrss.php:68
#: lib/personalgroupnav.php:108
#, php-format
msgid "Replies to %s"
msgstr "Respostas a %s"

#: actions/replies.php:128
#, php-format
msgid "Replies to %1$s, page %2$d"
msgstr "Respostas a %1$s, páxina %2$d"

#: actions/replies.php:145
#, php-format
msgid "Replies feed for %s (RSS 1.0)"
msgstr "Fonte de novas coas respostas a %s (RSS 1.0)"

#: actions/replies.php:152
#, php-format
msgid "Replies feed for %s (RSS 2.0)"
msgstr "Fonte de novas coas respostas a %s (RSS 2.0)"

#: actions/replies.php:159
#, php-format
msgid "Replies feed for %s (Atom)"
msgstr "Fonte de novas coas respostas a %s (Atom)"

#: actions/replies.php:199
#, php-format
msgid ""
"This is the timeline showing replies to %1$s but %2$s hasn't received a "
"notice to them yet."
msgstr ""
"Esta é a liña do tempo coas respostas a %1$s, pero a %2$s aínda non lle "
"mandaron ningunha nota."

#: actions/replies.php:204
#, php-format
msgid ""
"You can engage other users in a conversation, subscribe to more people or "
"[join groups](%%action.groups%%)."
msgstr ""
"Pode conversar con outros usuarios, subscribirse a máis xente ou [unirse a "
"grupos](%%action.groups%%)."

#: actions/replies.php:206
#, php-format
msgid ""
"You can try to [nudge %1$s](../%2$s) or [post something to them](%%%%action."
"newnotice%%%%?status_textarea=%3$s)."
msgstr ""
"Pode probar a [facerlle un aceno a %1$s](../%2$s) ou [publicar algo dirixido "
"a el ou ela](%%%%action.newnotice%%%%?status_textarea=%3$s)."

#: actions/repliesrss.php:72
#, php-format
msgid "Replies to %1$s on %2$s!"
msgstr "Respostas a %1$s en %2$s!"

#: actions/revokerole.php:75
msgid "You cannot revoke user roles on this site."
msgstr "Non pode revogar os roles dos usuarios neste sitio."

#: actions/revokerole.php:82
msgid "User doesn't have this role."
msgstr "O usuario non ten este rol."

#: actions/rsd.php:146 actions/version.php:159
msgid "StatusNet"
msgstr "StatusNet"

#: actions/sandbox.php:65 actions/unsandbox.php:65
msgid "You cannot sandbox users on this site."
msgstr "Non pode illar usuarios neste sitio."

#: actions/sandbox.php:72
msgid "User is already sandboxed."
msgstr "O usuario xa está illado."

#. TRANS: Menu item for site administration
#: actions/sessionsadminpanel.php:54 actions/sessionsadminpanel.php:170
#: lib/adminpanelaction.php:379
msgid "Sessions"
msgstr "Sesións"

#: actions/sessionsadminpanel.php:65
msgid "Session settings for this StatusNet site"
msgstr "Configuración de sesión para este sitio StatusNet"

#: actions/sessionsadminpanel.php:175
msgid "Handle sessions"
msgstr "Manexar as sesións"

#: actions/sessionsadminpanel.php:177
msgid "Whether to handle sessions ourselves."
msgstr "Manexar ou non as sesións nós mesmos."

#: actions/sessionsadminpanel.php:181
msgid "Session debugging"
msgstr "Depuración da sesión"

#: actions/sessionsadminpanel.php:183
msgid "Turn on debugging output for sessions."
msgstr "Activar a saída de depuración para as sesións."

#: actions/sessionsadminpanel.php:199 actions/siteadminpanel.php:292
msgid "Save site settings"
msgstr "Gardar a configuración do sitio"

#: actions/showapplication.php:82
msgid "You must be logged in to view an application."
msgstr "Debe estar identificado para ver unha aplicación."

#: actions/showapplication.php:157
msgid "Application profile"
msgstr "Perfil da aplicación"

#. TRANS: Form input field label for application icon.
#: actions/showapplication.php:159 lib/applicationeditform.php:173
msgid "Icon"
msgstr "Icona"

#. TRANS: Form input field label for application name.
#: actions/showapplication.php:169 actions/version.php:197
#: lib/applicationeditform.php:190
msgid "Name"
msgstr "Nome"

#. TRANS: Form input field label.
#: actions/showapplication.php:178 lib/applicationeditform.php:227
msgid "Organization"
msgstr "Organización"

#. TRANS: Form input field label.
#: actions/showapplication.php:187 actions/version.php:200
#: lib/applicationeditform.php:208 lib/groupeditform.php:175
msgid "Description"
msgstr "Descrición"

#. TRANS: Header for group statistics on a group page (h2).
#: actions/showapplication.php:192 actions/showgroup.php:448
#: lib/profileaction.php:187
msgid "Statistics"
msgstr "Estatísticas"

#: actions/showapplication.php:203
#, php-format
msgid "Created by %1$s - %2$s access by default - %3$d users"
msgstr "Creado por %1$s - acceso %2$s por defecto - %3$d usuarios"

#: actions/showapplication.php:213
msgid "Application actions"
msgstr "Accións da aplicación"

#: actions/showapplication.php:236
msgid "Reset key & secret"
msgstr "Restablecer o contrasinal ou a pregunta secreta"

#: actions/showapplication.php:252 lib/deletegroupform.php:121
#: lib/deleteuserform.php:66 lib/noticelist.php:672
msgid "Delete"
msgstr "Borrar"

#: actions/showapplication.php:261
msgid "Application info"
msgstr "Información da aplicación"

#: actions/showapplication.php:263
msgid "Consumer key"
msgstr "Clave do consumidor"

#: actions/showapplication.php:268
msgid "Consumer secret"
msgstr "Pregunta secreta do consumidor"

#: actions/showapplication.php:273
msgid "Request token URL"
msgstr "Solicitar un URL de pase"

#: actions/showapplication.php:278
msgid "Access token URL"
msgstr "Acceder ao URL do pase"

#: actions/showapplication.php:283
msgid "Authorize URL"
msgstr "Autorizar o URL"

#: actions/showapplication.php:288
msgid ""
"Note: We support HMAC-SHA1 signatures. We do not support the plaintext "
"signature method."
msgstr ""
"Nota: sopórtanse as sinaturas HMAC-SHA1. Non se soporta o método de asinado "
"con texto sinxelo."

#: actions/showapplication.php:309
msgid "Are you sure you want to reset your consumer key and secret?"
msgstr ""
"Seguro que quere restablecer a súa clave e maila súa pregunta secreta de "
"consumidor?"

#: actions/showfavorites.php:79
#, php-format
msgid "%1$s's favorite notices, page %2$d"
msgstr "Notas favoritas de %1$s, páxina %2$d"

#: actions/showfavorites.php:132
msgid "Could not retrieve favorite notices."
msgstr "Non se puideron obter as notas favoritas."

#: actions/showfavorites.php:171
#, php-format
msgid "Feed for favorites of %s (RSS 1.0)"
msgstr "Fonte de novas dos favoritos de %s (RSS 1.0)"

#: actions/showfavorites.php:178
#, php-format
msgid "Feed for favorites of %s (RSS 2.0)"
msgstr "Fonte de novas dos favoritos de %s (RSS 2.0)"

#: actions/showfavorites.php:185
#, php-format
msgid "Feed for favorites of %s (Atom)"
msgstr "Fonte de novas dos favoritos de %s (Atom)"

#: actions/showfavorites.php:206
msgid ""
"You haven't chosen any favorite notices yet. Click the fave button on "
"notices you like to bookmark them for later or shed a spotlight on them."
msgstr ""
"Aínda non escolleu ningunha nota favorita. Prema no botón de nota favorita "
"naquelas notas que lle gusten para marcalas para logo ou para salientalas."

#: actions/showfavorites.php:208
#, php-format
msgid ""
"%s hasn't added any favorite notices yet. Post something interesting they "
"would add to their favorites :)"
msgstr ""
"%s aínda non marcou ningunha nota como favorita. Publique algo interesante "
"que poida querer engadir aos seus favoritos :)"

#: actions/showfavorites.php:212
#, php-format
msgid ""
"%s hasn't added any favorite notices yet. Why not [register an account](%%%%"
"action.register%%%%) and then post something interesting they would add to "
"their favorites :)"
msgstr ""
"%s aínda non marcou ningunha nota como favorita. Por que non [rexistrar unha "
"conta](%%%%action.register%%%%) e publicar algo interesante que puidese "
"querer engadir aos seus favoritos? :)"

#: actions/showfavorites.php:243
msgid "This is a way to share what you like."
msgstr "Isto é un modo de compartir o que lle gusta."

#. TRANS: Page title for first group page. %s is a group name.
#: actions/showgroup.php:75
#, php-format
msgid "%s group"
msgstr "Grupo %s"

#. TRANS: Page title for any but first group page.
#. TRANS: %1$s is a group name, $2$s is a page number.
#: actions/showgroup.php:79
#, php-format
msgid "%1$s group, page %2$d"
msgstr "Grupo %1$s, páxina %2$d"

#. TRANS: Group profile header (h2). Text hidden by default.
#: actions/showgroup.php:220
msgid "Group profile"
msgstr "Perfil do grupo"

#. TRANS: Label for group URL (dt). Text hidden by default.
#: actions/showgroup.php:270 actions/tagother.php:118
#: actions/userauthorization.php:175 lib/userprofile.php:180
msgid "URL"
msgstr "URL"

#. TRANS: Label for group description or group note (dt). Text hidden by default.
#: actions/showgroup.php:282 actions/tagother.php:128
#: actions/userauthorization.php:187 lib/userprofile.php:197
msgid "Note"
msgstr "Nota"

#. TRANS: Label for group aliases (dt). Text hidden by default.
#: actions/showgroup.php:293 lib/groupeditform.php:187
msgid "Aliases"
msgstr "Pseudónimos"

#. TRANS: Group actions header (h2). Text hidden by default.
#: actions/showgroup.php:304
msgid "Group actions"
msgstr "Accións do grupo"

#. TRANS: Tooltip for feed link. %s is a group nickname.
#: actions/showgroup.php:345
#, php-format
msgid "Notice feed for %s group (RSS 1.0)"
msgstr "Fonte de novas das notas do grupo %s (RSS 1.0)"

#. TRANS: Tooltip for feed link. %s is a group nickname.
#: actions/showgroup.php:352
#, php-format
msgid "Notice feed for %s group (RSS 2.0)"
msgstr "Fonte de novas das notas do grupo %s (RSS 2.0)"

#. TRANS: Tooltip for feed link. %s is a group nickname.
#: actions/showgroup.php:359
#, php-format
msgid "Notice feed for %s group (Atom)"
msgstr "Fonte de novas das notas do grupo %s (Atom)"

#. TRANS: Tooltip for feed link. %s is a group nickname.
#: actions/showgroup.php:365
#, php-format
msgid "FOAF for %s group"
msgstr "Amigo dun amigo para o grupo %s"

#. TRANS: Header for mini list of group members on a group page (h2).
#: actions/showgroup.php:402
msgid "Members"
msgstr "Membros"

#. TRANS: Description for mini list of group members on a group page when the group has no members.
#: actions/showgroup.php:408 lib/profileaction.php:117
#: lib/profileaction.php:152 lib/profileaction.php:255 lib/section.php:95
#: lib/subscriptionlist.php:127 lib/tagcloudsection.php:71
msgid "(None)"
msgstr "(Ningún)"

#. TRANS: Link to all group members from mini list of group members if group has more than n members.
#: actions/showgroup.php:417
msgid "All members"
msgstr "Todos os membros"

#. TRANS: Label for creation date in statistics on group page.
#: actions/showgroup.php:453
#, fuzzy
msgctxt "LABEL"
msgid "Created"
msgstr "Creado"

#. TRANS: Label for member count in statistics on group page.
#: actions/showgroup.php:461
#, fuzzy
msgctxt "LABEL"
msgid "Members"
msgstr "Membros"

#. TRANS: Notice on group pages for anonymous users for StatusNet sites that accept new registrations.
#. TRANS: **%s** is the group alias, %%%%site.name%%%% is the site name,
#. TRANS: %%%%action.register%%%% is the URL for registration, %%%%doc.help%%%% is a URL to help.
#. TRANS: This message contains Markdown links. Ensure they are formatted correctly: [Description](link).
#: actions/showgroup.php:476
#, php-format
msgid ""
"**%s** is a user group on %%%%site.name%%%%, a [micro-blogging](http://en."
"wikipedia.org/wiki/Micro-blogging) service based on the Free Software "
"[StatusNet](http://status.net/) tool. Its members share short messages about "
"their life and interests. [Join now](%%%%action.register%%%%) to become part "
"of this group and many more! ([Read more](%%%%doc.help%%%%))"
msgstr ""
"**%s** é un grupo de usuarios de %%%%site.name%%%%, un servizo de [mensaxes "
"de blogue curtas](http://en.wikipedia.org/wiki/Microblogging) (en inglés) "
"baseado na ferramenta de software libre [StatusNet](http://status.net/). Os "
"seus membros comparten mensaxes curtas sobre as súas vidas e intereses. "
"[Únase agora](%%%%action.register%%%%) para pasar a formar parte deste grupo "
"e de moitos máis! ([Máis información](%%%%doc.help%%%%))"

#. TRANS: Notice on group pages for anonymous users for StatusNet sites that accept no new registrations.
#. TRANS: **%s** is the group alias, %%%%site.name%%%% is the site name,
#. TRANS: This message contains Markdown links. Ensure they are formatted correctly: [Description](link).
#: actions/showgroup.php:486
#, php-format
msgid ""
"**%s** is a user group on %%%%site.name%%%%, a [micro-blogging](http://en."
"wikipedia.org/wiki/Micro-blogging) service based on the Free Software "
"[StatusNet](http://status.net/) tool. Its members share short messages about "
"their life and interests. "
msgstr ""
"**%s** é un grupo de usuarios de %%%%site.name%%%%, un servizo de [mensaxes "
"de blogue curtas](http://en.wikipedia.org/wiki/Microblogging) (en inglés) "
"baseado na ferramenta de software libre [StatusNet](http://status.net/). Os "
"seus membros comparten mensaxes curtas sobre as súas vidas e intereses. "

#. TRANS: Header for list of group administrators on a group page (h2).
#: actions/showgroup.php:515
msgid "Admins"
msgstr "Administradores"

#. TRANS: Client error displayed requesting a single message that does not exist.
#: actions/showmessage.php:79
msgid "No such message."
msgstr "Non se atopou esa mensaxe."

#. TRANS: Client error displayed requesting a single direct message the requesting user was not a party in.
#: actions/showmessage.php:97
msgid "Only the sender and recipient may read this message."
msgstr "Esta mensaxe só a poden ler o destinatario e mais o remitente."

#. TRANS: Page title for single direct message display when viewing user is the sender.
#. TRANS: %1$s is the addressed user's nickname, $2$s is a timestamp.
#: actions/showmessage.php:110
#, php-format
msgid "Message to %1$s on %2$s"
msgstr "Mensaxe a %1$s en %2$s"

#. TRANS: Page title for single message display.
#. TRANS: %1$s is the sending user's nickname, $2$s is a timestamp.
#: actions/showmessage.php:118
#, php-format
msgid "Message from %1$s on %2$s"
msgstr "Mensaxe de %1$s en %2$s"

#: actions/shownotice.php:90
msgid "Notice deleted."
msgstr "Borrouse a nota."

#. TRANS: Page title showing tagged notices in one user's stream. %1$s is the username, %2$s is the hash tag.
#: actions/showstream.php:70
#, fuzzy, php-format
msgid "%1$s tagged %2$s"
msgstr "%1$s, páxina %2$d"
<<<<<<< HEAD

#. TRANS: Page title showing tagged notices in one user's stream.
#. TRANS: %1$s is the username, %2$s is the hash tag, %1$d is the page number.
#: actions/showstream.php:74
#, fuzzy, php-format
msgid "%1$s tagged %2$s, page %3$d"
msgstr "Notas etiquetadas con %1$s, páxina %2$d"

=======

#. TRANS: Page title showing tagged notices in one user's stream.
#. TRANS: %1$s is the username, %2$s is the hash tag, %1$d is the page number.
#: actions/showstream.php:74
#, fuzzy, php-format
msgid "%1$s tagged %2$s, page %3$d"
msgstr "Notas etiquetadas con %1$s, páxina %2$d"

>>>>>>> 18cbdfb4
#. TRANS: Extended page title showing tagged notices in one user's stream.
#. TRANS: %1$s is the username, %2$d is the page number.
#: actions/showstream.php:82
#, php-format
msgid "%1$s, page %2$d"
msgstr "%1$s, páxina %2$d"

#. TRANS: Title for link to notice feed.
#. TRANS: %1$s is a user nickname, %2$s is a hashtag.
#: actions/showstream.php:127
#, php-format
msgid "Notice feed for %1$s tagged %2$s (RSS 1.0)"
msgstr "Fonte de novas das notas para %1$s etiquetadas con %2$s (RSS 1.0)"

#. TRANS: Title for link to notice feed.
#. TRANS: %s is a user nickname.
#: actions/showstream.php:136
#, php-format
msgid "Notice feed for %s (RSS 1.0)"
msgstr "Fonte de novas das notas para %s (RSS 1.0)"

#. TRANS: Title for link to notice feed.
#. TRANS: %s is a user nickname.
#: actions/showstream.php:145
#, php-format
msgid "Notice feed for %s (RSS 2.0)"
msgstr "Fonte de novas das notas para %s (RSS 2.0)"

#: actions/showstream.php:152
#, php-format
msgid "Notice feed for %s (Atom)"
msgstr "Fonte de novas das notas para %s (Atom)"

#. TRANS: Title for link to notice feed. FOAF stands for Friend of a Friend.
#. TRANS: More information at http://www.foaf-project.org. %s is a user nickname.
#: actions/showstream.php:159
#, php-format
msgid "FOAF for %s"
msgstr "Amigo dun amigo para %s"

#. TRANS: First sentence of empty list message for a stream. $1%s is a user nickname.
#: actions/showstream.php:211
#, fuzzy, php-format
msgid "This is the timeline for %1$s, but %1$s hasn't posted anything yet."
msgstr "Esta é a liña do tempo para %1$s pero %2$s aínda non publicou nada."

#. TRANS: Second sentence of empty list message for a stream for the user themselves.
#: actions/showstream.php:217
msgid ""
"Seen anything interesting recently? You haven't posted any notices yet, now "
"would be a good time to start :)"
msgstr ""
"Viu algo interesante hoxe? Aínda non publicou ningunha nota, este sería un "
"bo momento para comezar :)"

#. TRANS: Second sentence of empty  list message for a non-self stream. %1$s is a user nickname, %2$s is a part of a URL.
#. TRANS: This message contains a Markdown link. Keep "](" together.
#: actions/showstream.php:221
#, php-format
msgid ""
"You can try to nudge %1$s or [post something to them](%%%%action.newnotice%%%"
"%?status_textarea=%2$s)."
msgstr ""
"Pode probar a facerlle un aceno a %1$s ou [publicar algo dirixido a el ou "
"ela](%%%%action.newnotice%%%%?status_textarea=%2$s)."

#. TRANS: Announcement for anonymous users showing a stream if site registrations are open.
#. TRANS: This message contains a Markdown link. Keep "](" together.
#: actions/showstream.php:264
#, php-format
msgid ""
"**%s** has an account on %%%%site.name%%%%, a [micro-blogging](http://en."
"wikipedia.org/wiki/Micro-blogging) service based on the Free Software "
"[StatusNet](http://status.net/) tool. [Join now](%%%%action.register%%%%) to "
"follow **%s**'s notices and many more! ([Read more](%%%%doc.help%%%%))"
msgstr ""
"**%s** ten unha conta en %%%%site.name%%%%, un servizo de [mensaxes de "
"blogue curtas](http://en.wikipedia.org/wiki/Microblogging) (en inglés) "
"baseado na ferramenta de software libre [StatusNet](http://status.net/). "
"[Únase agora](%%%%action.register%%%%) para seguir as notas de **%s** e de "
"moita máis xente! ([Máis información](%%%%doc.help%%%%))"

#. TRANS: Announcement for anonymous users showing a stream if site registrations are closed or invite only.
#. TRANS: This message contains a Markdown link. Keep "](" together.
#: actions/showstream.php:271
#, php-format
msgid ""
"**%s** has an account on %%%%site.name%%%%, a [micro-blogging](http://en."
"wikipedia.org/wiki/Micro-blogging) service based on the Free Software "
"[StatusNet](http://status.net/) tool. "
msgstr ""
"**%s** ten unha conta en %%%%site.name%%%%, un servizo de [mensaxes de "
"blogue curtas](http://en.wikipedia.org/wiki/Microblogging) (en inglés) "
"baseado na ferramenta de software libre [StatusNet](http://status.net/). "

#. TRANS: Link to the author of a repeated notice. %s is a linked nickname.
#: actions/showstream.php:328
#, php-format
msgid "Repeat of %s"
msgstr "Repeticións de %s"

#: actions/silence.php:65 actions/unsilence.php:65
msgid "You cannot silence users on this site."
msgstr "Non pode silenciar usuarios neste sitio."

#: actions/silence.php:72
msgid "User is already silenced."
msgstr "O usuario xa está silenciado."

#: actions/siteadminpanel.php:69
msgid "Basic settings for this StatusNet site"
msgstr "Configuración básica para este sitio StatusNet"

#: actions/siteadminpanel.php:133
msgid "Site name must have non-zero length."
msgstr "O nome do sitio non pode quedar baleiro."

#: actions/siteadminpanel.php:141
msgid "You must have a valid contact email address."
msgstr "Ten que ter un enderezo de correo electrónico de contacto correcto."

#: actions/siteadminpanel.php:159
#, php-format
msgid "Unknown language \"%s\"."
msgstr "Non se coñece a lingua \"%s\"."

#: actions/siteadminpanel.php:165
msgid "Minimum text limit is 0 (unlimited)."
msgstr "O límite mínimo de texto é 0 (ilimitado)."

#: actions/siteadminpanel.php:171
msgid "Dupe limit must be one or more seconds."
msgstr "O tempo límite de repetición debe ser de 1 ou máis segundos."

#: actions/siteadminpanel.php:221
msgid "General"
msgstr "Xeral"

#: actions/siteadminpanel.php:224
msgid "Site name"
msgstr "Nome do sitio"

#: actions/siteadminpanel.php:225
msgid "The name of your site, like \"Yourcompany Microblog\""
msgstr ""
"O nome do seu sitio, como por exemplo \"O sitio de mensaxes de blogue curtas "
"da miña empresa\""

#: actions/siteadminpanel.php:229
msgid "Brought by"
msgstr "Publicado por"

#: actions/siteadminpanel.php:230
msgid "Text used for credits link in footer of each page"
msgstr "Texto utilizado para a ligazón aos créditos ao pé de cada páxina"

#: actions/siteadminpanel.php:234
msgid "Brought by URL"
msgstr "URL do publicador"

#: actions/siteadminpanel.php:235
msgid "URL used for credits link in footer of each page"
msgstr "URL utilizado para a ligazón aos créditos ao pé de cada páxina"

#: actions/siteadminpanel.php:239
msgid "Contact email address for your site"
msgstr "Enderezo de correo electrónico de contacto para o seu sitio"

#: actions/siteadminpanel.php:245
msgid "Local"
msgstr "Local"

#: actions/siteadminpanel.php:256
msgid "Default timezone"
msgstr "Fuso horario por defecto"

#: actions/siteadminpanel.php:257
msgid "Default timezone for the site; usually UTC."
msgstr "Fuso horario por defecto para este sitio. Adoita poñerse o UTC."

#: actions/siteadminpanel.php:262
msgid "Default language"
msgstr "Lingua por defecto"

#: actions/siteadminpanel.php:263
msgid "Site language when autodetection from browser settings is not available"
msgstr ""
"Lingua do sitio para cando a detección automática a partir do navegador non "
"sexa posible"

#: actions/siteadminpanel.php:271
msgid "Limits"
msgstr "Límites"

#: actions/siteadminpanel.php:274
msgid "Text limit"
msgstr "Límite de texto"

#: actions/siteadminpanel.php:274
msgid "Maximum number of characters for notices."
msgstr "Número máximo de caracteres para as notas."

#: actions/siteadminpanel.php:278
msgid "Dupe limit"
msgstr "Tempo límite de repetición"

#: actions/siteadminpanel.php:278
msgid "How long users must wait (in seconds) to post the same thing again."
msgstr ""
"Tempo (en segundos) que teñen que agardar os usuarios para publicar unha "
"nota de novo."

#. TRANS: Page title for site-wide notice tab in admin panel.
#: actions/sitenoticeadminpanel.php:55
msgid "Site Notice"
msgstr "Nota do sitio"

#. TRANS: Instructions for site-wide notice tab in admin panel.
#: actions/sitenoticeadminpanel.php:66
msgid "Edit site-wide message"
msgstr "Editar a mensaxe global do sitio"

#. TRANS: Server error displayed when saving a site-wide notice was impossible.
#: actions/sitenoticeadminpanel.php:101
msgid "Unable to save site notice."
msgstr "Non se puido gardar a nota do sitio."

#. TRANS: Client error displayed when a site-wide notice was longer than allowed.
#: actions/sitenoticeadminpanel.php:112
#, fuzzy
msgid "Maximum length for the site-wide notice is 255 characters."
msgstr "O tamaño máximo da nota global do sitio é de 255 caracteres."

#. TRANS: Label for site-wide notice text field in admin panel.
#: actions/sitenoticeadminpanel.php:176
msgid "Site notice text"
msgstr "Texto da nota do sitio"

#. TRANS: Tooltip for site-wide notice text field in admin panel.
#: actions/sitenoticeadminpanel.php:179
#, fuzzy
msgid "Site-wide notice text (255 characters maximum; HTML allowed)"
msgstr ""
"Texto da nota global do sitio (255 caracteres como máximo, pode conter HTML)"

#. TRANS: Title for button to save site notice in admin panel.
#: actions/sitenoticeadminpanel.php:201
msgid "Save site notice"
msgstr "Gardar a nota do sitio"

#. TRANS: Title for SMS settings.
#: actions/smssettings.php:59
msgid "SMS settings"
msgstr "Configuración dos SMS"

#. TRANS: SMS settings page instructions.
#. TRANS: %%site.name%% is the name of the site.
#: actions/smssettings.php:74
#, php-format
msgid "You can receive SMS messages through email from %%site.name%%."
msgstr "Pode recibir mensaxes SMS de %%site.name%% por correo electrónico."

#. TRANS: Message given in the SMS settings if SMS is not enabled on the site.
#: actions/smssettings.php:97
msgid "SMS is not available."
msgstr "Os SMS non están dispoñibles."

#. TRANS: Form legend for SMS settings form.
#: actions/smssettings.php:111
msgid "SMS address"
msgstr "Enderezo dos SMS"

#. TRANS: Form guide in SMS settings form.
#: actions/smssettings.php:120
msgid "Current confirmed SMS-enabled phone number."
msgstr "Número de teléfono cos SMS activados confirmado actualmente."

#. TRANS: Form guide in IM settings form.
#: actions/smssettings.php:133
msgid "Awaiting confirmation on this phone number."
msgstr "Agardando pola confirmación do número de teléfono."

#. TRANS: Field label for SMS address input in SMS settings form.
#: actions/smssettings.php:142
msgid "Confirmation code"
msgstr "Código de confirmación"

#. TRANS: Form field instructions in SMS settings form.
#: actions/smssettings.php:144
msgid "Enter the code you received on your phone."
msgstr "Introduza o código que recibiu no teléfono."

#. TRANS: Button label to confirm SMS confirmation code in SMS settings.
#: actions/smssettings.php:148
msgctxt "BUTTON"
msgid "Confirm"
msgstr "Confirmar"

#. TRANS: Field label for SMS phone number input in SMS settings form.
#: actions/smssettings.php:153
msgid "SMS phone number"
msgstr "Número de teléfono para os SMS"

#. TRANS: SMS phone number input field instructions in SMS settings form.
#: actions/smssettings.php:156
msgid "Phone number, no punctuation or spaces, with area code"
msgstr ""
"Número de teléfono, sen signos de puntuación nin espazos en branco, co "
"código da zona"

#. TRANS: Form legend for SMS preferences form.
#: actions/smssettings.php:195
msgid "SMS preferences"
msgstr "Preferencias dos SMS"

#. TRANS: Checkbox label in SMS preferences form.
#: actions/smssettings.php:201
msgid ""
"Send me notices through SMS; I understand I may incur exorbitant charges "
"from my carrier."
msgstr ""
"Enviádeme notas por SMS. Comprendo que isto podería supoñerme uns custos "
"exorbitantes na factura da miña compañía."

#. TRANS: Confirmation message for successful SMS preferences save.
#: actions/smssettings.php:315
msgid "SMS preferences saved."
msgstr "Gardáronse as preferencias dos SMS."

#. TRANS: Message given saving SMS phone number without having provided one.
#: actions/smssettings.php:338
msgid "No phone number."
msgstr "Non hai ningún número de teléfono."

#. TRANS: Message given saving SMS phone number without having selected a carrier.
#: actions/smssettings.php:344
msgid "No carrier selected."
msgstr "Non se escolleu unha compañía."

#. TRANS: Message given saving SMS phone number that is already set.
#: actions/smssettings.php:352
msgid "That is already your phone number."
msgstr "Ese xa é o seu número de teléfono."

#. TRANS: Message given saving SMS phone number that is already set for another user.
#: actions/smssettings.php:356
msgid "That phone number already belongs to another user."
msgstr "Ese número de teléfono xa pertence a outro usuario."

#. TRANS: Message given saving valid SMS phone number that is to be confirmed.
#: actions/smssettings.php:384
msgid ""
"A confirmation code was sent to the phone number you added. Check your phone "
"for the code and instructions on how to use it."
msgstr ""
"Enviouse un código de confirmación ao número de teléfono que engadiu. "
"Comprobe no seu teléfono o código e as instrucións para utilizalo."

#. TRANS: Message given canceling SMS phone number confirmation for the wrong phone number.
#: actions/smssettings.php:413
msgid "That is the wrong confirmation number."
msgstr "Ese número de confirmación é incorrecto."

#. TRANS: Message given after successfully canceling SMS phone number confirmation.
#: actions/smssettings.php:427
msgid "SMS confirmation cancelled."
msgstr "Cancelouse a confirmación para os SMS."

#. TRANS: Message given trying to remove an SMS phone number that is not
#. TRANS: registered for the active user.
#: actions/smssettings.php:448
msgid "That is not your phone number."
msgstr "Ese número de teléfono non é seu."

#. TRANS: Message given after successfully removing a registered SMS phone number.
#: actions/smssettings.php:470
msgid "The SMS phone number was removed."
msgstr "Borrouse o número de teléfono para os SMS."

#. TRANS: Label for mobile carrier dropdown menu in SMS settings.
#: actions/smssettings.php:511
msgid "Mobile carrier"
msgstr "Compañía"

#. TRANS: Default option for mobile carrier dropdown menu in SMS settings.
#: actions/smssettings.php:516
msgid "Select a carrier"
msgstr "Escolla unha compañía"

#. TRANS: Form instructions for mobile carrier dropdown menu in SMS settings.
#. TRANS: %s is an administrative contact's e-mail address.
#: actions/smssettings.php:525
#, php-format
msgid ""
"Mobile carrier for your phone. If you know a carrier that accepts SMS over "
"email but isn't listed here, send email to let us know at %s."
msgstr ""
"Compañía de telecomunicacións coa que contratou o seu móbil. Se sabe "
"dalgunha compañía que permita SMS sobre correo electrónico pero non aparece "
"nesta lista, envíenos un correo electrónico para notificárnolo a %s."

#. TRANS: Message given saving SMS phone number confirmation code without having provided one.
#: actions/smssettings.php:548
msgid "No code entered"
msgstr "Non se introduciu ningún código"

#. TRANS: Menu item for site administration
#: actions/snapshotadminpanel.php:54 actions/snapshotadminpanel.php:196
#: lib/adminpanelaction.php:395
msgid "Snapshots"
msgstr "Instantáneas"

#: actions/snapshotadminpanel.php:65
msgid "Manage snapshot configuration"
msgstr "Xestione a configuración das instantáneas"

#: actions/snapshotadminpanel.php:127
msgid "Invalid snapshot run value."
msgstr "Valor de execución da instantánea incorrecto."

#: actions/snapshotadminpanel.php:133
msgid "Snapshot frequency must be a number."
msgstr "A frecuencia das instantáneas debe ser un número."

#: actions/snapshotadminpanel.php:144
msgid "Invalid snapshot report URL."
msgstr "URL de envío das instantáneas incorrecto."

#: actions/snapshotadminpanel.php:200
msgid "Randomly during web hit"
msgstr "Ao chou durante o acceso á rede"

#: actions/snapshotadminpanel.php:201
msgid "In a scheduled job"
msgstr "Nun proceso programado"

#: actions/snapshotadminpanel.php:206
msgid "Data snapshots"
msgstr "Instantáneas de datos"

#: actions/snapshotadminpanel.php:208
msgid "When to send statistical data to status.net servers"
msgstr "Cando enviar información estatística aos servidores status.net"

#: actions/snapshotadminpanel.php:217
msgid "Frequency"
msgstr "Frecuencia"

#: actions/snapshotadminpanel.php:218
msgid "Snapshots will be sent once every N web hits"
msgstr "As instantáneas enviaranse unha vez cada N accesos á rede"

#: actions/snapshotadminpanel.php:226
msgid "Report URL"
msgstr "URL de envío"

#: actions/snapshotadminpanel.php:227
msgid "Snapshots will be sent to this URL"
msgstr "As instantáneas enviaranse a este URL"

#: actions/snapshotadminpanel.php:248
msgid "Save snapshot settings"
msgstr "Gardar a configuración das instantáneas"

#. TRANS: Client error displayed trying a change a subscription for a non-subscribed profile.
#: actions/subedit.php:75
msgid "You are not subscribed to that profile."
msgstr "Non está subscrito a ese perfil."

#. TRANS: Server error displayed when updating a subscription fails with a database error.
#. TRANS: Exception thrown when a subscription could not be stored on the server.
#: actions/subedit.php:89 classes/Subscription.php:136
msgid "Could not save subscription."
msgstr "Non se puido gardar a subscrición."

#: actions/subscribe.php:77
msgid "This action only accepts POST requests."
msgstr "Esta acción só permite solicitudes POST."

#: actions/subscribe.php:107
msgid "No such profile."
msgstr "Non existe ese perfil."

#: actions/subscribe.php:117
msgid "You cannot subscribe to an OMB 0.1 remote profile with this action."
msgstr "Non se pode subscribir a un perfil remoto OMB 0.1 con esta acción."

#: actions/subscribe.php:145
msgid "Subscribed"
msgstr "Subscrito"

#. TRANS: Header for list of subscribers for a user (first page).
#. TRANS: %s is the user's nickname.
#: actions/subscribers.php:51
#, php-format
msgid "%s subscribers"
msgstr "%s subscritores"

#. TRANS: Header for list of subscribers for a user (not first page).
#. TRANS: %1$s is the user's nickname, $2$d is the page number.
#: actions/subscribers.php:55
#, php-format
msgid "%1$s subscribers, page %2$d"
msgstr "%1$s subscritores, páxina %2$d"

#. TRANS: Page notice for page with an overview of all subscribers
#. TRANS: of the logged in user's own profile.
#: actions/subscribers.php:68
msgid "These are the people who listen to your notices."
msgstr "Estas son as persoas que seguen as súas notas."

#. TRANS: Page notice for page with an overview of all subscribers of a user other
#. TRANS: than the logged in user. %s is the user nickname.
#: actions/subscribers.php:74
#, php-format
msgid "These are the people who listen to %s's notices."
msgstr "Estas son as persoas que están seguindo as notas de %s."

#. TRANS: Subscriber list text when the logged in user has no subscribers.
#: actions/subscribers.php:116
#, fuzzy
msgid ""
"You have no subscribers. Try subscribing to people you know and they might "
"return the favor."
msgstr ""
"Non ten subscritores. Probe a subscribirse a xente que coñeza e pode que lle "
"devolvan o favor"

#. TRANS: Subscriber list text when looking at the subscribers for a of a user other
#. TRANS: than the logged in user that has no subscribers. %s is the user nickname.
#: actions/subscribers.php:120
#, php-format
msgid "%s has no subscribers. Want to be the first?"
msgstr "%s non ten subscritores. Quere ser o primeiro?"

#. TRANS: Subscriber list text when looking at the subscribers for a of a user that has none
#. TRANS: as an anonymous user. %s is the user nickname.
#. TRANS: This message contains a Markdown URL. The link description is between
#. TRANS: square brackets, and the link between parentheses. Do not separate "]("
#. TRANS: and do not change the URL part.
#: actions/subscribers.php:129
#, php-format
msgid ""
"%s has no subscribers. Why not [register an account](%%%%action.register%%%"
"%) and be the first?"
msgstr ""
"%s non ten subscritores. Por que non [rexistrar unha conta](%%%%action."
"register%%%%) e ser o primeiro?"

#. TRANS: Header for subscriptions overview for a user (first page).
#. TRANS: %s is a user nickname.
#: actions/subscriptions.php:51
#, php-format
msgid "%s subscriptions"
msgstr "%s subscricións"

#. TRANS: Header for subscriptions overview for a user (not first page).
#. TRANS: %1$s is a user nickname, %2$d is the page number.
#: actions/subscriptions.php:55
#, php-format
msgid "%1$s subscriptions, page %2$d"
msgstr "%1$s subscricións, páxina %2$d"

#. TRANS: Page notice for page with an overview of all subscriptions
#. TRANS: of the logged in user's own profile.
#: actions/subscriptions.php:68
msgid "These are the people whose notices you listen to."
msgstr "Estas son as persoas cuxas notas segue."

#. TRANS: Page notice for page with an overview of all subscriptions of a user other
#. TRANS: than the logged in user. %s is the user nickname.
#: actions/subscriptions.php:74
#, php-format
msgid "These are the people whose notices %s listens to."
msgstr "Estas son as persoas cuxas notas segue %s."

#. TRANS: Subscription list text when the logged in user has no subscriptions.
#. TRANS: This message contains Markdown URLs. The link description is between
#. TRANS: square brackets, and the link between parentheses. Do not separate "]("
#. TRANS: and do not change the URL part.
#: actions/subscriptions.php:135
#, php-format
msgid ""
"You're not listening to anyone's notices right now, try subscribing to "
"people you know. Try [people search](%%action.peoplesearch%%), look for "
"members in groups you're interested in and in our [featured users](%%action."
"featured%%). If you're a [Twitter user](%%action.twittersettings%%), you can "
"automatically subscribe to people you already follow there."
msgstr ""
"Agora mesmo non está a seguir as notas de ninguén, probe a subscribirse a "
"xente que coñeza. Intente [buscar xente](%%action.peoplesearch%%), buscar "
"xente en grupos que lle interesen e nos nosos [usuarios destacados](%%action."
"featured%%). Se é [usuario do Twitter](%%action.twittersettings%%), pode "
"subscribirse automaticamente á xente que segue alí."

#. TRANS: Subscription list text when looking at the subscriptions for a of a user other
#. TRANS: than the logged in user that has no subscriptions. %s is the user nickname.
#. TRANS: Subscription list text when looking at the subscriptions for a of a user that has none
#. TRANS: as an anonymous user. %s is the user nickname.
#: actions/subscriptions.php:143 actions/subscriptions.php:149
#, php-format
msgid "%s is not listening to anyone."
msgstr "%s non está seguindo a ninguén."

#. TRANS: Checkbox label for enabling Jabber messages for a profile in a subscriptions list.
#: actions/subscriptions.php:226
msgid "Jabber"
msgstr "Jabber"

#. TRANS: Checkbox label for enabling SMS messages for a profile in a subscriptions list.
#: actions/subscriptions.php:241
msgid "SMS"
msgstr "SMS"

#: actions/tag.php:69
#, php-format
msgid "Notices tagged with %1$s, page %2$d"
msgstr "Notas etiquetadas con %1$s, páxina %2$d"

#: actions/tag.php:87
#, php-format
msgid "Notice feed for tag %s (RSS 1.0)"
msgstr "Fonte de novas das notas para a etiqueta %s (RSS 1.0)"

#: actions/tag.php:93
#, php-format
msgid "Notice feed for tag %s (RSS 2.0)"
msgstr "Fonte de novas das notas para a etiqueta %s (RSS 2.0)"

#: actions/tag.php:99
#, php-format
msgid "Notice feed for tag %s (Atom)"
msgstr "Fonte de novas das notas para a etiqueta %s (Atom)"

#: actions/tagother.php:39
msgid "No ID argument."
msgstr "Sen argumento ID."

#: actions/tagother.php:65
#, php-format
msgid "Tag %s"
msgstr "Etiqueta %s"

#: actions/tagother.php:77 lib/userprofile.php:76
msgid "User profile"
msgstr "Perfil do usuario"

#: actions/tagother.php:81 actions/userauthorization.php:132
#: lib/userprofile.php:107
msgid "Photo"
msgstr "Fotografía"

#: actions/tagother.php:141
msgid "Tag user"
msgstr "Etiquetar ao usuario"

#: actions/tagother.php:151
msgid ""
"Tags for this user (letters, numbers, -, ., and _), comma- or space- "
"separated"
msgstr ""
"Etiquetas para este usuario (letras, números, -, ., e _), separadas por "
"comas ou espazos en branco"

#: actions/tagother.php:193
msgid ""
"You can only tag people you are subscribed to or who are subscribed to you."
msgstr ""
"Só pode etiquetar a xente á que estea subscrito ou que estean subscritos a "
"vostede."

#: actions/tagother.php:200
msgid "Could not save tags."
msgstr "Non se puideron gardar as etiquetas."

#: actions/tagother.php:236
msgid "Use this form to add tags to your subscribers or subscriptions."
msgstr ""
"Utilice este formulario para engadir etiquetas aos seus subscritores ou "
"subscricións."

#: actions/tagrss.php:35
msgid "No such tag."
msgstr "Esa etiqueta non existe."

#: actions/unblock.php:59
msgid "You haven't blocked that user."
msgstr "Non bloqueou a ese usuario."

#: actions/unsandbox.php:72
msgid "User is not sandboxed."
msgstr "O usuario non está illado."

#: actions/unsilence.php:72
msgid "User is not silenced."
msgstr "O usuario non está silenciado."

#: actions/unsubscribe.php:77
msgid "No profile ID in request."
msgstr "Á solicitude fáltalle o ID do perfil."

#: actions/unsubscribe.php:98
msgid "Unsubscribed"
msgstr "Cancelouse a subscrición"

#: actions/updateprofile.php:64 actions/userauthorization.php:337
#, php-format
msgid ""
"Listenee stream license ‘%1$s’ is not compatible with site license ‘%2$s’."
msgstr ""
"A licenza \"%1$s\" das transmisións da persoa seguida non é compatible coa "
"licenza deste sitio: \"%2$s\"."

#. TRANS: User admin panel title
#: actions/useradminpanel.php:58
msgctxt "TITLE"
msgid "User"
msgstr "Usuario"

#. TRANS: Instruction for user admin panel.
#: actions/useradminpanel.php:69
msgid "User settings for this StatusNet site"
msgstr "Configuración de usuario para este sitio StatusNet"

#. TRANS: Form validation error in user admin panel when a non-numeric character limit was set.
#: actions/useradminpanel.php:147
msgid "Invalid bio limit. Must be numeric."
msgstr "Límite da biografía incorrecto. Debe ser numérico."

#. TRANS: Form validation error in user admin panel when welcome text is too long.
#: actions/useradminpanel.php:154
#, fuzzy
msgid "Invalid welcome text. Maximum length is 255 characters."
msgstr "Texto de benvida incorrecto. A extensión máxima é de 255 caracteres."

#. TRANS: Client error displayed when trying to set a non-existing user as default subscription for new
#. TRANS: users in user admin panel. %1$s is the invalid nickname.
#: actions/useradminpanel.php:166
#, fuzzy, php-format
msgid "Invalid default subscripton: '%1$s' is not a user."
msgstr "Subscrición por defecto incorrecta. \"%1$s\" non é un usuario."

#. TRANS: Link description in user account settings menu.
#: actions/useradminpanel.php:215 lib/accountsettingsaction.php:106
#: lib/personalgroupnav.php:112
msgid "Profile"
msgstr "Perfil"

#. TRANS: Field label in user admin panel for setting the character limit for the bio field.
#: actions/useradminpanel.php:220
msgid "Bio Limit"
msgstr "Límite da biografía"

#. TRANS: Tooltip in user admin panel for setting the character limit for the bio field.
#: actions/useradminpanel.php:222
msgid "Maximum length of a profile bio in characters."
msgstr "Extensión máxima da biografía dun perfil en caracteres."

#. TRANS: Form legend in user admin panel.
#: actions/useradminpanel.php:231
msgid "New users"
msgstr "Novos usuarios"

#. TRANS: Field label in user admin panel for setting new user welcome text.
#: actions/useradminpanel.php:236
msgid "New user welcome"
msgstr "Nova benvida para os usuarios"

#. TRANS: Tooltip in user admin panel for setting new user welcome text.
#: actions/useradminpanel.php:238
#, fuzzy
msgid "Welcome text for new users (maximum 255 characters)."
msgstr "Texto de benvida para os novos usuarios (255 caracteres como máximo)."

#. TRANS: Field label in user admin panel for setting default subscription for new users.
#: actions/useradminpanel.php:244
msgid "Default subscription"
msgstr "Subscrición por defecto"

#. TRANS: Tooltip in user admin panel for setting default subscription for new users.
#: actions/useradminpanel.php:246
msgid "Automatically subscribe new users to this user."
msgstr "Subscribir automaticamente aos novos usuarios a este usuario."

#. TRANS: Form legend in user admin panel.
#: actions/useradminpanel.php:256
msgid "Invitations"
msgstr "Invitacións"

#. TRANS: Field label for checkbox in user admin panel for allowing users to invite friend using site e-mail.
#: actions/useradminpanel.php:262
msgid "Invitations enabled"
msgstr "Activáronse as invitacións"

#. TRANS: Tooltip for checkbox in user admin panel for allowing users to invite friend using site e-mail.
#: actions/useradminpanel.php:265
msgid "Whether to allow users to invite new users."
msgstr "Permitir ou non que os usuarios poidan invitar a novos usuarios."

#. TRANS: Title for button to save user settings in user admin panel.
#: actions/useradminpanel.php:302
msgid "Save user settings"
msgstr "Gardar a configuración do usuario"

#: actions/userauthorization.php:105
msgid "Authorize subscription"
msgstr "Autorizar a subscrición"

#: actions/userauthorization.php:110
msgid ""
"Please check these details to make sure that you want to subscribe to this "
"user’s notices. If you didn’t just ask to subscribe to someone’s notices, "
"click “Reject”."
msgstr ""
"Verifique estes detalles para certificar que quere subscribirse ás notas "
"deste usuario. Se non pediu a subscrición ás notas de alguén, prema en "
"\"Rexeitar\"."

#. TRANS: Menu item for site administration
#: actions/userauthorization.php:196 actions/version.php:167
#: lib/adminpanelaction.php:403
msgid "License"
msgstr "Licenza"

#: actions/userauthorization.php:217
msgid "Accept"
msgstr "Aceptar"

#: actions/userauthorization.php:218 lib/subscribeform.php:115
#: lib/subscribeform.php:139
msgid "Subscribe to this user"
msgstr "Subscribirse a este usuario"

#: actions/userauthorization.php:219
msgid "Reject"
msgstr "Rexeitar"

#: actions/userauthorization.php:220
msgid "Reject this subscription"
msgstr "Rexeitar esta subscrición"

#: actions/userauthorization.php:232
msgid "No authorization request!"
msgstr "Non se solicitou a autorización!"

#: actions/userauthorization.php:254
msgid "Subscription authorized"
msgstr "Autorizouse a subscrición"

#: actions/userauthorization.php:256
msgid ""
"The subscription has been authorized, but no callback URL was passed. Check "
"with the site’s instructions for details on how to authorize the "
"subscription. Your subscription token is:"
msgstr ""
"Autorizouse a subscrición, pero non se devolveu ningún URL. Bote unha ollada "
"ás instrucións do sitio para saber máis sobre como autorizar a subscrición. "
"O pase da súa subscrición é:"

#: actions/userauthorization.php:266
msgid "Subscription rejected"
msgstr "Rexeitouse a subscrición"

#: actions/userauthorization.php:268
msgid ""
"The subscription has been rejected, but no callback URL was passed. Check "
"with the site’s instructions for details on how to fully reject the "
"subscription."
msgstr ""
"Rexeitouse a subscrición, pero non se devolveu ningún URL. Bote unha ollada "
"ás instrucións do sitio para obter máis información sobre como rexeitar "
"completamente a subscrición."

#: actions/userauthorization.php:303
#, php-format
msgid "Listener URI ‘%s’ not found here."
msgstr "Non se atopou o URI do seguidor, \"%s\", aquí."

#: actions/userauthorization.php:308
#, php-format
msgid "Listenee URI ‘%s’ is too long."
msgstr "O URI do seguidor, \"%s\", é longo de máis."

#: actions/userauthorization.php:314
#, php-format
msgid "Listenee URI ‘%s’ is a local user."
msgstr "O URI do seguidor, \"%s\", é dun usuario local."

#: actions/userauthorization.php:329
#, php-format
msgid "Profile URL ‘%s’ is for a local user."
msgstr "O URL do perfil, \"%s\", pertence a un usuario local."

#: actions/userauthorization.php:345
#, php-format
msgid "Avatar URL ‘%s’ is not valid."
msgstr "O URL do avatar, \"%s\", é incorrecto."

#: actions/userauthorization.php:350
#, php-format
msgid "Can’t read avatar URL ‘%s’."
msgstr "Non se puido ler o URL do avatar, \"%s\"."

#: actions/userauthorization.php:355
#, php-format
msgid "Wrong image type for avatar URL ‘%s’."
msgstr "O tipo de imaxe do URL do avatar, \"%s\", é incorrecto."

#. TRANS: Page title for profile design page.
#: actions/userdesignsettings.php:76 lib/designsettings.php:63
msgid "Profile design"
msgstr "Deseño do perfil"

#. TRANS: Instructions for profile design page.
#: actions/userdesignsettings.php:87 lib/designsettings.php:74
msgid ""
"Customize the way your profile looks with a background image and a colour "
"palette of your choice."
msgstr ""
"Personalice a aparencia do seu perfil cunha imaxe de fondo e unha paleta de "
"cores escollida por vostede."

#: actions/userdesignsettings.php:282
msgid "Enjoy your hotdog!"
msgstr "Bo proveito!"

#. TRANS: Message is used as a page title. %1$s is a nick name, %2$d is a page number.
#: actions/usergroups.php:66
#, php-format
msgid "%1$s groups, page %2$d"
msgstr "%1$s grupos, páxina %2$d"

#: actions/usergroups.php:132
msgid "Search for more groups"
msgstr "Buscar máis grupos"

#: actions/usergroups.php:159
#, php-format
msgid "%s is not a member of any group."
msgstr "%s non pertence a ningún grupo."

#: actions/usergroups.php:164
#, php-format
msgid "Try [searching for groups](%%action.groupsearch%%) and joining them."
msgstr "Probe a [buscar grupos](%%action.groupsearch%%) e unirse a eles."

#. TRANS: Message is used as link description. %1$s is a username, %2$s is a site name.
#. TRANS: Message is used as a subtitle in atom group notice feed.
#. TRANS: %1$s is a group name, %2$s is a site name.
#. TRANS: Message is used as a subtitle in atom user notice feed.
#. TRANS: %1$s is a user name, %2$s is a site name.
#: actions/userrss.php:97 lib/atomgroupnoticefeed.php:70
#: lib/atomusernoticefeed.php:75
#, php-format
msgid "Updates from %1$s on %2$s!"
msgstr "Actualizacións de %1$s en %2$s!"

#: actions/version.php:75
#, php-format
msgid "StatusNet %s"
msgstr "%s de StatusNet"

#: actions/version.php:155
#, php-format
msgid ""
"This site is powered by %1$s version %2$s, Copyright 2008-2010 StatusNet, "
"Inc. and contributors."
msgstr ""
"Este sitio foi desenvolvido sobre a versión %2$s de %1$s, propiedade de "
"StatusNet, Inc. e colaboradores, 2008-2010."

#: actions/version.php:163
msgid "Contributors"
msgstr "Colaboradores"

#: actions/version.php:170
msgid ""
"StatusNet is free software: you can redistribute it and/or modify it under "
"the terms of the GNU Affero General Public License as published by the Free "
"Software Foundation, either version 3 of the License, or (at your option) "
"any later version. "
msgstr ""
"StatusNet é software libre: pode redistribuílo e modificalo baixo os termos "
"da Licenza Pública Xeral Affero de GNU, tal e como a publicou a Free "
"Software Foundation, versión 3 ou calquera versión posterior (a elección do "
"usuario) da licenza. "

#: actions/version.php:176
msgid ""
"This program is distributed in the hope that it will be useful, but WITHOUT "
"ANY WARRANTY; without even the implied warranty of MERCHANTABILITY or "
"FITNESS FOR A PARTICULAR PURPOSE.  See the GNU Affero General Public License "
"for more details. "
msgstr ""
"Este programa distribúese coa esperanza de que resulte útil, pero SEN "
"NINGUNHA GARANTÍA, nin sequera as garantías implícitas de COMERCIALIZACIÓN "
"ou IDONEIDADE PARA UN PROPÓSITO PARTICULAR. Lea a Licenza Pública Xeral "
"Affero de GNU para máis información. "

#: actions/version.php:182
#, php-format
msgid ""
"You should have received a copy of the GNU Affero General Public License "
"along with this program.  If not, see %s."
msgstr ""
"Debeu recibir unha copia da Licenza Pública Xeral Affero de GNU xunto co "
"programa. En caso contrario, vexa %s."

#: actions/version.php:191
msgid "Plugins"
msgstr "Complementos"

#. TRANS: Secondary navigation menu option leading to version information on the StatusNet site.
#: actions/version.php:198 lib/action.php:885
msgid "Version"
msgstr "Versión"

#: actions/version.php:199
msgid "Author(s)"
msgstr "Autores"

#. TRANS: Activity title when marking a notice as favorite.
#: classes/Fave.php:148 lib/favorform.php:143
msgid "Favor"
msgstr "Marcar como favorito"

#. TRANS: Ntofication given when a user marks a notice as favorite.
#. TRANS: %1$s is a user nickname or full name, %2$s is a notice URI.
#: classes/Fave.php:151
#, php-format
msgid "%1$s marked notice %2$s as a favorite."
msgstr "%1$s marcou a nota %2$s como favorita"

#. TRANS: Server exception thrown when a URL cannot be processed.
#: classes/File.php:156
#, php-format
msgid "Cannot process URL '%s'"
msgstr "Non se pode procesar o URL \"%s\""

#. TRANS: Server exception thrown when... Robin thinks something is impossible!
#: classes/File.php:188
msgid "Robin thinks something is impossible."
msgstr "Robin pensa que algo é imposible."

#. TRANS: Message given if an upload is larger than the configured maximum.
#. TRANS: %1$d is the byte limit for uploads, %2$d is the byte count for the uploaded file.
#. TRANS: %1$s is used for plural.
#: classes/File.php:204
#, fuzzy, php-format
msgid ""
"No file may be larger than %1$d byte and the file you sent was %2$d bytes. "
"Try to upload a smaller version."
msgid_plural ""
"No file may be larger than %1$d bytes and the file you sent was %2$d bytes. "
"Try to upload a smaller version."
msgstr[0] ""
"Ningún ficheiro pode superar os %1$d bytes e o que enviou ocupaba %2$d. "
"Probe a subir un ficheiro máis pequeno."
msgstr[1] ""
"Ningún ficheiro pode superar os %1$d bytes e o que enviou ocupaba %2$d. "
"Probe a subir un ficheiro máis pequeno."

#. TRANS: Message given if an upload would exceed user quota.
#. TRANS: %d (number) is the user quota in bytes and is used for plural.
#: classes/File.php:217
#, fuzzy, php-format
msgid "A file this large would exceed your user quota of %d byte."
msgid_plural "A file this large would exceed your user quota of %d bytes."
msgstr[0] ""
"Un ficheiro deste tamaño excedería a súa cota de usuario, que é de %d bytes."
msgstr[1] ""
"Un ficheiro deste tamaño excedería a súa cota de usuario, que é de %d bytes."

#. TRANS: Message given id an upload would exceed a user's monthly quota.
#. TRANS: $d (number) is the monthly user quota in bytes and is used for plural.
#: classes/File.php:229
#, fuzzy, php-format
msgid "A file this large would exceed your monthly quota of %d byte."
msgid_plural "A file this large would exceed your monthly quota of %d bytes."
msgstr[0] "Un ficheiro deste tamaño excedería a súa cota mensual de %d bytes."
msgstr[1] "Un ficheiro deste tamaño excedería a súa cota mensual de %d bytes."

#. TRANS: Client exception thrown if a file upload does not have a valid name.
#: classes/File.php:276 classes/File.php:291
msgid "Invalid filename."
msgstr "Nome de ficheiro incorrecto."

#. TRANS: Exception thrown when joining a group fails.
#: classes/Group_member.php:42
msgid "Group join failed."
msgstr "Non se puido unir ao grupo."

#. TRANS: Exception thrown when trying to leave a group the user is not a member of.
#: classes/Group_member.php:55
msgid "Not part of group."
msgstr "Non forma parte do grupo."

#. TRANS: Exception thrown when trying to leave a group fails.
#: classes/Group_member.php:63
msgid "Group leave failed."
msgstr "Non se puido deixar o grupo."

#. TRANS: Exception thrown providing an invalid profile ID.
#. TRANS: %s is the invalid profile ID.
#: classes/Group_member.php:76
#, php-format
msgid "Profile ID %s is invalid."
msgstr "A identificación do perfil, %s, é incorrecta."

#. TRANS: Exception thrown providing an invalid group ID.
#. TRANS: %s is the invalid group ID.
#: classes/Group_member.php:89
#, fuzzy, php-format
msgid "Group ID %s is invalid."
msgstr "Houbo un erro ao gardar o usuario. Incorrecto."

#. TRANS: Activity title.
#: classes/Group_member.php:113 lib/joinform.php:114
msgid "Join"
msgstr "Unirse"

#. TRANS: Success message for subscribe to group attempt through OStatus.
#. TRANS: %1$s is the member name, %2$s is the subscribed group's name.
#: classes/Group_member.php:117
#, php-format
msgid "%1$s has joined group %2$s."
msgstr "%1$s uniuse ao grupo %2$s."

#. TRANS: Server exception thrown when updating a local group fails.
#: classes/Local_group.php:42
msgid "Could not update local group."
msgstr "Non se puido actualizar o grupo local."

#. TRANS: Exception thrown when trying creating a login token failed.
#. TRANS: %s is the user nickname for which token creation failed.
#: classes/Login_token.php:78
#, php-format
msgid "Could not create login token for %s"
msgstr "Non se puido crear un pase de sesión para %s"

#. TRANS: Exception thrown when database name or Data Source Name could not be found.
#: classes/Memcached_DataObject.php:533
msgid "No database name or DSN found anywhere."
msgstr "Non se atopou por ningures o nome da base de datos ou DSN."

#. TRANS: Client exception thrown when a user tries to send a direct message while being banned from sending them.
#: classes/Message.php:45
msgid "You are banned from sending direct messages."
msgstr "Prohibíuselle enviar mensaxes directas de momento."

#. TRANS: Message given when a message could not be stored on the server.
#: classes/Message.php:62
msgid "Could not insert message."
msgstr "Non se puido inserir a mensaxe."

#. TRANS: Message given when a message could not be updated on the server.
#: classes/Message.php:73
msgid "Could not update message with new URI."
msgstr "Non se puido actualizar a mensaxe co novo URI."

#. TRANS: Server exception thrown when a user profile for a notice cannot be found.
#. TRANS: %1$d is a profile ID (number), %2$d is a notice ID (number).
#: classes/Notice.php:98
#, php-format
msgid "No such profile (%1$d) for notice (%2$d)."
msgstr "Non existe tal perfil (%1$d) para a nota (%2$d)."

#. TRANS: Server exception. %s are the error details.
#: classes/Notice.php:193
#, php-format
msgid "Database error inserting hashtag: %s"
msgstr "Houbo un erro na base de datos ao intentar inserir a etiqueta: %s"

#. TRANS: Client exception thrown if a notice contains too many characters.
#: classes/Notice.php:265
msgid "Problem saving notice. Too long."
msgstr "Houbo un problema ao gardar a nota. É longa de máis."

#. TRANS: Client exception thrown when trying to save a notice for an unknown user.
#: classes/Notice.php:270
msgid "Problem saving notice. Unknown user."
msgstr "Houbo un problema ao gardar a nota. Descoñécese o usuario."

#. TRANS: Client exception thrown when a user tries to post too many notices in a given time frame.
#: classes/Notice.php:276
msgid ""
"Too many notices too fast; take a breather and post again in a few minutes."
msgstr ""
"Escribiu demasiadas notas en moi pouco tempo. Tómese un respiro e volva "
"publicar nuns minutos."

#. TRANS: Client exception thrown when a user tries to post too many duplicate notices in a given time frame.
#: classes/Notice.php:283
msgid ""
"Too many duplicate messages too quickly; take a breather and post again in a "
"few minutes."
msgstr ""
"Repetiu demasiadas mensaxes en moi pouco tempo. Tómese un respiro e volva "
"publicar nuns minutos."

#. TRANS: Client exception thrown when a user tries to post while being banned.
#: classes/Notice.php:291
msgid "You are banned from posting notices on this site."
msgstr "Prohibíuselle publicar notas neste sitio de momento."

#. TRANS: Server exception thrown when a notice cannot be saved.
#. TRANS: Server exception thrown when a notice cannot be updated.
#: classes/Notice.php:358 classes/Notice.php:385
msgid "Problem saving notice."
msgstr "Houbo un problema ao gardar a nota."

#. TRANS: Server exception thrown when no array is provided to the method saveKnownGroups().
#: classes/Notice.php:909
#, fuzzy
msgid "Bad type provided to saveKnownGroups."
msgstr "O tipo dado para saveKnownGroups era incorrecto"

#. TRANS: Server exception thrown when an update for a group inbox fails.
#: classes/Notice.php:1008
msgid "Problem saving group inbox."
msgstr "Houbo un problema ao gardar a caixa de entrada do grupo."

#. TRANS: Server exception thrown when a reply cannot be saved.
#. TRANS: %1$d is a notice ID, %2$d is the ID of the mentioned user.
#: classes/Notice.php:1122
#, php-format
msgid "Could not save reply for %1$d, %2$d."
msgstr "Non se puido gardar a resposta a %1$d, %2$d."

#. TRANS: Message used to repeat a notice. RT is the abbreviation of 'retweet'.
#. TRANS: %1$s is the repeated user's name, %2$s is the repeated notice.
#: classes/Notice.php:1853
#, php-format
msgid "RT @%1$s %2$s"
msgstr "RT @%1$s %2$s"

#. TRANS: Full name of a profile or group followed by nickname in parens
#: classes/Profile.php:172 classes/User_group.php:247
#, fuzzy, php-format
msgctxt "FANCYNAME"
msgid "%1$s (%2$s)"
msgstr "%1$s (%2$s)"

#. TRANS: Exception thrown when trying to revoke an existing role for a user that does not exist.
#. TRANS: %1$s is the role name, %2$s is the user ID (number).
#: classes/Profile.php:845
#, php-format
msgid "Cannot revoke role \"%1$s\" for user #%2$d; does not exist."
msgstr ""
"Non se pode revogar o rol \"%1$s\" do usuario #%2$d: o usuario non existe."

#. TRANS: Exception thrown when trying to revoke a role for a user with a failing database query.
#. TRANS: %1$s is the role name, %2$s is the user ID (number).
#: classes/Profile.php:854
#, php-format
msgid "Cannot revoke role \"%1$s\" for user #%2$d; database error."
msgstr ""
"Non se pode revogar o rol \"%1$s\" do usuario #%2$d: erro na base de datos."

#. TRANS: Exception thrown when a right for a non-existing user profile is checked.
#: classes/Remote_profile.php:54
msgid "Missing profile."
msgstr "Falta o perfil de usuario."

#. TRANS: Exception thrown when a tag cannot be saved.
#: classes/Status_network.php:338
msgid "Unable to save tag."
msgstr "Non se puido gardar a nota do sitio."

#. TRANS: Exception thrown when trying to subscribe while being banned from subscribing.
#: classes/Subscription.php:75 lib/oauthstore.php:482
msgid "You have been banned from subscribing."
msgstr "Prohibíuselle realizar subscricións de momento."

#. TRANS: Exception thrown when trying to subscribe while already subscribed.
#: classes/Subscription.php:80
msgid "Already subscribed!"
msgstr "Xa está subscrito!"

#. TRANS: Exception thrown when trying to subscribe to a user who has blocked the subscribing user.
#: classes/Subscription.php:85
msgid "User has blocked you."
msgstr "O usuario bloqueouno."

#. TRANS: Exception thrown when trying to unsibscribe without a subscription.
#: classes/Subscription.php:171
msgid "Not subscribed!"
msgstr "Non está subscrito!"

#. TRANS: Exception thrown when trying to unsubscribe a user from themselves.
#: classes/Subscription.php:178
msgid "Could not delete self-subscription."
msgstr "Non se puido borrar a subscrición a si mesmo."

#. TRANS: Exception thrown when the OMB token for a subscription could not deleted on the server.
#: classes/Subscription.php:206
msgid "Could not delete subscription OMB token."
msgstr "Non se puido borrar o pase de subscrición OMB."

#. TRANS: Exception thrown when a subscription could not be deleted on the server.
#: classes/Subscription.php:218
msgid "Could not delete subscription."
msgstr "Non se puido borrar a subscrición."

#. TRANS: Activity tile when subscribing to another person.
#: classes/Subscription.php:255
msgid "Follow"
msgstr "Seguir"

#. TRANS: Notification given when one person starts following another.
#. TRANS: %1$s is the subscriber, %2$s is the subscribed.
#: classes/Subscription.php:258
#, php-format
msgid "%1$s is now following %2$s."
msgstr "%1$s xa segue a %2$s."

#. TRANS: Notice given on user registration.
#. TRANS: %1$s is the sitename, $2$s is the registering user's nickname.
<<<<<<< HEAD
#: classes/User.php:385
=======
#: classes/User.php:395
>>>>>>> 18cbdfb4
#, php-format
msgid "Welcome to %1$s, @%2$s!"
msgstr "Benvido a %1$s, @%2$s!"

#. TRANS: Server exception.
<<<<<<< HEAD
#: classes/User.php:913
=======
#: classes/User.php:923
>>>>>>> 18cbdfb4
msgid "No single user defined for single-user mode."
msgstr "Non se estableceu ningún usuario único para o modo de usuario único."

#. TRANS: Server exception.
<<<<<<< HEAD
#: classes/User.php:917
=======
#: classes/User.php:927
>>>>>>> 18cbdfb4
msgid "Single-user mode code called when not enabled."
msgstr ""

#. TRANS: Server exception thrown when creating a group failed.
#: classes/User_group.php:511
msgid "Could not create group."
msgstr "Non se puido crear o grupo."

#. TRANS: Server exception thrown when updating a group URI failed.
#: classes/User_group.php:521
msgid "Could not set group URI."
msgstr "Non se puido establecer o URI do grupo."

#. TRANS: Server exception thrown when setting group membership failed.
#: classes/User_group.php:544
msgid "Could not set group membership."
msgstr "Non se puido establecer a pertenza ao grupo."

#. TRANS: Server exception thrown when saving local group information failed.
#: classes/User_group.php:559
msgid "Could not save local group info."
msgstr "Non se puido gardar a información do grupo local."

#. TRANS: Link title attribute in user account settings menu.
#: lib/accountsettingsaction.php:104
msgid "Change your profile settings"
msgstr "Cambie a configuración do seu perfil"

#. TRANS: Link title attribute in user account settings menu.
#: lib/accountsettingsaction.php:111
msgid "Upload an avatar"
msgstr "Cargue un avatar"

#. TRANS: Link title attribute in user account settings menu.
#: lib/accountsettingsaction.php:118
msgid "Change your password"
msgstr "Cambie o seu contrasinal"

#. TRANS: Link title attribute in user account settings menu.
#: lib/accountsettingsaction.php:125
msgid "Change email handling"
msgstr "Cambie a xestión do correo electrónico"

#. TRANS: Link title attribute in user account settings menu.
#: lib/accountsettingsaction.php:132
msgid "Design your profile"
msgstr "Deseñe o seu perfil"

#. TRANS: Link title attribute in user account settings menu.
#: lib/accountsettingsaction.php:139
msgid "Other options"
msgstr "Outras opcións"

#. TRANS: Link description in user account settings menu.
#: lib/accountsettingsaction.php:141
msgid "Other"
msgstr "Outros"

#. TRANS: Page title. %1$s is the title, %2$s is the site name.
#: lib/action.php:148
#, php-format
msgid "%1$s - %2$s"
msgstr "%1$s - %2$s"

#. TRANS: Page title for a page without a title set.
#: lib/action.php:164
msgid "Untitled page"
msgstr "Páxina sen título"

#. TRANS: Localized tooltip for '...' expansion button on overlong remote messages.
#: lib/action.php:312
msgctxt "TOOLTIP"
msgid "Show more"
msgstr "Mostrar máis"

#. TRANS: DT element for primary navigation menu. String is hidden in default CSS.
#: lib/action.php:531
msgid "Primary site navigation"
msgstr "Navegación principal do sitio"

#. TRANS: Tooltip for main menu option "Personal"
#: lib/action.php:537
msgctxt "TOOLTIP"
msgid "Personal profile and friends timeline"
msgstr "Liña do tempo do perfil persoal e os amigos"

#. TRANS: Main menu option when logged in for access to personal profile and friends timeline
#: lib/action.php:540
msgctxt "MENU"
msgid "Personal"
msgstr "Persoal"

#. TRANS: Tooltip for main menu option "Account"
#: lib/action.php:542
msgctxt "TOOLTIP"
msgid "Change your email, avatar, password, profile"
msgstr "Cambie o seu correo electrónico, avatar, contrasinal ou perfil"

#. TRANS: Main menu option when logged in for access to user settings
#: lib/action.php:545
msgid "Account"
msgstr "Conta"

#. TRANS: Tooltip for main menu option "Services"
#: lib/action.php:547
msgctxt "TOOLTIP"
msgid "Connect to services"
msgstr "Conectarse aos servizos"

#. TRANS: Main menu option when logged in and connection are possible for access to options to connect to other services
#: lib/action.php:550
msgid "Connect"
msgstr "Conectarse"

#. TRANS: Tooltip for menu option "Admin"
#: lib/action.php:553
msgctxt "TOOLTIP"
msgid "Change site configuration"
msgstr "Cambiar a configuración do sitio"

#. TRANS: Main menu option when logged in and site admin for access to site configuration
#. TRANS: Menu item in the group navigation page. Only shown for group administrators.
#: lib/action.php:556 lib/groupnav.php:117
msgctxt "MENU"
msgid "Admin"
msgstr "Administrador"

#. TRANS: Tooltip for main menu option "Invite"
#: lib/action.php:560
#, php-format
msgctxt "TOOLTIP"
msgid "Invite friends and colleagues to join you on %s"
msgstr "Convide a amigos e compañeiros a unírselle en %s"

#. TRANS: Main menu option when logged in and invitations are allowed for inviting new users
#: lib/action.php:563
msgctxt "MENU"
msgid "Invite"
msgstr "Convidar"

#. TRANS: Tooltip for main menu option "Logout"
#: lib/action.php:569
msgctxt "TOOLTIP"
msgid "Logout from the site"
msgstr "Saír ao anonimato"

#. TRANS: Main menu option when logged in to log out the current user
#: lib/action.php:572
msgctxt "MENU"
msgid "Logout"
msgstr "Saír"

#. TRANS: Tooltip for main menu option "Register"
#: lib/action.php:577
msgctxt "TOOLTIP"
msgid "Create an account"
msgstr "Crear unha conta"

#. TRANS: Main menu option when not logged in to register a new account
#: lib/action.php:580
msgctxt "MENU"
msgid "Register"
msgstr "Rexistrarse"

#. TRANS: Tooltip for main menu option "Login"
#: lib/action.php:583
msgctxt "TOOLTIP"
msgid "Login to the site"
msgstr "Identificarse no sitio"

#. TRANS: Main menu option when not logged in to log in
#: lib/action.php:586
msgctxt "MENU"
msgid "Login"
msgstr "Identificarse"

#. TRANS: Tooltip for main menu option "Help"
#: lib/action.php:589
msgctxt "TOOLTIP"
msgid "Help me!"
msgstr "Axuda!"

#. TRANS: Main menu option for help on the StatusNet site
#: lib/action.php:592
msgctxt "MENU"
msgid "Help"
msgstr "Axuda"

#. TRANS: Tooltip for main menu option "Search"
#: lib/action.php:595
msgctxt "TOOLTIP"
msgid "Search for people or text"
msgstr "Buscar persoas ou palabras"

#. TRANS: Main menu option when logged in or when the StatusNet instance is not private
#: lib/action.php:598
msgctxt "MENU"
msgid "Search"
msgstr "Buscar"

#. TRANS: DT element for site notice. String is hidden in default CSS.
#. TRANS: Menu item for site administration
#: lib/action.php:620 lib/adminpanelaction.php:387
msgid "Site notice"
msgstr "Nota do sitio"

#. TRANS: DT element for local views block. String is hidden in default CSS.
#: lib/action.php:687
msgid "Local views"
msgstr "Vistas locais"

#. TRANS: DT element for page notice. String is hidden in default CSS.
#: lib/action.php:757
msgid "Page notice"
msgstr "Nota da páxina"

#. TRANS: DT element for secondary navigation menu. String is hidden in default CSS.
#: lib/action.php:858
msgid "Secondary site navigation"
msgstr "Navegación secundaria do sitio"

#. TRANS: Secondary navigation menu option leading to help on StatusNet.
#: lib/action.php:864
msgid "Help"
msgstr "Axuda"

#. TRANS: Secondary navigation menu option leading to text about StatusNet site.
#: lib/action.php:867
msgid "About"
msgstr "Acerca de"

#. TRANS: Secondary navigation menu option leading to Frequently Asked Questions.
#: lib/action.php:870
msgid "FAQ"
msgstr "Preguntas máis frecuentes"

#. TRANS: Secondary navigation menu option leading to Terms of Service.
#: lib/action.php:875
msgid "TOS"
msgstr "Condicións do servicio"

#. TRANS: Secondary navigation menu option leading to privacy policy.
#: lib/action.php:879
msgid "Privacy"
msgstr "Protección de datos"

#. TRANS: Secondary navigation menu option. Leads to information about StatusNet and its license.
#: lib/action.php:882
msgid "Source"
msgstr "Código fonte"

#. TRANS: Secondary navigation menu option leading to e-mail contact information on the
#. TRANS: StatusNet site, where to report bugs, ...
#: lib/action.php:889
msgid "Contact"
msgstr "Contacto"

#. TRANS: Secondary navigation menu option. Leads to information about embedding a timeline widget.
#: lib/action.php:892
msgid "Badge"
msgstr "Insignia"

#. TRANS: DT element for StatusNet software license.
#: lib/action.php:921
msgid "StatusNet software license"
msgstr "Licenza do software StatusNet"

#. TRANS: First sentence of the StatusNet site license. Used if 'broughtby' is set.
#. TRANS: Text between [] is a link description, text between () is the link itself.
#. TRANS: Make sure there is no whitespace between "]" and "(".
#. TRANS: "%%site.broughtby%%" is the value of the variable site.broughtby
#: lib/action.php:928
#, php-format
msgid ""
"**%%site.name%%** is a microblogging service brought to you by [%%site."
"broughtby%%](%%site.broughtbyurl%%)."
msgstr ""
"**%%site.name%%** é un servizo de mensaxes de blogue curtas ofrecido por [%%"
"site.broughtby%%](%%site.broughtbyurl%%)."

#. TRANS: First sentence of the StatusNet site license. Used if 'broughtby' is not set.
#: lib/action.php:931
#, php-format
msgid "**%%site.name%%** is a microblogging service."
msgstr "**%%site.name%%** é un servizo de mensaxes de blogue curtas."

#. TRANS: Second sentence of the StatusNet site license. Mentions the StatusNet source code license.
#. TRANS: Make sure there is no whitespace between "]" and "(".
#. TRANS: Text between [] is a link description, text between () is the link itself.
#. TRANS: %s is the version of StatusNet that is being used.
#: lib/action.php:938
#, php-format
msgid ""
"It runs the [StatusNet](http://status.net/) microblogging software, version %"
"s, available under the [GNU Affero General Public License](http://www.fsf."
"org/licensing/licenses/agpl-3.0.html)."
msgstr ""
"Utiliza a versión %s do software de mensaxes de blogue curtas [StatusNet]"
"(http://status.net/), dispoñible baixo a [Licenza Pública Xeral Affero de "
"GNU](http://www.fsf.org/licensing/licenses/agpl-3.0.html) (en inglés)."

#. TRANS: DT element for StatusNet site content license.
#: lib/action.php:954
msgid "Site content license"
msgstr "Licenza dos contidos do sitio"

#. TRANS: Content license displayed when license is set to 'private'.
#. TRANS: %1$s is the site name.
#: lib/action.php:961
#, php-format
msgid "Content and data of %1$s are private and confidential."
msgstr "O contido e os datos de %1$s son privados e confidenciais."

#. TRANS: Content license displayed when license is set to 'allrightsreserved'.
#. TRANS: %1$s is the copyright owner.
#: lib/action.php:968
#, php-format
msgid "Content and data copyright by %1$s. All rights reserved."
msgstr ""
"Os contidos e datos son propiedade intelectual de %1$s. Quedan reservados "
"todos os dereitos."

#. TRANS: Content license displayed when license is set to 'allrightsreserved' and no owner is set.
#: lib/action.php:972
msgid "Content and data copyright by contributors. All rights reserved."
msgstr ""
"Os contidos e datos son propiedade intelectual dos colaboradores. Quedan "
"reservados todos os dereitos."

#. TRANS: license message in footer.
#. TRANS: %1$s is the site name, %2$s is a link to the license URL, with a licence name set in configuration.
#: lib/action.php:1004
#, php-format
msgid "All %1$s content and data are available under the %2$s license."
msgstr ""
"Todos os contidos e datos de %1$s están dispoñibles baixo a licenza %2$s."

#. TRANS: DT element for pagination (previous/next, etc.).
#: lib/action.php:1340
msgid "Pagination"
msgstr "Paxinación"

#. TRANS: Pagination message to go to a page displaying information more in the
#. TRANS: present than the currently displayed information.
#: lib/action.php:1351
msgid "After"
msgstr "Posteriores"

#. TRANS: Pagination message to go to a page displaying information more in the
#. TRANS: past than the currently displayed information.
#: lib/action.php:1361
msgid "Before"
msgstr "Anteriores"

#. TRANS: Client exception thrown when a feed instance is a DOMDocument.
#: lib/activity.php:120
msgid "Expecting a root feed element but got a whole XML document."
msgstr ""
"Esperábase unha fonte de novas raíz pero recibiuse un documento XML completo."

#. TRANS: Client exception thrown when there is no source attribute.
#: lib/activityutils.php:200
msgid "Can't handle remote content yet."
msgstr "Aínda non é posible manexar contidos remotos."

#. TRANS: Client exception thrown when there embedded XML content is found that cannot be processed yet.
#: lib/activityutils.php:237
msgid "Can't handle embedded XML content yet."
msgstr "Aínda non se poden manexar contidos XML integrados."

#. TRANS: Client exception thrown when base64 encoded content is found that cannot be processed yet.
#: lib/activityutils.php:242
msgid "Can't handle embedded Base64 content yet."
msgstr "Aínda non se poden manexar contidos Base64."

#. TRANS: Client error message thrown when a user tries to change admin settings but has no access rights.
#: lib/adminpanelaction.php:96
msgid "You cannot make changes to this site."
msgstr "Non pode realizar cambios neste sitio."

#. TRANS: Client error message throw when a certain panel's settings cannot be changed.
#: lib/adminpanelaction.php:108
msgid "Changes to that panel are not allowed."
msgstr "Non se permite realizar cambios nese panel."

#. TRANS: Client error message.
#: lib/adminpanelaction.php:222
msgid "showForm() not implemented."
msgstr "showForm() non está integrado."

#. TRANS: Client error message
#: lib/adminpanelaction.php:250
msgid "saveSettings() not implemented."
msgstr "saveSettings() non está integrado."

#. TRANS: Client error message thrown if design settings could not be deleted in
#. TRANS: the admin panel Design.
#: lib/adminpanelaction.php:274
msgid "Unable to delete design setting."
msgstr "Non se puido borrar a configuración do deseño."

#. TRANS: Menu item title/tooltip
#: lib/adminpanelaction.php:337
msgid "Basic site configuration"
msgstr "Configuración básica do sitio"

#. TRANS: Menu item for site administration
#: lib/adminpanelaction.php:339
msgctxt "MENU"
msgid "Site"
msgstr "Sitio"

#. TRANS: Menu item title/tooltip
#: lib/adminpanelaction.php:345
msgid "Design configuration"
msgstr "Configuración do deseño"

#. TRANS: Menu item for site administration
#. TRANS: Menu item in the group navigation page. Only shown for group administrators.
#: lib/adminpanelaction.php:347 lib/groupnav.php:135
msgctxt "MENU"
msgid "Design"
msgstr "Deseño"

#. TRANS: Menu item title/tooltip
#: lib/adminpanelaction.php:353
msgid "User configuration"
msgstr "Configuración do usuario"

#. TRANS: Menu item for site administration
#: lib/adminpanelaction.php:355 lib/personalgroupnav.php:118
msgid "User"
msgstr "Usuario"

#. TRANS: Menu item title/tooltip
#: lib/adminpanelaction.php:361
msgid "Access configuration"
msgstr "Configuración de acceso"

#. TRANS: Menu item title/tooltip
#: lib/adminpanelaction.php:369
msgid "Paths configuration"
msgstr "Configuración das rutas"

#. TRANS: Menu item title/tooltip
#: lib/adminpanelaction.php:377
msgid "Sessions configuration"
msgstr "Configuración das sesións"

#. TRANS: Menu item title/tooltip
#: lib/adminpanelaction.php:385
msgid "Edit site notice"
msgstr "Modificar a nota do sitio"

#. TRANS: Menu item title/tooltip
#: lib/adminpanelaction.php:393
msgid "Snapshots configuration"
msgstr "Configuración das instantáneas"

#. TRANS: Menu item title/tooltip
#: lib/adminpanelaction.php:401
msgid "Set site license"
msgstr "Definir a licenza do sitio"

#. TRANS: Client error 401.
#: lib/apiauth.php:111
msgid "API resource requires read-write access, but you only have read access."
msgstr ""
"O recurso API precisa permisos de lectura e escritura, pero só dispón de "
"permisos de lectura."

#. TRANS: OAuth exception thrown when no application is found for a given consumer key.
#: lib/apiauth.php:177
msgid "No application for that consumer key."
msgstr "Non hai ningunha aplicación para esa clave."

#. TRANS: OAuth exception given when an incorrect access token was given for a user.
#: lib/apiauth.php:219
msgid "Bad access token."
msgstr "Pase de acceso incorrecto."

#. TRANS: OAuth exception given when no user was found for a given token (no token was found).
#: lib/apiauth.php:224
msgid "No user for that token."
msgstr "Non hai ningún usuario para ese pase."

#. TRANS: Client error thrown when authentication fails becaus a user clicked "Cancel".
#. TRANS: Client error thrown when authentication fails.
#: lib/apiauth.php:266 lib/apiauth.php:293
msgid "Could not authenticate you."
msgstr "Non puidemos autenticalo."

#. TRANS: Server error displayed when trying to create an anynymous OAuth consumer.
#: lib/apioauthstore.php:45
#, fuzzy
msgid "Could not create anonymous consumer."
msgstr "Non se puideron crear os pseudónimos."

#. TRANS: Server error displayed when trying to create an anynymous OAuth application.
#: lib/apioauthstore.php:69
#, fuzzy
msgid "Could not create anonymous OAuth application."
msgstr "Non se puido crear a aplicación."

#. TRANS: Exception thrown when no token association could be found.
#: lib/apioauthstore.php:151
msgid ""
"Could not find a profile and application associated with the request token."
msgstr ""

#. TRANS: Exception thrown when no access token can be issued.
#: lib/apioauthstore.php:186
#, fuzzy
msgid "Could not issue access token."
msgstr "Non se puido inserir a mensaxe."

#. TRANS: Server error displayed when a database error occurs.
#: lib/apioauthstore.php:243
msgid "Database error inserting OAuth application user."
msgstr ""
"Houbo un erro na base de datos ao intentar inserir o usuario da aplicación "
"OAuth."

#. TRANS: Exception thrown when an attempt is made to revoke an unknown token.
#: lib/apioauthstore.php:285
msgid "Tried to revoke unknown token."
msgstr "Intentouse revogar un pase descoñecido."

#. TRANS: Exception thrown when an attempt is made to remove a revoked token.
#: lib/apioauthstore.php:290
msgid "Failed to delete revoked token."
msgstr "Erro ao borrar o pase revogado."

#. TRANS: Form guide.
#: lib/applicationeditform.php:178
msgid "Icon for this application"
msgstr "Icona para esta aplicación"

#. TRANS: Form input field instructions.
#. TRANS: %d is the number of available characters for the description.
#: lib/applicationeditform.php:201
#, fuzzy, php-format
msgid "Describe your application in %d character"
msgid_plural "Describe your application in %d characters"
msgstr[0] "Describa a súa aplicación en %d caracteres"
msgstr[1] "Describa a súa aplicación en %d caracteres"

#. TRANS: Form input field instructions.
#: lib/applicationeditform.php:205
msgid "Describe your application"
msgstr "Describa a súa aplicación"

#. TRANS: Form input field instructions.
#: lib/applicationeditform.php:216
msgid "URL of the homepage of this application"
msgstr "URL do sitio web desta aplicación"

#. TRANS: Form input field label.
#: lib/applicationeditform.php:218
msgid "Source URL"
msgstr "URL de orixe"

#. TRANS: Form input field instructions.
#: lib/applicationeditform.php:225
msgid "Organization responsible for this application"
msgstr "Organización responsable desta aplicación"

#. TRANS: Form input field instructions.
#: lib/applicationeditform.php:234
msgid "URL for the homepage of the organization"
msgstr "URL do sitio web da organización"

#. TRANS: Form input field instructions.
#: lib/applicationeditform.php:243
msgid "URL to redirect to after authentication"
msgstr "URL ao que ir tras a autenticación"

#. TRANS: Radio button label for application type
#: lib/applicationeditform.php:271
msgid "Browser"
msgstr "Navegador"

#. TRANS: Radio button label for application type
#: lib/applicationeditform.php:288
msgid "Desktop"
msgstr "Escritorio"

#. TRANS: Form guide.
#: lib/applicationeditform.php:290
msgid "Type of application, browser or desktop"
msgstr "Tipo de aplicación, de navegador ou de escritorio"

#. TRANS: Radio button label for access type.
#: lib/applicationeditform.php:314
msgid "Read-only"
msgstr "Lectura"

#. TRANS: Radio button label for access type.
#: lib/applicationeditform.php:334
msgid "Read-write"
msgstr "Lectura e escritura"

#. TRANS: Form guide.
#: lib/applicationeditform.php:336
msgid "Default access for this application: read-only, or read-write"
msgstr ""
"Permisos por defecto para esta aplicación: lectura ou lectura e escritura"

#. TRANS: Submit button title.
#: lib/applicationeditform.php:353
msgid "Cancel"
msgstr "Cancelar"

#: lib/applicationlist.php:247
msgid " by "
msgstr ""

#. TRANS: Application access type
#: lib/applicationlist.php:260
msgid "read-write"
msgstr "lectura e escritura"

#. TRANS: Application access type
#: lib/applicationlist.php:262
msgid "read-only"
msgstr "lectura"

#. TRANS: Used in application list. %1$s is a modified date, %2$s is access type ("read-write" or "read-only")
#: lib/applicationlist.php:268
#, php-format
msgid "Approved %1$s - \"%2$s\" access."
msgstr "Aprobado o %1$s - permisos de \"%2$s\"."

#. TRANS: Access token in the application list.
#. TRANS: %s are the first 7 characters of the access token.
#: lib/applicationlist.php:282
#, php-format
msgid "Access token starting with: %s"
msgstr ""

#. TRANS: Button label
#: lib/applicationlist.php:298
msgctxt "BUTTON"
msgid "Revoke"
msgstr "Revogar"

#: lib/atom10feed.php:112
msgid "author element must contain a name element."
msgstr "o elemento \"autor\" debe conter un nome."

#. TRANS: DT element label in attachment list item.
#: lib/attachmentlist.php:294
msgid "Author"
msgstr "Autor"

#. TRANS: DT element label in attachment list item.
#: lib/attachmentlist.php:308
msgid "Provider"
msgstr "Provedor"

#. TRANS: Title.
#: lib/attachmentnoticesection.php:67
msgid "Notices where this attachment appears"
msgstr "Notas nas que se anexou este ficheiro"

#. TRANS: Title.
#: lib/attachmenttagcloudsection.php:48
msgid "Tags for this attachment"
msgstr "Etiquetas para este ficheiro"

#. TRANS: Exception thrown when a password change fails.
#: lib/authenticationplugin.php:221 lib/authenticationplugin.php:227
#, fuzzy
msgid "Password changing failed."
msgstr "Non se puido cambiar o contrasinal"

#. TRANS: Exception thrown when a password change attempt fails because it is not allowed.
#: lib/authenticationplugin.php:238
#, fuzzy
msgid "Password changing is not allowed."
msgstr "Non se permite cambiar o contrasinal"

#. TRANS: Title for the form to block a user.
#: lib/blockform.php:68
msgid "Block"
msgstr "Excluír"

#. TRANS: Title for command results.
#: lib/channel.php:160 lib/channel.php:181
msgid "Command results"
msgstr "Resultados da orde"

#. TRANS: Title for command results.
#: lib/channel.php:194
#, fuzzy
msgid "AJAX error"
msgstr "Houbo un erro de AJAX"

#. TRANS: E-mail subject when a command has completed.
#: lib/channel.php:233 lib/mailhandler.php:143
msgid "Command complete"
msgstr "Completouse a orde"

#. TRANS: E-mail subject when a command has failed.
#: lib/channel.php:244
msgid "Command failed"
msgstr "A orde fallou"

#. TRANS: Command exception text shown when a notice ID is requested that does not exist.
#: lib/command.php:82 lib/command.php:106
msgid "Notice with that id does not exist."
msgstr "Non hai ningunha nota con esa id."

#. TRANS: Command exception text shown when a last user notice is requested and it does not exist.
#. TRANS: Error text shown when a last user notice is requested and it does not exist.
#: lib/command.php:99 lib/command.php:630
msgid "User has no last notice."
msgstr "O usuario non ten ningunha última nota."

#. TRANS: Message given requesting a profile for a non-existing user.
#. TRANS: %s is the nickname of the user for which the profile could not be found.
#: lib/command.php:128
#, php-format
msgid "Could not find a user with nickname %s."
msgstr "Non se deu atopado ningún usuario co alcume %s."

#. TRANS: Message given getting a non-existing user.
#. TRANS: %s is the nickname of the user that could not be found.
#: lib/command.php:148
#, php-format
msgid "Could not find a local user with nickname %s."
msgstr "Non se deu atopado ningún usuario local co alcume %s."

#. TRANS: Error text shown when an unimplemented command is given.
#: lib/command.php:183
msgid "Sorry, this command is not yet implemented."
msgstr "Esta orde aínda non está integrada."

#. TRANS: Command exception text shown when a user tries to nudge themselves.
#: lib/command.php:229
msgid "It does not make a lot of sense to nudge yourself!"
msgstr "Non ten sentido ningún facerse un aceno a un mesmo!"

#. TRANS: Message given having nudged another user.
#. TRANS: %s is the nickname of the user that was nudged.
#: lib/command.php:238
#, php-format
msgid "Nudge sent to %s."
msgstr "Fíxoselle un aceno a %s."

#. TRANS: User statistics text.
#. TRANS: %1$s is the number of other user the user is subscribed to.
#. TRANS: %2$s is the number of users that are subscribed to the user.
#. TRANS: %3$s is the number of notices the user has sent.
#: lib/command.php:268
#, php-format
msgid ""
"Subscriptions: %1$s\n"
"Subscribers: %2$s\n"
"Notices: %3$s"
msgstr ""
"Subscricións: %1$s\n"
"Subscritores: %2$s\n"
"Notas: %3$s"

#. TRANS: Text shown when a notice has been marked as favourite successfully.
#: lib/command.php:312
msgid "Notice marked as fave."
msgstr "Marcouse a nota como  favorita."

#. TRANS: Message given having added a user to a group.
#. TRANS: %1$s is the nickname of the user, %2$s is the nickname of the group.
#: lib/command.php:357
#, php-format
msgid "%1$s joined group %2$s."
msgstr "%1$s uniuse ao grupo %2$s."

#. TRANS: Message given having removed a user from a group.
#. TRANS: %1$s is the nickname of the user, %2$s is the nickname of the group.
#: lib/command.php:405
#, php-format
msgid "%1$s left group %2$s."
msgstr "%1$s deixou o grupo %2$s."

#. TRANS: Whois output.
#. TRANS: %1$s nickname of the queried user, %2$s is their profile URL.
#: lib/command.php:426
#, fuzzy, php-format
msgctxt "WHOIS"
msgid "%1$s (%2$s)"
msgstr "%1$s (%2$s)"

#. TRANS: Whois output. %s is the full name of the queried user.
#: lib/command.php:430
#, php-format
msgid "Fullname: %s"
msgstr "Nome completo: %s"

#. TRANS: Whois output. %s is the location of the queried user.
#. TRANS: Profile info line in new-subscriber notification e-mail.
#. TRANS: %s is a location.
#: lib/command.php:434 lib/mail.php:278
#, php-format
msgid "Location: %s"
msgstr "Localidade: %s"

#. TRANS: Whois output. %s is the homepage of the queried user.
#. TRANS: Profile info line in new-subscriber notification e-mail.
#. TRANS: %s is a homepage.
#: lib/command.php:438 lib/mail.php:282
#, php-format
msgid "Homepage: %s"
msgstr "Sitio web: %s"

#. TRANS: Whois output. %s is the bio information of the queried user.
#: lib/command.php:442
#, php-format
msgid "About: %s"
msgstr "Acerca de: %s"

#. TRANS: Command exception text shown when trying to send a direct message to a remote user (a user not registered at the current server).
#. TRANS: %s is a remote profile.
#: lib/command.php:471
#, php-format
msgid ""
"%s is a remote profile; you can only send direct messages to users on the "
"same server."
msgstr ""
"%s é un perfil remoto. Só pode enviarlle mensaxes persoais aos usuarios do "
"mesmo servidor."

#. TRANS: Message given if content is too long. %1$sd is used for plural.
#. TRANS: %1$d is the maximum number of characters, %2$d is the number of submitted characters.
#: lib/command.php:488
#, fuzzy, php-format
msgid "Message too long - maximum is %1$d character, you sent %2$d."
msgid_plural "Message too long - maximum is %1$d characters, you sent %2$d."
msgstr[0] ""
"A mensaxe é longa de máis, o límite de caracteres é de %1$d, e enviou %2$d."
msgstr[1] ""
"A mensaxe é longa de máis, o límite de caracteres é de %1$d, e enviou %2$d."

#. TRANS: Error text shown sending a direct message fails with an unknown reason.
#: lib/command.php:516
msgid "Error sending direct message."
msgstr "Houbo un erro ao enviar a mensaxe directa."

#. TRANS: Message given having repeated a notice from another user.
#. TRANS: %s is the name of the user for which the notice was repeated.
#: lib/command.php:553
#, php-format
msgid "Notice from %s repeated."
msgstr "Repetiuse a nota de %s."

#. TRANS: Error text shown when repeating a notice fails with an unknown reason.
#: lib/command.php:556
msgid "Error repeating notice."
msgstr "Houbo un erro ao repetir a nota."

#. TRANS: Message given if content of a notice for a reply is too long. %1$d is used for plural.
#. TRANS: %1$d is the maximum number of characters, %2$d is the number of submitted characters.
#: lib/command.php:591
#, fuzzy, php-format
msgid "Notice too long - maximum is %1$d character, you sent %2$d."
msgid_plural "Notice too long - maximum is %1$d characters, you sent %2$d."
msgstr[0] ""
"A nota é longa de máis. O límite son %1$d caracteres, e enviou %2$d."
msgstr[1] ""
"A nota é longa de máis. O límite son %1$d caracteres, e enviou %2$d."

#. TRANS: Text shown having sent a reply to a notice successfully.
#. TRANS: %s is the nickname of the user of the notice the reply was sent to.
#: lib/command.php:604
#, php-format
msgid "Reply to %s sent."
msgstr "Enviouse a resposta a %s."

#. TRANS: Error text shown when a reply to a notice fails with an unknown reason.
#: lib/command.php:607
msgid "Error saving notice."
msgstr "Houbo un erro ao gardar a nota."

#. TRANS: Error text shown when no username was provided when issuing a subscribe command.
#: lib/command.php:654
msgid "Specify the name of the user to subscribe to."
msgstr "Introduza o nome do usuario ao que quere subscribirse."

#. TRANS: Command exception text shown when trying to subscribe to an OMB profile using the subscribe command.
#: lib/command.php:663
msgid "Can't subscribe to OMB profiles by command."
msgstr "Non se pode subscribir aos perfís OMB cunha orde."

#. TRANS: Text shown after having subscribed to another user successfully.
#. TRANS: %s is the name of the user the subscription was requested for.
#: lib/command.php:671
#, php-format
msgid "Subscribed to %s."
msgstr "Subscribiuse a %s."

#. TRANS: Error text shown when no username was provided when issuing an unsubscribe command.
#. TRANS: Error text shown when no username was provided when issuing the command.
#: lib/command.php:692 lib/command.php:803
msgid "Specify the name of the user to unsubscribe from."
msgstr "Introduza o nome do usuario ao que quer deixar de estar subscrito."

#. TRANS: Text shown after having unsubscribed from another user successfully.
#. TRANS: %s is the name of the user the unsubscription was requested for.
#: lib/command.php:703
#, php-format
msgid "Unsubscribed from %s."
msgstr "Cancelou a subscrición a %s."

#. TRANS: Error text shown when issuing the command "off" with a setting which has not yet been implemented.
#. TRANS: Error text shown when issuing the command "on" with a setting which has not yet been implemented.
#: lib/command.php:723 lib/command.php:749
msgid "Command not yet implemented."
msgstr "Aínda non se integrou esa orde."

#. TRANS: Text shown when issuing the command "off" successfully.
#: lib/command.php:727
msgid "Notification off."
msgstr "Desactivar a notificación."

#. TRANS: Error text shown when the command "off" fails for an unknown reason.
#: lib/command.php:730
msgid "Can't turn off notification."
msgstr "Non se pode desactivar a notificación."

#. TRANS: Text shown when issuing the command "on" successfully.
#: lib/command.php:753
msgid "Notification on."
msgstr "Activar a notificación."

#. TRANS: Error text shown when the command "on" fails for an unknown reason.
#: lib/command.php:756
msgid "Can't turn on notification."
msgstr "Non se pode activar a notificación."

#. TRANS: Error text shown when issuing the login command while login is disabled.
#: lib/command.php:770
msgid "Login command is disabled."
msgstr "A orde de identificación está desactivada."

#. TRANS: Text shown after issuing the login command successfully.
#. TRANS: %s is a logon link..
#: lib/command.php:783
#, php-format
msgid "This link is useable only once and is valid for only 2 minutes: %s."
msgstr ""
"Esta ligazón só se pode utilizar unha vez, e só nos próximos dous minutos: %"
"s."

#. TRANS: Text shown after issuing the lose command successfully (stop another user from following the current user).
#. TRANS: %s is the name of the user the unsubscription was requested for.
#: lib/command.php:812
#, php-format
msgid "Unsubscribed %s."
msgstr "Cancelou a subscrición a %s."

#. TRANS: Text shown after requesting other users a user is subscribed to without having any subscriptions.
#: lib/command.php:830
msgid "You are not subscribed to anyone."
msgstr "Non está subscrito a ninguén."

#. TRANS: Text shown after requesting other users a user is subscribed to.
#. TRANS: This message supports plural forms. This message is followed by a
#. TRANS: hard coded space and a comma separated list of subscribed users.
#: lib/command.php:835
msgid "You are subscribed to this person:"
msgid_plural "You are subscribed to these people:"
msgstr[0] "Vostede está subscrito a esta persoa:"
msgstr[1] "Vostede está subscrito a estas persoas:"

#. TRANS: Text shown after requesting other users that are subscribed to a user
#. TRANS: (followers) without having any subscribers.
#: lib/command.php:857
msgid "No one is subscribed to you."
msgstr "Non hai ninguén subscrito a vostede."

#. TRANS: Text shown after requesting other users that are subscribed to a user (followers).
#. TRANS: This message supports plural forms. This message is followed by a
#. TRANS: hard coded space and a comma separated list of subscribing users.
#: lib/command.php:862
msgid "This person is subscribed to you:"
msgid_plural "These people are subscribed to you:"
msgstr[0] "Esta persoa está subscrita a vostede:"
msgstr[1] "Estas persoas están subscritas a vostede:"

#. TRANS: Text shown after requesting groups a user is subscribed to without having
#. TRANS: any group subscriptions.
#: lib/command.php:884
msgid "You are not a member of any groups."
msgstr "Non forma parte de ningún grupo."

#. TRANS: Text shown after requesting groups a user is subscribed to.
#. TRANS: This message supports plural forms. This message is followed by a
#. TRANS: hard coded space and a comma separated list of subscribed groups.
#: lib/command.php:889
msgid "You are a member of this group:"
msgid_plural "You are a member of these groups:"
msgstr[0] "Vostede pertence a este grupo:"
msgstr[1] "Vostede pertence a estes grupos:"

#. TRANS: Help text for commands. Do not translate the command names themselves; they are fixed strings.
#: lib/command.php:904
msgid ""
"Commands:\n"
"on - turn on notifications\n"
"off - turn off notifications\n"
"help - show this help\n"
"follow <nickname> - subscribe to user\n"
"groups - lists the groups you have joined\n"
"subscriptions - list the people you follow\n"
"subscribers - list the people that follow you\n"
"leave <nickname> - unsubscribe from user\n"
"d <nickname> <text> - direct message to user\n"
"get <nickname> - get last notice from user\n"
"whois <nickname> - get profile info on user\n"
"lose <nickname> - force user to stop following you\n"
"fav <nickname> - add user's last notice as a 'fave'\n"
"fav #<notice_id> - add notice with the given id as a 'fave'\n"
"repeat #<notice_id> - repeat a notice with a given id\n"
"repeat <nickname> - repeat the last notice from user\n"
"reply #<notice_id> - reply to notice with a given id\n"
"reply <nickname> - reply to the last notice from user\n"
"join <group> - join group\n"
"login - Get a link to login to the web interface\n"
"drop <group> - leave group\n"
"stats - get your stats\n"
"stop - same as 'off'\n"
"quit - same as 'off'\n"
"sub <nickname> - same as 'follow'\n"
"unsub <nickname> - same as 'leave'\n"
"last <nickname> - same as 'get'\n"
"on <nickname> - not yet implemented.\n"
"off <nickname> - not yet implemented.\n"
"nudge <nickname> - remind a user to update.\n"
"invite <phone number> - not yet implemented.\n"
"track <word> - not yet implemented.\n"
"untrack <word> - not yet implemented.\n"
"track off - not yet implemented.\n"
"untrack all - not yet implemented.\n"
"tracks - not yet implemented.\n"
"tracking - not yet implemented.\n"
msgstr ""
"Ordes:\n"
"on - activa as notificacións\n"
"off - desactiva as notificacións\n"
"help - amosa esta axuda\n"
"follow <alcume> - subscribirse ao usuario\n"
"groups - lista os grupos nos que está\n"
"subscriptions - lista a xente á que segue\n"
"subscribers - lista a xente que o segue\n"
"leave <alcume> - cancela a subscrición ao usuario\n"
"d <alcume> <texto> - mensaxe directa a un usuario\n"
"get <alcume> - obter a última nota do usuario\n"
"whois <alcume> - obtén a información do perfil do usuario\n"
"lose <alcume> - facer que o usuario deixe de seguilo\n"
"fav <alcume> - marcar como \"favorita\" a última nota do usuario\n"
"fav #<id da nota> - marcar como \"favorita\" a nota coa id indicada\n"
"repeat #<id da nota> - repetir a nota doa id indicada\n"
"repeat <alcume> - repetir a última nota do usuario\n"
"reply #<id da nota> - responder a unha nota coa id indicada\n"
"reply <alcume> - responder á última nota do usuario\n"
"join <grupo> - unirse ao grupo indicado\n"
"login - obter un enderezo para identificarse na interface web\n"
"drop <grupo> - deixar o grupo indicado\n"
"stats - obter as súas estatísticas\n"
"stop - idéntico a \"off\"\n"
"quit - idéntico a \"off\"\n"
"sub <alcume> - idéntico a \"follow\"\n"
"unsub <alcume> - idéntico a \"leave\"\n"
"last <alcume> - idéntico a \"get\"\n"
"on <alcume> - aínda non se integrou\n"
"off <alcume> - aínda non se integrou\n"
"nudge <alcume> - facerlle un aceno ao usuario indicado\n"
"invite <número de teléfono> - aínda non se integrou\n"
"track <palabra> - aínda non se integrou\n"
"untrack <palabra> - aínda non se integrou\n"
"track off - aínda non se integrou\n"
"untrack all - aínda non se integrou\n"
"tracks - aínda non se integrou\n"
"tracking - aínda non se integrou\n"

#. TRANS: Error message displayed when no configuration file was found for a StatusNet installation.
#: lib/common.php:147
#, fuzzy
msgid "No configuration file found."
msgstr "Non se atopou ningún ficheiro de configuración. "

#. TRANS: Error message displayed when no configuration file was found for a StatusNet installation.
#. TRANS: Is followed by a list of directories (separated by HTML breaks).
#: lib/common.php:150
#, fuzzy
msgid "I looked for configuration files in the following places:"
msgstr "Buscáronse ficheiros de configuración nos seguintes lugares: "

#. TRANS: Error message displayed when no configuration file was found for a StatusNet installation.
#: lib/common.php:153
msgid "You may wish to run the installer to fix this."
msgstr "Pode que queira executar o instalador para arranxalo."

#. TRANS: Error message displayed when no configuration file was found for a StatusNet installation.
#. TRANS: The text is link text that leads to the installer page.
#: lib/common.php:157
msgid "Go to the installer."
msgstr "Ir ao instalador."

#. TRANS: Menu item for Instant Messaging settings.
#: lib/connectsettingsaction.php:106
#, fuzzy
msgctxt "MENU"
msgid "IM"
msgstr "MI"

#. TRANS: Tooltip for Instant Messaging menu item.
#: lib/connectsettingsaction.php:108
msgid "Updates by instant messenger (IM)"
msgstr "Actualizacións por mensaxería instantánea (MI)"

#. TRANS: Menu item for Short Message Service settings.
#: lib/connectsettingsaction.php:113
#, fuzzy
msgctxt "MENU"
msgid "SMS"
msgstr "SMS"

#. TRANS: Tooltip for Short Message Service menu item.
#: lib/connectsettingsaction.php:115
msgid "Updates by SMS"
msgstr "Actualizacións por SMS"

#. TRANS: Menu item for OuAth connection settings.
#: lib/connectsettingsaction.php:120
#, fuzzy
msgctxt "MENU"
msgid "Connections"
msgstr "Conexións"

#. TRANS: Tooltip for connected applications (Connections through OAuth) menu item.
#: lib/connectsettingsaction.php:122
msgid "Authorized connected applications"
msgstr "Aplicacións conectadas autorizadas"

#: lib/dberroraction.php:59
msgid "Database error"
msgstr "Houbo un erro na base de datos"

#. TRANS: Label in form on profile design page.
#. TRANS: Field contains file name on user's computer that could be that user's custom profile background image.
#: lib/designsettings.php:104
msgid "Upload file"
msgstr "Cargar un ficheiro"

#. TRANS: Instructions for form on profile design page.
#: lib/designsettings.php:109
msgid ""
"You can upload your personal background image. The maximum file size is 2MB."
msgstr ""
"Pode cargar a súa imaxe de fondo persoal. O ficheiro non pode ocupar máis de "
"2MB."

#. TRANS: Radio button on profile design page that will enable use of the uploaded profile image.
#: lib/designsettings.php:139
#, fuzzy
msgctxt "RADIO"
msgid "On"
msgstr "Activado"
<<<<<<< HEAD

#. TRANS: Radio button on profile design page that will disable use of the uploaded profile image.
#: lib/designsettings.php:156
#, fuzzy
msgctxt "RADIO"
msgid "Off"
msgstr "Desactivado"

#. TRANS: Button text on profile design page to reset all colour settings to default without saving.
#: lib/designsettings.php:264
#, fuzzy
msgctxt "BUTTON"
msgid "Reset"
msgstr "Restablecer"

=======

#. TRANS: Radio button on profile design page that will disable use of the uploaded profile image.
#: lib/designsettings.php:156
#, fuzzy
msgctxt "RADIO"
msgid "Off"
msgstr "Desactivado"

#. TRANS: Button text on profile design page to reset all colour settings to default without saving.
#: lib/designsettings.php:264
#, fuzzy
msgctxt "BUTTON"
msgid "Reset"
msgstr "Restablecer"

>>>>>>> 18cbdfb4
#. TRANS: Success message displayed if design settings were saved after clicking "Use defaults".
#: lib/designsettings.php:433
msgid "Design defaults restored."
msgstr "Restableceuse o deseño por defecto."

#: lib/disfavorform.php:114 lib/disfavorform.php:144
msgid "Disfavor this notice"
msgstr "Desmarcar esta nota como favorita"

#: lib/favorform.php:114 lib/favorform.php:143
msgid "Favor this notice"
msgstr "Marcar esta nota como favorita"

#: lib/feed.php:84
msgid "RSS 1.0"
msgstr "RSS 1.0"

#: lib/feed.php:86
msgid "RSS 2.0"
msgstr "RSS 2.0"

#: lib/feed.php:88
msgid "Atom"
msgstr "Atom"

#: lib/feed.php:90
msgid "FOAF"
msgstr "Amigo dun amigo"

#. TRANS: Header for feed links (h2).
#: lib/feedlist.php:66
msgid "Feeds"
msgstr "Fontes de novas"

#: lib/galleryaction.php:121
msgid "Filter tags"
msgstr "Filtrar as etiquetas"

#: lib/galleryaction.php:131
msgid "All"
msgstr "Todas"

#: lib/galleryaction.php:139
msgid "Select tag to filter"
msgstr "Escolla unha etiqueta a filtrar"

#: lib/galleryaction.php:140
msgid "Tag"
msgstr "Etiqueta"

#: lib/galleryaction.php:141
msgid "Choose a tag to narrow list"
msgstr "Escolla unha etiqueta para reducir a lista"

#: lib/galleryaction.php:143
msgid "Go"
msgstr "Continuar"

#: lib/grantroleform.php:91
#, php-format
msgid "Grant this user the \"%s\" role"
msgstr "Outorgarlle a este usuario o rol \"%s\""

#: lib/groupeditform.php:154
msgid "1-64 lowercase letters or numbers, no punctuation or spaces"
msgstr ""
"Entre 1 e 64 letras minúsculas ou números, sen signos de puntuación, "
"espazos, tiles ou eñes"

#: lib/groupeditform.php:163
#, fuzzy
msgid "URL of the homepage or blog of the group or topic."
msgstr "URL do sitio web persoal ou blogue do grupo ou tema"

#: lib/groupeditform.php:168
msgid "Describe the group or topic"
msgstr "Describa o grupo ou o tema"

#: lib/groupeditform.php:170
#, fuzzy, php-format
msgid "Describe the group or topic in %d character or less"
msgid_plural "Describe the group or topic in %d characters or less"
msgstr[0] "Describa o grupo ou o tema en %d caracteres"
msgstr[1] "Describa o grupo ou o tema en %d caracteres"

#: lib/groupeditform.php:182
#, fuzzy
msgid ""
"Location for the group, if any, like \"City, State (or Region), Country\"."
msgstr ""
"Localidade do grupo, se a ten, como por exemplo \"Cidade, Provincia, "
"Comunidade, País\""

#: lib/groupeditform.php:190
#, fuzzy, php-format
msgid ""
"Extra nicknames for the group, separated with commas or spaces. Maximum %d "
"alias allowed."
msgid_plural ""
"Extra nicknames for the group, separated with commas or spaces. Maximum %d "
"aliases allowed."
msgstr[0] ""
"Alcumes adicionais para o grupo, separados por comas ou espazos, %d como "
"máximo"
msgstr[1] ""
"Alcumes adicionais para o grupo, separados por comas ou espazos, %d como "
"máximo"

#. TRANS: Menu item in the group navigation page.
#: lib/groupnav.php:86
msgctxt "MENU"
msgid "Group"
msgstr "Grupo"

#. TRANS: Tooltip for menu item in the group navigation page.
#. TRANS: %s is the nickname of the group.
#: lib/groupnav.php:89
#, php-format
msgctxt "TOOLTIP"
msgid "%s group"
msgstr "Grupo %s"

#. TRANS: Menu item in the group navigation page.
#: lib/groupnav.php:95
msgctxt "MENU"
msgid "Members"
msgstr "Membros"

#. TRANS: Tooltip for menu item in the group navigation page.
#. TRANS: %s is the nickname of the group.
#: lib/groupnav.php:98
#, php-format
msgctxt "TOOLTIP"
msgid "%s group members"
msgstr "Membros do grupo %s"

#. TRANS: Menu item in the group navigation page. Only shown for group administrators.
#: lib/groupnav.php:108
msgctxt "MENU"
msgid "Blocked"
msgstr "Bloqueado"

#. TRANS: Tooltip for menu item in the group navigation page. Only shown for group administrators.
#. TRANS: %s is the nickname of the group.
#: lib/groupnav.php:111
#, php-format
msgctxt "TOOLTIP"
msgid "%s blocked users"
msgstr "Usuarios bloqueados en %s"

#. TRANS: Tooltip for menu item in the group navigation page. Only shown for group administrators.
#. TRANS: %s is the nickname of the group.
#: lib/groupnav.php:120
#, php-format
msgctxt "TOOLTIP"
msgid "Edit %s group properties"
msgstr "Modificar as propiedades do grupo %s"

#. TRANS: Menu item in the group navigation page. Only shown for group administrators.
#: lib/groupnav.php:126
msgctxt "MENU"
msgid "Logo"
msgstr "Logotipo"

#. TRANS: Tooltip for menu item in the group navigation page. Only shown for group administrators.
#. TRANS: %s is the nickname of the group.
#: lib/groupnav.php:129
#, php-format
msgctxt "TOOLTIP"
msgid "Add or edit %s logo"
msgstr "Engadir ou modificar o logotipo de %s"

#. TRANS: Tooltip for menu item in the group navigation page. Only shown for group administrators.
#. TRANS: %s is the nickname of the group.
#: lib/groupnav.php:138
#, php-format
msgctxt "TOOLTIP"
msgid "Add or edit %s design"
msgstr "Engadir ou modificar o deseño de %s"

#. TRANS: Title for groups with the most members section.
#: lib/groupsbymemberssection.php:71
msgid "Groups with most members"
msgstr "Grupos con máis membros"

#. TRANS: Title for groups with the most posts section.
#: lib/groupsbypostssection.php:71
msgid "Groups with most posts"
msgstr "Grupos con máis notas"

#. TRANS: Title for group tag cloud section.
#. TRANS: %s is a group name.
#: lib/grouptagcloudsection.php:57
#, php-format
msgid "Tags in %s group's notices"
msgstr "Etiquetas nas notas do grupo %s"

#. TRANS: Client exception 406
#: lib/htmloutputter.php:104
msgid "This page is not available in a media type you accept"
msgstr "Esta páxina non está dispoñible nun formato axeitado para vostede"

#: lib/imagefile.php:72
msgid "Unsupported image file format."
msgstr "Non se soporta o formato da imaxe."

#. TRANS: Exception thrown when too large a file is uploaded.
#. TRANS: %s is the maximum file size, for example "500b", "10kB" or "2MB".
#: lib/imagefile.php:90
#, php-format
msgid "That file is too big. The maximum file size is %s."
msgstr "Ese ficheiro é grande de máis. O tamaño máximo por ficheiro son %s."

#: lib/imagefile.php:95
msgid "Partial upload."
msgstr "Carga parcial."

#. TRANS: Client exception thrown when a file upload operation has failed with an unknown reason.
#: lib/imagefile.php:103 lib/mediafile.php:228
msgid "System error uploading file."
msgstr "Houbo un erro no sistema ao cargar o ficheiro."

#: lib/imagefile.php:111
msgid "Not an image or corrupt file."
msgstr "O ficheiro está mal ou non é unha imaxe."

#: lib/imagefile.php:160
msgid "Lost our file."
msgstr "Perdeuse o noso ficheiro."

#: lib/imagefile.php:197 lib/imagefile.php:237
msgid "Unknown file type"
msgstr "Non se coñece o tipo de ficheiro"

#. TRANS: Number of megabytes. %d is the number.
#: lib/imagefile.php:283
#, fuzzy, php-format
msgid "%dMB"
msgid_plural "%dMB"
msgstr[0] "MB"
msgstr[1] "MB"

#. TRANS: Number of kilobytes. %d is the number.
#: lib/imagefile.php:287
#, fuzzy, php-format
msgid "%dkB"
msgid_plural "%dkB"
msgstr[0] "kB"
msgstr[1] "kB"

#. TRANS: Number of bytes. %d is the number.
#: lib/imagefile.php:290
#, php-format
msgid "%dB"
msgid_plural "%dB"
msgstr[0] ""
msgstr[1] ""

#: lib/jabber.php:387
#, php-format
msgid "[%s]"
msgstr "[%s]"

#: lib/jabber.php:567
#, php-format
msgid "Unknown inbox source %d."
msgstr "Non se coñece a fonte %d da caixa de entrada."

#: lib/leaveform.php:114
msgid "Leave"
msgstr "Deixar"

#: lib/logingroupnav.php:80
msgid "Login with a username and password"
msgstr "Identificarse cun nome de usuario e contrasinal"

#: lib/logingroupnav.php:86
msgid "Sign up for a new account"
msgstr "Rexistrar unha conta nova"

#. TRANS: Subject for address confirmation email.
#: lib/mail.php:174
msgid "Email address confirmation"
msgstr "Confirmación do enderezo de correo electrónico"

#. TRANS: Body for address confirmation email.
#. TRANS: %1$s is the addressed user's nickname, %2$s is the StatusNet sitename,
#. TRANS: %3$s is the URL to confirm at.
#: lib/mail.php:179
#, fuzzy, php-format
msgid ""
"Hey, %1$s.\n"
"\n"
"Someone just entered this email address on %2$s.\n"
"\n"
"If it was you, and you want to confirm your entry, use the URL below:\n"
"\n"
"\t%3$s\n"
"\n"
"If not, just ignore this message.\n"
"\n"
"Thanks for your time, \n"
"%2$s\n"
msgstr ""
"Ola, %s:\n"
"\n"
"Alguén acaba de introducir este enderezo de correo electrónico en %s.\n"
"\n"
"Se foi vostede, e quere confirmalo, utilice o seguinte URL:\n"
"\n"
"%s\n"
"\n"
"En caso contrario, simplemente ignore esta mensaxe.\n"
"\n"
"Grazas polo seu tempo, \n"
"%s\n"

#. TRANS: Subject of new-subscriber notification e-mail.
#. TRANS: %1$s is the subscribing user's nickname, %2$s is the StatusNet sitename.
#: lib/mail.php:246
#, php-format
msgid "%1$s is now listening to your notices on %2$s."
msgstr "Agora %1$s segue as súas notas en %2$s."

#. TRANS: This is a paragraph in a new-subscriber e-mail.
#. TRANS: %s is a URL where the subscriber can be reported as abusive.
#: lib/mail.php:253
#, php-format
msgid ""
"If you believe this account is being used abusively, you can block them from "
"your subscribers list and report as spam to site administrators at %s"
msgstr ""
"Se cre que esta conta se está usando con fins abusivos, pode bloquear a súa "
"lista de subscritores e informar disto aos administradores do sitio en %s"

#. TRANS: Main body of new-subscriber notification e-mail.
#. TRANS: %1$s is the subscriber's long name, %2$s is the StatusNet sitename,
#. TRANS: %3$s is the subscriber's profile URL, %4$s is the subscriber's location (or empty)
#. TRANS: %5$s is the subscriber's homepage URL (or empty), %6%s is the subscriber's bio (or empty)
#. TRANS: %7$s is a link to the addressed user's e-mail settings.
#: lib/mail.php:263
#, fuzzy, php-format
msgid ""
"%1$s is now listening to your notices on %2$s.\n"
"\n"
"\t%3$s\n"
"\n"
"%4$s%5$s%6$s\n"
"Faithfully yours,\n"
"%2$s.\n"
"\n"
"----\n"
"Change your email address or notification options at %7$s\n"
msgstr ""
"Agora %1$s segue as súas notas en %2$s.\n"
"\n"
"%3$s\n"
"\n"
"%4$s%5$s%6$s\n"
"Atentamente,\n"
"%7$s.\n"
"\n"
"----\n"
"Modifique o seu enderezo de correo electrónico ou as súas preferencias de "
"notificación en %8$s\n"

#. TRANS: Profile info line in new-subscriber notification e-mail.
#. TRANS: %s is biographical information.
#: lib/mail.php:286
#, php-format
msgid "Bio: %s"
msgstr "Biografía: %s"

#. TRANS: Subject of notification mail for new posting email address.
#. TRANS: %s is the StatusNet sitename.
#: lib/mail.php:315
#, php-format
msgid "New email address for posting to %s"
msgstr "Novo enderezo de correo electrónico para publicar en %s"

#. TRANS: Body of notification mail for new posting email address.
#. TRANS: %1$s is the StatusNet sitename, %2$s is the e-mail address to send
#. TRANS: to to post by e-mail, %3$s is a URL to more instructions.
#: lib/mail.php:321
#, fuzzy, php-format
msgid ""
"You have a new posting address on %1$s.\n"
"\n"
"Send email to %2$s to post new messages.\n"
"\n"
"More email instructions at %3$s.\n"
"\n"
"Faithfully yours,\n"
"%1$s"
msgstr ""
"Ten un novo enderezo de correo electrónico para publicar en %1$s.\n"
"\n"
"Envíe un correo electrónico a %2$s para publicar mensaxes novas.\n"
"\n"
"Máis información en %3$s.\n"
"\n"
"Atentamente,\n"
"%4$s"

#. TRANS: Subject line for SMS-by-email notification messages.
#. TRANS: %s is the posting user's nickname.
#: lib/mail.php:442
#, php-format
msgid "%s status"
msgstr "Estado de %s"

#. TRANS: Subject line for SMS-by-email address confirmation message.
#: lib/mail.php:468
msgid "SMS confirmation"
msgstr "Confirmación dos SMS"

#. TRANS: Main body heading for SMS-by-email address confirmation message.
#. TRANS: %s is the addressed user's nickname.
#: lib/mail.php:472
#, php-format
msgid "%s: confirm you own this phone number with this code:"
msgstr ""
"%s: utilice o seguinte código para confirmar que o número de teléfono é seu:"

#. TRANS: Subject for 'nudge' notification email.
#. TRANS: %s is the nudging user.
#: lib/mail.php:493
#, php-format
msgid "You've been nudged by %s"
msgstr "%s fíxolle un aceno"

#. TRANS: Body for 'nudge' notification email.
#. TRANS: %1$s is the nuding user's long name, $2$s is the nudging user's nickname,
#. TRANS: %3$s is a URL to post notices at, %4$s is the StatusNet sitename.
#: lib/mail.php:500
#, php-format
msgid ""
"%1$s (%2$s) is wondering what you are up to these days and is inviting you "
"to post some news.\n"
"\n"
"So let's hear from you :)\n"
"\n"
"%3$s\n"
"\n"
"Don't reply to this email; it won't get to them.\n"
"\n"
"With kind regards,\n"
"%4$s\n"
msgstr ""
"%1$s (%2$s) pregúntase que estivo a facer vostede estes días, e convídao a "
"publicar algunha nova.\n"
"\n"
"Así que anímese, conte algo :)\n"
"\n"
"%3$s\n"
"\n"
"Non responda a esta mensaxe, non lle chegará ao remitente.\n"
"\n"
"Atentamente,\n"
"%4$s\n"

#. TRANS: Subject for direct-message notification email.
#. TRANS: %s is the sending user's nickname.
#: lib/mail.php:547
#, php-format
msgid "New private message from %s"
msgstr "Nova mensaxe privada de %s"

#. TRANS: Body for direct-message notification email.
#. TRANS: %1$s is the sending user's long name, %2$s is the sending user's nickname,
#. TRANS: %3$s is the message content, %4$s a URL to the message,
#. TRANS: %5$s is the StatusNet sitename.
#: lib/mail.php:555
#, php-format
msgid ""
"%1$s (%2$s) sent you a private message:\n"
"\n"
"------------------------------------------------------\n"
"%3$s\n"
"------------------------------------------------------\n"
"\n"
"You can reply to their message here:\n"
"\n"
"%4$s\n"
"\n"
"Don't reply to this email; it won't get to them.\n"
"\n"
"With kind regards,\n"
"%5$s\n"
msgstr ""
"%1$s (%2$s) envioulle unha mensaxe privada:\n"
"\n"
"------------------------------------------------------\n"
"%3$s\n"
"------------------------------------------------------\n"
"\n"
"Pode responder á mensaxe aquí:\n"
"\n"
"%4$s\n"
"\n"
"Non responda a esta mensaxe, non lle chegará ao remitente.\n"
"\n"
"Atentamente,\n"
"%5$s\n"

#. TRANS: Subject for favorite notification e-mail.
#. TRANS: %1$s is the adding user's long name, %2$s is the adding user's nickname.
#: lib/mail.php:607
#, fuzzy, php-format
msgid "%1$s (@%2$s) added your notice as a favorite"
msgstr "%s (@%s) marcou a súa nota como favorita"

#. TRANS: Body for favorite notification e-mail.
#. TRANS: %1$s is the adding user's long name, $2$s is the date the notice was created,
#. TRANS: %3$s is a URL to the faved notice, %4$s is the faved notice text,
#. TRANS: %5$s is a URL to all faves of the adding user, %6$s is the StatusNet sitename,
#. TRANS: %7$s is the adding user's nickname.
#: lib/mail.php:614
#, php-format
msgid ""
"%1$s (@%7$s) just added your notice from %2$s as one of their favorites.\n"
"\n"
"The URL of your notice is:\n"
"\n"
"%3$s\n"
"\n"
"The text of your notice is:\n"
"\n"
"%4$s\n"
"\n"
"You can see the list of %1$s's favorites here:\n"
"\n"
"%5$s\n"
"\n"
"Faithfully yours,\n"
"%6$s\n"
msgstr ""
"%1$s (@%7$s) acaba de marcar a súa nota en %2$s coma unha das súas "
"favoritas.\n"
"\n"
"O URL da súa nota é:\n"
"\n"
"%3$s\n"
"\n"
"O texto da nota di:\n"
"\n"
"%4$s\n"
"\n"
"Pode ver a lista das notas favoritas de %1$s en:\n"
"\n"
"%5$s\n"
"\n"
"Atentamente,\n"
"%6$s\n"

#. TRANS: Line in @-reply notification e-mail. %s is conversation URL.
#: lib/mail.php:672
#, php-format
msgid ""
"The full conversation can be read here:\n"
"\n"
"\t%s"
msgstr ""
"Pode ler a conversa completa en:\n"
"\n"
"%s"

#. TRANS: E-mail subject for notice notification.
#. TRANS: %1$s is the sending user's long name, %2$s is the adding user's nickname.
#: lib/mail.php:680
#, fuzzy, php-format
msgid "%1$s (@%2$s) sent a notice to your attention"
msgstr "%s (@%s) enviou unha nota á súa atención"

#. TRANS: Body of @-reply notification e-mail.
#. TRANS: %1$s is the sending user's long name, $2$s is the StatusNet sitename,
#. TRANS: %3$s is a URL to the notice, %4$s is the notice text,
#. TRANS: %5$s is a URL to the full conversion if it exists (otherwise empty),
#. TRANS: %6$s is a URL to reply to the notice, %7$s is a URL to all @-replied for the addressed user,
#. TRANS: %8$s is a URL to the addressed user's e-mail settings, %9$s is the sender's nickname.
#: lib/mail.php:688
#, php-format
msgid ""
"%1$s (@%9$s) just sent a notice to your attention (an '@-reply') on %2$s.\n"
"\n"
"The notice is here:\n"
"\n"
"\t%3$s\n"
"\n"
"It reads:\n"
"\n"
"\t%4$s\n"
"\n"
"%5$sYou can reply back here:\n"
"\n"
"\t%6$s\n"
"\n"
"The list of all @-replies for you here:\n"
"\n"
"%7$s\n"
"\n"
"Faithfully yours,\n"
"%2$s\n"
"\n"
"P.S. You can turn off these email notifications here: %8$s\n"
msgstr ""
"%1$s (@%9$s) acaba de enviar unha nota á súa atención (unha resposta) en %2"
"$s.\n"
"\n"
"A nota está en:\n"
"\n"
"%3$s\n"
"\n"
"Di:\n"
"\n"
"%4$s\n"
"\n"
"%5$sPode responder en:\n"
"\n"
"%6$s\n"
"\n"
"A lista de todas as respostas está en:\n"
"\n"
"%7$s\n"
"\n"
"Atentamente,\n"
"%2$s\n"
"\n"
"P.S.: pode desactivar estas notificacións por correo electrónico en %8$s\n"

#: lib/mailbox.php:89
msgid "Only the user can read their own mailboxes."
msgstr "Só o usuario pode ler as súas caixas de entrada."

#: lib/mailbox.php:139
msgid ""
"You have no private messages. You can send private message to engage other "
"users in conversation. People can send you messages for your eyes only."
msgstr ""
"Non ten mensaxes privadas. Pode enviar mensaxes privadas para conversar con "
"outros usuarios. A xente pode enviarlle mensaxes para que só as lea vostede."

#: lib/mailbox.php:228 lib/noticelist.php:521
msgid "from"
msgstr "de"

#: lib/mailhandler.php:37
msgid "Could not parse message."
msgstr "Non se puido analizar a mensaxe."

#: lib/mailhandler.php:42
msgid "Not a registered user."
msgstr "Non está rexistrado."

#: lib/mailhandler.php:46
msgid "Sorry, that is not your incoming email address."
msgstr "Ese non é o seu enderezo de correo electrónico para recibir correos."

#: lib/mailhandler.php:50
msgid "Sorry, no incoming email allowed."
msgstr "Non se permite recibir correo electrónico."

#: lib/mailhandler.php:229
#, php-format
msgid "Unsupported message type: %s"
msgstr "Non se soporta o tipo de mensaxe: %s"

#. TRANS: Client exception thrown when a database error was thrown during a file upload operation.
#: lib/mediafile.php:102 lib/mediafile.php:174
msgid "There was a database error while saving your file. Please try again."
msgstr ""
"Houbo un erro na base de datos ao gardar o seu ficheiro. Volva intentalo."

#. TRANS: Client exception thrown when an uploaded file is larger than set in php.ini.
#: lib/mediafile.php:194
msgid "The uploaded file exceeds the upload_max_filesize directive in php.ini."
msgstr "O ficheiro subido supera a directiva upload_max_filesize no php.ini."

#. TRANS: Client exception.
#: lib/mediafile.php:200
msgid ""
"The uploaded file exceeds the MAX_FILE_SIZE directive that was specified in "
"the HTML form."
msgstr ""
"O ficheiro subido supera a directiva MAX_FILE_SIZE especificada no "
"formulario HTML."

#. TRANS: Client exception.
#: lib/mediafile.php:206
msgid "The uploaded file was only partially uploaded."
msgstr "O ficheiro só se subiu parcialmente."

#. TRANS: Client exception thrown when a temporary folder is not present to store a file upload.
#: lib/mediafile.php:214
msgid "Missing a temporary folder."
msgstr "Falta un cartafol temporal."

#. TRANS: Client exception thrown when writing to disk is not possible during a file upload operation.
#: lib/mediafile.php:218
msgid "Failed to write file to disk."
msgstr "Non se puido escribir o ficheiro no disco."

#. TRANS: Client exception thrown when a file upload operation has been stopped by an extension.
#: lib/mediafile.php:222
msgid "File upload stopped by extension."
msgstr "Interrompeuse a carga do ficheiro por mor da extensión."

#. TRANS: Client exception thrown when a file upload operation would cause a user to exceed a set quota.
#: lib/mediafile.php:238 lib/mediafile.php:281
msgid "File exceeds user's quota."
msgstr "O ficheiro supera a cota do usuario."

#. TRANS: Client exception thrown when a file upload operation fails because the file could
#. TRANS: not be moved from the temporary folder to the permanent file location.
#: lib/mediafile.php:258 lib/mediafile.php:300
msgid "File could not be moved to destination directory."
msgstr "Non se puido mover o ficheiro ao directorio de destino."

#. TRANS: Client exception thrown when a file upload operation has been stopped because the MIME
#. TRANS: type of the uploaded file could not be determined.
#: lib/mediafile.php:265 lib/mediafile.php:306
msgid "Could not determine file's MIME type."
msgstr "Non se puido determinar o tipo MIME do ficheiro."

#. TRANS: Client exception thrown trying to upload a forbidden MIME type.
#. TRANS: %1$s is the file type that was denied, %2$s is the application part of
#. TRANS: the MIME type that was denied.
#: lib/mediafile.php:394
#, php-format
msgid ""
"\"%1$s\" is not a supported file type on this server. Try using another %2$s "
"format."
msgstr ""
"\"%1$s\" non é un tipo de ficheiro soportado neste servidor. Intente usar "
"outro formato de %2$s."

#. TRANS: Client exception thrown trying to upload a forbidden MIME type.
#. TRANS: %s is the file type that was denied.
#: lib/mediafile.php:399
#, php-format
msgid "\"%s\" is not a supported file type on this server."
msgstr "Neste servidor non se soporta o tipo de ficheiro \"%s\"."

#: lib/messageform.php:120
msgid "Send a direct notice"
msgstr "Enviar unha nota directa"

#. TRANS Label entry in drop-down selection box in direct-message inbox/outbox. This is the default entry in the drop-down box, doubling as instructions and a brake against accidental submissions with the first user in the list.
#: lib/messageform.php:137
#, fuzzy
msgid "Select recipient:"
msgstr "Seleccionar unha licenza"

#. TRANS Entry in drop-down selection box in direct-message inbox/outbox when no one is available to message.
#: lib/messageform.php:150
#, fuzzy
msgid "No mutual subscribers."
msgstr "Non está subscrito!"

#: lib/messageform.php:153
msgid "To"
msgstr "A"

#: lib/messageform.php:166 lib/noticeform.php:186
msgid "Available characters"
msgstr "Caracteres dispoñibles"

#: lib/messageform.php:185 lib/noticeform.php:237
msgctxt "Send button for sending notice"
msgid "Send"
msgstr "Enviar"

#. TRANS: Validation error in form for registration, profile and group settings, etc.
#: lib/nickname.php:145
msgid "Nickname must have only lowercase letters and numbers and no spaces."
msgstr ""
"O alcume debe ter só letras en minúscula e números, e non pode ter espazos "
"en branco."

#. TRANS: Validation error in form for registration, profile and group settings, etc.
#: lib/nickname.php:158
msgid "Nickname cannot be empty."
msgstr ""

#. TRANS: Validation error in form for registration, profile and group settings, etc.
#: lib/nickname.php:171
#, php-format
msgid "Nickname cannot be more than %d character long."
msgid_plural "Nickname cannot be more than %d characters long."
msgstr[0] ""
msgstr[1] ""

#: lib/noticeform.php:160
msgid "Send a notice"
msgstr "Enviar unha nota"

#: lib/noticeform.php:174
#, php-format
msgid "What's up, %s?"
msgstr "Que hai de novo, %s?"

#: lib/noticeform.php:193
msgid "Attach"
msgstr "Anexar"

#: lib/noticeform.php:197
msgid "Attach a file"
msgstr "Anexar un ficheiro"

#: lib/noticeform.php:213
msgid "Share my location"
msgstr "Publicar a miña localidade"

#: lib/noticeform.php:216
msgid "Do not share my location"
msgstr "Non publicar a miña localidade"

#: lib/noticeform.php:217
msgid ""
"Sorry, retrieving your geo location is taking longer than expected, please "
"try again later"
msgstr ""
"Estase tardando máis do esperado en obter a súa xeolocalización, vólvao "
"intentar máis tarde"

#. TRANS: Used in coordinates as abbreviation of north
#: lib/noticelist.php:451
msgid "N"
msgstr "N"

#. TRANS: Used in coordinates as abbreviation of south
#: lib/noticelist.php:453
msgid "S"
msgstr "S"

#. TRANS: Used in coordinates as abbreviation of east
#: lib/noticelist.php:455
msgid "E"
msgstr "L"

#. TRANS: Used in coordinates as abbreviation of west
#: lib/noticelist.php:457
msgid "W"
msgstr "O"

#: lib/noticelist.php:459
#, php-format
msgid "%1$u°%2$u'%3$u\"%4$s %5$u°%6$u'%7$u\"%8$s"
msgstr "%1$u°%2$u'%3$u\"%4$s %5$u°%6$u'%7$u\"%8$s"

#: lib/noticelist.php:468
msgid "at"
msgstr "en"

#: lib/noticelist.php:517
msgid "web"
msgstr "web"

#: lib/noticelist.php:583
msgid "in context"
msgstr "no contexto"

#: lib/noticelist.php:618
msgid "Repeated by"
msgstr "Repetida por"

#: lib/noticelist.php:645
msgid "Reply to this notice"
msgstr "Responder a esta nota"

#: lib/noticelist.php:646
msgid "Reply"
msgstr "Responder"

#: lib/noticelist.php:690
msgid "Notice repeated"
msgstr "Repetiuse a nota"

#: lib/nudgeform.php:116
msgid "Nudge this user"
msgstr "Facerlle un aceno a este usuario"

#: lib/nudgeform.php:128
msgid "Nudge"
msgstr "Facer un aceno"

#: lib/nudgeform.php:128
msgid "Send a nudge to this user"
msgstr "Facerlle un aceno a este usuario"

#: lib/oauthstore.php:294
msgid "Error inserting new profile."
msgstr "Houbo un erro ao inserir o novo perfil."

#: lib/oauthstore.php:302
msgid "Error inserting avatar."
msgstr "Houbo un erro ao inserir o avatar."

#: lib/oauthstore.php:322
msgid "Error inserting remote profile."
msgstr "Houbo un erro ao inserir o perfil remoto."

#. TRANS: Exception thrown when a notice is denied because it has been sent before.
#: lib/oauthstore.php:362
msgid "Duplicate notice."
msgstr "Nota duplicada."

#: lib/oauthstore.php:507
msgid "Couldn't insert new subscription."
msgstr "Non se puido inserir unha subscrición nova."

#: lib/personalgroupnav.php:102
msgid "Personal"
msgstr "Persoal"

#: lib/personalgroupnav.php:107
msgid "Replies"
msgstr "Respostas"

#: lib/personalgroupnav.php:117
msgid "Favorites"
msgstr "Favoritas"

#: lib/personalgroupnav.php:128
msgid "Inbox"
msgstr "Caixa de entrada"

#: lib/personalgroupnav.php:129
msgid "Your incoming messages"
msgstr "As mensaxes recibidas"

#: lib/personalgroupnav.php:133
msgid "Outbox"
msgstr "Caixa de saída"

#: lib/personalgroupnav.php:134
msgid "Your sent messages"
msgstr "As mensaxes enviadas"

#: lib/personaltagcloudsection.php:56
#, php-format
msgid "Tags in %s's notices"
msgstr "Etiquetas nas notas de %s"

#. TRANS: Displayed as version information for a plugin if no version information was found.
#: lib/plugin.php:121
msgid "Unknown"
msgstr "Descoñecida"

#: lib/profileaction.php:109 lib/profileaction.php:205 lib/subgroupnav.php:82
msgid "Subscriptions"
msgstr "Subscricións"

#: lib/profileaction.php:126
msgid "All subscriptions"
msgstr "Todas as subscricións"

#: lib/profileaction.php:144 lib/profileaction.php:214 lib/subgroupnav.php:90
msgid "Subscribers"
msgstr "Subscritores"

#: lib/profileaction.php:161
msgid "All subscribers"
msgstr "Todos os subscritores"

#: lib/profileaction.php:191
msgid "User ID"
msgstr "ID do usuario"

#: lib/profileaction.php:196
msgid "Member since"
msgstr "Membro dende"

#. TRANS: Average count of posts made per day since account registration
#: lib/profileaction.php:235
msgid "Daily average"
msgstr "Media diaria"

#: lib/profileaction.php:264
msgid "All groups"
msgstr "Todos os grupos"

#: lib/profileformaction.php:123
msgid "Unimplemented method."
msgstr "Aínda non se implantou o método."

#: lib/publicgroupnav.php:78
msgid "Public"
msgstr "Públicas"

#: lib/publicgroupnav.php:82
msgid "User groups"
msgstr "Grupos do usuario"

#: lib/publicgroupnav.php:84 lib/publicgroupnav.php:85
msgid "Recent tags"
msgstr "Últimas etiquetas"

#: lib/publicgroupnav.php:88
msgid "Featured"
msgstr "Salientadas"

#: lib/publicgroupnav.php:92
msgid "Popular"
msgstr "Populares"

#: lib/redirectingaction.php:95
msgid "No return-to arguments."
msgstr "Sen argumentos \"return-to\"."

#: lib/repeatform.php:107
msgid "Repeat this notice?"
msgstr "Quere repetir esta nota?"

#: lib/repeatform.php:132
msgid "Yes"
msgstr "Si"

#: lib/repeatform.php:132
msgid "Repeat this notice"
msgstr "Repetir esta nota"

#: lib/revokeroleform.php:91
#, php-format
msgid "Revoke the \"%s\" role from this user"
msgstr "Revogarlle o rol \"%s\" a este usuario"

#. TRANS: Client error on action trying to visit a non-existing page.
<<<<<<< HEAD
#: lib/router.php:858
=======
#: lib/router.php:938
>>>>>>> 18cbdfb4
#, fuzzy
msgid "Page not found."
msgstr "Non se atopou o método da API."

#: lib/sandboxform.php:67
msgid "Sandbox"
msgstr "Illar"

#: lib/sandboxform.php:78
msgid "Sandbox this user"
msgstr "Illar a este usuario"

#. TRANS: Fieldset legend for the search form.
#: lib/searchaction.php:120
msgid "Search site"
msgstr "Buscar no sitio"

#. TRANS: Used as a field label for the field where one or more keywords
#. TRANS: for searching can be entered.
#: lib/searchaction.php:128
msgid "Keyword(s)"
msgstr "Termos de busca"

#. TRANS: Button text for searching site.
#: lib/searchaction.php:130
msgctxt "BUTTON"
msgid "Search"
msgstr "Procurar"

#. TRANS: Definition list item with instructions on how to get (better) search results.
#: lib/searchaction.php:170
msgid "Search help"
msgstr "Buscar na axuda"

#: lib/searchgroupnav.php:80
msgid "People"
msgstr "Xente"

#: lib/searchgroupnav.php:81
msgid "Find people on this site"
msgstr "Atopar xente neste sitio"

#: lib/searchgroupnav.php:83
msgid "Find content of notices"
msgstr "Buscar nos contidos das notas"

#: lib/searchgroupnav.php:85
msgid "Find groups on this site"
msgstr "Buscar grupos neste sitio"

#: lib/section.php:89
msgid "Untitled section"
msgstr "Sección sen título"

#: lib/section.php:106
msgid "More..."
msgstr "Máis..."

#: lib/silenceform.php:67
msgid "Silence"
msgstr "Silenciar"

#: lib/silenceform.php:78
msgid "Silence this user"
msgstr "Silenciar a este usuario"

#: lib/subgroupnav.php:83
#, php-format
msgid "People %s subscribes to"
msgstr "Persoas ás que está subscrito %s"

#: lib/subgroupnav.php:91
#, php-format
msgid "People subscribed to %s"
msgstr "Persoas subscritas a %s"

#: lib/subgroupnav.php:99
#, php-format
msgid "Groups %s is a member of"
msgstr "Grupos aos que pertence %s"

#: lib/subgroupnav.php:105
msgid "Invite"
msgstr "Convidar"

#: lib/subgroupnav.php:106
#, php-format
msgid "Invite friends and colleagues to join you on %s"
msgstr "Convide a amigos e compañeiros a unírselle en %s"

#: lib/subscriberspeopleselftagcloudsection.php:48
#: lib/subscriptionspeopleselftagcloudsection.php:48
msgid "People Tagcloud as self-tagged"
msgstr "Nube de etiquetas que as persoas se puxeron a si mesmas"

#: lib/subscriberspeopletagcloudsection.php:48
#: lib/subscriptionspeopletagcloudsection.php:48
msgid "People Tagcloud as tagged"
msgstr "Nube de etiquetas que lle puxo a outras persoas"

#: lib/tagcloudsection.php:56
msgid "None"
msgstr "Ningún"

#. TRANS: Server exception displayed if a theme name was invalid.
#: lib/theme.php:74
#, fuzzy
msgid "Invalid theme name."
msgstr "Nome de ficheiro incorrecto."

#: lib/themeuploader.php:50
msgid "This server cannot handle theme uploads without ZIP support."
msgstr ""
"O servidor non pode xestionar as cargas de temas visuais sen soporte para o "
"formato ZIP."

#: lib/themeuploader.php:58 lib/themeuploader.php:61
msgid "The theme file is missing or the upload failed."
msgstr "O ficheiro do tema visual non existe ou a subida fallou."

#: lib/themeuploader.php:91 lib/themeuploader.php:102
#: lib/themeuploader.php:279 lib/themeuploader.php:283
#: lib/themeuploader.php:291 lib/themeuploader.php:298
msgid "Failed saving theme."
msgstr "Non se puido gardar o tema visual."

#: lib/themeuploader.php:147
msgid "Invalid theme: bad directory structure."
msgstr "Tema visual inválido: a estrutura do directorio é incorrecta"

#: lib/themeuploader.php:166
#, fuzzy, php-format
msgid "Uploaded theme is too large; must be less than %d byte uncompressed."
msgid_plural ""
"Uploaded theme is too large; must be less than %d bytes uncompressed."
msgstr[0] ""
"O tema visual cargado é grande de máis; o tamaño descomprimido non pode "
"superar os %d bytes."
msgstr[1] ""
"O tema visual cargado é grande de máis; o tamaño descomprimido non pode "
"superar os %d bytes."

#: lib/themeuploader.php:179
msgid "Invalid theme archive: missing file css/display.css"
msgstr "Arquivo de tema visual inválido: falta o ficheiro css/display.css"

#: lib/themeuploader.php:219
msgid ""
"Theme contains invalid file or folder name. Stick with ASCII letters, "
"digits, underscore, and minus sign."
msgstr ""
"O tema visual contén un ficheiro inválido ou nome de cartafol incorrecto. "
"Limíteo a letras ASCII, díxitos, barras baixas e signos menos."

#: lib/themeuploader.php:225
msgid "Theme contains unsafe file extension names; may be unsafe."
msgstr "O tema visual contén nomes de extensión inseguros."

#: lib/themeuploader.php:242
#, php-format
msgid "Theme contains file of type '.%s', which is not allowed."
msgstr "O tema visual contén o tipo de ficheiro \".%s\". Non está permitido."

#: lib/themeuploader.php:260
msgid "Error opening theme archive."
msgstr "Houbo un erro ao abrir o arquivo do tema visual."

#: lib/topposterssection.php:74
msgid "Top posters"
msgstr "Os que máis publican"

#. TRANS: Title for the form to unblock a user.
#: lib/unblockform.php:67
#, fuzzy
msgctxt "TITLE"
msgid "Unblock"
msgstr "Desbloquear"

#: lib/unsandboxform.php:69
msgid "Unsandbox"
msgstr "Deixar de illar"

#: lib/unsandboxform.php:80
msgid "Unsandbox this user"
msgstr "Deixar de illar a este usuario"

#: lib/unsilenceform.php:67
msgid "Unsilence"
msgstr "Dar voz"

#: lib/unsilenceform.php:78
msgid "Unsilence this user"
msgstr "Darlle voz a este usuario"

#: lib/unsubscribeform.php:113 lib/unsubscribeform.php:137
msgid "Unsubscribe from this user"
msgstr "Cancelar a subscrición a este usuario"

#: lib/unsubscribeform.php:137
msgid "Unsubscribe"
msgstr "Cancelar a subscrición"

#. TRANS: Exception text shown when no profile can be found for a user.
#. TRANS: %1$s is a user nickname, $2$d is a user ID (number).
#: lib/usernoprofileexception.php:60
#, php-format
msgid "User %1$s (%2$d) has no profile record."
msgstr "O usuario %1$s (%2$d) non ten perfil."

#: lib/userprofile.php:119
msgid "Edit Avatar"
msgstr "Modificar o avatar"

#: lib/userprofile.php:236 lib/userprofile.php:250
msgid "User actions"
msgstr "Accións do usuario"

#: lib/userprofile.php:239
msgid "User deletion in progress..."
msgstr "Procedendo a borrar o usuario..."

#: lib/userprofile.php:265
msgid "Edit profile settings"
msgstr "Modificar a configuración do perfil"

#: lib/userprofile.php:266
msgid "Edit"
msgstr "Modificar"

#: lib/userprofile.php:289
msgid "Send a direct message to this user"
msgstr "Enviarlle unha mensaxe directa a este usuario"

#: lib/userprofile.php:290
msgid "Message"
msgstr "Mensaxe"

#: lib/userprofile.php:331
msgid "Moderate"
msgstr "Moderar"

#: lib/userprofile.php:369
msgid "User role"
msgstr "Rol do usuario"

#: lib/userprofile.php:371
msgctxt "role"
msgid "Administrator"
msgstr "Administrador"

#: lib/userprofile.php:372
msgctxt "role"
msgid "Moderator"
msgstr "Moderador"

#. TRANS: Used in notices to indicate when the notice was made compared to now.
<<<<<<< HEAD
#: lib/util.php:1177
=======
#: lib/util.php:1276
>>>>>>> 18cbdfb4
msgid "a few seconds ago"
msgstr "hai uns segundos"

#. TRANS: Used in notices to indicate when the notice was made compared to now.
<<<<<<< HEAD
#: lib/util.php:1180
=======
#: lib/util.php:1279
>>>>>>> 18cbdfb4
msgid "about a minute ago"
msgstr "hai como un minuto"

#. TRANS: Used in notices to indicate when the notice was made compared to now.
<<<<<<< HEAD
#: lib/util.php:1184
=======
#: lib/util.php:1283
>>>>>>> 18cbdfb4
#, php-format
msgid "about one minute ago"
msgid_plural "about %d minutes ago"
msgstr[0] "hai un minuto"
msgstr[1] "hai %d minutos"

#. TRANS: Used in notices to indicate when the notice was made compared to now.
<<<<<<< HEAD
#: lib/util.php:1187
=======
#: lib/util.php:1286
>>>>>>> 18cbdfb4
msgid "about an hour ago"
msgstr "hai como unha hora"

#. TRANS: Used in notices to indicate when the notice was made compared to now.
<<<<<<< HEAD
#: lib/util.php:1191
=======
#: lib/util.php:1290
>>>>>>> 18cbdfb4
#, php-format
msgid "about one hour ago"
msgid_plural "about %d hours ago"
msgstr[0] "hai unha hora"
msgstr[1] "hai %d horas"

#. TRANS: Used in notices to indicate when the notice was made compared to now.
<<<<<<< HEAD
#: lib/util.php:1194
=======
#: lib/util.php:1293
>>>>>>> 18cbdfb4
msgid "about a day ago"
msgstr "hai como un día"

#. TRANS: Used in notices to indicate when the notice was made compared to now.
<<<<<<< HEAD
#: lib/util.php:1198
=======
#: lib/util.php:1297
>>>>>>> 18cbdfb4
#, php-format
msgid "about one day ago"
msgid_plural "about %d days ago"
msgstr[0] "hai un día"
msgstr[1] "hai %d días"

#. TRANS: Used in notices to indicate when the notice was made compared to now.
<<<<<<< HEAD
#: lib/util.php:1201
=======
#: lib/util.php:1300
>>>>>>> 18cbdfb4
msgid "about a month ago"
msgstr "hai como un mes"

#. TRANS: Used in notices to indicate when the notice was made compared to now.
<<<<<<< HEAD
#: lib/util.php:1205
=======
#: lib/util.php:1304
>>>>>>> 18cbdfb4
#, php-format
msgid "about one month ago"
msgid_plural "about %d months ago"
msgstr[0] "hai un mes"
msgstr[1] "hai %d meses"

#. TRANS: Used in notices to indicate when the notice was made compared to now.
<<<<<<< HEAD
#: lib/util.php:1208
=======
#: lib/util.php:1307
>>>>>>> 18cbdfb4
msgid "about a year ago"
msgstr "hai como un ano"

#: lib/webcolor.php:80
#, php-format
msgid "%s is not a valid color!"
msgstr "%s non é unha cor correcta!"

#. TRANS: Validation error for a web colour.
#. TRANS: %s is the provided (invalid) text for colour.
#: lib/webcolor.php:120
#, fuzzy, php-format
msgid "%s is not a valid color! Use 3 or 6 hex characters."
msgstr "%s non é unha cor correcta! Use 3 ou 6 caracteres hexadecimais."

#. TRANS: %s is the URL to the StatusNet site's Instant Messaging settings.
#: lib/xmppmanager.php:287
#, php-format
msgid "Unknown user. Go to %s to add your address to your account"
msgstr ""

#. TRANS: Response to XMPP source when it sent too long a message.
#. TRANS: %1$d the maximum number of allowed characters (used for plural), %2$d is the sent number.
#: lib/xmppmanager.php:406
#, fuzzy, php-format
msgid "Message too long. Maximum is %1$d character, you sent %2$d."
msgid_plural "Message too long. Maximum is %1$d characters, you sent %2$d."
msgstr[0] ""
"A mensaxe é longa de máis, o límite de caracteres é de %1$d, e enviou %2$d."
msgstr[1] ""
"A mensaxe é longa de máis, o límite de caracteres é de %1$d, e enviou %2$d."

#. TRANS: Exception.
#: lib/xrd.php:64
#, fuzzy
msgid "Invalid XML."
msgstr "Tamaño non válido."

#. TRANS: Exception.
#: lib/xrd.php:69
msgid "Invalid XML, missing XRD root."
msgstr ""

#. TRANS: Commandline script output. %s is the filename that contains a backup for a user.
#: scripts/restoreuser.php:61
#, php-format
msgid "Getting backup from file '%s'."
msgstr ""

#. TRANS: Commandline script output.
#: scripts/restoreuser.php:91
msgid "No user specified; using backup user."
msgstr "Non se especificou ningún usuario; emprégase o usuario de reserva."

#. TRANS: Commandline script output. %d is the number of entries in the activity stream in backup; used for plural.
#: scripts/restoreuser.php:98
#, fuzzy, php-format
msgid "%d entry in backup."
msgid_plural "%d entries in backup."
msgstr[0] "%d entradas na reserva."
msgstr[1] "%d entradas na reserva."<|MERGE_RESOLUTION|>--- conflicted
+++ resolved
@@ -11,30 +11,17 @@
 msgstr ""
 "Project-Id-Version: StatusNet - Core\n"
 "Report-Msgid-Bugs-To: \n"
-<<<<<<< HEAD
-"POT-Creation-Date: 2010-11-29 15:37+0000\n"
-"PO-Revision-Date: 2010-11-29 15:39:27+0000\n"
-"Language-Team: Galician <http://translatewiki.net/wiki/Portal:gl>\n"
-"Content-Type: text/plain; charset=UTF-8\n"
-"Content-Transfer-Encoding: 8bit\n"
-"X-Generator: MediaWiki 1.17alpha (r77421); Translate extension (2010-09-17)\n"
-=======
 "POT-Creation-Date: 2010-11-30 20:16+0000\n"
 "PO-Revision-Date: 2010-11-30 20:18:04+0000\n"
 "Language-Team: Galician <http://translatewiki.net/wiki/Portal:gl>\n"
 "Content-Type: text/plain; charset=UTF-8\n"
 "Content-Transfer-Encoding: 8bit\n"
 "X-Generator: MediaWiki 1.17alpha (r77503); Translate extension (2010-09-17)\n"
->>>>>>> 18cbdfb4
 "X-Translation-Project: translatewiki.net at http://translatewiki.net\n"
 "X-Language-Code: gl\n"
 "X-Message-Group: #out-statusnet-core\n"
 "Plural-Forms: nplurals=2; plural=(n != 1);\n"
-<<<<<<< HEAD
-"X-POT-Import-Date: 2010-11-07 21:20:20+0000\n"
-=======
 "X-POT-Import-Date: 2010-11-30 17:54:26+0000\n"
->>>>>>> 18cbdfb4
 
 #. TRANS: Page title for Access admin panel that allows configuring site access.
 #. TRANS: Menu item for site administration
@@ -551,33 +538,13 @@
 msgid "Could not find target user."
 msgstr "Non se puido atopar o usuario de destino."
 
-<<<<<<< HEAD
-#. TRANS: Group edit form validation error.
-#. TRANS: Group create form validation error.
-#. TRANS: Validation error in form for profile settings.
-#: actions/apigroupcreate.php:165 actions/editgroup.php:191
-#: actions/newgroup.php:127 actions/profilesettings.php:243
-#: actions/register.php:212
-msgid "Nickname must have only lowercase letters and numbers and no spaces."
-msgstr ""
-"O alcume debe ter só letras en minúscula e números, e non pode ter espazos "
-"en branco."
-
-=======
->>>>>>> 18cbdfb4
 #. TRANS: Client error trying to create a group with a nickname this is already in use.
 #. TRANS: Group edit form validation error.
 #. TRANS: Group create form validation error.
 #. TRANS: Validation error in form for profile settings.
-<<<<<<< HEAD
-#: actions/apigroupcreate.php:175 actions/editgroup.php:196
-#: actions/newgroup.php:132 actions/profilesettings.php:277
-#: actions/register.php:215
-=======
 #: actions/apigroupcreate.php:156 actions/editgroup.php:189
 #: actions/newgroup.php:129 actions/profilesettings.php:277
 #: actions/register.php:214
->>>>>>> 18cbdfb4
 msgid "Nickname already in use. Try another one."
 msgstr "Ese alcume xa está en uso. Probe con outro."
 
@@ -585,15 +552,9 @@
 #. TRANS: Group edit form validation error.
 #. TRANS: Group create form validation error.
 #. TRANS: Validation error in form for profile settings.
-<<<<<<< HEAD
-#: actions/apigroupcreate.php:183 actions/editgroup.php:200
-#: actions/newgroup.php:136 actions/profilesettings.php:247
-#: actions/register.php:217
-=======
 #: actions/apigroupcreate.php:164 actions/editgroup.php:193
 #: actions/newgroup.php:133 actions/profilesettings.php:247
 #: actions/register.php:216
->>>>>>> 18cbdfb4
 msgid "Not a valid nickname."
 msgstr "O formato do alcume non é correcto."
 
@@ -602,17 +563,10 @@
 #. TRANS: Group edit form validation error.
 #. TRANS: Group create form validation error.
 #. TRANS: Validation error in form for profile settings.
-<<<<<<< HEAD
-#: actions/apigroupcreate.php:200 actions/editapplication.php:233
-#: actions/editgroup.php:207 actions/newapplication.php:211
-#: actions/newgroup.php:143 actions/profilesettings.php:252
-#: actions/register.php:224
-=======
 #: actions/apigroupcreate.php:181 actions/editapplication.php:233
 #: actions/editgroup.php:200 actions/newapplication.php:211
 #: actions/newgroup.php:140 actions/profilesettings.php:252
 #: actions/register.php:223
->>>>>>> 18cbdfb4
 msgid "Homepage is not a valid URL."
 msgstr "O URL da páxina persoal non é correcto."
 
@@ -620,15 +574,9 @@
 #. TRANS: Group edit form validation error.
 #. TRANS: Group create form validation error.
 #. TRANS: Validation error in form for profile settings.
-<<<<<<< HEAD
-#: actions/apigroupcreate.php:210 actions/editgroup.php:211
-#: actions/newgroup.php:147 actions/profilesettings.php:256
-#: actions/register.php:227
-=======
 #: actions/apigroupcreate.php:191 actions/editgroup.php:204
 #: actions/newgroup.php:144 actions/profilesettings.php:256
 #: actions/register.php:226
->>>>>>> 18cbdfb4
 #, fuzzy
 msgid "Full name is too long (maximum 255 characters)."
 msgstr "O nome completo é longo de máis (o máximo son 255 caracteres)."
@@ -641,15 +589,9 @@
 #. TRANS: %d is the maximum number of characters for the description.
 #. TRANS: Group create form validation error.
 #. TRANS: %d is the maximum number of allowed characters.
-<<<<<<< HEAD
-#: actions/apigroupcreate.php:220 actions/editapplication.php:201
-#: actions/editgroup.php:216 actions/newapplication.php:178
-#: actions/newgroup.php:152
-=======
 #: actions/apigroupcreate.php:201 actions/editapplication.php:201
 #: actions/editgroup.php:209 actions/newapplication.php:178
 #: actions/newgroup.php:149
->>>>>>> 18cbdfb4
 #, fuzzy, php-format
 msgid "Description is too long (maximum %d character)."
 msgid_plural "Description is too long (maximum %d characters)."
@@ -660,15 +602,9 @@
 #. TRANS: Group edit form validation error.
 #. TRANS: Group create form validation error.
 #. TRANS: Validation error in form for profile settings.
-<<<<<<< HEAD
-#: actions/apigroupcreate.php:234 actions/editgroup.php:223
-#: actions/newgroup.php:159 actions/profilesettings.php:269
-#: actions/register.php:236
-=======
 #: actions/apigroupcreate.php:215 actions/editgroup.php:216
 #: actions/newgroup.php:156 actions/profilesettings.php:269
 #: actions/register.php:235
->>>>>>> 18cbdfb4
 #, fuzzy
 msgid "Location is too long (maximum 255 characters)."
 msgstr "A localidade é longa de máis (o máximo son 255 caracteres)."
@@ -679,13 +615,8 @@
 #. TRANS: %d is the maximum number of allowed aliases.
 #. TRANS: Group create form validation error.
 #. TRANS: %d is the maximum number of allowed aliases.
-<<<<<<< HEAD
-#: actions/apigroupcreate.php:255 actions/editgroup.php:236
-#: actions/newgroup.php:172
-=======
 #: actions/apigroupcreate.php:236 actions/editgroup.php:229
 #: actions/newgroup.php:169
->>>>>>> 18cbdfb4
 #, fuzzy, php-format
 msgid "Too many aliases! Maximum %d allowed."
 msgid_plural "Too many aliases! Maximum %d allowed."
@@ -703,13 +634,8 @@
 #. TRANS: %s is the alias that is already in use.
 #. TRANS: Group edit form validation error.
 #. TRANS: Group create form validation error.
-<<<<<<< HEAD
-#: actions/apigroupcreate.php:291 actions/editgroup.php:253
-#: actions/newgroup.php:189
-=======
 #: actions/apigroupcreate.php:264 actions/editgroup.php:244
 #: actions/newgroup.php:184
->>>>>>> 18cbdfb4
 #, php-format
 msgid "Alias \"%s\" already in use. Try another one."
 msgstr "O pseudónimo \"%s\" xa se está a usar. Proba con outro."
@@ -717,13 +643,8 @@
 #. TRANS: Client error displayed when trying to use an alias during group creation that is the same as the group's nickname.
 #. TRANS: Group edit form validation error.
 #. TRANS: Group create form validation error.
-<<<<<<< HEAD
-#: actions/apigroupcreate.php:305 actions/editgroup.php:260
-#: actions/newgroup.php:196
-=======
 #: actions/apigroupcreate.php:278 actions/editgroup.php:251
 #: actions/newgroup.php:191
->>>>>>> 18cbdfb4
 msgid "Alias can't be the same as nickname."
 msgstr "O pseudónimo non pode coincidir co alcume."
 
@@ -923,11 +844,7 @@
 #. TRANS: Field label in form for profile settings.
 #. TRANS: Label for group nickname (dt). Text hidden by default.
 #: actions/apioauthauthorize.php:459 actions/login.php:252
-<<<<<<< HEAD
-#: actions/profilesettings.php:110 actions/register.php:433
-=======
 #: actions/profilesettings.php:110 actions/register.php:432
->>>>>>> 18cbdfb4
 #: actions/showgroup.php:240 actions/tagother.php:94
 #: actions/userauthorization.php:145 lib/groupeditform.php:152
 #: lib/userprofile.php:134
@@ -2022,40 +1939,24 @@
 
 #. TRANS: Group edit form validation error.
 #. TRANS: Group create form validation error.
-<<<<<<< HEAD
-#: actions/editgroup.php:248 actions/newgroup.php:184
-=======
 #: actions/editgroup.php:239 actions/newgroup.php:179
->>>>>>> 18cbdfb4
 #, php-format
 msgid "Invalid alias: \"%s\""
 msgstr "Pseudónimo inválido: \"%s\""
 
 #. TRANS: Server error displayed when editing a group fails.
-<<<<<<< HEAD
-#: actions/editgroup.php:281
-=======
 #: actions/editgroup.php:272
->>>>>>> 18cbdfb4
 msgid "Could not update group."
 msgstr "Non se puido actualizar o grupo."
 
 #. TRANS: Server error displayed when group aliases could not be added.
 #. TRANS: Server exception thrown when creating group aliases failed.
-<<<<<<< HEAD
-#: actions/editgroup.php:288 classes/User_group.php:529
-=======
 #: actions/editgroup.php:279 classes/User_group.php:529
->>>>>>> 18cbdfb4
 msgid "Could not create aliases."
 msgstr "Non se puideron crear os pseudónimos."
 
 #. TRANS: Group edit form success message.
-<<<<<<< HEAD
-#: actions/editgroup.php:305
-=======
 #: actions/editgroup.php:296
->>>>>>> 18cbdfb4
 msgid "Options saved."
 msgstr "Gardáronse as preferencias."
 
@@ -2208,11 +2109,7 @@
 msgstr "Non se pode normalizar ese enderezo de correo electrónico"
 
 #. TRANS: Message given saving e-mail address that not valid.
-<<<<<<< HEAD
-#: actions/emailsettings.php:379 actions/register.php:208
-=======
 #: actions/emailsettings.php:379 actions/register.php:212
->>>>>>> 18cbdfb4
 #: actions/siteadminpanel.php:144
 msgid "Not a valid email address."
 msgstr "O enderezo de correo electrónico é incorrecto."
@@ -3997,11 +3894,7 @@
 
 #. TRANS: Field label in form for profile settings.
 #. TRANS: Label for full group name (dt). Text hidden by default.
-<<<<<<< HEAD
-#: actions/profilesettings.php:117 actions/register.php:457
-=======
 #: actions/profilesettings.php:117 actions/register.php:456
->>>>>>> 18cbdfb4
 #: actions/showgroup.php:252 actions/tagother.php:104
 #: lib/groupeditform.php:157 lib/userprofile.php:152
 msgid "Full name"
@@ -4043,11 +3936,7 @@
 
 #. TRANS: Field label in form for profile settings.
 #. TRANS: Label for group location (dt). Text hidden by default.
-<<<<<<< HEAD
-#: actions/profilesettings.php:149 actions/register.php:485
-=======
 #: actions/profilesettings.php:149 actions/register.php:484
->>>>>>> 18cbdfb4
 #: actions/showgroup.php:262 actions/tagother.php:112
 #: actions/userauthorization.php:166 lib/groupeditform.php:180
 #: lib/userprofile.php:167
@@ -5070,7 +4959,6 @@
 #, fuzzy, php-format
 msgid "%1$s tagged %2$s"
 msgstr "%1$s, páxina %2$d"
-<<<<<<< HEAD
 
 #. TRANS: Page title showing tagged notices in one user's stream.
 #. TRANS: %1$s is the username, %2$s is the hash tag, %1$d is the page number.
@@ -5079,16 +4967,6 @@
 msgid "%1$s tagged %2$s, page %3$d"
 msgstr "Notas etiquetadas con %1$s, páxina %2$d"
 
-=======
-
-#. TRANS: Page title showing tagged notices in one user's stream.
-#. TRANS: %1$s is the username, %2$s is the hash tag, %1$d is the page number.
-#: actions/showstream.php:74
-#, fuzzy, php-format
-msgid "%1$s tagged %2$s, page %3$d"
-msgstr "Notas etiquetadas con %1$s, páxina %2$d"
-
->>>>>>> 18cbdfb4
 #. TRANS: Extended page title showing tagged notices in one user's stream.
 #. TRANS: %1$s is the username, %2$d is the page number.
 #: actions/showstream.php:82
@@ -6407,30 +6285,18 @@
 
 #. TRANS: Notice given on user registration.
 #. TRANS: %1$s is the sitename, $2$s is the registering user's nickname.
-<<<<<<< HEAD
-#: classes/User.php:385
-=======
 #: classes/User.php:395
->>>>>>> 18cbdfb4
 #, php-format
 msgid "Welcome to %1$s, @%2$s!"
 msgstr "Benvido a %1$s, @%2$s!"
 
 #. TRANS: Server exception.
-<<<<<<< HEAD
-#: classes/User.php:913
-=======
 #: classes/User.php:923
->>>>>>> 18cbdfb4
 msgid "No single user defined for single-user mode."
 msgstr "Non se estableceu ningún usuario único para o modo de usuario único."
 
 #. TRANS: Server exception.
-<<<<<<< HEAD
-#: classes/User.php:917
-=======
 #: classes/User.php:927
->>>>>>> 18cbdfb4
 msgid "Single-user mode code called when not enabled."
 msgstr ""
 
@@ -7599,7 +7465,6 @@
 msgctxt "RADIO"
 msgid "On"
 msgstr "Activado"
-<<<<<<< HEAD
 
 #. TRANS: Radio button on profile design page that will disable use of the uploaded profile image.
 #: lib/designsettings.php:156
@@ -7615,23 +7480,6 @@
 msgid "Reset"
 msgstr "Restablecer"
 
-=======
-
-#. TRANS: Radio button on profile design page that will disable use of the uploaded profile image.
-#: lib/designsettings.php:156
-#, fuzzy
-msgctxt "RADIO"
-msgid "Off"
-msgstr "Desactivado"
-
-#. TRANS: Button text on profile design page to reset all colour settings to default without saving.
-#: lib/designsettings.php:264
-#, fuzzy
-msgctxt "BUTTON"
-msgid "Reset"
-msgstr "Restablecer"
-
->>>>>>> 18cbdfb4
 #. TRANS: Success message displayed if design settings were saved after clicking "Use defaults".
 #: lib/designsettings.php:433
 msgid "Design defaults restored."
@@ -8660,11 +8508,7 @@
 msgstr "Revogarlle o rol \"%s\" a este usuario"
 
 #. TRANS: Client error on action trying to visit a non-existing page.
-<<<<<<< HEAD
-#: lib/router.php:858
-=======
 #: lib/router.php:938
->>>>>>> 18cbdfb4
 #, fuzzy
 msgid "Page not found."
 msgstr "Non se atopou o método da API."
@@ -8921,29 +8765,17 @@
 msgstr "Moderador"
 
 #. TRANS: Used in notices to indicate when the notice was made compared to now.
-<<<<<<< HEAD
-#: lib/util.php:1177
-=======
 #: lib/util.php:1276
->>>>>>> 18cbdfb4
 msgid "a few seconds ago"
 msgstr "hai uns segundos"
 
 #. TRANS: Used in notices to indicate when the notice was made compared to now.
-<<<<<<< HEAD
-#: lib/util.php:1180
-=======
 #: lib/util.php:1279
->>>>>>> 18cbdfb4
 msgid "about a minute ago"
 msgstr "hai como un minuto"
 
 #. TRANS: Used in notices to indicate when the notice was made compared to now.
-<<<<<<< HEAD
-#: lib/util.php:1184
-=======
 #: lib/util.php:1283
->>>>>>> 18cbdfb4
 #, php-format
 msgid "about one minute ago"
 msgid_plural "about %d minutes ago"
@@ -8951,20 +8783,12 @@
 msgstr[1] "hai %d minutos"
 
 #. TRANS: Used in notices to indicate when the notice was made compared to now.
-<<<<<<< HEAD
-#: lib/util.php:1187
-=======
 #: lib/util.php:1286
->>>>>>> 18cbdfb4
 msgid "about an hour ago"
 msgstr "hai como unha hora"
 
 #. TRANS: Used in notices to indicate when the notice was made compared to now.
-<<<<<<< HEAD
-#: lib/util.php:1191
-=======
 #: lib/util.php:1290
->>>>>>> 18cbdfb4
 #, php-format
 msgid "about one hour ago"
 msgid_plural "about %d hours ago"
@@ -8972,20 +8796,12 @@
 msgstr[1] "hai %d horas"
 
 #. TRANS: Used in notices to indicate when the notice was made compared to now.
-<<<<<<< HEAD
-#: lib/util.php:1194
-=======
 #: lib/util.php:1293
->>>>>>> 18cbdfb4
 msgid "about a day ago"
 msgstr "hai como un día"
 
 #. TRANS: Used in notices to indicate when the notice was made compared to now.
-<<<<<<< HEAD
-#: lib/util.php:1198
-=======
 #: lib/util.php:1297
->>>>>>> 18cbdfb4
 #, php-format
 msgid "about one day ago"
 msgid_plural "about %d days ago"
@@ -8993,20 +8809,12 @@
 msgstr[1] "hai %d días"
 
 #. TRANS: Used in notices to indicate when the notice was made compared to now.
-<<<<<<< HEAD
-#: lib/util.php:1201
-=======
 #: lib/util.php:1300
->>>>>>> 18cbdfb4
 msgid "about a month ago"
 msgstr "hai como un mes"
 
 #. TRANS: Used in notices to indicate when the notice was made compared to now.
-<<<<<<< HEAD
-#: lib/util.php:1205
-=======
 #: lib/util.php:1304
->>>>>>> 18cbdfb4
 #, php-format
 msgid "about one month ago"
 msgid_plural "about %d months ago"
@@ -9014,11 +8822,7 @@
 msgstr[1] "hai %d meses"
 
 #. TRANS: Used in notices to indicate when the notice was made compared to now.
-<<<<<<< HEAD
-#: lib/util.php:1208
-=======
 #: lib/util.php:1307
->>>>>>> 18cbdfb4
 msgid "about a year ago"
 msgstr "hai como un ano"
 
