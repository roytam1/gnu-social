--- conflicted
+++ resolved
@@ -11,11 +11,7 @@
 "Project-Id-Version: StatusNet\n"
 "Report-Msgid-Bugs-To: \n"
 "POT-Creation-Date: 2010-01-15 19:15+0000\n"
-<<<<<<< HEAD
-"PO-Revision-Date: 2010-01-15 19:17:45+0000\n"
-=======
 "PO-Revision-Date: 2010-01-16 17:52:53+0000\n"
->>>>>>> 0ddfcc55
 "Last-Translator: Piotr Drąg <piotrdrag@gmail.com>\n"
 "Language-Team: Polish <pl@li.org>\n"
 "MIME-Version: 1.0\n"
@@ -23,11 +19,7 @@
 "Content-Transfer-Encoding: 8bit\n"
 "Plural-Forms: nplurals=3; plural=(n==1 ? 0 : n%10>=2 && n%10<=4 && (n%100<10 "
 "|| n%100>=20) ? 1 : 2);\n"
-<<<<<<< HEAD
-"X-Generator: MediaWiki 1.16alpha (r61101); Translate extension (2010-01-04)\n"
-=======
 "X-Generator: MediaWiki 1.16alpha (r61138); Translate extension (2010-01-04)\n"
->>>>>>> 0ddfcc55
 "X-Translation-Project: translatewiki.net at http://translatewiki.net\n"
 "X-Language-Code: pl\n"
 "X-Message-Group: out-statusnet\n"
@@ -64,15 +56,9 @@
 msgstr "Brak takiego użytkownika."
 
 #: actions/all.php:84
-<<<<<<< HEAD
-#, fuzzy, php-format
-msgid "%1$s and friends, page %2$d"
-msgstr "%1$s zablokowane profile, strona %2$d"
-=======
 #, php-format
 msgid "%1$s and friends, page %2$d"
 msgstr "%1$s i przyjaciele, strona %2$d"
->>>>>>> 0ddfcc55
 
 #: actions/all.php:86 actions/all.php:167 actions/allrss.php:115
 #: actions/apitimelinefriends.php:114 actions/apitimelinehome.php:115
@@ -4698,10 +4684,6 @@
 "Domyślny dostęp do tej aplikacji: tylko do odczytu lub do odczytu i zapisu"
 
 #: lib/applicationlist.php:154
-<<<<<<< HEAD
-#, fuzzy
-=======
->>>>>>> 0ddfcc55
 msgid "Revoke"
 msgstr "Unieważnij"
 
