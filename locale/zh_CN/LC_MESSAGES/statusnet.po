# Translation of StatusNet to Simplified Chinese
#
# --
# Messages of identi.ca
# Copyright (C) 2008 Gouki <gouki@goukihq.org>
# This file is distributed under the same license as the StatusNet package.
#
msgid ""
msgstr ""
"Project-Id-Version: StatusNet\n"
"Report-Msgid-Bugs-To: \n"
<<<<<<< HEAD
"POT-Creation-Date: 2009-11-27 23:50+0000\n"
"PO-Revision-Date: 2009-11-28 19:51:09+0000\n"
"Language-Team: Simplified Chinese\n"
"Content-Type: text/plain; charset=UTF-8\n"
"Content-Transfer-Encoding: 8bit\n"
"X-Generator: MediaWiki 1.16alpha(r59523); Translate extension (2009-11-16)\n"
=======
"POT-Creation-Date: 2009-12-02 23:18+0000\n"
"PO-Revision-Date: 2009-12-02 23:21:03+0000\n"
"Language-Team: Simplified Chinese\n"
"Content-Type: text/plain; charset=UTF-8\n"
"Content-Transfer-Encoding: 8bit\n"
"X-Generator: MediaWiki 1.16alpha(r59683); Translate extension (2009-11-29)\n"
>>>>>>> 9e0f89ba
"X-Translation-Project: translatewiki.net at http://translatewiki.net\n"
"X-Language-Code: zh-hans\n"
"X-Message-Group: out-statusnet\n"
"Plural-Forms: nplurals=1; plural=0;\n"

#: actions/all.php:63 actions/public.php:97 actions/replies.php:92
#: actions/showfavorites.php:137 actions/tag.php:51
#, fuzzy
msgid "No such page"
msgstr "未找到此消息。"

#: actions/all.php:74 actions/allrss.php:68
#: actions/apiaccountupdatedeliverydevice.php:113
#: actions/apiaccountupdateprofilebackgroundimage.php:116
#: actions/apiaccountupdateprofileimage.php:105
#: actions/apiaccountupdateprofile.php:105 actions/apiblockcreate.php:97
#: actions/apiblockdestroy.php:96 actions/apidirectmessagenew.php:75
#: actions/apidirectmessage.php:77 actions/apigroupcreate.php:112
#: actions/apigroupismember.php:90 actions/apigroupjoin.php:99
#: actions/apigroupleave.php:99 actions/apigrouplist.php:90
#: actions/apistatusesupdate.php:144 actions/apisubscriptions.php:87
#: actions/apitimelinefavorites.php:70 actions/apitimelinefriends.php:79
#: actions/apitimelinementions.php:79 actions/apitimelineuser.php:81
#: actions/avatarbynickname.php:75 actions/favoritesrss.php:74
#: actions/foaf.php:40 actions/foaf.php:58 actions/microsummary.php:62
#: actions/newmessage.php:116 actions/remotesubscribe.php:145
#: actions/remotesubscribe.php:154 actions/replies.php:73
#: actions/repliesrss.php:38 actions/showfavorites.php:105
#: actions/userbyid.php:74 actions/usergroups.php:91 actions/userrss.php:38
#: actions/xrds.php:71 lib/command.php:163 lib/command.php:311
#: lib/command.php:364 lib/command.php:411 lib/command.php:466
#: lib/galleryaction.php:59 lib/mailbox.php:82 lib/profileaction.php:77
#: lib/subs.php:34 lib/subs.php:116
msgid "No such user."
msgstr "没有这个用户。"

#: actions/all.php:84
#, fuzzy, php-format
msgid "%s and friends, page %d"
msgstr "%s 及好友"

#: actions/all.php:86 actions/all.php:167 actions/allrss.php:115
#: actions/apitimelinefriends.php:114 lib/personalgroupnav.php:100
#, php-format
msgid "%s and friends"
msgstr "%s 及好友"

#: actions/all.php:99
#, fuzzy, php-format
msgid "Feed for friends of %s (RSS 1.0)"
msgstr "%s 好友的聚合"

#: actions/all.php:107
#, fuzzy, php-format
msgid "Feed for friends of %s (RSS 2.0)"
msgstr "%s 好友的聚合"

#: actions/all.php:115
#, fuzzy, php-format
msgid "Feed for friends of %s (Atom)"
msgstr "%s 好友的聚合"

#: actions/all.php:127
#, php-format
msgid ""
"This is the timeline for %s and friends but no one has posted anything yet."
msgstr ""

#: actions/all.php:132
#, php-format
msgid ""
"Try subscribing to more people, [join a group](%%action.groups%%) or post "
"something yourself."
msgstr ""

#: actions/all.php:134
#, php-format
msgid ""
"You can try to [nudge %s](../%s) from his profile or [post something to his "
"or her attention](%%%%action.newnotice%%%%?status_textarea=%s)."
msgstr ""

#: actions/all.php:137 actions/replies.php:209 actions/showstream.php:202
#, php-format
msgid ""
"Why not [register an account](%%%%action.register%%%%) and then nudge %s or "
"post a notice to his or her attention."
msgstr ""

#: actions/all.php:165
#, fuzzy
msgid "You and friends"
msgstr "%s 及好友"

#: actions/allrss.php:119 actions/apitimelinefriends.php:121
#, php-format
msgid "Updates from %1$s and friends on %2$s!"
msgstr "%2$s 上 %1$s 和好友的更新！"

#: actions/apiaccountratelimitstatus.php:70
#: actions/apiaccountupdatedeliverydevice.php:93
#: actions/apiaccountupdateprofilebackgroundimage.php:94
#: actions/apiaccountupdateprofilecolors.php:118
#: actions/apiaccountupdateprofile.php:97
#, fuzzy
msgid "API method not found."
msgstr "API 方法未实现！"

#: actions/apiaccountupdatedeliverydevice.php:85
#: actions/apiaccountupdateprofilebackgroundimage.php:86
#: actions/apiaccountupdateprofilecolors.php:110
#: actions/apiaccountupdateprofileimage.php:84
#: actions/apiaccountupdateprofile.php:89 actions/apiblockcreate.php:89
#: actions/apiblockdestroy.php:88 actions/apidirectmessagenew.php:117
#: actions/apifavoritecreate.php:90 actions/apifavoritedestroy.php:91
#: actions/apifriendshipscreate.php:91 actions/apifriendshipsdestroy.php:91
#: actions/apigroupcreate.php:104 actions/apigroupjoin.php:91
#: actions/apigroupleave.php:91 actions/apistatusesupdate.php:114
msgid "This method requires a POST."
msgstr "此方法接受POST请求。"

#: actions/apiaccountupdatedeliverydevice.php:105
msgid ""
"You must specify a parameter named 'device' with a value of one of: sms, im, "
"none"
msgstr ""

#: actions/apiaccountupdatedeliverydevice.php:132
#, fuzzy
msgid "Could not update user."
msgstr "无法更新用户。"

#: actions/apiaccountupdateprofilebackgroundimage.php:108
#: actions/apiaccountupdateprofileimage.php:97
#: actions/apistatusesupdate.php:127 actions/avatarsettings.php:254
#: actions/designadminpanel.php:122 actions/newnotice.php:94
#: lib/designsettings.php:283
#, php-format
msgid ""
"The server was unable to handle that much POST data (%s bytes) due to its "
"current configuration."
msgstr ""

#: actions/apiaccountupdateprofilebackgroundimage.php:136
#: actions/apiaccountupdateprofilebackgroundimage.php:146
#: actions/apiaccountupdateprofilecolors.php:164
#: actions/apiaccountupdateprofilecolors.php:174
#, fuzzy
msgid "Unable to save your design settings."
msgstr "无法保存 Twitter 设置！"

#: actions/apiaccountupdateprofilebackgroundimage.php:187
#: actions/apiaccountupdateprofilecolors.php:142
#, fuzzy
msgid "Could not update your design."
msgstr "无法更新用户。"

#: actions/apiaccountupdateprofilebackgroundimage.php:194
#: actions/apiaccountupdateprofilecolors.php:185
#: actions/apiaccountupdateprofileimage.php:130
#: actions/apiaccountupdateprofile.php:112 actions/apiusershow.php:108
#: actions/avatarbynickname.php:80 actions/foaf.php:65 actions/replies.php:80
#: actions/usergroups.php:98 lib/galleryaction.php:66 lib/profileaction.php:84
msgid "User has no profile."
msgstr "用户没有个人信息。"

#: actions/apiaccountupdateprofile.php:147
#, fuzzy
msgid "Could not save profile."
msgstr "无法保存个人信息。"

#: actions/apiblockcreate.php:108
msgid "Block user failed."
msgstr "阻止用户失败。"

#: actions/apiblockdestroy.php:107
msgid "Unblock user failed."
msgstr "取消阻止用户失败。"

#: actions/apidirectmessagenew.php:126
msgid "No message text!"
msgstr "消息没有正文！"

#: actions/apidirectmessagenew.php:135 actions/newmessage.php:150
#, fuzzy, php-format
msgid "That's too long. Max message size is %d chars."
msgstr "超出长度限制。不能超过 140 个字符。"

#: actions/apidirectmessagenew.php:146
msgid "Recipient user not found."
msgstr "未找到收件人。"

#: actions/apidirectmessagenew.php:150
msgid "Can't send direct messages to users who aren't your friend."
msgstr "无法向并非好友的用户发送直接消息。"

#: actions/apidirectmessage.php:89
#, fuzzy, php-format
msgid "Direct messages from %s"
msgstr "发给 %s 的直接消息"

#: actions/apidirectmessage.php:93
#, php-format
msgid "All the direct messages sent from %s"
msgstr "%s 发送的直接消息"

#: actions/apidirectmessage.php:101
#, php-format
msgid "Direct messages to %s"
msgstr "发给 %s 的直接消息"

#: actions/apidirectmessage.php:105
#, php-format
msgid "All the direct messages sent to %s"
msgstr "发给 %s 的直接消息"

#: actions/apidirectmessage.php:156 actions/apifavoritecreate.php:99
#: actions/apifavoritedestroy.php:100 actions/apifriendshipscreate.php:100
#: actions/apifriendshipsdestroy.php:100 actions/apifriendshipsshow.php:129
#: actions/apigroupcreate.php:136 actions/apigroupismember.php:114
#: actions/apigroupjoin.php:155 actions/apigroupleave.php:141
#: actions/apigrouplistall.php:120 actions/apigrouplist.php:132
#: actions/apigroupmembership.php:106 actions/apigroupshow.php:105
#: actions/apihelptest.php:88 actions/apistatusesdestroy.php:102
#: actions/apistatusesshow.php:108 actions/apistatusnetconfig.php:133
#: actions/apistatusnetversion.php:93 actions/apisubscriptions.php:111
#: actions/apitimelinefavorites.php:144 actions/apitimelinefriends.php:154
#: actions/apitimelinegroup.php:147 actions/apitimelinementions.php:149
#: actions/apitimelinepublic.php:130 actions/apitimelinetag.php:139
#: actions/apitimelineuser.php:163 actions/apiusershow.php:101
msgid "API method not found!"
msgstr "API 方法未实现！"

#: actions/apifavoritecreate.php:108 actions/apifavoritedestroy.php:109
#: actions/apistatusesdestroy.php:113
msgid "No status found with that ID."
msgstr "没有找到此ID的信息。"

#: actions/apifavoritecreate.php:119
#, fuzzy
msgid "This status is already a favorite!"
msgstr "已收藏此通告！"

#: actions/apifavoritecreate.php:130 actions/favor.php:84 lib/command.php:176
msgid "Could not create favorite."
msgstr "无法创建收藏。"

#: actions/apifavoritedestroy.php:122
#, fuzzy
msgid "That status is not a favorite!"
msgstr "此通告未被收藏！"

#: actions/apifavoritedestroy.php:134 actions/disfavor.php:87
msgid "Could not delete favorite."
msgstr "无法删除收藏。"

#: actions/apifriendshipscreate.php:109
msgid "Could not follow user: User not found."
msgstr "无法订阅用户：未找到。"

#: actions/apifriendshipscreate.php:118
#, php-format
msgid "Could not follow user: %s is already on your list."
msgstr "无法订阅用户：%s 已在订阅列表中。"

#: actions/apifriendshipsdestroy.php:109
#, fuzzy
msgid "Could not unfollow user: User not found."
msgstr "无法订阅用户：未找到。"

#: actions/apifriendshipsdestroy.php:120
msgid "You cannot unfollow yourself!"
msgstr ""

#: actions/apifriendshipsexists.php:94
msgid "Two user ids or screen_names must be supplied."
msgstr "必须提供两个用户帐号或昵称。"

#: actions/apifriendshipsshow.php:135
#, fuzzy
msgid "Could not determine source user."
msgstr "无法获取收藏的通告。"

#: actions/apifriendshipsshow.php:143
#, fuzzy
msgid "Could not find target user."
msgstr "找不到任何信息。"

#: actions/apigroupcreate.php:164 actions/editgroup.php:182
#: actions/newgroup.php:126 actions/profilesettings.php:208
#: actions/register.php:205
msgid "Nickname must have only lowercase letters and numbers and no spaces."
msgstr "昵称只能使用小写字母和数字，不包含空格。"

#: actions/apigroupcreate.php:173 actions/editgroup.php:186
#: actions/newgroup.php:130 actions/profilesettings.php:231
#: actions/register.php:208
msgid "Nickname already in use. Try another one."
msgstr "昵称已被使用，换一个吧。"

#: actions/apigroupcreate.php:180 actions/editgroup.php:189
#: actions/newgroup.php:133 actions/profilesettings.php:211
#: actions/register.php:210
msgid "Not a valid nickname."
msgstr "不是有效的昵称。"

#: actions/apigroupcreate.php:196 actions/editgroup.php:195
#: actions/newgroup.php:139 actions/profilesettings.php:215
#: actions/register.php:217
msgid "Homepage is not a valid URL."
msgstr "主页的URL不正确。"

#: actions/apigroupcreate.php:205 actions/editgroup.php:198
#: actions/newgroup.php:142 actions/profilesettings.php:218
#: actions/register.php:220
msgid "Full name is too long (max 255 chars)."
msgstr "全名过长(不能超过 255 个字符)。"

#: actions/apigroupcreate.php:213
#, fuzzy, php-format
msgid "Description is too long (max %d chars)."
msgstr "描述过长(不能超过140字符)。"

#: actions/apigroupcreate.php:224 actions/editgroup.php:204
#: actions/newgroup.php:148 actions/profilesettings.php:225
#: actions/register.php:227
msgid "Location is too long (max 255 chars)."
msgstr "位置过长(不能超过255个字符)。"

#: actions/apigroupcreate.php:243 actions/editgroup.php:215
#: actions/newgroup.php:159
#, php-format
msgid "Too many aliases! Maximum %d."
msgstr ""

#: actions/apigroupcreate.php:264 actions/editgroup.php:224
#: actions/newgroup.php:168
#, fuzzy, php-format
msgid "Invalid alias: \"%s\""
msgstr "主页'%s'不正确"

#: actions/apigroupcreate.php:273 actions/editgroup.php:228
#: actions/newgroup.php:172
#, fuzzy, php-format
msgid "Alias \"%s\" already in use. Try another one."
msgstr "昵称已被使用，换一个吧。"

#: actions/apigroupcreate.php:286 actions/editgroup.php:234
#: actions/newgroup.php:178
msgid "Alias can't be the same as nickname."
msgstr ""

#: actions/apigroupismember.php:95 actions/apigroupjoin.php:104
#: actions/apigroupleave.php:104 actions/apigroupmembership.php:91
#: actions/apigroupshow.php:90 actions/apitimelinegroup.php:91
#, fuzzy
msgid "Group not found!"
msgstr "API 方法未实现！"

#: actions/apigroupjoin.php:110
#, fuzzy
msgid "You are already a member of that group."
msgstr "您已经是该组成员"

#: actions/apigroupjoin.php:119 actions/joingroup.php:95 lib/command.php:221
msgid "You have been blocked from that group by the admin."
msgstr ""

#: actions/apigroupjoin.php:138
#, fuzzy, php-format
msgid "Could not join user %s to group %s."
msgstr "无法把 %s 用户添加到 %s 组"

#: actions/apigroupleave.php:114
#, fuzzy
msgid "You are not a member of this group."
msgstr "您未告知此个人信息"

#: actions/apigroupleave.php:124
#, fuzzy, php-format
msgid "Could not remove user %s to group %s."
msgstr "无法订阅用户：未找到。"

#: actions/apigrouplistall.php:90 actions/usergroups.php:62
#, php-format
msgid "%s groups"
msgstr "%s 群组"

#: actions/apigrouplistall.php:94
#, fuzzy, php-format
msgid "groups on %s"
msgstr "组动作"

#: actions/apigrouplist.php:95
#, fuzzy, php-format
msgid "%s's groups"
msgstr "%s 群组"

#: actions/apigrouplist.php:103
#, fuzzy, php-format
msgid "Groups %s is a member of on %s."
msgstr "%s 组是成员组成了"

#: actions/apistatusesdestroy.php:107
msgid "This method requires a POST or DELETE."
msgstr "此方法接受POST或DELETE请求。"

#: actions/apistatusesdestroy.php:130
msgid "You may not delete another user's status."
msgstr "您不能删除其他用户的状态。"

#: actions/apistatusesshow.php:138
#, fuzzy
msgid "Status deleted."
msgstr "头像已更新。"

#: actions/apistatusesshow.php:144
msgid "No status with that ID found."
msgstr "没有找到此ID的信息。"

#: actions/apistatusesupdate.php:157 actions/newnotice.php:155
#: scripts/maildaemon.php:71
#, fuzzy, php-format
msgid "That's too long. Max notice size is %d chars."
msgstr "超出长度限制。不能超过 140 个字符。"

#: actions/apistatusesupdate.php:198
msgid "Not found"
msgstr "未找到"

#: actions/apistatusesupdate.php:227 actions/newnotice.php:183
#, php-format
msgid "Max notice size is %d chars, including attachment URL."
msgstr ""

#: actions/apisubscriptions.php:231 actions/apisubscriptions.php:261
#, fuzzy
msgid "Unsupported format."
msgstr "不支持这种图像格式。"

#: actions/apitimelinefavorites.php:107
#, php-format
msgid "%s / Favorites from %s"
msgstr "%s 的收藏 / %s"

#: actions/apitimelinefavorites.php:119
#, php-format
msgid "%s updates favorited by %s / %s."
msgstr "%s 收藏了 %s 的 %s 通告。"

#: actions/apitimelinegroup.php:108 actions/apitimelineuser.php:117
#: actions/grouprss.php:131 actions/userrss.php:90
#, php-format
msgid "%s timeline"
msgstr "%s 时间表"

#: actions/apitimelinegroup.php:116 actions/apitimelineuser.php:125
#: actions/userrss.php:92
#, php-format
msgid "Updates from %1$s on %2$s!"
msgstr "%2$s 上 %1$s 的更新！"

#: actions/apitimelinementions.php:116
#, fuzzy, php-format
msgid "%1$s / Updates mentioning %2$s"
msgstr "%1$s / 回复 %2$s 的消息"

#: actions/apitimelinementions.php:126
#, php-format
msgid "%1$s updates that reply to updates from %2$s / %3$s."
msgstr "回复 %2$s / %3$s 的 %1$s 更新。"

#: actions/apitimelinepublic.php:106 actions/publicrss.php:103
#, php-format
msgid "%s public timeline"
msgstr "%s 公众时间表"

#: actions/apitimelinepublic.php:110 actions/publicrss.php:105
#, php-format
msgid "%s updates from everyone!"
msgstr "来自所有人的 %s 消息！"

#: actions/apitimelinetag.php:101 actions/tag.php:66
#, php-format
msgid "Notices tagged with %s"
msgstr "带 %s 标签的通告"

#: actions/apitimelinetag.php:107 actions/tagrss.php:64
#, fuzzy, php-format
msgid "Updates tagged with %1$s on %2$s!"
msgstr "%2$s 上 %1$s 的更新！"

#: actions/apiusershow.php:96
#, fuzzy
msgid "Not found."
msgstr "未找到"

#: actions/attachment.php:73
#, fuzzy
msgid "No such attachment."
msgstr "没有这份文档。"

#: actions/avatarbynickname.php:59 actions/leavegroup.php:76
msgid "No nickname."
msgstr "没有昵称。"

#: actions/avatarbynickname.php:64
msgid "No size."
msgstr "没有大小。"

#: actions/avatarbynickname.php:69
msgid "Invalid size."
msgstr "大小不正确。"

#: actions/avatarsettings.php:67 actions/showgroup.php:221
#: lib/accountsettingsaction.php:112
msgid "Avatar"
msgstr "头像"

#: actions/avatarsettings.php:78
#, fuzzy, php-format
msgid "You can upload your personal avatar. The maximum file size is %s."
msgstr "您可以在这里上传个人头像。"

#: actions/avatarsettings.php:106 actions/avatarsettings.php:182
#: actions/grouplogo.php:178 actions/remotesubscribe.php:191
#: actions/userauthorization.php:72 actions/userrss.php:103
msgid "User without matching profile"
msgstr "找不到匹配的用户。"

#: actions/avatarsettings.php:119 actions/avatarsettings.php:194
#: actions/grouplogo.php:251
msgid "Avatar settings"
msgstr "头像设置"

#: actions/avatarsettings.php:126 actions/avatarsettings.php:202
#: actions/grouplogo.php:199 actions/grouplogo.php:259
msgid "Original"
msgstr "原来的"

#: actions/avatarsettings.php:141 actions/avatarsettings.php:214
#: actions/grouplogo.php:210 actions/grouplogo.php:271
msgid "Preview"
msgstr "预览"

#: actions/avatarsettings.php:148 lib/deleteuserform.php:66
#: lib/noticelist.php:550
#, fuzzy
msgid "Delete"
msgstr "删除"

#: actions/avatarsettings.php:165 actions/grouplogo.php:233
msgid "Upload"
msgstr "上传"

#: actions/avatarsettings.php:228 actions/grouplogo.php:286
msgid "Crop"
msgstr "剪裁"

#: actions/avatarsettings.php:265 actions/disfavor.php:74
#: actions/emailsettings.php:238 actions/favor.php:75
#: actions/groupblock.php:66 actions/grouplogo.php:309
#: actions/groupunblock.php:66 actions/imsettings.php:206
#: actions/invite.php:56 actions/login.php:129 actions/makeadmin.php:66
#: actions/newmessage.php:135 actions/newnotice.php:103 actions/nudge.php:80
#: actions/othersettings.php:145 actions/passwordsettings.php:138
#: actions/profilesettings.php:187 actions/recoverpassword.php:337
#: actions/register.php:165 actions/remotesubscribe.php:77
#: actions/smssettings.php:228 actions/subedit.php:38 actions/subscribe.php:46
#: actions/tagother.php:166 actions/unsubscribe.php:69
#: actions/userauthorization.php:52 lib/designsettings.php:294
msgid "There was a problem with your session token. Try again, please."
msgstr "会话标识有问题，请重试。"

#: actions/avatarsettings.php:277 actions/designadminpanel.php:103
#: actions/emailsettings.php:256 actions/grouplogo.php:319
#: actions/imsettings.php:220 actions/recoverpassword.php:44
#: actions/smssettings.php:248 lib/designsettings.php:304
msgid "Unexpected form submission."
msgstr "未预料的表单提交。"

#: actions/avatarsettings.php:322
msgid "Pick a square area of the image to be your avatar"
msgstr "请选择一块方形区域作为你的头像"

#: actions/avatarsettings.php:337 actions/grouplogo.php:377
msgid "Lost our file data."
msgstr "文件数据丢失"

#: actions/avatarsettings.php:360
msgid "Avatar updated."
msgstr "头像已更新。"

#: actions/avatarsettings.php:363
msgid "Failed updating avatar."
msgstr "更新头像失败。"

#: actions/avatarsettings.php:387
#, fuzzy
msgid "Avatar deleted."
msgstr "头像已更新。"

#: actions/blockedfromgroup.php:73 actions/editgroup.php:84
#: actions/groupdesignsettings.php:84 actions/grouplogo.php:86
#: actions/groupmembers.php:76 actions/grouprss.php:91
#: actions/joingroup.php:76 actions/showgroup.php:121
#, fuzzy
msgid "No nickname"
msgstr "没有昵称。"

#: actions/blockedfromgroup.php:80 actions/editgroup.php:96
#: actions/groupbyid.php:83 actions/groupdesignsettings.php:97
#: actions/grouplogo.php:99 actions/groupmembers.php:83
#: actions/grouprss.php:98 actions/joingroup.php:83 actions/showgroup.php:137
msgid "No such group"
msgstr "没有这个组"

#: actions/blockedfromgroup.php:90
#, fuzzy, php-format
msgid "%s blocked profiles"
msgstr "用户没有个人信息。"

#: actions/blockedfromgroup.php:93
#, fuzzy, php-format
msgid "%s blocked profiles, page %d"
msgstr "%s 及好友"

#: actions/blockedfromgroup.php:108
#, fuzzy
msgid "A list of the users blocked from joining this group."
msgstr "该组成员列表。"

#: actions/blockedfromgroup.php:281
#, fuzzy
msgid "Unblock user from group"
msgstr "取消阻止用户失败。"

#: actions/blockedfromgroup.php:313 lib/unblockform.php:69
msgid "Unblock"
msgstr "取消阻止"

#: actions/blockedfromgroup.php:313 lib/unblockform.php:80
#, fuzzy
msgid "Unblock this user"
msgstr "取消阻止次用户"

#: actions/block.php:69
#, fuzzy
msgid "You already blocked that user."
msgstr "您已成功阻止该用户："

#: actions/block.php:105 actions/block.php:128 actions/groupblock.php:160
#, fuzzy
msgid "Block user"
msgstr "阻止用户"

#: actions/block.php:130
msgid ""
"Are you sure you want to block this user? Afterwards, they will be "
"unsubscribed from you, unable to subscribe to you in the future, and you "
"will not be notified of any @-replies from them."
msgstr ""

#: actions/block.php:143 actions/deletenotice.php:145
#: actions/deleteuser.php:147 actions/groupblock.php:178
msgid "No"
msgstr "否"

#: actions/block.php:143 actions/deleteuser.php:147
#, fuzzy
msgid "Do not block this user"
msgstr "取消阻止次用户"

#: actions/block.php:144 actions/deletenotice.php:146
#: actions/deleteuser.php:148 actions/groupblock.php:179
msgid "Yes"
msgstr "是"

#: actions/block.php:144 actions/groupmembers.php:346 lib/blockform.php:80
#, fuzzy
msgid "Block this user"
msgstr "阻止该用户"

#: actions/block.php:162
msgid "Failed to save block information."
msgstr "保存阻止信息失败。"

#: actions/bookmarklet.php:50
#, fuzzy
msgid "Post to "
msgstr "相片"

#: actions/confirmaddress.php:75
msgid "No confirmation code."
msgstr "没有验证码"

#: actions/confirmaddress.php:80
msgid "Confirmation code not found."
msgstr "未找到确认码。"

#: actions/confirmaddress.php:85
msgid "That confirmation code is not for you!"
msgstr "此确认码不适用！"

#: actions/confirmaddress.php:90
#, php-format
msgid "Unrecognized address type %s"
msgstr "不可识别的地址类型 %s"

#: actions/confirmaddress.php:94
msgid "That address has already been confirmed."
msgstr "此地址已被确认。"

#: actions/confirmaddress.php:114 actions/emailsettings.php:296
#: actions/emailsettings.php:427 actions/imsettings.php:258
#: actions/imsettings.php:401 actions/othersettings.php:174
#: actions/profilesettings.php:276 actions/smssettings.php:278
#: actions/smssettings.php:420
msgid "Couldn't update user."
msgstr "无法更新用户。"

#: actions/confirmaddress.php:126 actions/emailsettings.php:391
#: actions/imsettings.php:363 actions/smssettings.php:382
msgid "Couldn't delete email confirmation."
msgstr "无法删除电子邮件确认。"

#: actions/confirmaddress.php:144
msgid "Confirm Address"
msgstr "确认地址"

#: actions/confirmaddress.php:159
#, php-format
msgid "The address \"%s\" has been confirmed for your account."
msgstr "地址 \"%s\" 已确认。"

#: actions/conversation.php:99
#, fuzzy
msgid "Conversation"
msgstr "确认码"

#: actions/conversation.php:154 lib/mailbox.php:116 lib/noticelist.php:87
<<<<<<< HEAD
#: lib/profileaction.php:206 lib/searchgroupnav.php:82
=======
#: lib/profileaction.php:216 lib/searchgroupnav.php:82
>>>>>>> 9e0f89ba
msgid "Notices"
msgstr "通告"

#: actions/deletenotice.php:52 actions/shownotice.php:92
msgid "No such notice."
msgstr "没有这份通告。"

#: actions/deletenotice.php:67 actions/disfavor.php:61 actions/favor.php:62
#: actions/groupblock.php:61 actions/groupunblock.php:61 actions/logout.php:69
#: actions/makeadmin.php:61 actions/newmessage.php:87 actions/newnotice.php:89
#: actions/nudge.php:63 actions/subedit.php:31 actions/subscribe.php:30
#: actions/unsubscribe.php:52 lib/adminpanelaction.php:72
#: lib/profileformaction.php:63 lib/settingsaction.php:72
msgid "Not logged in."
msgstr "未登录。"

#: actions/deletenotice.php:71
msgid "Can't delete this notice."
msgstr "无法删除通告。"

#: actions/deletenotice.php:103
#, fuzzy
msgid ""
"You are about to permanently delete a notice. Once this is done, it cannot "
"be undone."
msgstr "您选择了永久删除通告。这样做是无法恢复的。"

#: actions/deletenotice.php:109 actions/deletenotice.php:141
msgid "Delete notice"
msgstr "删除通告"

#: actions/deletenotice.php:144
msgid "Are you sure you want to delete this notice?"
msgstr "确定要删除这条消息吗？"

#: actions/deletenotice.php:145
#, fuzzy
msgid "Do not delete this notice"
msgstr "无法删除通告。"

#: actions/deletenotice.php:146 lib/noticelist.php:550
#, fuzzy
msgid "Delete this notice"
msgstr "删除通告"

#: actions/deletenotice.php:157
#, fuzzy
msgid "There was a problem with your session token.  Try again, please."
msgstr "会话标识有问题，请重试。"

#: actions/deleteuser.php:67
#, fuzzy
msgid "You cannot delete users."
msgstr "无法更新用户。"

#: actions/deleteuser.php:74
#, fuzzy
msgid "You can only delete local users."
msgstr "您不能删除其他用户的状态。"

#: actions/deleteuser.php:110 actions/deleteuser.php:133
#, fuzzy
msgid "Delete user"
msgstr "删除"

#: actions/deleteuser.php:135
msgid ""
"Are you sure you want to delete this user? This will clear all data about "
"the user from the database, without a backup."
msgstr ""

#: actions/deleteuser.php:148 lib/deleteuserform.php:77
#, fuzzy
msgid "Delete this user"
msgstr "删除通告"

#: actions/designadminpanel.php:62 lib/accountsettingsaction.php:124
#: lib/adminpanelaction.php:302 lib/groupnav.php:119
msgid "Design"
msgstr ""

#: actions/designadminpanel.php:73
msgid "Design settings for this StatusNet site."
msgstr ""

#: actions/designadminpanel.php:270
#, fuzzy
msgid "Invalid logo URL."
msgstr "大小不正确。"

#: actions/designadminpanel.php:274
#, fuzzy, php-format
msgid "Theme not available: %s"
msgstr "这个页面不提供您想要的媒体类型"

#: actions/designadminpanel.php:370
#, fuzzy
msgid "Change logo"
msgstr "修改密码"

#: actions/designadminpanel.php:375
#, fuzzy
msgid "Site logo"
msgstr "邀请"

#: actions/designadminpanel.php:382
#, fuzzy
msgid "Change theme"
msgstr "修改"

#: actions/designadminpanel.php:399
#, fuzzy
msgid "Site theme"
msgstr "新通告"

#: actions/designadminpanel.php:400
#, fuzzy
msgid "Theme for the site."
msgstr "登出本站"

#: actions/designadminpanel.php:412 lib/designsettings.php:101
msgid "Change background image"
msgstr ""

#: actions/designadminpanel.php:417 actions/designadminpanel.php:492
#: lib/designsettings.php:178
msgid "Background"
msgstr ""

#: actions/designadminpanel.php:422
#, fuzzy, php-format
msgid ""
"You can upload a background image for the site. The maximum file size is %1"
"$s."
msgstr "你可以给你的组上载一个logo图。"

#: actions/designadminpanel.php:452 lib/designsettings.php:139
msgid "On"
msgstr ""

#: actions/designadminpanel.php:468 lib/designsettings.php:155
msgid "Off"
msgstr ""

#: actions/designadminpanel.php:469 lib/designsettings.php:156
msgid "Turn background image on or off."
msgstr ""

#: actions/designadminpanel.php:474 lib/designsettings.php:161
msgid "Tile background image"
msgstr ""

#: actions/designadminpanel.php:483 lib/designsettings.php:170
#, fuzzy
msgid "Change colours"
msgstr "修改密码"

#: actions/designadminpanel.php:505 lib/designsettings.php:191
#, fuzzy
msgid "Content"
msgstr "连接"

#: actions/designadminpanel.php:518 lib/designsettings.php:204
#, fuzzy
msgid "Sidebar"
msgstr "搜索"

#: actions/designadminpanel.php:531 lib/designsettings.php:217
msgid "Text"
msgstr "文本"

#: actions/designadminpanel.php:544 lib/designsettings.php:230
#, fuzzy
msgid "Links"
msgstr "登录"

#: actions/designadminpanel.php:572 lib/designsettings.php:247
msgid "Use defaults"
msgstr ""

#: actions/designadminpanel.php:573 lib/designsettings.php:248
msgid "Restore default designs"
msgstr ""

#: actions/designadminpanel.php:579 lib/designsettings.php:254
msgid "Reset back to default"
msgstr ""

#: actions/designadminpanel.php:581 actions/emailsettings.php:195
#: actions/imsettings.php:163 actions/othersettings.php:126
#: actions/pathsadminpanel.php:296 actions/profilesettings.php:167
#: actions/siteadminpanel.php:421 actions/smssettings.php:181
#: actions/subscriptions.php:203 actions/tagother.php:154
#: actions/useradminpanel.php:313 lib/designsettings.php:256
#: lib/groupeditform.php:202
msgid "Save"
msgstr "保存"

#: actions/designadminpanel.php:582 lib/designsettings.php:257
msgid "Save design"
msgstr ""

#: actions/disfavor.php:81
msgid "This notice is not a favorite!"
msgstr "此通告未被收藏！"

#: actions/disfavor.php:94
msgid "Add to favorites"
msgstr "加入收藏"

#: actions/doc.php:69
msgid "No such document."
msgstr "没有这份文档。"

#: actions/editgroup.php:56
#, php-format
msgid "Edit %s group"
msgstr "编辑 %s 组"

#: actions/editgroup.php:68 actions/grouplogo.php:70 actions/newgroup.php:65
msgid "You must be logged in to create a group."
msgstr "您必须登录才能创建小组。"

#: actions/editgroup.php:103 actions/editgroup.php:168
#: actions/groupdesignsettings.php:104 actions/grouplogo.php:106
msgid "You must be an admin to edit the group"
msgstr "只有admin才能编辑这个组"

#: actions/editgroup.php:154
msgid "Use this form to edit the group."
msgstr "使用这个表单来编辑组"

#: actions/editgroup.php:201 actions/newgroup.php:145
#, fuzzy, php-format
msgid "description is too long (max %d chars)."
msgstr "描述过长(不能超过140字符)。"

#: actions/editgroup.php:253
msgid "Could not update group."
msgstr "无法更新组"

#: actions/editgroup.php:259 classes/User_group.php:390
#, fuzzy
msgid "Could not create aliases."
msgstr "无法创建收藏。"

#: actions/editgroup.php:269
msgid "Options saved."
msgstr "选项已保存。"

#: actions/emailsettings.php:60
msgid "Email Settings"
msgstr "电子邮件设置"

#: actions/emailsettings.php:71
#, php-format
msgid "Manage how you get email from %%site.name%%."
msgstr "设置 %%site.name%% 发送的邮件。"

#: actions/emailsettings.php:100 actions/imsettings.php:100
#: actions/smssettings.php:104
msgid "Address"
msgstr "地址"

#: actions/emailsettings.php:105
msgid "Current confirmed email address."
msgstr "已确认的电子邮件。"

#: actions/emailsettings.php:107 actions/emailsettings.php:140
#: actions/imsettings.php:108 actions/smssettings.php:115
#: actions/smssettings.php:158
msgid "Remove"
msgstr "移除"

#: actions/emailsettings.php:113
msgid ""
"Awaiting confirmation on this address. Check your inbox (and spam box!) for "
"a message with further instructions."
msgstr ""
"等待确认此地址。请查看您的收件箱(和垃圾箱)是否收到了邮件，其中包含了进一步的"
"指示。"

#: actions/emailsettings.php:117 actions/imsettings.php:120
#: actions/smssettings.php:126
msgid "Cancel"
msgstr "取消"

#: actions/emailsettings.php:121
msgid "Email Address"
msgstr "电子邮件地址"

#: actions/emailsettings.php:123
msgid "Email address, like \"UserName@example.org\""
msgstr "电子邮件，类似 \"UserName@example.org\""

#: actions/emailsettings.php:126 actions/imsettings.php:133
#: actions/smssettings.php:145
msgid "Add"
msgstr "添加"

#: actions/emailsettings.php:133 actions/smssettings.php:152
msgid "Incoming email"
msgstr "发布用的电子邮件"

#: actions/emailsettings.php:138 actions/smssettings.php:157
msgid "Send email to this address to post new notices."
msgstr "向这个电子邮件发信以发布新的通告。"

#: actions/emailsettings.php:145 actions/smssettings.php:162
msgid "Make a new email address for posting to; cancels the old one."
msgstr "生成新的电子邮件地址用于发布信息；取消旧的。"

#: actions/emailsettings.php:148 actions/smssettings.php:164
msgid "New"
msgstr "新建"

#: actions/emailsettings.php:153 actions/imsettings.php:139
#: actions/smssettings.php:169
msgid "Preferences"
msgstr "首选项"

#: actions/emailsettings.php:158
msgid "Send me notices of new subscriptions through email."
msgstr "如果有新订阅，通过电子邮件告诉我。"

#: actions/emailsettings.php:163
msgid "Send me email when someone adds my notice as a favorite."
msgstr "如果有人收藏我的通告，发邮件通知我。"

#: actions/emailsettings.php:169
msgid "Send me email when someone sends me a private message."
msgstr "如果收到私人信息，发邮件通知我。"

#: actions/emailsettings.php:174
#, fuzzy
msgid "Send me email when someone sends me an \"@-reply\"."
msgstr "如果收到私人信息，发邮件通知我。"

#: actions/emailsettings.php:179
msgid "Allow friends to nudge me and send me an email."
msgstr "允许朋友们呼叫并给我发送邮件。"

#: actions/emailsettings.php:185
msgid "I want to post notices by email."
msgstr "我希望通过邮件发布信息。"

#: actions/emailsettings.php:191
msgid "Publish a MicroID for my email address."
msgstr "公开电子邮件的 MicroID。"

#: actions/emailsettings.php:302 actions/imsettings.php:264
#: actions/othersettings.php:180 actions/smssettings.php:284
msgid "Preferences saved."
msgstr "首选项已保存。"

#: actions/emailsettings.php:320
msgid "No email address."
msgstr "没有电子邮件地址。"

#: actions/emailsettings.php:327
msgid "Cannot normalize that email address"
msgstr "无法识别此电子邮件"

#: actions/emailsettings.php:331 actions/siteadminpanel.php:158
msgid "Not a valid email address"
msgstr "不是有效的电子邮件"

#: actions/emailsettings.php:334
msgid "That is already your email address."
msgstr "您已登记此电子邮件。"

#: actions/emailsettings.php:337
msgid "That email address already belongs to another user."
msgstr "此电子邮件属于其他用户。"

#: actions/emailsettings.php:353 actions/imsettings.php:317
#: actions/smssettings.php:337
msgid "Couldn't insert confirmation code."
msgstr "无法插入验证码。"

#: actions/emailsettings.php:359
msgid ""
"A confirmation code was sent to the email address you added. Check your "
"inbox (and spam box!) for the code and instructions on how to use it."
msgstr ""
"验证码已被发送到您新增的电子邮件。请检查收件箱(和垃圾箱)，找到验证码并按要求"
"使用它。"

#: actions/emailsettings.php:379 actions/imsettings.php:351
#: actions/smssettings.php:370
msgid "No pending confirmation to cancel."
msgstr "没有可以取消的确认。"

#: actions/emailsettings.php:383 actions/imsettings.php:355
msgid "That is the wrong IM address."
msgstr "即时通讯帐号错误。"

#: actions/emailsettings.php:395 actions/imsettings.php:367
#: actions/smssettings.php:386
msgid "Confirmation cancelled."
msgstr "已取消确认。"

#: actions/emailsettings.php:413
msgid "That is not your email address."
msgstr "这是他人的电子邮件。"

#: actions/emailsettings.php:432 actions/imsettings.php:408
#: actions/smssettings.php:425
msgid "The address was removed."
msgstr "地址被移除。"

#: actions/emailsettings.php:446 actions/smssettings.php:518
msgid "No incoming email address."
msgstr "没有发布用的电子邮件地址。"

#: actions/emailsettings.php:456 actions/emailsettings.php:478
#: actions/smssettings.php:528 actions/smssettings.php:552
msgid "Couldn't update user record."
msgstr "无法更新用户记录。"

#: actions/emailsettings.php:459 actions/smssettings.php:531
msgid "Incoming email address removed."
msgstr "发布用的电子邮件被移除。"

#: actions/emailsettings.php:481 actions/smssettings.php:555
msgid "New incoming email address added."
msgstr "已添加新的发布用的电子邮件地址。"

#: actions/favorited.php:65 lib/popularnoticesection.php:88
#: lib/publicgroupnav.php:93
#, fuzzy
msgid "Popular notices"
msgstr "没有这份通告。"

#: actions/favorited.php:67
#, fuzzy, php-format
msgid "Popular notices, page %d"
msgstr "没有这份通告。"

#: actions/favorited.php:79
#, fuzzy
msgid "The most popular notices on the site right now."
msgstr "显示上周以来最流行的标签"

#: actions/favorited.php:150
msgid "Favorite notices appear on this page but no one has favorited one yet."
msgstr ""

#: actions/favorited.php:153
msgid ""
"Be the first to add a notice to your favorites by clicking the fave button "
"next to any notice you like."
msgstr ""

#: actions/favorited.php:156
#, php-format
msgid ""
"Why not [register an account](%%action.register%%) and be the first to add a "
"notice to your favorites!"
msgstr ""

#: actions/favoritesrss.php:111 actions/showfavorites.php:77
#: lib/personalgroupnav.php:115
#, php-format
msgid "%s's favorite notices"
msgstr "%s 收藏的通告"

#: actions/favoritesrss.php:115
#, fuzzy, php-format
msgid "Updates favored by %1$s on %2$s!"
msgstr "%2$s 上 %1$s 的更新！"

#: actions/favor.php:79
msgid "This notice is already a favorite!"
msgstr "已收藏此通告！"

#: actions/favor.php:92 lib/disfavorform.php:140
#, fuzzy
msgid "Disfavor favorite"
msgstr "取消收藏"

#: actions/featured.php:69 lib/featureduserssection.php:87
#: lib/publicgroupnav.php:89
msgid "Featured users"
msgstr "推荐用户"

#: actions/featured.php:71
#, php-format
msgid "Featured users, page %d"
msgstr "推荐用户，第 %d 页"

#: actions/featured.php:99
#, php-format
msgid "A selection of some of the great users on %s"
msgstr "%s 优秀用户摘选"

#: actions/file.php:34
#, fuzzy
msgid "No notice id"
msgstr "新通告"

#: actions/file.php:38
#, fuzzy
msgid "No notice"
msgstr "新通告"

#: actions/file.php:42
msgid "No attachments"
msgstr ""

#: actions/file.php:51
msgid "No uploaded attachments"
msgstr ""

#: actions/finishremotesubscribe.php:69
msgid "Not expecting this response!"
msgstr "未预料的响应！"

#: actions/finishremotesubscribe.php:80
#, fuzzy
msgid "User being listened to does not exist."
msgstr "要查看的用户不存在。"

#: actions/finishremotesubscribe.php:87 actions/remotesubscribe.php:59
msgid "You can use the local subscription!"
msgstr "您可以在这里订阅！"

#: actions/finishremotesubscribe.php:99
msgid "That user has blocked you from subscribing."
msgstr "那个用户阻止了你的订阅。"

#: actions/finishremotesubscribe.php:110
#, fuzzy
msgid "You are not authorized."
msgstr "未认证。"

#: actions/finishremotesubscribe.php:113
#, fuzzy
msgid "Could not convert request token to access token."
msgstr "无法将请求标记转换为访问令牌。"

#: actions/finishremotesubscribe.php:118
#, fuzzy
msgid "Remote service uses unknown version of OMB protocol."
msgstr "此OMB协议版本无效。"

#: actions/finishremotesubscribe.php:138 lib/oauthstore.php:306
msgid "Error updating remote profile"
msgstr "更新远程的个人信息时出错"

#: actions/foafgroup.php:44 actions/foafgroup.php:62 actions/groupblock.php:86
#: actions/groupunblock.php:86 actions/leavegroup.php:83
#: actions/makeadmin.php:86 lib/command.php:212 lib/command.php:263
msgid "No such group."
msgstr "没有这个组。"

#: actions/getfile.php:75
#, fuzzy
msgid "No such file."
msgstr "没有这份通告。"

#: actions/getfile.php:79
#, fuzzy
msgid "Cannot read file."
msgstr "没有这份通告。"

#: actions/groupblock.php:71 actions/groupunblock.php:71
#: actions/makeadmin.php:71 actions/subedit.php:46
#: lib/profileformaction.php:70
#, fuzzy
msgid "No profile specified."
msgstr "没有收件人。"

#: actions/groupblock.php:76 actions/groupunblock.php:76
#: actions/makeadmin.php:76 actions/subedit.php:53 actions/tagother.php:46
#: lib/profileformaction.php:77
#, fuzzy
msgid "No profile with that ID."
msgstr "没有找到此ID的信息。"

#: actions/groupblock.php:81 actions/groupunblock.php:81
#: actions/makeadmin.php:81
#, fuzzy
msgid "No group specified."
msgstr "没有收件人。"

#: actions/groupblock.php:91
msgid "Only an admin can block group members."
msgstr ""

#: actions/groupblock.php:95
#, fuzzy
msgid "User is already blocked from group."
msgstr "用户没有个人信息。"

#: actions/groupblock.php:100
#, fuzzy
msgid "User is not a member of group."
msgstr "您未告知此个人信息"

#: actions/groupblock.php:136 actions/groupmembers.php:314
#, fuzzy
msgid "Block user from group"
msgstr "阻止用户"

#: actions/groupblock.php:162
#, php-format
msgid ""
"Are you sure you want to block user \"%s\" from the group \"%s\"? They will "
"be removed from the group, unable to post, and unable to subscribe to the "
"group in the future."
msgstr ""

#: actions/groupblock.php:178
#, fuzzy
msgid "Do not block this user from this group"
msgstr "该组成员列表。"

#: actions/groupblock.php:179
#, fuzzy
msgid "Block this user from this group"
msgstr "该组成员列表。"

#: actions/groupblock.php:196
msgid "Database error blocking user from group."
msgstr ""

#: actions/groupbyid.php:74
msgid "No ID"
msgstr "没有ID"

#: actions/groupdesignsettings.php:68
#, fuzzy
msgid "You must be logged in to edit a group."
msgstr "您必须登录才能创建小组。"

#: actions/groupdesignsettings.php:141
#, fuzzy
msgid "Group design"
msgstr "组"

#: actions/groupdesignsettings.php:152
msgid ""
"Customize the way your group looks with a background image and a colour "
"palette of your choice."
msgstr ""

#: actions/groupdesignsettings.php:262 actions/userdesignsettings.php:186
#: lib/designsettings.php:434 lib/designsettings.php:464
#, fuzzy
msgid "Couldn't update your design."
msgstr "无法更新用户。"

#: actions/groupdesignsettings.php:286 actions/groupdesignsettings.php:296
#: actions/userdesignsettings.php:210 actions/userdesignsettings.php:220
#: actions/userdesignsettings.php:263 actions/userdesignsettings.php:273
#, fuzzy
msgid "Unable to save your design settings!"
msgstr "无法保存 Twitter 设置！"

#: actions/groupdesignsettings.php:307 actions/userdesignsettings.php:231
#, fuzzy
msgid "Design preferences saved."
msgstr "同步选项已保存。"

#: actions/grouplogo.php:139 actions/grouplogo.php:192
msgid "Group logo"
msgstr "组logo"

#: actions/grouplogo.php:150
#, fuzzy, php-format
msgid ""
"You can upload a logo image for your group. The maximum file size is %s."
msgstr "你可以给你的组上载一个logo图。"

#: actions/grouplogo.php:362
#, fuzzy
msgid "Pick a square area of the image to be the logo."
msgstr "请选择一块方形区域作为你的头像"

#: actions/grouplogo.php:396
msgid "Logo updated."
msgstr "logo已更新。"

#: actions/grouplogo.php:398
#, fuzzy
msgid "Failed updating logo."
msgstr "更新logo失败。"

#: actions/groupmembers.php:93 lib/groupnav.php:92
#, php-format
msgid "%s group members"
msgstr "%s 组成员"

#: actions/groupmembers.php:96
#, php-format
msgid "%s group members, page %d"
msgstr "%s 组成员, 第 %d 页"

#: actions/groupmembers.php:111
msgid "A list of the users in this group."
msgstr "该组成员列表。"

#: actions/groupmembers.php:175 lib/action.php:440 lib/groupnav.php:107
msgid "Admin"
msgstr "admin管理员"

#: actions/groupmembers.php:346 lib/blockform.php:69
msgid "Block"
msgstr "阻止"

#: actions/groupmembers.php:441
#, fuzzy
msgid "Make user an admin of the group"
msgstr "只有admin才能编辑这个组"

#: actions/groupmembers.php:473
#, fuzzy
msgid "Make Admin"
msgstr "admin管理员"

#: actions/groupmembers.php:473
msgid "Make this user an admin"
msgstr ""

#: actions/grouprss.php:133
#, fuzzy, php-format
msgid "Updates from members of %1$s on %2$s!"
msgstr "%2$s 上 %1$s 的更新！"

#: actions/groupsearch.php:52
#, fuzzy, php-format
msgid ""
"Search for groups on %%site.name%% by their name, location, or description. "
"Separate the terms by spaces; they must be 3 characters or more."
msgstr ""
"在 %%site.name%% 的用户信息中搜索，可以搜索姓名、未知和爱好。搜索条件至少包"
"含 3 个字符，多个搜索条件用空格分隔。"

#: actions/groupsearch.php:58
msgid "Group search"
msgstr "组检索"

#: actions/groupsearch.php:79 actions/noticesearch.php:117
#: actions/peoplesearch.php:83
#, fuzzy
msgid "No results."
msgstr "没有结果"

#: actions/groupsearch.php:82
#, php-format
msgid ""
"If you can't find the group you're looking for, you can [create it](%%action."
"newgroup%%) yourself."
msgstr ""

#: actions/groupsearch.php:85
#, php-format
msgid ""
"Why not [register an account](%%action.register%%) and [create the group](%%"
"action.newgroup%%) yourself!"
msgstr ""

<<<<<<< HEAD
#: actions/groups.php:62 lib/profileaction.php:220 lib/publicgroupnav.php:81
#: lib/searchgroupnav.php:84 lib/subgroupnav.php:98
=======
#: actions/groups.php:62 lib/profileaction.php:210 lib/profileaction.php:230
#: lib/publicgroupnav.php:81 lib/searchgroupnav.php:84 lib/subgroupnav.php:98
>>>>>>> 9e0f89ba
msgid "Groups"
msgstr "组"

#: actions/groups.php:64
#, php-format
msgid "Groups, page %d"
msgstr "组，第 %d 页"

#: actions/groups.php:90
#, php-format
msgid ""
"%%%%site.name%%%% groups let you find and talk with people of similar "
"interests. After you join a group you can send messages to all other members "
"using the syntax \"!groupname\". Don't see a group you like? Try [searching "
"for one](%%%%action.groupsearch%%%%) or [start your own!](%%%%action.newgroup"
"%%%%)"
msgstr ""

#: actions/groups.php:107 actions/usergroups.php:124 lib/groupeditform.php:122
#, fuzzy
msgid "Create a new group"
msgstr "创建新组"

#: actions/groupunblock.php:91
msgid "Only an admin can unblock group members."
msgstr ""

#: actions/groupunblock.php:95
#, fuzzy
msgid "User is not blocked from group."
msgstr "用户没有个人信息。"

#: actions/groupunblock.php:128 actions/unblock.php:77
#, fuzzy
msgid "Error removing the block."
msgstr "保存用户时出错。"

#: actions/imsettings.php:59
msgid "IM Settings"
msgstr "IM 设置"

#: actions/imsettings.php:70
#, php-format
msgid ""
"You can send and receive notices through Jabber/GTalk [instant messages](%%"
"doc.im%%). Configure your address and settings below."
msgstr ""
"您可以通过Jabber/GTalk [即时通讯工具](%%doc.im%%)发送和接受通告。在这里配置它"
"们。"

#: actions/imsettings.php:89
#, fuzzy
msgid "IM is not available."
msgstr "这个页面不提供您想要的媒体类型"

#: actions/imsettings.php:106
msgid "Current confirmed Jabber/GTalk address."
msgstr "已确认的Jabber/GTalk帐号。"

#: actions/imsettings.php:114
#, php-format
msgid ""
"Awaiting confirmation on this address. Check your Jabber/GTalk account for a "
"message with further instructions. (Did you add %s to your buddy list?)"
msgstr ""
"正在等待这个地址的确认。请查阅你Jabber/GTalk的帐户看有没有收到进一步的指示。"
"（你是否已经添加 %s为你的好友？）"

#: actions/imsettings.php:124
msgid "IM Address"
msgstr "IM 帐号"

#: actions/imsettings.php:126
#, php-format
msgid ""
"Jabber or GTalk address, like \"UserName@example.org\". First, make sure to "
"add %s to your buddy list in your IM client or on GTalk."
msgstr ""
"Jabber 或 GTalk 帐号，类似\"UserName@example.org\"。首先，必须在即时聊天工具"
"或GTalk中将 %s 加为好友。"

#: actions/imsettings.php:143
msgid "Send me notices through Jabber/GTalk."
msgstr "通过Jabber/GTalk发送通告。"

#: actions/imsettings.php:148
msgid "Post a notice when my Jabber/GTalk status changes."
msgstr "当我的Jabber/GTalk状态改变时自动发布通告。"

#: actions/imsettings.php:153
msgid "Send me replies through Jabber/GTalk from people I'm not subscribed to."
msgstr "如果我尚未订阅的用户回我消息，使用Jabber/GTalk通知我。"

#: actions/imsettings.php:159
msgid "Publish a MicroID for my Jabber/GTalk address."
msgstr "公开Jabber/GTalk帐号的 MicroID。"

#: actions/imsettings.php:285
msgid "No Jabber ID."
msgstr "没有 Jabber ID。"

#: actions/imsettings.php:292
msgid "Cannot normalize that Jabber ID"
msgstr "无法识别此Jabber ID"

#: actions/imsettings.php:296
msgid "Not a valid Jabber ID"
msgstr "不是有效的 Jabber ID"

#: actions/imsettings.php:299
msgid "That is already your Jabber ID."
msgstr "您已登记此Jabber帐号。"

#: actions/imsettings.php:302
msgid "Jabber ID already belongs to another user."
msgstr "Jabber ID 属于另一用户。"

#: actions/imsettings.php:327
#, php-format
msgid ""
"A confirmation code was sent to the IM address you added. You must approve %"
"s for sending messages to you."
msgstr "验证码已被发送到您新增的即时通讯帐号。您必须允许 %s 向您发送信息。"

#: actions/imsettings.php:387
msgid "That is not your Jabber ID."
msgstr "这不是您的Jabber帐号。"

#: actions/inbox.php:59
#, php-format
msgid "Inbox for %s - page %d"
msgstr "%s 的收件箱 - 第 %d 页"

#: actions/inbox.php:62
#, php-format
msgid "Inbox for %s"
msgstr "%s 的收件箱"

#: actions/inbox.php:115
msgid "This is your inbox, which lists your incoming private messages."
msgstr "这是您的收件箱，包含发给您的私人消息。"

#: actions/invite.php:39
msgid "Invites have been disabled."
msgstr ""

#: actions/invite.php:41
#, php-format
msgid "You must be logged in to invite other users to use %s"
msgstr "您必须登录才能邀请其他人使用 %s"

#: actions/invite.php:72
#, php-format
msgid "Invalid email address: %s"
msgstr "电子邮件地址 %s 不正确"

#: actions/invite.php:110
msgid "Invitation(s) sent"
msgstr "已发送邀请"

#: actions/invite.php:112
msgid "Invite new users"
msgstr "邀请新用户"

#: actions/invite.php:128
msgid "You are already subscribed to these users:"
msgstr "您已订阅这些用户："

#: actions/invite.php:131 actions/invite.php:139
#, php-format
msgid "%s (%s)"
msgstr "%s (%s)"

#: actions/invite.php:136
msgid ""
"These people are already users and you were automatically subscribed to them:"
msgstr "这些好友已注册，您已自动订阅这些用户。"

#: actions/invite.php:144
msgid "Invitation(s) sent to the following people:"
msgstr "已发送邀请给这些人："

#: actions/invite.php:150
msgid ""
"You will be notified when your invitees accept the invitation and register "
"on the site. Thanks for growing the community!"
msgstr "如果其他人接受邀请并注册，您将得到通知。谢谢您推动了社区发展壮大！"

#: actions/invite.php:162
msgid ""
"Use this form to invite your friends and colleagues to use this service."
msgstr "使用这个表单来邀请好友和同事加入。"

#: actions/invite.php:187
msgid "Email addresses"
msgstr "电子邮件地址"

#: actions/invite.php:189
msgid "Addresses of friends to invite (one per line)"
msgstr "要邀请的好友地址(每行一个)"

#: actions/invite.php:192
msgid "Personal message"
msgstr "个人消息"

#: actions/invite.php:194
msgid "Optionally add a personal message to the invitation."
msgstr "在邀请中加几句话(可选)。"

#: actions/invite.php:197 lib/messageform.php:181 lib/noticeform.php:225
msgid "Send"
msgstr "发送"

#: actions/invite.php:226
#, php-format
msgid "%1$s has invited you to join them on %2$s"
msgstr "%1$s 邀请您加入 %2$s"

#: actions/invite.php:228
#, php-format
msgid ""
"%1$s has invited you to join them on %2$s (%3$s).\n"
"\n"
"%2$s is a micro-blogging service that lets you keep up-to-date with people "
"you know and people who interest you.\n"
"\n"
"You can also share news about yourself, your thoughts, or your life online "
"with people who know about you. It's also great for meeting new people who "
"share your interests.\n"
"\n"
"%1$s said:\n"
"\n"
"%4$s\n"
"\n"
"You can see %1$s's profile page on %2$s here:\n"
"\n"
"%5$s\n"
"\n"
"If you'd like to try the service, click on the link below to accept the "
"invitation.\n"
"\n"
"%6$s\n"
"\n"
"If not, you can ignore this message. Thanks for your patience and your "
"time.\n"
"\n"
"Sincerely, %2$s\n"
msgstr ""
"%1$s 邀请你加入 %2$s (%3$s).\n"
"\n"
"%2$s 是一个能让你和你认识的、感兴趣的人保持联系的微博客服务。 \n"
"你可以和你认识的人分享你的近况、想法或者你的网络生活。你也可以结交有共同兴趣"
"的新朋友。\n"
"\n"
"%1$s 说:\n"
"\n"
"%4$s\n"
"\n"
"你可以在这里查阅 %1$s's 的资料 %2$s :\n"
"\n"
"%5$s\n"
"\n"
"如果你想使用这个服务，请点击一下链接接受邀请。\n"
"%6$s\n"
"\n"
"如果你不愿意，请跳过这条信息。感谢您的耐心和时间。\n"
"\n"
"诚挚的感谢, %2$s\n"

#: actions/joingroup.php:60
#, fuzzy
msgid "You must be logged in to join a group."
msgstr "您必须登录才能加入组。"

#: actions/joingroup.php:90 lib/command.php:217
msgid "You are already a member of that group"
msgstr "您已经是该组成员"

#: actions/joingroup.php:128 lib/command.php:234
#, fuzzy, php-format
msgid "Could not join user %s to group %s"
msgstr "无法把 %s 用户添加到 %s 组"

#: actions/joingroup.php:135 lib/command.php:239
#, fuzzy, php-format
msgid "%s joined group %s"
msgstr "%s 加入 %s 组"

#: actions/leavegroup.php:60
#, fuzzy
msgid "You must be logged in to leave a group."
msgstr "您必须登录才能邀请其他人使用 %s"

#: actions/leavegroup.php:90 lib/command.php:268
#, fuzzy
msgid "You are not a member of that group."
msgstr "您未告知此个人信息"

#: actions/leavegroup.php:119 lib/command.php:278
#, fuzzy
msgid "Could not find membership record."
msgstr "无法更新用户记录。"

#: actions/leavegroup.php:127 lib/command.php:284
#, fuzzy, php-format
msgid "Could not remove user %s to group %s"
msgstr "无法订阅用户：未找到。"

#: actions/leavegroup.php:134 lib/command.php:289
#, php-format
msgid "%s left group %s"
msgstr "%s 离开群 %s"

#: actions/login.php:79 actions/register.php:137
msgid "Already logged in."
msgstr "已登录。"

#: actions/login.php:108 actions/login.php:118
#, fuzzy
msgid "Invalid or expired token."
msgstr "通告内容不正确"

#: actions/login.php:146
msgid "Incorrect username or password."
msgstr "用户名或密码不正确。"

#: actions/login.php:152
#, fuzzy
msgid "Error setting user. You are probably not authorized."
msgstr "未认证。"

<<<<<<< HEAD
#: actions/login.php:204 actions/login.php:257 lib/action.php:458
=======
#: actions/login.php:207 actions/login.php:260 lib/action.php:458
>>>>>>> 9e0f89ba
#: lib/logingroupnav.php:79
msgid "Login"
msgstr "登录"

#: actions/login.php:246
msgid "Login to site"
msgstr "登录"

#: actions/login.php:249 actions/profilesettings.php:106
#: actions/register.php:423 actions/showgroup.php:236 actions/tagother.php:94
#: lib/groupeditform.php:152 lib/userprofile.php:131
msgid "Nickname"
msgstr "昵称"

#: actions/login.php:252 actions/register.php:428
#: lib/accountsettingsaction.php:116
msgid "Password"
msgstr "密码"

#: actions/login.php:255 actions/register.php:477
msgid "Remember me"
msgstr "记住登录状态"

#: actions/login.php:256 actions/register.php:479
msgid "Automatically login in the future; not for shared computers!"
msgstr "保持这台机器上的登录状态。不要在共用的机器上保持登录！"

#: actions/login.php:266
msgid "Lost or forgotten password?"
msgstr "忘记了密码？"

#: actions/login.php:285
msgid ""
"For security reasons, please re-enter your user name and password before "
"changing your settings."
msgstr "由于安全原因，修改设置前需要输入用户名和密码。"

#: actions/login.php:289
#, fuzzy, php-format
msgid ""
"Login with your username and password. Don't have a username yet? [Register]"
"(%%action.register%%) a new account."
msgstr ""
"请使用你的帐号和密码登入。没有帐号？[注册](%%action.register%%) 一个新帐号, "
"或使用 [OpenID](%%action.openidlogin%%). "

#: actions/makeadmin.php:91
msgid "Only an admin can make another user an admin."
msgstr ""

#: actions/makeadmin.php:95
#, php-format
msgid "%s is already an admin for group \"%s\"."
msgstr ""

#: actions/makeadmin.php:132
#, php-format
msgid "Can't get membership record for %s in group %s"
msgstr ""

#: actions/makeadmin.php:145
#, php-format
msgid "Can't make %s an admin for group %s"
msgstr ""

#: actions/microsummary.php:69
msgid "No current status"
msgstr "没有当前状态"

#: actions/newgroup.php:53
msgid "New group"
msgstr "新组"

#: actions/newgroup.php:110
msgid "Use this form to create a new group."
msgstr "使用此表格创建组。"

#: actions/newmessage.php:71 actions/newmessage.php:231
msgid "New message"
msgstr "新消息"

#: actions/newmessage.php:121 actions/newmessage.php:161 lib/command.php:367
msgid "You can't send a message to this user."
msgstr "无法向此用户发送消息。"

#: actions/newmessage.php:144 actions/newnotice.php:136 lib/command.php:351
#: lib/command.php:424
msgid "No content!"
msgstr "没有内容！"

#: actions/newmessage.php:158
msgid "No recipient specified."
msgstr "没有收件人。"

#: actions/newmessage.php:164 lib/command.php:370
msgid ""
"Don't send a message to yourself; just say it to yourself quietly instead."
msgstr "不要向自己发送消息；跟自己悄悄说就得了。"

#: actions/newmessage.php:181
#, fuzzy
msgid "Message sent"
msgstr "新消息"

#: actions/newmessage.php:185 lib/command.php:375
#, php-format
msgid "Direct message to %s sent"
msgstr "已向 %s 发送消息"

#: actions/newmessage.php:210 actions/newnotice.php:240 lib/channel.php:170
msgid "Ajax Error"
msgstr "Ajax错误"

#: actions/newnotice.php:69
msgid "New notice"
msgstr "新通告"

#: actions/newnotice.php:206
msgid "Notice posted"
msgstr "消息已发布。"

#: actions/noticesearch.php:68
#, php-format
msgid ""
"Search for notices on %%site.name%% by their contents. Separate search terms "
"by spaces; they must be 3 characters or more."
msgstr ""
"在 %%site.name%% 的通告内容中搜索。搜索条件至少包含 3 个字符，多个搜索条件用"
"空格分隔。"

#: actions/noticesearch.php:78
msgid "Text search"
msgstr "搜索文本"

#: actions/noticesearch.php:91
#, fuzzy, php-format
msgid "Search results for \"%s\" on %s"
msgstr "搜索有关\"%s\"的消息"

#: actions/noticesearch.php:121
#, php-format
msgid ""
"Be the first to [post on this topic](%%%%action.newnotice%%%%?"
"status_textarea=%s)!"
msgstr ""

#: actions/noticesearch.php:124
#, php-format
msgid ""
"Why not [register an account](%%%%action.register%%%%) and be the first to "
"[post on this topic](%%%%action.newnotice%%%%?status_textarea=%s)!"
msgstr ""

#: actions/noticesearchrss.php:96
#, fuzzy, php-format
msgid "Updates with \"%s\""
msgstr "%2$s 上 %1$s 的更新！"

#: actions/noticesearchrss.php:98
#, fuzzy, php-format
msgid "Updates matching search term \"%1$s\" on %2$s!"
msgstr "所有匹配搜索条件\"%s\"的消息"

#: actions/nudge.php:85
msgid ""
"This user doesn't allow nudges or hasn't confirmed or set his email yet."
msgstr "此用户不允许振铃呼叫或者还没有确认或设置TA的电子邮件。"

#: actions/nudge.php:94
msgid "Nudge sent"
msgstr "振铃呼叫发出。"

#: actions/nudge.php:97
msgid "Nudge sent!"
msgstr "振铃呼叫已经发出！"

#: actions/oembed.php:79 actions/shownotice.php:100
msgid "Notice has no profile"
msgstr "通告没有关联个人信息"

#: actions/oembed.php:86 actions/shownotice.php:180
#, php-format
msgid "%1$s's status on %2$s"
msgstr "%1$s 的 %2$s 状态"

#: actions/oembed.php:157
#, fuzzy
msgid "content type "
msgstr "连接"

#: actions/oembed.php:160
msgid "Only "
msgstr ""

#: actions/oembed.php:181 actions/oembed.php:200 lib/api.php:999
#: lib/api.php:1027 lib/api.php:1137
msgid "Not a supported data format."
msgstr "不支持的数据格式。"

#: actions/opensearch.php:64
msgid "People Search"
msgstr "搜索用户"

#: actions/opensearch.php:67
msgid "Notice Search"
msgstr "搜索通告"

#: actions/othersettings.php:60
#, fuzzy
msgid "Other Settings"
msgstr "Twitter 设置"

#: actions/othersettings.php:71
msgid "Manage various other options."
msgstr "管理其他选项。"

#: actions/othersettings.php:108
msgid " (free service)"
msgstr ""

#: actions/othersettings.php:116
msgid "Shorten URLs with"
msgstr ""

#: actions/othersettings.php:117
msgid "Automatic shortening service to use."
msgstr "要使用的自动缩短服务。"

#: actions/othersettings.php:122
#, fuzzy
msgid "View profile designs"
msgstr "个人设置"

#: actions/othersettings.php:123
msgid "Show or hide profile designs."
msgstr ""

#: actions/othersettings.php:153
#, fuzzy
msgid "URL shortening service is too long (max 50 chars)."
msgstr "URL缩短服务超长(最多50个字符)。"

#: actions/outbox.php:58
#, php-format
msgid "Outbox for %s - page %d"
msgstr "%s 的发件箱 - 第 %d 页"

#: actions/outbox.php:61
#, php-format
msgid "Outbox for %s"
msgstr "%s 的发件箱"

#: actions/outbox.php:116
msgid "This is your outbox, which lists private messages you have sent."
msgstr "这是您的发件箱，包含您发送的私人消息。"

#: actions/passwordsettings.php:58
msgid "Change password"
msgstr "修改密码"

#: actions/passwordsettings.php:69
#, fuzzy
msgid "Change your password."
msgstr "修改密码"

#: actions/passwordsettings.php:96 actions/recoverpassword.php:231
#, fuzzy
msgid "Password change"
msgstr "密码已保存。"

#: actions/passwordsettings.php:104
msgid "Old password"
msgstr "旧密码"

#: actions/passwordsettings.php:108 actions/recoverpassword.php:235
msgid "New password"
msgstr "新密码"

#: actions/passwordsettings.php:109
msgid "6 or more characters"
msgstr "6 个或更多字符"

#: actions/passwordsettings.php:112 actions/recoverpassword.php:239
#: actions/register.php:432 actions/smssettings.php:134
msgid "Confirm"
msgstr "确认"

#: actions/passwordsettings.php:113 actions/recoverpassword.php:240
msgid "Same as password above"
msgstr "相同的密码"

#: actions/passwordsettings.php:117
msgid "Change"
msgstr "修改"

#: actions/passwordsettings.php:154 actions/register.php:230
msgid "Password must be 6 or more characters."
msgstr "密码必须包含 6 个或更多字符。"

#: actions/passwordsettings.php:157 actions/register.php:233
msgid "Passwords don't match."
msgstr "密码不匹配。"

#: actions/passwordsettings.php:165
msgid "Incorrect old password"
msgstr "旧密码不正确"

#: actions/passwordsettings.php:181
msgid "Error saving user; invalid."
msgstr "保存用户时出错；不正确。"

#: actions/passwordsettings.php:186 actions/recoverpassword.php:368
msgid "Can't save new password."
msgstr "无法保存新密码。"

#: actions/passwordsettings.php:192 actions/recoverpassword.php:211
msgid "Password saved."
msgstr "密码已保存。"

#: actions/pathsadminpanel.php:59 lib/adminpanelaction.php:308
msgid "Paths"
msgstr ""

#: actions/pathsadminpanel.php:70
msgid "Path and server settings for this StatusNet site."
msgstr ""

#: actions/pathsadminpanel.php:140
#, fuzzy, php-format
msgid "Theme directory not readable: %s"
msgstr "这个页面不提供您想要的媒体类型"

#: actions/pathsadminpanel.php:146
#, php-format
msgid "Avatar directory not writable: %s"
msgstr ""

#: actions/pathsadminpanel.php:152
#, php-format
msgid "Background directory not writable: %s"
msgstr ""

#: actions/pathsadminpanel.php:160
#, php-format
msgid "Locales directory not readable: %s"
msgstr ""

#: actions/pathsadminpanel.php:212 actions/siteadminpanel.php:58
#: lib/adminpanelaction.php:299
#, fuzzy
msgid "Site"
msgstr "邀请"

#: actions/pathsadminpanel.php:216
msgid "Path"
msgstr ""

#: actions/pathsadminpanel.php:216
#, fuzzy
msgid "Site path"
msgstr "新通告"

#: actions/pathsadminpanel.php:220
msgid "Path to locales"
msgstr ""

#: actions/pathsadminpanel.php:220
msgid "Directory path to locales"
msgstr ""

#: actions/pathsadminpanel.php:227
msgid "Theme"
msgstr ""

#: actions/pathsadminpanel.php:232
msgid "Theme server"
msgstr ""

#: actions/pathsadminpanel.php:236
msgid "Theme path"
msgstr ""

#: actions/pathsadminpanel.php:240
msgid "Theme directory"
msgstr ""

#: actions/pathsadminpanel.php:247
#, fuzzy
msgid "Avatars"
msgstr "头像"

#: actions/pathsadminpanel.php:252
#, fuzzy
msgid "Avatar server"
msgstr "头像设置"

#: actions/pathsadminpanel.php:256
#, fuzzy
msgid "Avatar path"
msgstr "头像已更新。"

#: actions/pathsadminpanel.php:260
#, fuzzy
msgid "Avatar directory"
msgstr "头像已更新。"

#: actions/pathsadminpanel.php:269
msgid "Backgrounds"
msgstr ""

#: actions/pathsadminpanel.php:273
msgid "Background server"
msgstr ""

#: actions/pathsadminpanel.php:277
msgid "Background path"
msgstr ""

#: actions/pathsadminpanel.php:281
msgid "Background directory"
msgstr ""

#: actions/pathsadminpanel.php:297
#, fuzzy
msgid "Save paths"
msgstr "新通告"

#: actions/peoplesearch.php:52
#, php-format
msgid ""
"Search for people on %%site.name%% by their name, location, or interests. "
"Separate the terms by spaces; they must be 3 characters or more."
msgstr ""
"在 %%site.name%% 的用户信息中搜索，可以搜索姓名、未知和爱好。搜索条件至少包"
"含 3 个字符，多个搜索条件用空格分隔。"

#: actions/peoplesearch.php:58
msgid "People search"
msgstr "搜索用户"

#: actions/peopletag.php:70
#, fuzzy, php-format
msgid "Not a valid people tag: %s"
msgstr "不是有效的电子邮件"

#: actions/peopletag.php:144
#, php-format
msgid "Users self-tagged with %s - page %d"
msgstr "用户自加标签 %s - 第 %d 页"

#: actions/postnotice.php:84
msgid "Invalid notice content"
msgstr "通告内容不正确"

#: actions/postnotice.php:90
#, php-format
msgid "Notice license ‘%s’ is not compatible with site license ‘%s’."
msgstr ""

#: actions/profilesettings.php:60
msgid "Profile settings"
msgstr "个人设置"

#: actions/profilesettings.php:71
msgid ""
"You can update your personal profile info here so people know more about you."
msgstr "在这里更新个人信息，让大家对您了解得更多。"

#: actions/profilesettings.php:99
#, fuzzy
msgid "Profile information"
msgstr "未知的帐号"

#: actions/profilesettings.php:108 lib/groupeditform.php:154
msgid "1-64 lowercase letters or numbers, no punctuation or spaces"
msgstr "1 到 64 个小写字母或数字，不包含标点及空白"

#: actions/profilesettings.php:111 actions/register.php:447
#: actions/showgroup.php:247 actions/tagother.php:104
#: lib/groupeditform.php:157 lib/userprofile.php:149
msgid "Full name"
msgstr "全名"

#: actions/profilesettings.php:115 actions/register.php:452
#: lib/groupeditform.php:161
msgid "Homepage"
msgstr "主页"

#: actions/profilesettings.php:117 actions/register.php:454
msgid "URL of your homepage, blog, or profile on another site"
msgstr "您的主页、博客或在其他站点的URL"

#: actions/profilesettings.php:122 actions/register.php:460
#, fuzzy, php-format
msgid "Describe yourself and your interests in %d chars"
msgstr "用不超过140个字符描述您自己和您的爱好"

#: actions/profilesettings.php:125 actions/register.php:463
#, fuzzy
msgid "Describe yourself and your interests"
msgstr "用不超过140个字符描述您自己和您的爱好"

#: actions/profilesettings.php:127 actions/register.php:465
msgid "Bio"
msgstr "自述"

#: actions/profilesettings.php:132 actions/register.php:470
#: actions/showgroup.php:256 actions/tagother.php:112
#: actions/userauthorization.php:158 lib/groupeditform.php:177
#: lib/userprofile.php:164
msgid "Location"
msgstr "位置"

#: actions/profilesettings.php:134 actions/register.php:472
msgid "Where you are, like \"City, State (or Region), Country\""
msgstr "你的位置，格式类似\"城市，省份，国家\""

#: actions/profilesettings.php:138 actions/tagother.php:149
#: actions/tagother.php:209 lib/subscriptionlist.php:106
#: lib/subscriptionlist.php:108 lib/userprofile.php:209
msgid "Tags"
msgstr "标签"

#: actions/profilesettings.php:140
msgid ""
"Tags for yourself (letters, numbers, -, ., and _), comma- or space- separated"
msgstr "你的标签 (字母letters, 数字numbers, -, ., 和 _), 以逗号或空格分隔"

#: actions/profilesettings.php:144 actions/siteadminpanel.php:307
msgid "Language"
msgstr "语言"

#: actions/profilesettings.php:145
msgid "Preferred language"
msgstr "首选语言"

#: actions/profilesettings.php:154
msgid "Timezone"
msgstr "时区"

#: actions/profilesettings.php:155
msgid "What timezone are you normally in?"
msgstr "您一般处于哪个时区？"

#: actions/profilesettings.php:160
msgid ""
"Automatically subscribe to whoever subscribes to me (best for non-humans)"
msgstr "自动订阅任何订阅我的更新的人(这个选项最适合机器人)"

#: actions/profilesettings.php:221 actions/register.php:223
#, fuzzy, php-format
msgid "Bio is too long (max %d chars)."
msgstr "自述过长(不能超过140字符)。"

#: actions/profilesettings.php:228 actions/siteadminpanel.php:165
msgid "Timezone not selected."
msgstr "未选择时区。"

#: actions/profilesettings.php:234
msgid "Language is too long (max 50 chars)."
msgstr "语言过长(不能超过50个字符)。"

#: actions/profilesettings.php:246 actions/tagother.php:178
#, fuzzy, php-format
msgid "Invalid tag: \"%s\""
msgstr "主页'%s'不正确"

#: actions/profilesettings.php:295
msgid "Couldn't update user for autosubscribe."
msgstr "无法更新用户的自动订阅选项。"

#: actions/profilesettings.php:328
msgid "Couldn't save profile."
msgstr "无法保存个人信息。"

#: actions/profilesettings.php:336
#, fuzzy
msgid "Couldn't save tags."
msgstr "无法保存个人信息。"

#: actions/profilesettings.php:344 lib/adminpanelaction.php:126
msgid "Settings saved."
msgstr "设置已保存。"

#: actions/public.php:83
#, php-format
msgid "Beyond the page limit (%s)"
msgstr ""

#: actions/public.php:92
#, fuzzy
msgid "Could not retrieve public stream."
msgstr "无法获取收藏的通告。"

#: actions/public.php:129
#, fuzzy, php-format
msgid "Public timeline, page %d"
msgstr "公开的时间表"

#: actions/public.php:131 lib/publicgroupnav.php:79
msgid "Public timeline"
msgstr "公开的时间表"

#: actions/public.php:151
#, fuzzy
msgid "Public Stream Feed (RSS 1.0)"
msgstr "公开的聚合"

#: actions/public.php:155
#, fuzzy
msgid "Public Stream Feed (RSS 2.0)"
msgstr "公开的聚合"

#: actions/public.php:159
#, fuzzy
msgid "Public Stream Feed (Atom)"
msgstr "公开的聚合"

#: actions/public.php:179
#, php-format
msgid ""
"This is the public timeline for %%site.name%% but no one has posted anything "
"yet."
msgstr ""

#: actions/public.php:182
msgid "Be the first to post!"
msgstr ""

#: actions/public.php:186
#, php-format
msgid ""
"Why not [register an account](%%action.register%%) and be the first to post!"
msgstr ""

#: actions/public.php:233
#, php-format
msgid ""
"This is %%site.name%%, a [micro-blogging](http://en.wikipedia.org/wiki/Micro-"
"blogging) service based on the Free Software [StatusNet](http://status.net/) "
"tool. [Join now](%%action.register%%) to share notices about yourself with "
"friends, family, and colleagues! ([Read more](%%doc.help%%))"
msgstr ""

#: actions/public.php:238
#, fuzzy, php-format
msgid ""
"This is %%site.name%%, a [micro-blogging](http://en.wikipedia.org/wiki/Micro-"
"blogging) service based on the Free Software [StatusNet](http://status.net/) "
"tool."
msgstr ""
"这里是 %%site.name%%,一个微博客 [micro-blogging](http://en.wikipedia.org/"
"wiki/Micro-blogging) 服务"

#: actions/publictagcloud.php:57
#, fuzzy
msgid "Public tag cloud"
msgstr "公开的聚合"

#: actions/publictagcloud.php:63
#, php-format
msgid "These are most popular recent tags on %s "
msgstr "这些是最近的 %s 流行标签 "

#: actions/publictagcloud.php:69
#, php-format
msgid "No one has posted a notice with a [hashtag](%%doc.tags%%) yet."
msgstr ""

#: actions/publictagcloud.php:72
msgid "Be the first to post one!"
msgstr ""

#: actions/publictagcloud.php:75
#, php-format
msgid ""
"Why not [register an account](%%action.register%%) and be the first to post "
"one!"
msgstr ""

#: actions/publictagcloud.php:135
msgid "Tag cloud"
msgstr "标签云聚集"

#: actions/recoverpassword.php:36
msgid "You are already logged in!"
msgstr "已登录！"

#: actions/recoverpassword.php:62
msgid "No such recovery code."
msgstr "没有这个恢复码。"

#: actions/recoverpassword.php:66
msgid "Not a recovery code."
msgstr "不是恢复码。"

#: actions/recoverpassword.php:73
msgid "Recovery code for unknown user."
msgstr "恢复码未知"

#: actions/recoverpassword.php:86
msgid "Error with confirmation code."
msgstr "验证码出错。"

#: actions/recoverpassword.php:97
msgid "This confirmation code is too old. Please start again."
msgstr "验证码超时，请重来。"

#: actions/recoverpassword.php:111
msgid "Could not update user with confirmed email address."
msgstr "无法更新已确认的电子邮件。"

#: actions/recoverpassword.php:152
msgid ""
"If you have forgotten or lost your password, you can get a new one sent to "
"the email address you have stored in your account."
msgstr ""

#: actions/recoverpassword.php:158
msgid "You have been identified. Enter a new password below. "
msgstr ""

#: actions/recoverpassword.php:188
msgid "Password recovery"
msgstr ""

#: actions/recoverpassword.php:191
msgid "Nickname or email address"
msgstr ""

#: actions/recoverpassword.php:193
msgid "Your nickname on this server, or your registered email address."
msgstr "您在此服务器的昵称，或注册邮箱。"

#: actions/recoverpassword.php:199 actions/recoverpassword.php:200
msgid "Recover"
msgstr "恢复"

#: actions/recoverpassword.php:208
msgid "Reset password"
msgstr "重置密码"

#: actions/recoverpassword.php:209
msgid "Recover password"
msgstr "恢复密码"

#: actions/recoverpassword.php:210 actions/recoverpassword.php:322
msgid "Password recovery requested"
msgstr "请求恢复密码"

#: actions/recoverpassword.php:213
msgid "Unknown action"
msgstr "未知动作"

#: actions/recoverpassword.php:236
msgid "6 or more characters, and don't forget it!"
msgstr "6 个或更多字符，不能忘记！"

#: actions/recoverpassword.php:243
msgid "Reset"
msgstr "重置"

#: actions/recoverpassword.php:252
msgid "Enter a nickname or email address."
msgstr "输入昵称或电子邮件。"

#: actions/recoverpassword.php:272
msgid "No user with that email address or username."
msgstr "没有拥有这个用户名或电子邮件的用户。"

#: actions/recoverpassword.php:287
msgid "No registered email address for that user."
msgstr "用户没有注册电子邮件。"

#: actions/recoverpassword.php:301
msgid "Error saving address confirmation."
msgstr "保存地址确认时出错。"

#: actions/recoverpassword.php:325
msgid ""
"Instructions for recovering your password have been sent to the email "
"address registered to your account."
msgstr "恢复密码的指示已被发送到您的注册邮箱。"

#: actions/recoverpassword.php:344
msgid "Unexpected password reset."
msgstr "未预料的密码重置。"

#: actions/recoverpassword.php:352
msgid "Password must be 6 chars or more."
msgstr "密码必须是 6 个字符或更多。"

#: actions/recoverpassword.php:356
msgid "Password and confirmation do not match."
msgstr "密码和确认不匹配。"

#: actions/recoverpassword.php:375 actions/register.php:248
msgid "Error setting user."
msgstr "保存用户设置时出错。"

#: actions/recoverpassword.php:382
msgid "New password successfully saved. You are now logged in."
msgstr "新密码已保存，您现在已登录。"

#: actions/register.php:85 actions/register.php:189 actions/register.php:404
msgid "Sorry, only invited people can register."
msgstr "对不起，请邀请那些能注册的人。"

#: actions/register.php:92
#, fuzzy
msgid "Sorry, invalid invitation code."
msgstr "验证码出错。"

#: actions/register.php:112
msgid "Registration successful"
msgstr "注册成功。"

#: actions/register.php:114 actions/register.php:502 lib/action.php:455
#: lib/logingroupnav.php:85
msgid "Register"
msgstr "注册"

#: actions/register.php:135
msgid "Registration not allowed."
msgstr "不允许注册。"

#: actions/register.php:198
msgid "You can't register if you don't agree to the license."
msgstr "您必须同意此授权方可注册。"

#: actions/register.php:201
msgid "Not a valid email address."
msgstr "不是有效的电子邮件。"

#: actions/register.php:212
msgid "Email address already exists."
msgstr "电子邮件地址已存在。"

#: actions/register.php:243 actions/register.php:264
msgid "Invalid username or password."
msgstr "用户名或密码不正确。"

#: actions/register.php:342
msgid ""
"With this form you can create  a new account. You can then post notices and "
"link up to friends and colleagues. "
msgstr ""

#: actions/register.php:424
msgid "1-64 lowercase letters or numbers, no punctuation or spaces. Required."
msgstr "1 到 64 个小写字母或数字，不包含标点及空白。此项必填。"

#: actions/register.php:429
msgid "6 or more characters. Required."
msgstr "6 个或更多字符。此项必填。"

#: actions/register.php:433
msgid "Same as password above. Required."
msgstr "相同的密码。此项必填。"

#: actions/register.php:437 actions/register.php:441
#: actions/siteadminpanel.php:283 lib/accountsettingsaction.php:120
msgid "Email"
msgstr "电子邮件"

#: actions/register.php:438 actions/register.php:442
msgid "Used only for updates, announcements, and password recovery"
msgstr "只用于更新、通告或密码恢复"

#: actions/register.php:449
msgid "Longer name, preferably your \"real\" name"
msgstr "长名字，最好是“实名”"

#: actions/register.php:493
msgid "My text and files are available under "
msgstr "我的文字和文件采用的授权方式为"

#: actions/register.php:495
msgid "Creative Commons Attribution 3.0"
msgstr ""

#: actions/register.php:496
#, fuzzy
msgid ""
" except this private data: password, email address, IM address, and phone "
"number."
msgstr "除了隐私内容：密码，电子邮件，即时通讯帐号，电话号码。"

#: actions/register.php:537
#, php-format
msgid ""
"Congratulations, %s! And welcome to %%%%site.name%%%%. From here, you may "
"want to...\n"
"\n"
"* Go to [your profile](%s) and post your first message.\n"
"* Add a [Jabber/GTalk address](%%%%action.imsettings%%%%) so you can send "
"notices through instant messages.\n"
"* [Search for people](%%%%action.peoplesearch%%%%) that you may know or that "
"share your interests. \n"
"* Update your [profile settings](%%%%action.profilesettings%%%%) to tell "
"others more about you. \n"
"* Read over the [online docs](%%%%doc.help%%%%) for features you may have "
"missed. \n"
"\n"
"Thanks for signing up and we hope you enjoy using this service."
msgstr ""
"恭喜， %s! 欢迎来到 %%%%site.name%%%%. 这里，你需要\n"
"\n"
"* 查看你的资料Go to [your profile](%s) 发布你的第一条消息.\n"
"* 填加 [Jabber/GTalk address](%%%%action.imsettings%%%%) 然后你可以通过即时消"
"息平台发布信息。\n"
"* [Search for people](%%%%action.peoplesearch%%%%) 你认识的或和你有共同兴趣的"
"朋友。 \n"
"* 更新你的 [profile settings](%%%%action.profilesettings%%%%) 告诉大家更多关"
"于你的情况。 \n"
"* 请阅读 [online docs](%%%%doc.help%%%%) 有的功能也许你还不熟悉。\n"
"\n"
"感谢您的注册，希望您喜欢这个服务。"

#: actions/register.php:561
msgid ""
"(You should receive a message by email momentarily, with instructions on how "
"to confirm your email address.)"
msgstr "(您将收到一封邮件，包含了如何确认邮件地址的说明。)"

#: actions/remotesubscribe.php:98
#, php-format
msgid ""
"To subscribe, you can [login](%%action.login%%), or [register](%%action."
"register%%) a new  account. If you already have an account  on a [compatible "
"microblogging site](%%doc.openmublog%%),  enter your profile URL below."
msgstr ""
"要订阅，你可以登录 (%%action.login%%), 或注册(%%action.register%%) 一个新帐"
"号。如果你已经有在另一个兼容的微博客的帐号(%%doc.openmublog%%),  请填入你资料"
"的互联网地址URL."

#: actions/remotesubscribe.php:112
msgid "Remote subscribe"
msgstr "远程订阅"

#: actions/remotesubscribe.php:124
#, fuzzy
msgid "Subscribe to a remote user"
msgstr "订阅 %s"

#: actions/remotesubscribe.php:129
msgid "User nickname"
msgstr "昵称"

#: actions/remotesubscribe.php:130
msgid "Nickname of the user you want to follow"
msgstr "希望订阅的用户的昵称"

#: actions/remotesubscribe.php:133
msgid "Profile URL"
msgstr "个人信息URL"

#: actions/remotesubscribe.php:134
msgid "URL of your profile on another compatible microblogging service"
msgstr "您在其他兼容的微博客服务的个人信息URL"

#: actions/remotesubscribe.php:137 lib/subscribeform.php:139
#: lib/userprofile.php:365
msgid "Subscribe"
msgstr "订阅"

#: actions/remotesubscribe.php:159
msgid "Invalid profile URL (bad format)"
msgstr "个人信息URL不正确(格式错误)"

#: actions/remotesubscribe.php:168
#, fuzzy
msgid "Not a valid profile URL (no YADIS document or invalid XRDS defined)."
msgstr "不是有效的个人信息URL(没有YADIS数据)。"

#: actions/remotesubscribe.php:176
#, fuzzy
msgid "That’s a local profile! Login to subscribe."
msgstr "那是一个本地资料！需要登录才能订阅。"

#: actions/remotesubscribe.php:183
#, fuzzy
msgid "Couldn’t get a request token."
msgstr "无法获得一份请求标记。"

#: actions/replies.php:125 actions/repliesrss.php:68
#: lib/personalgroupnav.php:105
#, php-format
msgid "Replies to %s"
msgstr "%s 的回复"

#: actions/replies.php:127
#, fuzzy, php-format
msgid "Replies to %s, page %d"
msgstr "%s 的回复，第 % 页"

#: actions/replies.php:144
#, fuzzy, php-format
msgid "Replies feed for %s (RSS 1.0)"
msgstr "%s 的通告聚合"

#: actions/replies.php:151
#, fuzzy, php-format
msgid "Replies feed for %s (RSS 2.0)"
msgstr "%s 的通告聚合"

#: actions/replies.php:158
#, fuzzy, php-format
msgid "Replies feed for %s (Atom)"
msgstr "%s 的通告聚合"

#: actions/replies.php:198
#, php-format
msgid ""
"This is the timeline showing replies to %s but %s hasn't received a notice "
"to his attention yet."
msgstr ""

#: actions/replies.php:203
#, php-format
msgid ""
"You can engage other users in a conversation, subscribe to more people or "
"[join groups](%%action.groups%%)."
msgstr ""

#: actions/replies.php:205
#, php-format
msgid ""
"You can try to [nudge %s](../%s) or [post something to his or her attention]"
"(%%%%action.newnotice%%%%?status_textarea=%s)."
msgstr ""

#: actions/repliesrss.php:72
#, fuzzy, php-format
msgid "Replies to %1$s on %2$s!"
msgstr "发送给 %1$s 的 %2$s 消息"

#: actions/sandbox.php:65 actions/unsandbox.php:65
#, fuzzy
msgid "You cannot sandbox users on this site."
msgstr "无法向此用户发送消息。"

#: actions/sandbox.php:72
#, fuzzy
msgid "User is already sandboxed."
msgstr "用户没有个人信息。"

#: actions/showfavorites.php:79
#, fuzzy, php-format
msgid "%s's favorite notices, page %d"
msgstr "%s 收藏的通告"

#: actions/showfavorites.php:132
msgid "Could not retrieve favorite notices."
msgstr "无法获取收藏的通告。"

#: actions/showfavorites.php:170
#, php-format
msgid "Feed for favorites of %s (RSS 1.0)"
msgstr "%s 好友的聚合"

#: actions/showfavorites.php:177
#, php-format
msgid "Feed for favorites of %s (RSS 2.0)"
msgstr "%s 好友的聚合"

#: actions/showfavorites.php:184
#, php-format
msgid "Feed for favorites of %s (Atom)"
msgstr "%s 好友的聚合"

#: actions/showfavorites.php:205
msgid ""
"You haven't chosen any favorite notices yet. Click the fave button on "
"notices you like to bookmark them for later or shed a spotlight on them."
msgstr ""

#: actions/showfavorites.php:207
#, php-format
msgid ""
"%s hasn't added any notices to his favorites yet. Post something interesting "
"they would add to their favorites :)"
msgstr ""

#: actions/showfavorites.php:211
#, php-format
msgid ""
"%s hasn't added any notices to his favorites yet. Why not [register an "
"account](%%%%action.register%%%%) and then post something interesting they "
"would add to their favorites :)"
msgstr ""

#: actions/showfavorites.php:242
msgid "This is a way to share what you like."
msgstr ""

#: actions/showgroup.php:82 lib/groupnav.php:86
#, php-format
msgid "%s group"
msgstr "%s 组"

#: actions/showgroup.php:84
#, php-format
msgid "%s group, page %d"
msgstr "%s 组, 第 %d 页"

#: actions/showgroup.php:218
#, fuzzy
msgid "Group profile"
msgstr "组资料"

#: actions/showgroup.php:263 actions/tagother.php:118
#: actions/userauthorization.php:167 lib/userprofile.php:177
msgid "URL"
msgstr "URL 互联网地址"

#: actions/showgroup.php:274 actions/tagother.php:128
#: actions/userauthorization.php:179 lib/userprofile.php:194
#, fuzzy
msgid "Note"
msgstr "通告"

#: actions/showgroup.php:284 lib/groupeditform.php:184
msgid "Aliases"
msgstr ""

#: actions/showgroup.php:293
msgid "Group actions"
msgstr "组动作"

#: actions/showgroup.php:328
#, fuzzy, php-format
msgid "Notice feed for %s group (RSS 1.0)"
msgstr "%s 的通告聚合"

#: actions/showgroup.php:334
#, fuzzy, php-format
msgid "Notice feed for %s group (RSS 2.0)"
msgstr "%s 的通告聚合"

#: actions/showgroup.php:340
#, fuzzy, php-format
msgid "Notice feed for %s group (Atom)"
msgstr "%s 的通告聚合"

#: actions/showgroup.php:345
#, php-format
msgid "FOAF for %s group"
msgstr "%s 的发件箱"

#: actions/showgroup.php:381 actions/showgroup.php:438 lib/groupnav.php:91
#, fuzzy
msgid "Members"
msgstr "注册于"

#: actions/showgroup.php:386 lib/profileaction.php:117
#: lib/profileaction.php:148 lib/profileaction.php:236 lib/section.php:95
#: lib/tagcloudsection.php:71
msgid "(None)"
msgstr "（没有）"

#: actions/showgroup.php:392
msgid "All members"
msgstr "所有成员"

#: actions/showgroup.php:429 lib/profileaction.php:174
msgid "Statistics"
msgstr "统计"

#: actions/showgroup.php:432
#, fuzzy
msgid "Created"
msgstr "创建"

#: actions/showgroup.php:448
#, php-format
msgid ""
"**%s** is a user group on %%%%site.name%%%%, a [micro-blogging](http://en."
"wikipedia.org/wiki/Micro-blogging) service based on the Free Software "
"[StatusNet](http://status.net/) tool. Its members share short messages about "
"their life and interests. [Join now](%%%%action.register%%%%) to become part "
"of this group and many more! ([Read more](%%%%doc.help%%%%))"
msgstr ""

#: actions/showgroup.php:454
#, fuzzy, php-format
msgid ""
"**%s** is a user group on %%%%site.name%%%%, a [micro-blogging](http://en."
"wikipedia.org/wiki/Micro-blogging) service based on the Free Software "
"[StatusNet](http://status.net/) tool. Its members share short messages about "
"their life and interests. "
msgstr ""
"**%s** 是一个 %%%%site.name%%%% 的用户组,一个微博客服务 [micro-blogging]"
"(http://en.wikipedia.org/wiki/Micro-blogging)"

#: actions/showgroup.php:482
#, fuzzy
msgid "Admins"
msgstr "admin管理员"

#: actions/showmessage.php:81
msgid "No such message."
msgstr "未找到此消息。"

#: actions/showmessage.php:98
msgid "Only the sender and recipient may read this message."
msgstr "只有发送和接受双方可以阅读此消息。"

#: actions/showmessage.php:108
#, php-format
msgid "Message to %1$s on %2$s"
msgstr "发送给 %1$s 的 %2$s 消息"

#: actions/showmessage.php:113
#, php-format
msgid "Message from %1$s on %2$s"
msgstr "来自 %1$s 的 %2$s 消息"

#: actions/shownotice.php:90
#, fuzzy
msgid "Notice deleted."
msgstr "消息已发布。"

#: actions/showstream.php:73
#, fuzzy, php-format
msgid " tagged %s"
msgstr "带 %s 标签的通告"

#: actions/showstream.php:79
#, fuzzy, php-format
msgid "%s, page %d"
msgstr "%s 的收件箱 - 第 %d 页"

#: actions/showstream.php:122
#, fuzzy, php-format
msgid "Notice feed for %s tagged %s (RSS 1.0)"
msgstr "%s 的通告聚合"

#: actions/showstream.php:129
#, fuzzy, php-format
msgid "Notice feed for %s (RSS 1.0)"
msgstr "%s 的通告聚合"

#: actions/showstream.php:136
#, fuzzy, php-format
msgid "Notice feed for %s (RSS 2.0)"
msgstr "%s 的通告聚合"

#: actions/showstream.php:143
#, fuzzy, php-format
msgid "Notice feed for %s (Atom)"
msgstr "%s 的通告聚合"

#: actions/showstream.php:148
#, fuzzy, php-format
msgid "FOAF for %s"
msgstr "%s 的发件箱"

#: actions/showstream.php:191
#, php-format
msgid "This is the timeline for %s but %s hasn't posted anything yet."
msgstr ""

#: actions/showstream.php:196
msgid ""
"Seen anything interesting recently? You haven't posted any notices yet, now "
"would be a good time to start :)"
msgstr ""

#: actions/showstream.php:198
#, php-format
msgid ""
"You can try to nudge %s or [post something to his or her attention](%%%%"
"action.newnotice%%%%?status_textarea=%s)."
msgstr ""

#: actions/showstream.php:234
#, php-format
msgid ""
"**%s** has an account on %%%%site.name%%%%, a [micro-blogging](http://en."
"wikipedia.org/wiki/Micro-blogging) service based on the Free Software "
"[StatusNet](http://status.net/) tool. [Join now](%%%%action.register%%%%) to "
"follow **%s**'s notices and many more! ([Read more](%%%%doc.help%%%%))"
msgstr ""

#: actions/showstream.php:239
#, fuzzy, php-format
msgid ""
"**%s** has an account on %%%%site.name%%%%, a [micro-blogging](http://en."
"wikipedia.org/wiki/Micro-blogging) service based on the Free Software "
"[StatusNet](http://status.net/) tool. "
msgstr ""
"**%s** 有一个帐号在 %%%%site.name%%%%, 一个微博客服务 [micro-blogging]"
"(http://en.wikipedia.org/wiki/Micro-blogging)"

#: actions/silence.php:65 actions/unsilence.php:65
#, fuzzy
msgid "You cannot silence users on this site."
msgstr "无法向此用户发送消息。"

#: actions/silence.php:72
#, fuzzy
msgid "User is already silenced."
msgstr "用户没有个人信息。"

#: actions/siteadminpanel.php:69
msgid "Basic settings for this StatusNet site."
msgstr ""

#: actions/siteadminpanel.php:147
msgid "Site name must have non-zero length."
msgstr ""

#: actions/siteadminpanel.php:155
#, fuzzy
msgid "You must have a valid contact email address"
msgstr "不是有效的电子邮件"

#: actions/siteadminpanel.php:173
#, php-format
msgid "Unknown language \"%s\""
msgstr ""

#: actions/siteadminpanel.php:180
msgid "Invalid snapshot report URL."
msgstr ""

#: actions/siteadminpanel.php:186
msgid "Invalid snapshot run value."
msgstr ""

#: actions/siteadminpanel.php:192
msgid "Snapshot frequency must be a number."
msgstr ""

#: actions/siteadminpanel.php:199
msgid "You must set an SSL server when enabling SSL."
msgstr ""

#: actions/siteadminpanel.php:204
msgid "Invalid SSL server. The maximum length is 255 characters."
msgstr ""

#: actions/siteadminpanel.php:210
msgid "Minimum text limit is 140 characters."
msgstr ""

#: actions/siteadminpanel.php:216
msgid "Dupe limit must 1 or more seconds."
msgstr ""

#: actions/siteadminpanel.php:266
msgid "General"
msgstr ""

#: actions/siteadminpanel.php:269
#, fuzzy
msgid "Site name"
msgstr "新通告"

#: actions/siteadminpanel.php:270
msgid "The name of your site, like \"Yourcompany Microblog\""
msgstr ""

#: actions/siteadminpanel.php:274
msgid "Brought by"
msgstr ""

#: actions/siteadminpanel.php:275
msgid "Text used for credits link in footer of each page"
msgstr ""

#: actions/siteadminpanel.php:279
msgid "Brought by URL"
msgstr ""

#: actions/siteadminpanel.php:280
msgid "URL used for credits link in footer of each page"
msgstr ""

#: actions/siteadminpanel.php:284
#, fuzzy
msgid "Contact email address for your site"
msgstr "新的电子邮件地址，用于发布 %s 信息"

#: actions/siteadminpanel.php:290
#, fuzzy
msgid "Local"
msgstr "本地显示"

#: actions/siteadminpanel.php:301
msgid "Default timezone"
msgstr ""

#: actions/siteadminpanel.php:302
msgid "Default timezone for the site; usually UTC."
msgstr ""

#: actions/siteadminpanel.php:308
#, fuzzy
msgid "Default site language"
msgstr "首选语言"

#: actions/siteadminpanel.php:316
#, fuzzy
msgid "URLs"
msgstr "URL 互联网地址"

#: actions/siteadminpanel.php:319
#, fuzzy
msgid "Server"
msgstr "恢复"

#: actions/siteadminpanel.php:319
msgid "Site's server hostname."
msgstr ""

#: actions/siteadminpanel.php:323
msgid "Fancy URLs"
msgstr ""

#: actions/siteadminpanel.php:325
msgid "Use fancy (more readable and memorable) URLs?"
msgstr ""

#: actions/siteadminpanel.php:331
#, fuzzy
msgid "Access"
msgstr "接受"

#: actions/siteadminpanel.php:334
#, fuzzy
msgid "Private"
msgstr "隐私"

#: actions/siteadminpanel.php:336
msgid "Prohibit anonymous users (not logged in) from viewing site?"
msgstr ""

#: actions/siteadminpanel.php:340
#, fuzzy
msgid "Invite only"
msgstr "邀请"

#: actions/siteadminpanel.php:342
msgid "Make registration invitation only."
msgstr ""

#: actions/siteadminpanel.php:346
#, fuzzy
msgid "Closed"
msgstr "阻止"

#: actions/siteadminpanel.php:348
msgid "Disable new registrations."
msgstr ""

#: actions/siteadminpanel.php:354
msgid "Snapshots"
msgstr ""

#: actions/siteadminpanel.php:357
msgid "Randomly during Web hit"
msgstr ""

#: actions/siteadminpanel.php:358
msgid "In a scheduled job"
msgstr ""

#: actions/siteadminpanel.php:359 actions/siteadminpanel.php:383
#, fuzzy
msgid "Never"
msgstr "恢复"

#: actions/siteadminpanel.php:360
msgid "Data snapshots"
msgstr ""

#: actions/siteadminpanel.php:361
msgid "When to send statistical data to status.net servers"
msgstr ""

#: actions/siteadminpanel.php:366
msgid "Frequency"
msgstr ""

#: actions/siteadminpanel.php:367
msgid "Snapshots will be sent once every N web hits"
msgstr ""

#: actions/siteadminpanel.php:372
msgid "Report URL"
msgstr ""

#: actions/siteadminpanel.php:373
msgid "Snapshots will be sent to this URL"
msgstr ""

#: actions/siteadminpanel.php:380
#, fuzzy
msgid "SSL"
msgstr "SMS短信"

#: actions/siteadminpanel.php:384
#, fuzzy
msgid "Sometimes"
msgstr "通告"

#: actions/siteadminpanel.php:385
msgid "Always"
msgstr ""

#: actions/siteadminpanel.php:387
msgid "Use SSL"
msgstr ""

#: actions/siteadminpanel.php:388
msgid "When to use SSL"
msgstr ""

#: actions/siteadminpanel.php:393
msgid "SSL Server"
msgstr ""

#: actions/siteadminpanel.php:394
msgid "Server to direct SSL requests to"
msgstr ""

#: actions/siteadminpanel.php:400
msgid "Limits"
msgstr ""

#: actions/siteadminpanel.php:403
msgid "Text limit"
msgstr ""

#: actions/siteadminpanel.php:403
msgid "Maximum number of characters for notices."
msgstr ""

#: actions/siteadminpanel.php:407
msgid "Dupe limit"
msgstr ""

#: actions/siteadminpanel.php:407
msgid "How long users must wait (in seconds) to post the same thing again."
msgstr ""

#: actions/siteadminpanel.php:421 actions/useradminpanel.php:313
#, fuzzy
msgid "Save site settings"
msgstr "头像设置"

#: actions/smssettings.php:58
msgid "SMS Settings"
msgstr "SMS短信设置"

#: actions/smssettings.php:69
#, php-format
msgid "You can receive SMS messages through email from %%site.name%%."
msgstr "您可以通过 %%site.name%% 的电子邮件接收SMS短信。"

#: actions/smssettings.php:91
#, fuzzy
msgid "SMS is not available."
msgstr "这个页面不提供您想要的媒体类型"

#: actions/smssettings.php:112
msgid "Current confirmed SMS-enabled phone number."
msgstr "已确认的可以发送SMS短消息的电话号码。"

#: actions/smssettings.php:123
msgid "Awaiting confirmation on this phone number."
msgstr "等待确认此电话号码。"

#: actions/smssettings.php:130
msgid "Confirmation code"
msgstr "确认码"

#: actions/smssettings.php:131
msgid "Enter the code you received on your phone."
msgstr "输入手机收到的验证码。"

#: actions/smssettings.php:138
msgid "SMS Phone number"
msgstr "SMS短信电话号码"

#: actions/smssettings.php:140
msgid "Phone number, no punctuation or spaces, with area code"
msgstr "电话号码，不带标点或空格，包含地区代码"

#: actions/smssettings.php:174
msgid ""
"Send me notices through SMS; I understand I may incur exorbitant charges "
"from my carrier."
msgstr "通过SMS短信将通告发给我；我了解这样也许会给我带来不菲的开支。"

#: actions/smssettings.php:306
msgid "No phone number."
msgstr "没有电话号码。"

#: actions/smssettings.php:311
msgid "No carrier selected."
msgstr "未选择运营商。"

#: actions/smssettings.php:318
msgid "That is already your phone number."
msgstr "您已登记此电话号码。"

#: actions/smssettings.php:321
msgid "That phone number already belongs to another user."
msgstr "这个电话号码属于另一个用户。"

#: actions/smssettings.php:347
#, fuzzy
msgid ""
"A confirmation code was sent to the phone number you added. Check your phone "
"for the code and instructions on how to use it."
msgstr ""
"验证码已被发送到您新增的电话号码。请检查收件箱(和垃圾箱)，找到验证码并按要求"
"使用它。"

#: actions/smssettings.php:374
msgid "That is the wrong confirmation number."
msgstr "确认码错误。"

#: actions/smssettings.php:405
msgid "That is not your phone number."
msgstr "这是他人的电话号码。"

#: actions/smssettings.php:465
#, fuzzy
msgid "Mobile carrier"
msgstr "选择运营商"

#: actions/smssettings.php:469
msgid "Select a carrier"
msgstr "选择运营商"

#: actions/smssettings.php:476
#, php-format
msgid ""
"Mobile carrier for your phone. If you know a carrier that accepts SMS over "
"email but isn't listed here, send email to let us know at %s."
msgstr ""
"电话的服务商。如果您的服务商支持通过电子邮件发送SMS短信，而这里尚未列出，请联"
"系 %s 以告知。"

#: actions/smssettings.php:498
msgid "No code entered"
msgstr "没有输入验证码"

#: actions/subedit.php:70
#, fuzzy
msgid "You are not subscribed to that profile."
msgstr "您未告知此个人信息"

#: actions/subedit.php:83
#, fuzzy
msgid "Could not save subscription."
msgstr "无法删除订阅。"

#: actions/subscribe.php:55
#, fuzzy
msgid "Not a local user."
msgstr "没有这个用户。"

#: actions/subscribe.php:69
#, fuzzy
msgid "Subscribed"
msgstr "订阅"

#: actions/subscribers.php:50
#, fuzzy, php-format
msgid "%s subscribers"
msgstr "订阅者"

#: actions/subscribers.php:52
#, php-format
msgid "%s subscribers, page %d"
msgstr "%s 订阅者, 第 %d 页"

#: actions/subscribers.php:63
msgid "These are the people who listen to your notices."
msgstr "这些用户订阅了您的通告。"

#: actions/subscribers.php:67
#, php-format
msgid "These are the people who listen to %s's notices."
msgstr "这些用户订阅了 %s 的通告。"

#: actions/subscribers.php:108
msgid ""
"You have no subscribers. Try subscribing to people you know and they might "
"return the favor"
msgstr ""

#: actions/subscribers.php:110
#, php-format
msgid "%s has no subscribers. Want to be the first?"
msgstr ""

#: actions/subscribers.php:114
#, php-format
msgid ""
"%s has no subscribers. Why not [register an account](%%%%action.register%%%"
"%) and be the first?"
msgstr ""

#: actions/subscriptions.php:52
#, fuzzy, php-format
msgid "%s subscriptions"
msgstr "所有订阅"

#: actions/subscriptions.php:54
#, fuzzy, php-format
msgid "%s subscriptions, page %d"
msgstr "所有订阅"

#: actions/subscriptions.php:65
msgid "These are the people whose notices you listen to."
msgstr "这是您订阅的用户。"

#: actions/subscriptions.php:69
#, php-format
msgid "These are the people whose notices %s listens to."
msgstr "这是 %s 订阅的用户。"

#: actions/subscriptions.php:121
#, php-format
msgid ""
"You're not listening to anyone's notices right now, try subscribing to "
"people you know. Try [people search](%%action.peoplesearch%%), look for "
"members in groups you're interested in and in our [featured users](%%action."
"featured%%). If you're a [Twitter user](%%action.twittersettings%%), you can "
"automatically subscribe to people you already follow there."
msgstr ""

#: actions/subscriptions.php:123 actions/subscriptions.php:127
#, fuzzy, php-format
msgid "%s is not listening to anyone."
msgstr "%1$s 开始关注您的 %2$s 信息。"

#: actions/subscriptions.php:194
#, fuzzy
msgid "Jabber"
msgstr "没有 Jabber ID。"

#: actions/subscriptions.php:199 lib/connectsettingsaction.php:115
msgid "SMS"
msgstr "SMS短信"

#: actions/tagother.php:33
#, fuzzy
msgid "Not logged in"
msgstr "未登录。"

#: actions/tagother.php:39
#, fuzzy
msgid "No id argument."
msgstr "没有这份文档。"

#: actions/tagother.php:65
#, fuzzy, php-format
msgid "Tag %s"
msgstr "标签"

#: actions/tagother.php:77 lib/userprofile.php:75
#, fuzzy
msgid "User profile"
msgstr "用户没有个人信息。"

#: actions/tagother.php:81 lib/userprofile.php:102
msgid "Photo"
msgstr "相片"

#: actions/tagother.php:141
#, fuzzy
msgid "Tag user"
msgstr "标签"

#: actions/tagother.php:151
msgid ""
"Tags for this user (letters, numbers, -, ., and _), comma- or space- "
"separated"
msgstr ""
"给这个用户加注标签 (字母letters, 数字numbers, -, ., and _), 逗号或空格分隔"

#: actions/tagother.php:193
msgid ""
"You can only tag people you are subscribed to or who are subscribed to you."
msgstr "你只能给你订阅的人或订阅你的人加标签。"

#: actions/tagother.php:200
#, fuzzy
msgid "Could not save tags."
msgstr "无法保存头像"

#: actions/tagother.php:236
msgid "Use this form to add tags to your subscribers or subscriptions."
msgstr "使用这个表格给你的关注者或你的订阅加注标签。"

#: actions/tag.php:68
#, fuzzy, php-format
msgid "Notices tagged with %s, page %d"
msgstr "带 %s 标签的通告"

#: actions/tag.php:86
#, fuzzy, php-format
msgid "Notice feed for tag %s (RSS 1.0)"
msgstr "%s 的通告聚合"

#: actions/tag.php:92
#, fuzzy, php-format
msgid "Notice feed for tag %s (RSS 2.0)"
msgstr "%s 的通告聚合"

#: actions/tag.php:98
#, fuzzy, php-format
msgid "Notice feed for tag %s (Atom)"
msgstr "%s 的通告聚合"

#: actions/tagrss.php:35
#, fuzzy
msgid "No such tag."
msgstr "未找到此消息。"

#: actions/twitapitrends.php:87
msgid "API method under construction."
msgstr "API 方法尚未实现。"

#: actions/unblock.php:59
#, fuzzy
msgid "You haven't blocked that user."
msgstr "您已成功阻止该用户："

#: actions/unsandbox.php:72
#, fuzzy
msgid "User is not sandboxed."
msgstr "用户没有个人信息。"

#: actions/unsilence.php:72
#, fuzzy
msgid "User is not silenced."
msgstr "用户没有个人信息。"

#: actions/unsubscribe.php:77
#, fuzzy
msgid "No profile id in request."
msgstr "服务器没有返回个人信息URL。"

#: actions/unsubscribe.php:84
#, fuzzy
msgid "No profile with that id."
msgstr "没有找到此ID的信息。"

#: actions/unsubscribe.php:98
#, fuzzy
msgid "Unsubscribed"
msgstr "退订"

#: actions/updateprofile.php:62 actions/userauthorization.php:330
#, php-format
msgid "Listenee stream license ‘%s’ is not compatible with site license ‘%s’."
msgstr ""

#: actions/useradminpanel.php:58 lib/adminpanelaction.php:305
#: lib/personalgroupnav.php:115
msgid "User"
msgstr "用户"

#: actions/useradminpanel.php:69
msgid "User settings for this StatusNet site."
msgstr ""

#: actions/useradminpanel.php:149
msgid "Invalid bio limit. Must be numeric."
msgstr ""

#: actions/useradminpanel.php:155
msgid "Invalid welcome text. Max length is 255 characters."
msgstr ""

#: actions/useradminpanel.php:165
#, php-format
msgid "Invalid default subscripton: '%1$s' is not user."
msgstr ""

#: actions/useradminpanel.php:218 lib/accountsettingsaction.php:108
#: lib/personalgroupnav.php:109
msgid "Profile"
msgstr "个人信息"

#: actions/useradminpanel.php:222
msgid "Bio Limit"
msgstr ""

#: actions/useradminpanel.php:223
msgid "Maximum length of a profile bio in characters."
msgstr ""

#: actions/useradminpanel.php:231
#, fuzzy
msgid "New users"
msgstr "邀请新用户"

#: actions/useradminpanel.php:235
msgid "New user welcome"
msgstr ""

#: actions/useradminpanel.php:236
msgid "Welcome text for new users (Max 255 chars)."
msgstr ""

#: actions/useradminpanel.php:241
#, fuzzy
msgid "Default subscription"
msgstr "所有订阅"

#: actions/useradminpanel.php:242
#, fuzzy
msgid "Automatically subscribe new users to this user."
msgstr "自动订阅任何订阅我的更新的人(这个选项最适合机器人)"

#: actions/useradminpanel.php:251
#, fuzzy
msgid "Invitations"
msgstr "已发送邀请"

#: actions/useradminpanel.php:256
#, fuzzy
msgid "Invitations enabled"
msgstr "已发送邀请"

#: actions/useradminpanel.php:258
msgid "Whether to allow users to invite new users."
msgstr ""

#: actions/useradminpanel.php:265
msgid "Sessions"
msgstr ""

#: actions/useradminpanel.php:270
msgid "Handle sessions"
msgstr ""

#: actions/useradminpanel.php:272
msgid "Whether to handle sessions ourselves."
msgstr ""

#: actions/useradminpanel.php:276
msgid "Session debugging"
msgstr ""

#: actions/useradminpanel.php:278
msgid "Turn on debugging output for sessions."
msgstr ""

#: actions/userauthorization.php:105
msgid "Authorize subscription"
msgstr "确认订阅"

#: actions/userauthorization.php:110
#, fuzzy
msgid ""
"Please check these details to make sure that you want to subscribe to this "
"user’s notices. If you didn’t just ask to subscribe to someone’s notices, "
"click “Reject”."
msgstr ""
"请检查详细信息，确认希望订阅此用户的通告。如果您刚才没有要求订阅任何人的通"
"告，请点击\"取消\"。"

#: actions/userauthorization.php:188
#, fuzzy
msgid "License"
msgstr "注册证"

#: actions/userauthorization.php:209
msgid "Accept"
msgstr "接受"

#: actions/userauthorization.php:210 lib/subscribeform.php:115
#: lib/subscribeform.php:139
#, fuzzy
msgid "Subscribe to this user"
msgstr "订阅 %s"

#: actions/userauthorization.php:211
msgid "Reject"
msgstr "拒绝"

#: actions/userauthorization.php:212
#, fuzzy
msgid "Reject this subscription"
msgstr "所有订阅"

#: actions/userauthorization.php:225
msgid "No authorization request!"
msgstr "未收到认证请求！"

#: actions/userauthorization.php:247
msgid "Subscription authorized"
msgstr "订阅已确认"

#: actions/userauthorization.php:249
#, fuzzy
msgid ""
"The subscription has been authorized, but no callback URL was passed. Check "
"with the site’s instructions for details on how to authorize the "
"subscription. Your subscription token is:"
msgstr ""
"订阅已确认，但是没有回传URL。请到此网站查看如何确认订阅。您的订阅标识是："

#: actions/userauthorization.php:259
msgid "Subscription rejected"
msgstr "订阅被拒绝"

#: actions/userauthorization.php:261
#, fuzzy
msgid ""
"The subscription has been rejected, but no callback URL was passed. Check "
"with the site’s instructions for details on how to fully reject the "
"subscription."
msgstr "订阅已被拒绝，但是没有回传URL。请到此网站查看如何拒绝订阅。"

#: actions/userauthorization.php:296
#, php-format
msgid "Listener URI ‘%s’ not found here"
msgstr ""

#: actions/userauthorization.php:301
#, php-format
msgid "Listenee URI ‘%s’ is too long."
msgstr ""

#: actions/userauthorization.php:307
#, php-format
msgid "Listenee URI ‘%s’ is a local user."
msgstr ""

#: actions/userauthorization.php:322
#, php-format
msgid "Profile URL ‘%s’ is for a local user."
msgstr ""

#: actions/userauthorization.php:338
#, php-format
msgid "Avatar URL ‘%s’ is not valid."
msgstr ""

#: actions/userauthorization.php:343
#, fuzzy, php-format
msgid "Can’t read avatar URL ‘%s’."
msgstr "无法访问头像URL '%s'"

#: actions/userauthorization.php:348
#, fuzzy, php-format
msgid "Wrong image type for avatar URL ‘%s’."
msgstr "'%s' 图像格式错误"

#: actions/userbyid.php:70
msgid "No id."
msgstr "没有 id。"

#: actions/userdesignsettings.php:76 lib/designsettings.php:65
#, fuzzy
msgid "Profile design"
msgstr "个人设置"

#: actions/userdesignsettings.php:87 lib/designsettings.php:76
msgid ""
"Customize the way your profile looks with a background image and a colour "
"palette of your choice."
msgstr ""

#: actions/userdesignsettings.php:282
msgid "Enjoy your hotdog!"
msgstr ""

#: actions/usergroups.php:64
#, php-format
msgid "%s groups, page %d"
msgstr "%s 群组, 第 %d 页"

#: actions/usergroups.php:130
#, fuzzy
msgid "Search for more groups"
msgstr "检索人或文字"

#: actions/usergroups.php:153
#, fuzzy, php-format
msgid "%s is not a member of any group."
msgstr "您未告知此个人信息"

#: actions/usergroups.php:158
#, php-format
msgid "Try [searching for groups](%%action.groupsearch%%) and joining them."
msgstr ""

#: classes/File.php:137
#, php-format
msgid ""
"No file may be larger than %d bytes and the file you sent was %d bytes. Try "
"to upload a smaller version."
msgstr ""

#: classes/File.php:147
#, php-format
msgid "A file this large would exceed your user quota of %d bytes."
msgstr ""

#: classes/File.php:154
#, php-format
msgid "A file this large would exceed your monthly quota of %d bytes."
msgstr ""

#: classes/Message.php:45
#, fuzzy
msgid "You are banned from sending direct messages."
msgstr "发送消息出错。"

#: classes/Message.php:61
msgid "Could not insert message."
msgstr "无法添加信息。"

#: classes/Message.php:71
msgid "Could not update message with new URI."
msgstr "无法添加新URI的信息。"

#: classes/Notice.php:164
#, php-format
msgid "DB error inserting hashtag: %s"
msgstr "添加标签时数据库出错：%s"

#: classes/Notice.php:179
#, fuzzy
msgid "Problem saving notice. Too long."
msgstr "保存通告时出错。"

#: classes/Notice.php:183
#, fuzzy
msgid "Problem saving notice. Unknown user."
msgstr "保存通告时出错。"

#: classes/Notice.php:188
msgid ""
"Too many notices too fast; take a breather and post again in a few minutes."
msgstr "你在短时间里发布了过多的消息，请深呼吸，过几分钟再发消息。"

#: classes/Notice.php:194
#, fuzzy
msgid ""
"Too many duplicate messages too quickly; take a breather and post again in a "
"few minutes."
msgstr "你在短时间里发布了过多的消息，请深呼吸，过几分钟再发消息。"

#: classes/Notice.php:200
msgid "You are banned from posting notices on this site."
msgstr "在这个网站你被禁止发布消息。"

#: classes/Notice.php:265 classes/Notice.php:290
msgid "Problem saving notice."
msgstr "保存通告时出错。"

#: classes/Notice.php:1124
#, php-format
msgid "DB error inserting reply: %s"
msgstr "添加回复时数据库出错：%s"

#: classes/User_group.php:380
msgid "Could not create group."
msgstr "无法创建组。"

#: classes/User_group.php:409
#, fuzzy
msgid "Could not set group membership."
msgstr "无法删除订阅。"

#: classes/User.php:347
#, fuzzy, php-format
msgid "Welcome to %1$s, @%2$s!"
msgstr "发送给 %1$s 的 %2$s 消息"

#: lib/accountsettingsaction.php:108
msgid "Change your profile settings"
msgstr "修改您的个人信息"

#: lib/accountsettingsaction.php:112
msgid "Upload an avatar"
msgstr "上载一个头像。"

#: lib/accountsettingsaction.php:116
msgid "Change your password"
msgstr "修改密码"

#: lib/accountsettingsaction.php:120
msgid "Change email handling"
msgstr "修改电子邮件"

#: lib/accountsettingsaction.php:124
#, fuzzy
msgid "Design your profile"
msgstr "用户没有个人信息。"

#: lib/accountsettingsaction.php:128
msgid "Other"
msgstr "其他"

#: lib/accountsettingsaction.php:128
msgid "Other options"
msgstr "其他选项"

#: lib/action.php:144
#, fuzzy, php-format
msgid "%s - %s"
msgstr "%s (%s)"

#: lib/action.php:159
msgid "Untitled page"
msgstr "无标题页"

#: lib/action.php:425
msgid "Primary site navigation"
msgstr "主站导航"

#: lib/action.php:431
msgid "Home"
msgstr "主页"

#: lib/action.php:431
msgid "Personal profile and friends timeline"
msgstr "个人资料及朋友年表"

#: lib/action.php:433
msgid "Account"
msgstr "帐号"

#: lib/action.php:433
#, fuzzy
msgid "Change your email, avatar, password, profile"
msgstr "修改资料"

#: lib/action.php:436
msgid "Connect"
msgstr "连接"

#: lib/action.php:436
#, fuzzy
msgid "Connect to services"
msgstr "无法重定向到服务器：%s"

#: lib/action.php:440
#, fuzzy
msgid "Change site configuration"
msgstr "主站导航"

#: lib/action.php:444 lib/subgroupnav.php:105
msgid "Invite"
msgstr "邀请"

#: lib/action.php:445 lib/subgroupnav.php:106
#, fuzzy, php-format
msgid "Invite friends and colleagues to join you on %s"
msgstr "使用这个表单来邀请好友和同事加入。"

#: lib/action.php:450
msgid "Logout"
msgstr "登出"

#: lib/action.php:450
msgid "Logout from the site"
msgstr "登出本站"

#: lib/action.php:455
#, fuzzy
msgid "Create an account"
msgstr "创建新帐号"

#: lib/action.php:458
msgid "Login to the site"
msgstr "登入本站"

#: lib/action.php:461 lib/action.php:724
msgid "Help"
msgstr "帮助"

#: lib/action.php:461
#, fuzzy
msgid "Help me!"
msgstr "帮助"

#: lib/action.php:464 lib/searchaction.php:127
msgid "Search"
msgstr "搜索"

#: lib/action.php:464
msgid "Search for people or text"
msgstr "检索人或文字"

#: lib/action.php:485
#, fuzzy
msgid "Site notice"
msgstr "新通告"

#: lib/action.php:551
msgid "Local views"
msgstr "本地显示"

#: lib/action.php:617
#, fuzzy
msgid "Page notice"
msgstr "新通告"

#: lib/action.php:719
#, fuzzy
msgid "Secondary site navigation"
msgstr "次项站导航"

#: lib/action.php:726
msgid "About"
msgstr "关于"

#: lib/action.php:728
msgid "FAQ"
msgstr "常见问题FAQ"

#: lib/action.php:732
msgid "TOS"
msgstr ""

#: lib/action.php:735
msgid "Privacy"
msgstr "隐私"

#: lib/action.php:737
msgid "Source"
msgstr "来源"

#: lib/action.php:739
msgid "Contact"
msgstr "联系人"

#: lib/action.php:741
#, fuzzy
msgid "Badge"
msgstr "呼叫"

#: lib/action.php:769
msgid "StatusNet software license"
msgstr "StatusNet软件注册证"

#: lib/action.php:772
#, php-format
msgid ""
"**%%site.name%%** is a microblogging service brought to you by [%%site."
"broughtby%%](%%site.broughtbyurl%%). "
msgstr ""
"**%%site.name%%** 是一个微博客服务，提供者为 [%%site.broughtby%%](%%site."
"broughtbyurl%%)。"

#: lib/action.php:774
#, php-format
msgid "**%%site.name%%** is a microblogging service. "
msgstr "**%%site.name%%** 是一个微博客服务。"

#: lib/action.php:776
#, php-format
msgid ""
"It runs the [StatusNet](http://status.net/) microblogging software, version %"
"s, available under the [GNU Affero General Public License](http://www.fsf."
"org/licensing/licenses/agpl-3.0.html)."
msgstr ""
"它运行[StatusNet](http://status.net/)微博客服务，版本 %s，采用[GNU Affero "
"General Public License](http://www.fsf.org/licensing/licenses/agpl-3.0.html)"
"授权。"

#: lib/action.php:790
#, fuzzy
msgid "Site content license"
msgstr "StatusNet软件注册证"

#: lib/action.php:799
msgid "All "
msgstr "全部"

#: lib/action.php:804
msgid "license."
msgstr "注册证"

#: lib/action.php:1068
msgid "Pagination"
msgstr "分页"

#: lib/action.php:1077
#, fuzzy
msgid "After"
msgstr "« 之后"

#: lib/action.php:1085
#, fuzzy
msgid "Before"
msgstr "之前 »"

#: lib/action.php:1133
#, fuzzy
msgid "There was a problem with your session token."
msgstr "会话标识有问题，请重试。"

#: lib/adminpanelaction.php:96
#, fuzzy
msgid "You cannot make changes to this site."
msgstr "无法向此用户发送消息。"

#: lib/adminpanelaction.php:195
#, fuzzy
msgid "showForm() not implemented."
msgstr "命令尚未实现。"

#: lib/adminpanelaction.php:224
#, fuzzy
msgid "saveSettings() not implemented."
msgstr "命令尚未实现。"

#: lib/adminpanelaction.php:247
#, fuzzy
msgid "Unable to delete design setting."
msgstr "无法保存 Twitter 设置！"

#: lib/adminpanelaction.php:300
#, fuzzy
msgid "Basic site configuration"
msgstr "电子邮件地址确认"

#: lib/adminpanelaction.php:303
#, fuzzy
msgid "Design configuration"
msgstr "SMS短信确认"

#: lib/adminpanelaction.php:306 lib/adminpanelaction.php:309
#, fuzzy
msgid "Paths configuration"
msgstr "SMS短信确认"

#: lib/attachmentlist.php:87
msgid "Attachments"
msgstr ""

#: lib/attachmentlist.php:265
msgid "Author"
msgstr ""

#: lib/attachmentlist.php:278
#, fuzzy
msgid "Provider"
msgstr "个人信息"

#: lib/attachmentnoticesection.php:67
msgid "Notices where this attachment appears"
msgstr ""

#: lib/attachmenttagcloudsection.php:48
msgid "Tags for this attachment"
msgstr ""

#: lib/channel.php:138 lib/channel.php:158
msgid "Command results"
msgstr "执行结果"

#: lib/channel.php:210
msgid "Command complete"
msgstr "执行完毕"

#: lib/channel.php:221
msgid "Command failed"
msgstr "执行失败"

#: lib/command.php:44
msgid "Sorry, this command is not yet implemented."
msgstr "对不起，这个命令还没有实现。"

#: lib/command.php:88
#, fuzzy, php-format
msgid "Could not find a user with nickname %s"
msgstr "无法更新已确认的电子邮件。"

#: lib/command.php:92
msgid "It does not make a lot of sense to nudge yourself!"
msgstr ""

#: lib/command.php:99
#, fuzzy, php-format
msgid "Nudge sent to %s"
msgstr "振铃呼叫发出。"

#: lib/command.php:126
#, php-format
msgid ""
"Subscriptions: %1$s\n"
"Subscribers: %2$s\n"
"Notices: %3$s"
msgstr ""

#: lib/command.php:152 lib/command.php:400
msgid "Notice with that id does not exist"
msgstr ""

#: lib/command.php:168 lib/command.php:416 lib/command.php:471
msgid "User has no last notice"
msgstr "用户没有通告。"

#: lib/command.php:190
msgid "Notice marked as fave."
msgstr "通告被标记为收藏。"

#: lib/command.php:315
#, php-format
msgid "%1$s (%2$s)"
msgstr "%1$s (%2$s)"

#: lib/command.php:318
#, php-format
msgid "Fullname: %s"
msgstr "全名：%s"

#: lib/command.php:321
#, php-format
msgid "Location: %s"
msgstr "位置：%s"

#: lib/command.php:324
#, php-format
msgid "Homepage: %s"
msgstr "主页：%s"

#: lib/command.php:327
#, php-format
msgid "About: %s"
msgstr "关于：%s"

#: lib/command.php:358 scripts/xmppdaemon.php:321
#, fuzzy, php-format
msgid "Message too long - maximum is %d characters, you sent %d"
msgstr "您的消息包含 %d 个字符，超出长度限制 - 不能超过 140 个字符。"

#: lib/command.php:377
msgid "Error sending direct message."
msgstr "发送消息出错。"

#: lib/command.php:431
#, fuzzy, php-format
msgid "Notice too long - maximum is %d characters, you sent %d"
msgstr "您的消息包含 %d 个字符，超出长度限制 - 不能超过 140 个字符。"

#: lib/command.php:439
#, fuzzy, php-format
msgid "Reply to %s sent"
msgstr "无法删除通告。"

#: lib/command.php:441
#, fuzzy
msgid "Error saving notice."
msgstr "保存通告时出错。"

#: lib/command.php:495
msgid "Specify the name of the user to subscribe to"
msgstr "指定要订阅的用户名"

#: lib/command.php:502
#, php-format
msgid "Subscribed to %s"
msgstr "订阅 %s"

#: lib/command.php:523
msgid "Specify the name of the user to unsubscribe from"
msgstr "指定要取消订阅的用户名"

#: lib/command.php:530
#, php-format
msgid "Unsubscribed from %s"
msgstr "取消订阅 %s"

#: lib/command.php:548 lib/command.php:571
msgid "Command not yet implemented."
msgstr "命令尚未实现。"

#: lib/command.php:551
msgid "Notification off."
msgstr "通告关闭。"

#: lib/command.php:553
msgid "Can't turn off notification."
msgstr "无法关闭通告。"

#: lib/command.php:574
msgid "Notification on."
msgstr "通告开启。"

#: lib/command.php:576
msgid "Can't turn on notification."
msgstr "无法开启通告。"

#: lib/command.php:592
#, fuzzy
msgid "You are not subscribed to anyone."
msgstr "您未告知此个人信息"

<<<<<<< HEAD
#: lib/command.php:620
=======
#: lib/command.php:594
>>>>>>> 9e0f89ba
msgid "You are subscribed to this person:"
msgid_plural "You are subscribed to these people:"
msgstr[0] "您已订阅这些用户："

#: lib/command.php:614
#, fuzzy
msgid "No one is subscribed to you."
msgstr "无法订阅他人更新。"

<<<<<<< HEAD
#: lib/command.php:642
=======
#: lib/command.php:616
>>>>>>> 9e0f89ba
msgid "This person is subscribed to you:"
msgid_plural "These people are subscribed to you:"
msgstr[0] "无法订阅他人更新。"

#: lib/command.php:636
#, fuzzy
msgid "You are not a member of any groups."
msgstr "您未告知此个人信息"

<<<<<<< HEAD
#: lib/command.php:664
=======
#: lib/command.php:638
>>>>>>> 9e0f89ba
msgid "You are a member of this group:"
msgid_plural "You are a member of these groups:"
msgstr[0] "您未告知此个人信息"

#: lib/command.php:652
msgid ""
"Commands:\n"
"on - turn on notifications\n"
"off - turn off notifications\n"
"help - show this help\n"
"follow <nickname> - subscribe to user\n"
"groups - lists the groups you have joined\n"
"subscriptions - list the people you follow\n"
"subscribers - list the people that follow you\n"
"leave <nickname> - unsubscribe from user\n"
"d <nickname> <text> - direct message to user\n"
"get <nickname> - get last notice from user\n"
"whois <nickname> - get profile info on user\n"
"fav <nickname> - add user's last notice as a 'fave'\n"
"fav #<notice_id> - add notice with the given id as a 'fave'\n"
"reply #<notice_id> - reply to notice with a given id\n"
"reply <nickname> - reply to the last notice from user\n"
"join <group> - join group\n"
"drop <group> - leave group\n"
"stats - get your stats\n"
"stop - same as 'off'\n"
"quit - same as 'off'\n"
"sub <nickname> - same as 'follow'\n"
"unsub <nickname> - same as 'leave'\n"
"last <nickname> - same as 'get'\n"
"on <nickname> - not yet implemented.\n"
"off <nickname> - not yet implemented.\n"
"nudge <nickname> - remind a user to update.\n"
"invite <phone number> - not yet implemented.\n"
"track <word> - not yet implemented.\n"
"untrack <word> - not yet implemented.\n"
"track off - not yet implemented.\n"
"untrack all - not yet implemented.\n"
"tracks - not yet implemented.\n"
"tracking - not yet implemented.\n"
msgstr ""

#: lib/common.php:199
#, fuzzy
msgid "No configuration file found. "
msgstr "没有验证码"

#: lib/common.php:200
msgid "I looked for configuration files in the following places: "
msgstr ""

#: lib/common.php:201
msgid "You may wish to run the installer to fix this."
msgstr ""

#: lib/common.php:202
#, fuzzy
msgid "Go to the installer."
msgstr "登入本站"

#: lib/connectsettingsaction.php:110
msgid "IM"
msgstr "即时通讯IM"

#: lib/connectsettingsaction.php:111
msgid "Updates by instant messenger (IM)"
msgstr "使用即时通讯工具(IM)更新"

#: lib/connectsettingsaction.php:116
msgid "Updates by SMS"
msgstr "使用SMS短信更新"

#: lib/dberroraction.php:60
msgid "Database error"
msgstr ""

#: lib/designsettings.php:105
#, fuzzy
msgid "Upload file"
msgstr "上传"

#: lib/designsettings.php:109
#, fuzzy
msgid ""
"You can upload your personal background image. The maximum file size is 2MB."
msgstr "您可以在这里上传个人头像。"

#: lib/designsettings.php:372
msgid "Bad default color settings: "
msgstr ""

#: lib/designsettings.php:468
msgid "Design defaults restored."
msgstr ""

#: lib/disfavorform.php:114 lib/disfavorform.php:140
#, fuzzy
msgid "Disfavor this notice"
msgstr "%s 收藏的通告"

#: lib/favorform.php:114 lib/favorform.php:140
#, fuzzy
msgid "Favor this notice"
msgstr "%s 收藏的通告"

#: lib/favorform.php:140
msgid "Favor"
msgstr "收藏"

#: lib/feedlist.php:64
msgid "Export data"
msgstr "导出数据"

#: lib/feed.php:85
msgid "RSS 1.0"
msgstr ""

#: lib/feed.php:87
msgid "RSS 2.0"
msgstr ""

#: lib/feed.php:89
msgid "Atom"
msgstr ""

#: lib/feed.php:91
msgid "FOAF"
msgstr ""

#: lib/galleryaction.php:121
#, fuzzy
msgid "Filter tags"
msgstr "%s 标签的聚合"

#: lib/galleryaction.php:131
msgid "All"
msgstr "全部"

#: lib/galleryaction.php:139
#, fuzzy
msgid "Select tag to filter"
msgstr "选择运营商"

#: lib/galleryaction.php:140
#, fuzzy
msgid "Tag"
msgstr "标签"

#: lib/galleryaction.php:141
msgid "Choose a tag to narrow list"
msgstr "选择标签缩小清单"

#: lib/galleryaction.php:143
msgid "Go"
msgstr "执行"

#: lib/groupeditform.php:163
#, fuzzy
msgid "URL of the homepage or blog of the group or topic"
msgstr "您的主页、博客或在其他站点的URL"

#: lib/groupeditform.php:168
#, fuzzy
msgid "Describe the group or topic"
msgstr "用不超过140个字符描述您自己和您的爱好"

#: lib/groupeditform.php:170
#, fuzzy, php-format
msgid "Describe the group or topic in %d characters"
msgstr "用不超过140个字符描述您自己和您的爱好"

#: lib/groupeditform.php:172
#, fuzzy
msgid "Description"
msgstr "描述"

#: lib/groupeditform.php:179
#, fuzzy
msgid ""
"Location for the group, if any, like \"City, State (or Region), Country\""
msgstr "你的位置，格式类似\"城市，省份，国家\""

#: lib/groupeditform.php:187
#, php-format
msgid "Extra nicknames for the group, comma- or space- separated, max %d"
msgstr ""

#: lib/groupnav.php:85
msgid "Group"
msgstr "组"

#: lib/groupnav.php:101
#, fuzzy
msgid "Blocked"
msgstr "阻止"

#: lib/groupnav.php:102
#, fuzzy, php-format
msgid "%s blocked users"
msgstr "阻止用户"

#: lib/groupnav.php:108
#, php-format
msgid "Edit %s group properties"
msgstr "编辑 %s群选项"

#: lib/groupnav.php:113
#, fuzzy
msgid "Logo"
msgstr "Logo图标"

#: lib/groupnav.php:114
#, php-format
msgid "Add or edit %s logo"
msgstr "添加或编辑 %s 图标"

#: lib/groupnav.php:120
#, fuzzy, php-format
msgid "Add or edit %s design"
msgstr "添加或编辑 %s 图标"

#: lib/groupsbymemberssection.php:71
msgid "Groups with most members"
msgstr "人气最旺的群"

#: lib/groupsbypostssection.php:71
msgid "Groups with most posts"
msgstr "消息最多的群"

#: lib/grouptagcloudsection.php:56
#, php-format
msgid "Tags in %s group's notices"
msgstr "这个组所发布的消息的标签"

#: lib/htmloutputter.php:103
msgid "This page is not available in a media type you accept"
msgstr "这个页面不提供您想要的媒体类型"

#: lib/imagefile.php:75
#, fuzzy, php-format
msgid "That file is too big. The maximum file size is %s."
msgstr "你可以给你的组上载一个logo图。"

#: lib/imagefile.php:80
msgid "Partial upload."
msgstr "部分上传。"

#: lib/imagefile.php:88 lib/mediafile.php:170
msgid "System error uploading file."
msgstr "上传文件时出错。"

#: lib/imagefile.php:96
msgid "Not an image or corrupt file."
msgstr "不是图片文件或文件已损坏。"

#: lib/imagefile.php:105
msgid "Unsupported image file format."
msgstr "不支持这种图像格式。"

#: lib/imagefile.php:118
#, fuzzy
msgid "Lost our file."
msgstr "没有这份通告。"

#: lib/imagefile.php:150 lib/imagefile.php:197
msgid "Unknown file type"
msgstr "未知文件类型"

#: lib/imagefile.php:217
msgid "MB"
msgstr ""

#: lib/imagefile.php:219
msgid "kB"
msgstr ""

<<<<<<< HEAD
#: lib/jabber.php:192
=======
#: lib/jabber.php:191
>>>>>>> 9e0f89ba
#, php-format
msgid "[%s]"
msgstr ""

#: lib/joinform.php:114
#, fuzzy
msgid "Join"
msgstr "加入"

#: lib/leaveform.php:114
#, fuzzy
msgid "Leave"
msgstr "保存"

#: lib/logingroupnav.php:80
#, fuzzy
msgid "Login with a username and password"
msgstr "输入用户名和密码以登录。"

#: lib/logingroupnav.php:86
#, fuzzy
msgid "Sign up for a new account"
msgstr "创建新帐号"

#: lib/mailbox.php:89
msgid "Only the user can read their own mailboxes."
msgstr "只有用户自己可以访问邮箱。"

#: lib/mailbox.php:139
msgid ""
"You have no private messages. You can send private message to engage other "
"users in conversation. People can send you messages for your eyes only."
msgstr ""

#: lib/mailbox.php:227 lib/noticelist.php:452
#, fuzzy
msgid "from"
msgstr " 从 "

#: lib/mail.php:172
msgid "Email address confirmation"
msgstr "电子邮件地址确认"

#: lib/mail.php:174
#, php-format
msgid ""
"Hey, %s.\n"
"\n"
"Someone just entered this email address on %s.\n"
"\n"
"If it was you, and you want to confirm your entry, use the URL below:\n"
"\n"
"\t%s\n"
"\n"
"If not, just ignore this message.\n"
"\n"
"Thanks for your time, \n"
"%s\n"
msgstr ""

#: lib/mail.php:236
#, php-format
msgid "%1$s is now listening to your notices on %2$s."
msgstr "%1$s 开始关注您的 %2$s 信息。"

#: lib/mail.php:241
#, fuzzy, php-format
msgid ""
"%1$s is now listening to your notices on %2$s.\n"
"\n"
"\t%3$s\n"
"\n"
"%4$s%5$s%6$s\n"
"Faithfully yours,\n"
"%7$s.\n"
"\n"
"----\n"
"Change your email address or notification options at %8$s\n"
msgstr ""
"%1$s 开始关注您的 %2$s 信息。\n"
"\n"
"\t%3$s\n"
"\n"
"为您效力的 %4$s\n"

#: lib/mail.php:254
#, fuzzy, php-format
msgid "Location: %s\n"
msgstr "位置：%s\n"

#: lib/mail.php:256
#, fuzzy, php-format
msgid "Homepage: %s\n"
msgstr "主页：%s\n"

#: lib/mail.php:258
#, php-format
msgid ""
"Bio: %s\n"
"\n"
msgstr ""
"自传Bio: %s\n"
"\n"

#: lib/mail.php:286
#, php-format
msgid "New email address for posting to %s"
msgstr "新的电子邮件地址，用于发布 %s 信息"

#: lib/mail.php:289
#, php-format
msgid ""
"You have a new posting address on %1$s.\n"
"\n"
"Send email to %2$s to post new messages.\n"
"\n"
"More email instructions at %3$s.\n"
"\n"
"Faithfully yours,\n"
"%4$s"
msgstr ""
"您的 %1$s 发布用地址已更新。\n"
"\n"
"发送邮件到 %2$s 来发布新消息。\n"
"\n"
"更多电子邮件的帮助请见 %3$s。\n"
"\n"
"为您效力的 %4$s"

#: lib/mail.php:413
#, php-format
msgid "%s status"
msgstr "%s 状态"

#: lib/mail.php:439
msgid "SMS confirmation"
msgstr "SMS短信确认"

#: lib/mail.php:463
#, php-format
msgid "You've been nudged by %s"
msgstr "%s 振铃呼叫你"

#: lib/mail.php:467
#, php-format
msgid ""
"%1$s (%2$s) is wondering what you are up to these days and is inviting you "
"to post some news.\n"
"\n"
"So let's hear from you :)\n"
"\n"
"%3$s\n"
"\n"
"Don't reply to this email; it won't get to them.\n"
"\n"
"With kind regards,\n"
"%4$s\n"
msgstr ""

#: lib/mail.php:510
#, php-format
msgid "New private message from %s"
msgstr "%s 发送了新的私人信息"

#: lib/mail.php:514
#, php-format
msgid ""
"%1$s (%2$s) sent you a private message:\n"
"\n"
"------------------------------------------------------\n"
"%3$s\n"
"------------------------------------------------------\n"
"\n"
"You can reply to their message here:\n"
"\n"
"%4$s\n"
"\n"
"Don't reply to this email; it won't get to them.\n"
"\n"
"With kind regards,\n"
"%5$s\n"
msgstr ""

#: lib/mail.php:559
#, fuzzy, php-format
msgid "%s (@%s) added your notice as a favorite"
msgstr "%s 收藏了您的通告"

#: lib/mail.php:561
#, php-format
msgid ""
"%1$s (@%7$s) just added your notice from %2$s as one of their favorites.\n"
"\n"
"The URL of your notice is:\n"
"\n"
"%3$s\n"
"\n"
"The text of your notice is:\n"
"\n"
"%4$s\n"
"\n"
"You can see the list of %1$s's favorites here:\n"
"\n"
"%5$s\n"
"\n"
"Faithfully yours,\n"
"%6$s\n"
msgstr ""

#: lib/mail.php:620
#, php-format
msgid "%s (@%s) sent a notice to your attention"
msgstr ""

#: lib/mail.php:622
#, php-format
msgid ""
"%1$s (@%9$s) just sent a notice to your attention (an '@-reply') on %2$s.\n"
"\n"
"The notice is here:\n"
"\n"
"\t%3$s\n"
"\n"
"It reads:\n"
"\n"
"\t%4$s\n"
"\n"
msgstr ""

#: lib/mediafile.php:98 lib/mediafile.php:123
msgid "There was a database error while saving your file. Please try again."
msgstr ""

#: lib/mediafile.php:142
msgid "The uploaded file exceeds the upload_max_filesize directive in php.ini."
msgstr ""

#: lib/mediafile.php:147
msgid ""
"The uploaded file exceeds the MAX_FILE_SIZE directive that was specified in "
"the HTML form."
msgstr ""

#: lib/mediafile.php:152
msgid "The uploaded file was only partially uploaded."
msgstr ""

#: lib/mediafile.php:159
msgid "Missing a temporary folder."
msgstr ""

#: lib/mediafile.php:162
msgid "Failed to write file to disk."
msgstr ""

#: lib/mediafile.php:165
msgid "File upload stopped by extension."
msgstr ""

#: lib/mediafile.php:179 lib/mediafile.php:216
msgid "File exceeds user's quota!"
msgstr ""

#: lib/mediafile.php:196 lib/mediafile.php:233
msgid "File could not be moved to destination directory."
msgstr ""

#: lib/mediafile.php:201 lib/mediafile.php:237
msgid "Could not determine file's mime-type!"
msgstr "无法获取收藏的通告。"

#: lib/mediafile.php:270
#, php-format
msgid " Try using another %s format."
msgstr ""

#: lib/mediafile.php:275
#, php-format
msgid "%s is not a supported filetype on this server."
msgstr ""

#: lib/messageform.php:120
#, fuzzy
msgid "Send a direct notice"
msgstr "删除通告"

#: lib/messageform.php:146
msgid "To"
msgstr "到"

#: lib/messageform.php:162 lib/noticeform.php:186
#, fuzzy
msgid "Available characters"
msgstr "6 个或更多字符"

#: lib/noticeform.php:158
#, fuzzy
msgid "Send a notice"
msgstr "发送消息"

#: lib/noticeform.php:171
#, php-format
msgid "What's up, %s?"
msgstr "怎么样，%s？"

#: lib/noticeform.php:193
msgid "Attach"
msgstr ""

#: lib/noticeform.php:197
msgid "Attach a file"
msgstr ""

#: lib/noticelist.php:403
#, php-format
msgid "%1$u°%2$u'%3$u\"%4$s %5$u°%6$u'%7$u\"%8$s"
msgstr ""

#: lib/noticelist.php:404
#, fuzzy
msgid "N"
msgstr "否"

#: lib/noticelist.php:404
msgid "S"
msgstr ""

#: lib/noticelist.php:405
msgid "E"
msgstr ""

#: lib/noticelist.php:405
msgid "W"
msgstr ""

#: lib/noticelist.php:411
msgid "at"
msgstr ""

#: lib/noticelist.php:506
#, fuzzy
msgid "in context"
msgstr "没有内容！"

#: lib/noticelist.php:526
#, fuzzy
msgid "Reply to this notice"
msgstr "无法删除通告。"

#: lib/noticelist.php:527
#, fuzzy
msgid "Reply"
msgstr "回复"

#: lib/nudgeform.php:116
msgid "Nudge this user"
msgstr "呼叫这个用户"

#: lib/nudgeform.php:128
msgid "Nudge"
msgstr "呼叫"

#: lib/nudgeform.php:128
#, fuzzy
msgid "Send a nudge to this user"
msgstr "呼叫这个用户"

#: lib/oauthstore.php:283
msgid "Error inserting new profile"
msgstr "添加个人信息出错"

#: lib/oauthstore.php:291
msgid "Error inserting avatar"
msgstr "添加头像出错"

#: lib/oauthstore.php:311
msgid "Error inserting remote profile"
msgstr "添加远程的个人信息出错"

#: lib/oauthstore.php:345
#, fuzzy
msgid "Duplicate notice"
msgstr "删除通告"

#: lib/oauthstore.php:467 lib/subs.php:48
#, fuzzy
msgid "You have been banned from subscribing."
msgstr "那个用户阻止了你的订阅。"

#: lib/oauthstore.php:492
msgid "Couldn't insert new subscription."
msgstr "无法添加新的订阅。"

#: lib/personalgroupnav.php:99
msgid "Personal"
msgstr "个人"

#: lib/personalgroupnav.php:104
msgid "Replies"
msgstr "回复"

#: lib/personalgroupnav.php:114
msgid "Favorites"
msgstr "收藏夹"

#: lib/personalgroupnav.php:124
msgid "Inbox"
msgstr "收件箱"

#: lib/personalgroupnav.php:125
msgid "Your incoming messages"
msgstr "您接收的消息"

#: lib/personalgroupnav.php:129
msgid "Outbox"
msgstr "发件箱"

#: lib/personalgroupnav.php:130
msgid "Your sent messages"
msgstr "您发送的消息"

#: lib/personaltagcloudsection.php:56
#, fuzzy, php-format
msgid "Tags in %s's notices"
msgstr "%s's 的消息的标签"

#: lib/profileaction.php:109 lib/profileaction.php:192 lib/subgroupnav.php:82
msgid "Subscriptions"
msgstr "订阅"

#: lib/profileaction.php:126
msgid "All subscriptions"
msgstr "所有订阅"

#: lib/profileaction.php:140 lib/profileaction.php:201 lib/subgroupnav.php:90
msgid "Subscribers"
msgstr "订阅者"

#: lib/profileaction.php:157
#, fuzzy
msgid "All subscribers"
msgstr "订阅者"

#: lib/profileaction.php:178
#, fuzzy
msgid "User ID"
msgstr "用户"

#: lib/profileaction.php:183
msgid "Member since"
msgstr "用户始于"

#: lib/profileaction.php:245
msgid "All groups"
msgstr "所有组"

#: lib/profileformaction.php:123
#, fuzzy
msgid "No return-to arguments"
msgstr "没有这份文档。"

#: lib/profileformaction.php:137
msgid "unimplemented method"
msgstr ""

#: lib/publicgroupnav.php:78
msgid "Public"
msgstr "公告"

#: lib/publicgroupnav.php:82
msgid "User groups"
msgstr "用户组"

#: lib/publicgroupnav.php:84 lib/publicgroupnav.php:85
#, fuzzy
msgid "Recent tags"
msgstr "最近的标签"

#: lib/publicgroupnav.php:88
msgid "Featured"
msgstr "特征"

#: lib/publicgroupnav.php:92
#, fuzzy
msgid "Popular"
msgstr "用户"

#: lib/sandboxform.php:67
#, fuzzy
msgid "Sandbox"
msgstr "收件箱"

#: lib/sandboxform.php:78
#, fuzzy
msgid "Sandbox this user"
msgstr "取消阻止次用户"

#: lib/searchaction.php:120
#, fuzzy
msgid "Search site"
msgstr "搜索"

#: lib/searchaction.php:126
msgid "Keyword(s)"
msgstr ""

#: lib/searchaction.php:162
#, fuzzy
msgid "Search help"
msgstr "搜索"

#: lib/searchgroupnav.php:80
msgid "People"
msgstr "用户"

#: lib/searchgroupnav.php:81
msgid "Find people on this site"
msgstr "搜索用户信息"

#: lib/searchgroupnav.php:83
msgid "Find content of notices"
msgstr "搜索通告内容"

#: lib/searchgroupnav.php:85
#, fuzzy
msgid "Find groups on this site"
msgstr "搜索用户信息"

#: lib/section.php:89
msgid "Untitled section"
msgstr "无标题章节"

#: lib/section.php:106
msgid "More..."
msgstr ""

#: lib/silenceform.php:67
#, fuzzy
msgid "Silence"
msgstr "新通告"

#: lib/silenceform.php:78
#, fuzzy
msgid "Silence this user"
msgstr "阻止该用户"

#: lib/subgroupnav.php:83
#, fuzzy, php-format
msgid "People %s subscribes to"
msgstr "%s 订阅的人"

#: lib/subgroupnav.php:91
#, fuzzy, php-format
msgid "People subscribed to %s"
msgstr "订阅 %s"

#: lib/subgroupnav.php:99
#, php-format
msgid "Groups %s is a member of"
msgstr "%s 组是成员组成了"

#: lib/subscriberspeopleselftagcloudsection.php:48
#: lib/subscriptionspeopleselftagcloudsection.php:48
msgid "People Tagcloud as self-tagged"
msgstr ""

#: lib/subscriberspeopletagcloudsection.php:48
#: lib/subscriptionspeopletagcloudsection.php:48
msgid "People Tagcloud as tagged"
msgstr ""

#: lib/subscriptionlist.php:126
msgid "(none)"
msgstr "(none 没有)"

#: lib/subs.php:52
msgid "Already subscribed!"
msgstr ""

#: lib/subs.php:56
#, fuzzy
msgid "User has blocked you."
msgstr "用户没有个人信息。"

#: lib/subs.php:60
msgid "Could not subscribe."
msgstr "无法订阅。"

#: lib/subs.php:79
msgid "Could not subscribe other to you."
msgstr "无法订阅他人更新。"

#: lib/subs.php:128
#, fuzzy
msgid "Not subscribed!"
msgstr "未订阅！"

#: lib/subs.php:140
msgid "Couldn't delete subscription."
msgstr "无法删除订阅。"

#: lib/tagcloudsection.php:56
#, fuzzy
msgid "None"
msgstr "否"

#: lib/topposterssection.php:74
#, fuzzy
msgid "Top posters"
msgstr "灌水精英"

#: lib/unsandboxform.php:69
msgid "Unsandbox"
msgstr ""

#: lib/unsandboxform.php:80
#, fuzzy
msgid "Unsandbox this user"
msgstr "取消阻止次用户"

#: lib/unsilenceform.php:67
msgid "Unsilence"
msgstr ""

#: lib/unsilenceform.php:78
#, fuzzy
msgid "Unsilence this user"
msgstr "取消阻止次用户"

#: lib/unsubscribeform.php:113 lib/unsubscribeform.php:137
#, fuzzy
msgid "Unsubscribe from this user"
msgstr "取消订阅 %s"

#: lib/unsubscribeform.php:137
msgid "Unsubscribe"
msgstr "退订"

#: lib/userprofile.php:116
#, fuzzy
msgid "Edit Avatar"
msgstr "头像"

#: lib/userprofile.php:236
#, fuzzy
msgid "User actions"
msgstr "未知动作"

#: lib/userprofile.php:248
#, fuzzy
msgid "Edit profile settings"
msgstr "个人设置"

#: lib/userprofile.php:249
msgid "Edit"
msgstr ""

#: lib/userprofile.php:272
#, fuzzy
msgid "Send a direct message to this user"
msgstr "无法向此用户发送消息。"

#: lib/userprofile.php:273
#, fuzzy
msgid "Message"
msgstr "新消息"

#: lib/userprofile.php:311
msgid "Moderate"
msgstr ""

#: lib/util.php:825
msgid "a few seconds ago"
msgstr "几秒前"

#: lib/util.php:827
msgid "about a minute ago"
msgstr "一分钟前"

#: lib/util.php:829
#, php-format
msgid "about %d minutes ago"
msgstr "%d 分钟前"

#: lib/util.php:831
msgid "about an hour ago"
msgstr "一小时前"

#: lib/util.php:833
#, php-format
msgid "about %d hours ago"
msgstr "%d 小时前"

#: lib/util.php:835
msgid "about a day ago"
msgstr "一天前"

#: lib/util.php:837
#, php-format
msgid "about %d days ago"
msgstr "%d 天前"

#: lib/util.php:839
msgid "about a month ago"
msgstr "一个月前"

#: lib/util.php:841
#, php-format
msgid "about %d months ago"
msgstr "%d 个月前"

#: lib/util.php:843
msgid "about a year ago"
msgstr "一年前"

#: lib/webcolor.php:82
#, fuzzy, php-format
msgid "%s is not a valid color!"
msgstr "主页的URL不正确。"

#: lib/webcolor.php:123
#, php-format
msgid "%s is not a valid color! Use 3 or 6 hex chars."
msgstr ""

#: scripts/maildaemon.php:48
msgid "Could not parse message."
msgstr "无法解析消息。"

#: scripts/maildaemon.php:53
msgid "Not a registered user."
msgstr "不是已注册用户。"

#: scripts/maildaemon.php:57
msgid "Sorry, that is not your incoming email address."
msgstr "对不起，这个发布用的电子邮件属于其他用户。"

#: scripts/maildaemon.php:61
msgid "Sorry, no incoming email allowed."
msgstr "对不起，发布用的电子邮件无法使用。"<|MERGE_RESOLUTION|>--- conflicted
+++ resolved
@@ -9,21 +9,12 @@
 msgstr ""
 "Project-Id-Version: StatusNet\n"
 "Report-Msgid-Bugs-To: \n"
-<<<<<<< HEAD
-"POT-Creation-Date: 2009-11-27 23:50+0000\n"
-"PO-Revision-Date: 2009-11-28 19:51:09+0000\n"
-"Language-Team: Simplified Chinese\n"
-"Content-Type: text/plain; charset=UTF-8\n"
-"Content-Transfer-Encoding: 8bit\n"
-"X-Generator: MediaWiki 1.16alpha(r59523); Translate extension (2009-11-16)\n"
-=======
 "POT-Creation-Date: 2009-12-02 23:18+0000\n"
 "PO-Revision-Date: 2009-12-02 23:21:03+0000\n"
 "Language-Team: Simplified Chinese\n"
 "Content-Type: text/plain; charset=UTF-8\n"
 "Content-Transfer-Encoding: 8bit\n"
 "X-Generator: MediaWiki 1.16alpha(r59683); Translate extension (2009-11-29)\n"
->>>>>>> 9e0f89ba
 "X-Translation-Project: translatewiki.net at http://translatewiki.net\n"
 "X-Language-Code: zh-hans\n"
 "X-Message-Group: out-statusnet\n"
@@ -765,11 +756,7 @@
 msgstr "确认码"
 
 #: actions/conversation.php:154 lib/mailbox.php:116 lib/noticelist.php:87
-<<<<<<< HEAD
-#: lib/profileaction.php:206 lib/searchgroupnav.php:82
-=======
 #: lib/profileaction.php:216 lib/searchgroupnav.php:82
->>>>>>> 9e0f89ba
 msgid "Notices"
 msgstr "通告"
 
@@ -1533,13 +1520,8 @@
 "action.newgroup%%) yourself!"
 msgstr ""
 
-<<<<<<< HEAD
-#: actions/groups.php:62 lib/profileaction.php:220 lib/publicgroupnav.php:81
-#: lib/searchgroupnav.php:84 lib/subgroupnav.php:98
-=======
 #: actions/groups.php:62 lib/profileaction.php:210 lib/profileaction.php:230
 #: lib/publicgroupnav.php:81 lib/searchgroupnav.php:84 lib/subgroupnav.php:98
->>>>>>> 9e0f89ba
 msgid "Groups"
 msgstr "组"
 
@@ -1871,11 +1853,7 @@
 msgid "Error setting user. You are probably not authorized."
 msgstr "未认证。"
 
-<<<<<<< HEAD
-#: actions/login.php:204 actions/login.php:257 lib/action.php:458
-=======
 #: actions/login.php:207 actions/login.php:260 lib/action.php:458
->>>>>>> 9e0f89ba
 #: lib/logingroupnav.php:79
 msgid "Login"
 msgstr "登录"
@@ -4482,11 +4460,7 @@
 msgid "You are not subscribed to anyone."
 msgstr "您未告知此个人信息"
 
-<<<<<<< HEAD
-#: lib/command.php:620
-=======
 #: lib/command.php:594
->>>>>>> 9e0f89ba
 msgid "You are subscribed to this person:"
 msgid_plural "You are subscribed to these people:"
 msgstr[0] "您已订阅这些用户："
@@ -4496,11 +4470,7 @@
 msgid "No one is subscribed to you."
 msgstr "无法订阅他人更新。"
 
-<<<<<<< HEAD
-#: lib/command.php:642
-=======
 #: lib/command.php:616
->>>>>>> 9e0f89ba
 msgid "This person is subscribed to you:"
 msgid_plural "These people are subscribed to you:"
 msgstr[0] "无法订阅他人更新。"
@@ -4510,11 +4480,7 @@
 msgid "You are not a member of any groups."
 msgstr "您未告知此个人信息"
 
-<<<<<<< HEAD
-#: lib/command.php:664
-=======
 #: lib/command.php:638
->>>>>>> 9e0f89ba
 msgid "You are a member of this group:"
 msgid_plural "You are a member of these groups:"
 msgstr[0] "您未告知此个人信息"
@@ -4791,11 +4757,7 @@
 msgid "kB"
 msgstr ""
 
-<<<<<<< HEAD
-#: lib/jabber.php:192
-=======
 #: lib/jabber.php:191
->>>>>>> 9e0f89ba
 #, php-format
 msgid "[%s]"
 msgstr ""
