# Translation of StatusNet to Portuguese
#
# Author@translatewiki.net: Hamilton Abreu
# --
# This file is distributed under the same license as the StatusNet package.
#
msgid ""
msgstr ""
"Project-Id-Version: StatusNet\n"
"Report-Msgid-Bugs-To: \n"
<<<<<<< HEAD
"POT-Creation-Date: 2009-11-27 23:50+0000\n"
"PO-Revision-Date: 2009-11-28 19:50:48+0000\n"
"Language-Team: Portuguese\n"
"Content-Type: text/plain; charset=UTF-8\n"
"Content-Transfer-Encoding: 8bit\n"
"X-Generator: MediaWiki 1.16alpha(r59523); Translate extension (2009-11-16)\n"
=======
"POT-Creation-Date: 2009-12-02 23:18+0000\n"
"PO-Revision-Date: 2009-12-02 23:20:35+0000\n"
"Language-Team: Portuguese\n"
"Content-Type: text/plain; charset=UTF-8\n"
"Content-Transfer-Encoding: 8bit\n"
"X-Generator: MediaWiki 1.16alpha(r59683); Translate extension (2009-11-29)\n"
>>>>>>> 9e0f89ba
"X-Translation-Project: translatewiki.net at http://translatewiki.net\n"
"X-Language-Code: pt\n"
"X-Message-Group: out-statusnet\n"
"Plural-Forms: nplurals=2; plural=(n != 1);\n"

#: actions/all.php:63 actions/public.php:97 actions/replies.php:92
#: actions/showfavorites.php:137 actions/tag.php:51
msgid "No such page"
msgstr "Página não encontrada."

#: actions/all.php:74 actions/allrss.php:68
#: actions/apiaccountupdatedeliverydevice.php:113
#: actions/apiaccountupdateprofilebackgroundimage.php:116
#: actions/apiaccountupdateprofileimage.php:105
#: actions/apiaccountupdateprofile.php:105 actions/apiblockcreate.php:97
#: actions/apiblockdestroy.php:96 actions/apidirectmessagenew.php:75
#: actions/apidirectmessage.php:77 actions/apigroupcreate.php:112
#: actions/apigroupismember.php:90 actions/apigroupjoin.php:99
#: actions/apigroupleave.php:99 actions/apigrouplist.php:90
#: actions/apistatusesupdate.php:144 actions/apisubscriptions.php:87
#: actions/apitimelinefavorites.php:70 actions/apitimelinefriends.php:79
#: actions/apitimelinementions.php:79 actions/apitimelineuser.php:81
#: actions/avatarbynickname.php:75 actions/favoritesrss.php:74
#: actions/foaf.php:40 actions/foaf.php:58 actions/microsummary.php:62
#: actions/newmessage.php:116 actions/remotesubscribe.php:145
#: actions/remotesubscribe.php:154 actions/replies.php:73
#: actions/repliesrss.php:38 actions/showfavorites.php:105
#: actions/userbyid.php:74 actions/usergroups.php:91 actions/userrss.php:38
#: actions/xrds.php:71 lib/command.php:163 lib/command.php:311
#: lib/command.php:364 lib/command.php:411 lib/command.php:466
#: lib/galleryaction.php:59 lib/mailbox.php:82 lib/profileaction.php:77
#: lib/subs.php:34 lib/subs.php:116
msgid "No such user."
msgstr "Utilizador não encontrado."

#: actions/all.php:84
#, php-format
msgid "%s and friends, page %d"
msgstr "%s e amigos, página %d"

#: actions/all.php:86 actions/all.php:167 actions/allrss.php:115
#: actions/apitimelinefriends.php:114 lib/personalgroupnav.php:100
#, php-format
msgid "%s and friends"
msgstr "%s e amigos"

#: actions/all.php:99
#, php-format
msgid "Feed for friends of %s (RSS 1.0)"
msgstr "''Feed'' para amigos de %s (RSS 1.0)"

#: actions/all.php:107
#, php-format
msgid "Feed for friends of %s (RSS 2.0)"
msgstr "''Feed'' para amigos de %s (RSS 2.0)"

#: actions/all.php:115
#, php-format
msgid "Feed for friends of %s (Atom)"
msgstr "''Feed'' para amigos de %s (Atom)"

#: actions/all.php:127
#, php-format
msgid ""
"This is the timeline for %s and friends but no one has posted anything yet."
msgstr "Esta é a cronolinha de %s e amigos, mas ainda não publicaram nada."

#: actions/all.php:132
#, php-format
msgid ""
"Try subscribing to more people, [join a group](%%action.groups%%) or post "
"something yourself."
msgstr ""
"Tente subscrever mais pessoas, [entrar num grupo] (%%action.groups%%) ou "
"publicar qualquer coisa."

#: actions/all.php:134
#, php-format
msgid ""
"You can try to [nudge %s](../%s) from his profile or [post something to his "
"or her attention](%%%%action.newnotice%%%%?status_textarea=%s)."
msgstr ""
"Tente [acotovelar o(a) %s](../%s) a partir do perfil ou [publicar qualquer "
"coisa à sua atenção](%%%%action.newnotice%%%%?status_textarea=%s)."

#: actions/all.php:137 actions/replies.php:209 actions/showstream.php:202
#, php-format
msgid ""
"Why not [register an account](%%%%action.register%%%%) and then nudge %s or "
"post a notice to his or her attention."
msgstr ""
"Podia [registar uma conta](%%%%action.register%%%%) e depois acotovelar o(a) "
"%s ou publicar uma nota à sua atenção."

#: actions/all.php:165
msgid "You and friends"
msgstr "Você e amigos"

#: actions/allrss.php:119 actions/apitimelinefriends.php:121
#, php-format
msgid "Updates from %1$s and friends on %2$s!"
msgstr "Actualizações do(a) %1$s e amigos no %2$s!"

#: actions/apiaccountratelimitstatus.php:70
#: actions/apiaccountupdatedeliverydevice.php:93
#: actions/apiaccountupdateprofilebackgroundimage.php:94
#: actions/apiaccountupdateprofilecolors.php:118
#: actions/apiaccountupdateprofile.php:97
msgid "API method not found."
msgstr "Método da API não encontrado."

#: actions/apiaccountupdatedeliverydevice.php:85
#: actions/apiaccountupdateprofilebackgroundimage.php:86
#: actions/apiaccountupdateprofilecolors.php:110
#: actions/apiaccountupdateprofileimage.php:84
#: actions/apiaccountupdateprofile.php:89 actions/apiblockcreate.php:89
#: actions/apiblockdestroy.php:88 actions/apidirectmessagenew.php:117
#: actions/apifavoritecreate.php:90 actions/apifavoritedestroy.php:91
#: actions/apifriendshipscreate.php:91 actions/apifriendshipsdestroy.php:91
#: actions/apigroupcreate.php:104 actions/apigroupjoin.php:91
#: actions/apigroupleave.php:91 actions/apistatusesupdate.php:114
msgid "This method requires a POST."
msgstr "Este método requer um POST."

#: actions/apiaccountupdatedeliverydevice.php:105
msgid ""
"You must specify a parameter named 'device' with a value of one of: sms, im, "
"none"
msgstr ""
"Tem de especificar um parâmetro 'device' com um dos valores: sms, im, none"

#: actions/apiaccountupdatedeliverydevice.php:132
msgid "Could not update user."
msgstr "Não foi possível actualizar o utilizador."

#: actions/apiaccountupdateprofilebackgroundimage.php:108
#: actions/apiaccountupdateprofileimage.php:97
#: actions/apistatusesupdate.php:127 actions/avatarsettings.php:254
#: actions/designadminpanel.php:122 actions/newnotice.php:94
#: lib/designsettings.php:283
#, php-format
msgid ""
"The server was unable to handle that much POST data (%s bytes) due to its "
"current configuration."
msgstr ""
"O servidor não conseguiu processar tantos dados POST (%s bytes) devido à sua "
"configuração actual."

#: actions/apiaccountupdateprofilebackgroundimage.php:136
#: actions/apiaccountupdateprofilebackgroundimage.php:146
#: actions/apiaccountupdateprofilecolors.php:164
#: actions/apiaccountupdateprofilecolors.php:174
msgid "Unable to save your design settings."
msgstr "Não foi possível gravar as configurações do design."

#: actions/apiaccountupdateprofilebackgroundimage.php:187
#: actions/apiaccountupdateprofilecolors.php:142
msgid "Could not update your design."
msgstr "Não foi possível actualizar o seu design."

#: actions/apiaccountupdateprofilebackgroundimage.php:194
#: actions/apiaccountupdateprofilecolors.php:185
#: actions/apiaccountupdateprofileimage.php:130
#: actions/apiaccountupdateprofile.php:112 actions/apiusershow.php:108
#: actions/avatarbynickname.php:80 actions/foaf.php:65 actions/replies.php:80
#: actions/usergroups.php:98 lib/galleryaction.php:66 lib/profileaction.php:84
msgid "User has no profile."
msgstr "Utilizador não tem perfil."

#: actions/apiaccountupdateprofile.php:147
msgid "Could not save profile."
msgstr "Não foi possível gravar o perfil."

#: actions/apiblockcreate.php:108
msgid "Block user failed."
msgstr "Bloqueio do utilizador falhou."

#: actions/apiblockdestroy.php:107
msgid "Unblock user failed."
msgstr "Desbloqueio do utilizador falhou."

#: actions/apidirectmessagenew.php:126
msgid "No message text!"
msgstr "Mensagem não tem texto!"

#: actions/apidirectmessagenew.php:135 actions/newmessage.php:150
#, php-format
msgid "That's too long. Max message size is %d chars."
msgstr "Demasiado longo. Tamanho máx. das mensagens é %d caracteres."

#: actions/apidirectmessagenew.php:146
msgid "Recipient user not found."
msgstr "Destinatário não encontrado."

#: actions/apidirectmessagenew.php:150
msgid "Can't send direct messages to users who aren't your friend."
msgstr ""
"Não pode enviar mensagens directas a utilizadores que não sejam amigos."

#: actions/apidirectmessage.php:89
#, php-format
msgid "Direct messages from %s"
msgstr "Mensagens directas do(a) %s"

#: actions/apidirectmessage.php:93
#, php-format
msgid "All the direct messages sent from %s"
msgstr "Todas as mensagens directas enviadas por %s"

#: actions/apidirectmessage.php:101
#, php-format
msgid "Direct messages to %s"
msgstr "Mensagens directas para %s"

#: actions/apidirectmessage.php:105
#, php-format
msgid "All the direct messages sent to %s"
msgstr "Todas as mensagens directas enviadas para %s"

#: actions/apidirectmessage.php:156 actions/apifavoritecreate.php:99
#: actions/apifavoritedestroy.php:100 actions/apifriendshipscreate.php:100
#: actions/apifriendshipsdestroy.php:100 actions/apifriendshipsshow.php:129
#: actions/apigroupcreate.php:136 actions/apigroupismember.php:114
#: actions/apigroupjoin.php:155 actions/apigroupleave.php:141
#: actions/apigrouplistall.php:120 actions/apigrouplist.php:132
#: actions/apigroupmembership.php:106 actions/apigroupshow.php:105
#: actions/apihelptest.php:88 actions/apistatusesdestroy.php:102
#: actions/apistatusesshow.php:108 actions/apistatusnetconfig.php:133
#: actions/apistatusnetversion.php:93 actions/apisubscriptions.php:111
#: actions/apitimelinefavorites.php:144 actions/apitimelinefriends.php:154
#: actions/apitimelinegroup.php:147 actions/apitimelinementions.php:149
#: actions/apitimelinepublic.php:130 actions/apitimelinetag.php:139
#: actions/apitimelineuser.php:163 actions/apiusershow.php:101
msgid "API method not found!"
msgstr "Método da API não encontrado!"

#: actions/apifavoritecreate.php:108 actions/apifavoritedestroy.php:109
#: actions/apistatusesdestroy.php:113
msgid "No status found with that ID."
msgstr "Nenhum estado encontrado com esse ID."

#: actions/apifavoritecreate.php:119
msgid "This status is already a favorite!"
msgstr "Este estado já é um favorito!"

#: actions/apifavoritecreate.php:130 actions/favor.php:84 lib/command.php:176
msgid "Could not create favorite."
msgstr "Não foi possível criar o favorito."

#: actions/apifavoritedestroy.php:122
msgid "That status is not a favorite!"
msgstr "Esse estado não é um favorito!"

#: actions/apifavoritedestroy.php:134 actions/disfavor.php:87
msgid "Could not delete favorite."
msgstr "Não foi possível eliminar o favorito."

#: actions/apifriendshipscreate.php:109
msgid "Could not follow user: User not found."
msgstr "Não foi possível seguir utilizador: Utilizador não encontrado."

#: actions/apifriendshipscreate.php:118
#, php-format
msgid "Could not follow user: %s is already on your list."
msgstr "Não foi possível seguir utilizador: %s já está na sua lista."

#: actions/apifriendshipsdestroy.php:109
msgid "Could not unfollow user: User not found."
msgstr ""
"Não foi possível deixar de seguir utilizador: Utilizador não encontrado."

#: actions/apifriendshipsdestroy.php:120
msgid "You cannot unfollow yourself!"
msgstr "Não pode deixar de seguir-se a si próprio!"

#: actions/apifriendshipsexists.php:94
msgid "Two user ids or screen_names must be supplied."
msgstr "Devem ser fornecidos dois nomes de utilizador ou alcunhas."

#: actions/apifriendshipsshow.php:135
msgid "Could not determine source user."
msgstr "Não foi possível determinar o utilizador de origem."

#: actions/apifriendshipsshow.php:143
msgid "Could not find target user."
msgstr "Não foi possível encontrar o utilizador de destino."

#: actions/apigroupcreate.php:164 actions/editgroup.php:182
#: actions/newgroup.php:126 actions/profilesettings.php:208
#: actions/register.php:205
msgid "Nickname must have only lowercase letters and numbers and no spaces."
msgstr "Alcunha só deve conter letras minúsculas e números. Sem espaços."

#: actions/apigroupcreate.php:173 actions/editgroup.php:186
#: actions/newgroup.php:130 actions/profilesettings.php:231
#: actions/register.php:208
msgid "Nickname already in use. Try another one."
msgstr "Alcunha já é usada. Tente outra."

#: actions/apigroupcreate.php:180 actions/editgroup.php:189
#: actions/newgroup.php:133 actions/profilesettings.php:211
#: actions/register.php:210
msgid "Not a valid nickname."
msgstr "Alcunha não é válida."

#: actions/apigroupcreate.php:196 actions/editgroup.php:195
#: actions/newgroup.php:139 actions/profilesettings.php:215
#: actions/register.php:217
msgid "Homepage is not a valid URL."
msgstr "Página de acolhimento não é uma URL válida."

#: actions/apigroupcreate.php:205 actions/editgroup.php:198
#: actions/newgroup.php:142 actions/profilesettings.php:218
#: actions/register.php:220
msgid "Full name is too long (max 255 chars)."
msgstr "Nome completo demasiado longo (máx. 255 caracteres)."

#: actions/apigroupcreate.php:213
#, php-format
msgid "Description is too long (max %d chars)."
msgstr "Descrição demasiado longa (máx. 140 caracteres)."

#: actions/apigroupcreate.php:224 actions/editgroup.php:204
#: actions/newgroup.php:148 actions/profilesettings.php:225
#: actions/register.php:227
msgid "Location is too long (max 255 chars)."
msgstr "Localidade demasiado longa (máx. 255 caracteres)."

#: actions/apigroupcreate.php:243 actions/editgroup.php:215
#: actions/newgroup.php:159
#, php-format
msgid "Too many aliases! Maximum %d."
msgstr "Demasiados cognomes (máx. %d)."

#: actions/apigroupcreate.php:264 actions/editgroup.php:224
#: actions/newgroup.php:168
#, php-format
msgid "Invalid alias: \"%s\""
msgstr "Cognome inválido: \"%s\""

#: actions/apigroupcreate.php:273 actions/editgroup.php:228
#: actions/newgroup.php:172
#, php-format
msgid "Alias \"%s\" already in use. Try another one."
msgstr "Cognome \"%s\" já é usado. Tente outro."

#: actions/apigroupcreate.php:286 actions/editgroup.php:234
#: actions/newgroup.php:178
msgid "Alias can't be the same as nickname."
msgstr "Os cognomes não podem ser iguais à alcunha."

#: actions/apigroupismember.php:95 actions/apigroupjoin.php:104
#: actions/apigroupleave.php:104 actions/apigroupmembership.php:91
#: actions/apigroupshow.php:90 actions/apitimelinegroup.php:91
msgid "Group not found!"
msgstr "Grupo não foi encontrado!"

#: actions/apigroupjoin.php:110
msgid "You are already a member of that group."
msgstr "Já é membro desse grupo."

#: actions/apigroupjoin.php:119 actions/joingroup.php:95 lib/command.php:221
msgid "You have been blocked from that group by the admin."
msgstr "Foi bloqueado desse grupo pelo administrador."

#: actions/apigroupjoin.php:138
#, php-format
msgid "Could not join user %s to group %s."
msgstr "Não foi possível adicionar %s ao grupo %s."

#: actions/apigroupleave.php:114
msgid "You are not a member of this group."
msgstr "Não é membro deste grupo."

#: actions/apigroupleave.php:124
#, php-format
msgid "Could not remove user %s to group %s."
msgstr "Não foi possível remover %s do grupo %s."

#: actions/apigrouplistall.php:90 actions/usergroups.php:62
#, php-format
msgid "%s groups"
msgstr "Grupos do(a) %s"

#: actions/apigrouplistall.php:94
#, php-format
msgid "groups on %s"
msgstr "Grupos em %s"

#: actions/apigrouplist.php:95
#, php-format
msgid "%s's groups"
msgstr "Grupos de %s"

#: actions/apigrouplist.php:103
#, php-format
msgid "Groups %s is a member of on %s."
msgstr "Grupos de que %s é membro em %s."

#: actions/apistatusesdestroy.php:107
msgid "This method requires a POST or DELETE."
msgstr "Este método requer um POST ou DELETE."

#: actions/apistatusesdestroy.php:130
msgid "You may not delete another user's status."
msgstr "Não pode apagar o estado de outro utilizador."

#: actions/apistatusesshow.php:138
msgid "Status deleted."
msgstr "Estado apagado."

#: actions/apistatusesshow.php:144
msgid "No status with that ID found."
msgstr "Não foi encontrado um estado com esse ID."

#: actions/apistatusesupdate.php:157 actions/newnotice.php:155
#: scripts/maildaemon.php:71
#, php-format
msgid "That's too long. Max notice size is %d chars."
msgstr "Demasiado longo. Tamanho máx. das notas é %d caracteres."

#: actions/apistatusesupdate.php:198
msgid "Not found"
msgstr "Não encontrado"

#: actions/apistatusesupdate.php:227 actions/newnotice.php:183
#, php-format
msgid "Max notice size is %d chars, including attachment URL."
msgstr "Tamanho máx. das notas é %d caracteres, incluíndo a URL do anexo."

#: actions/apisubscriptions.php:231 actions/apisubscriptions.php:261
msgid "Unsupported format."
msgstr "Formato não suportado."

#: actions/apitimelinefavorites.php:107
#, php-format
msgid "%s / Favorites from %s"
msgstr "%s / Favoritas de %s"

#: actions/apitimelinefavorites.php:119
#, php-format
msgid "%s updates favorited by %s / %s."
msgstr "%s actualizações preferidas por %s / %s"

#: actions/apitimelinegroup.php:108 actions/apitimelineuser.php:117
#: actions/grouprss.php:131 actions/userrss.php:90
#, php-format
msgid "%s timeline"
msgstr "cronolinha de %s"

#: actions/apitimelinegroup.php:116 actions/apitimelineuser.php:125
#: actions/userrss.php:92
#, php-format
msgid "Updates from %1$s on %2$s!"
msgstr "Actualizações de %1#s a %2$s!"

#: actions/apitimelinementions.php:116
#, php-format
msgid "%1$s / Updates mentioning %2$s"
msgstr "%1$s / Actualizações que mencionam %2$s"

#: actions/apitimelinementions.php:126
#, php-format
msgid "%1$s updates that reply to updates from %2$s / %3$s."
msgstr "%1$s actualizações em resposta a actualizações de %2$s / %3$s."

#: actions/apitimelinepublic.php:106 actions/publicrss.php:103
#, php-format
msgid "%s public timeline"
msgstr "Cronolinha pública de %s"

#: actions/apitimelinepublic.php:110 actions/publicrss.php:105
#, php-format
msgid "%s updates from everyone!"
msgstr "%s actualizações de todos!"

#: actions/apitimelinetag.php:101 actions/tag.php:66
#, php-format
msgid "Notices tagged with %s"
msgstr "Notas categorizadas com %s"

#: actions/apitimelinetag.php:107 actions/tagrss.php:64
#, php-format
msgid "Updates tagged with %1$s on %2$s!"
msgstr "Actualizações categorizadas com %1$s em %2$s!"

#: actions/apiusershow.php:96
msgid "Not found."
msgstr "Não encontrado."

#: actions/attachment.php:73
msgid "No such attachment."
msgstr "Anexo não encontrado."

#: actions/avatarbynickname.php:59 actions/leavegroup.php:76
msgid "No nickname."
msgstr "Nenhuma alcunha."

#: actions/avatarbynickname.php:64
msgid "No size."
msgstr "Tamanho não definido."

#: actions/avatarbynickname.php:69
msgid "Invalid size."
msgstr "Tamanho inválido."

#: actions/avatarsettings.php:67 actions/showgroup.php:221
#: lib/accountsettingsaction.php:112
msgid "Avatar"
msgstr "Avatar"

#: actions/avatarsettings.php:78
#, php-format
msgid "You can upload your personal avatar. The maximum file size is %s."
msgstr "Pode carregar o seu avatar pessoal. O tamanho máximo do ficheiro é %s."

#: actions/avatarsettings.php:106 actions/avatarsettings.php:182
#: actions/grouplogo.php:178 actions/remotesubscribe.php:191
#: actions/userauthorization.php:72 actions/userrss.php:103
msgid "User without matching profile"
msgstr "Utilizador sem perfil correspondente"

#: actions/avatarsettings.php:119 actions/avatarsettings.php:194
#: actions/grouplogo.php:251
msgid "Avatar settings"
msgstr "Configurações do avatar"

#: actions/avatarsettings.php:126 actions/avatarsettings.php:202
#: actions/grouplogo.php:199 actions/grouplogo.php:259
msgid "Original"
msgstr "Original"

#: actions/avatarsettings.php:141 actions/avatarsettings.php:214
#: actions/grouplogo.php:210 actions/grouplogo.php:271
msgid "Preview"
msgstr "Antever"

#: actions/avatarsettings.php:148 lib/deleteuserform.php:66
#: lib/noticelist.php:550
msgid "Delete"
msgstr "Apagar"

#: actions/avatarsettings.php:165 actions/grouplogo.php:233
msgid "Upload"
msgstr "Carregar"

#: actions/avatarsettings.php:228 actions/grouplogo.php:286
msgid "Crop"
msgstr "Cortar"

#: actions/avatarsettings.php:265 actions/disfavor.php:74
#: actions/emailsettings.php:238 actions/favor.php:75
#: actions/groupblock.php:66 actions/grouplogo.php:309
#: actions/groupunblock.php:66 actions/imsettings.php:206
#: actions/invite.php:56 actions/login.php:129 actions/makeadmin.php:66
#: actions/newmessage.php:135 actions/newnotice.php:103 actions/nudge.php:80
#: actions/othersettings.php:145 actions/passwordsettings.php:138
#: actions/profilesettings.php:187 actions/recoverpassword.php:337
#: actions/register.php:165 actions/remotesubscribe.php:77
#: actions/smssettings.php:228 actions/subedit.php:38 actions/subscribe.php:46
#: actions/tagother.php:166 actions/unsubscribe.php:69
#: actions/userauthorization.php:52 lib/designsettings.php:294
msgid "There was a problem with your session token. Try again, please."
msgstr ""
"Ocorreu um problema com a sua chave de sessão. Por favor, tente novamente."

#: actions/avatarsettings.php:277 actions/designadminpanel.php:103
#: actions/emailsettings.php:256 actions/grouplogo.php:319
#: actions/imsettings.php:220 actions/recoverpassword.php:44
#: actions/smssettings.php:248 lib/designsettings.php:304
msgid "Unexpected form submission."
msgstr "Envio inesperado de formulário."

#: actions/avatarsettings.php:322
msgid "Pick a square area of the image to be your avatar"
msgstr "Escolha uma área quadrada da imagem para ser o seu avatar"

#: actions/avatarsettings.php:337 actions/grouplogo.php:377
msgid "Lost our file data."
msgstr "Perdi os dados do nosso ficheiro."

#: actions/avatarsettings.php:360
msgid "Avatar updated."
msgstr "Avatar actualizado."

#: actions/avatarsettings.php:363
msgid "Failed updating avatar."
msgstr "Falha ao actualizar avatar."

#: actions/avatarsettings.php:387
msgid "Avatar deleted."
msgstr "Avatar apagado."

#: actions/blockedfromgroup.php:73 actions/editgroup.php:84
#: actions/groupdesignsettings.php:84 actions/grouplogo.php:86
#: actions/groupmembers.php:76 actions/grouprss.php:91
#: actions/joingroup.php:76 actions/showgroup.php:121
msgid "No nickname"
msgstr "Sem alcunha"

#: actions/blockedfromgroup.php:80 actions/editgroup.php:96
#: actions/groupbyid.php:83 actions/groupdesignsettings.php:97
#: actions/grouplogo.php:99 actions/groupmembers.php:83
#: actions/grouprss.php:98 actions/joingroup.php:83 actions/showgroup.php:137
msgid "No such group"
msgstr "Grupo não existe"

#: actions/blockedfromgroup.php:90
#, php-format
msgid "%s blocked profiles"
msgstr "%s perfis bloqueados"

#: actions/blockedfromgroup.php:93
#, php-format
msgid "%s blocked profiles, page %d"
msgstr "%s perfis bloqueados, página %d"

#: actions/blockedfromgroup.php:108
msgid "A list of the users blocked from joining this group."
msgstr "Uma lista dos utilizadores com entrada bloqueada neste grupo."

#: actions/blockedfromgroup.php:281
msgid "Unblock user from group"
msgstr "Desbloquear utilizador do grupo"

#: actions/blockedfromgroup.php:313 lib/unblockform.php:69
msgid "Unblock"
msgstr "Desbloquear"

#: actions/blockedfromgroup.php:313 lib/unblockform.php:80
msgid "Unblock this user"
msgstr "Desbloquear este utilizador"

#: actions/block.php:69
msgid "You already blocked that user."
msgstr "Já bloqueou esse utilizador."

#: actions/block.php:105 actions/block.php:128 actions/groupblock.php:160
msgid "Block user"
msgstr "Bloquear utilizador"

#: actions/block.php:130
msgid ""
"Are you sure you want to block this user? Afterwards, they will be "
"unsubscribed from you, unable to subscribe to you in the future, and you "
"will not be notified of any @-replies from them."
msgstr ""
"Tem a certeza de que quer bloquear este utilizador? Após o bloqueio, a sua "
"subscrição por este utilizador será cancelada, ele não poderá subscrevê-lo "
"de futuro e você não receberá notificações das @-respostas dele."

#: actions/block.php:143 actions/deletenotice.php:145
#: actions/deleteuser.php:147 actions/groupblock.php:178
msgid "No"
msgstr "Não"

#: actions/block.php:143 actions/deleteuser.php:147
msgid "Do not block this user"
msgstr "Não bloquear este utilizador"

#: actions/block.php:144 actions/deletenotice.php:146
#: actions/deleteuser.php:148 actions/groupblock.php:179
msgid "Yes"
msgstr "Sim"

#: actions/block.php:144 actions/groupmembers.php:346 lib/blockform.php:80
msgid "Block this user"
msgstr "Bloquear este utilizador"

#: actions/block.php:162
msgid "Failed to save block information."
msgstr "Não foi possível gravar informação do bloqueio."

#: actions/bookmarklet.php:50
msgid "Post to "
msgstr "Publicar em "

#: actions/confirmaddress.php:75
msgid "No confirmation code."
msgstr "Sem código de confimação."

#: actions/confirmaddress.php:80
msgid "Confirmation code not found."
msgstr "Código de confirmação não encontrado"

#: actions/confirmaddress.php:85
msgid "That confirmation code is not for you!"
msgstr "Esse código de confirmação não é para si!"

#: actions/confirmaddress.php:90
#, php-format
msgid "Unrecognized address type %s"
msgstr "Tipo do endereço %s não reconhecido"

#: actions/confirmaddress.php:94
msgid "That address has already been confirmed."
msgstr "Esse endereço já tinha sido confirmado."

#: actions/confirmaddress.php:114 actions/emailsettings.php:296
#: actions/emailsettings.php:427 actions/imsettings.php:258
#: actions/imsettings.php:401 actions/othersettings.php:174
#: actions/profilesettings.php:276 actions/smssettings.php:278
#: actions/smssettings.php:420
msgid "Couldn't update user."
msgstr "Não foi possível actualizar o utilizador."

#: actions/confirmaddress.php:126 actions/emailsettings.php:391
#: actions/imsettings.php:363 actions/smssettings.php:382
msgid "Couldn't delete email confirmation."
msgstr "Não foi possível apagar a confirmação do endereço electrónico."

#: actions/confirmaddress.php:144
msgid "Confirm Address"
msgstr "Confirmar Endereço"

#: actions/confirmaddress.php:159
#, php-format
msgid "The address \"%s\" has been confirmed for your account."
msgstr "O endereço \"%s\" foi confirmado para a sua conta."

#: actions/conversation.php:99
msgid "Conversation"
msgstr "Conversação"

#: actions/conversation.php:154 lib/mailbox.php:116 lib/noticelist.php:87
<<<<<<< HEAD
#: lib/profileaction.php:206 lib/searchgroupnav.php:82
=======
#: lib/profileaction.php:216 lib/searchgroupnav.php:82
>>>>>>> 9e0f89ba
msgid "Notices"
msgstr "Notas"

#: actions/deletenotice.php:52 actions/shownotice.php:92
msgid "No such notice."
msgstr "Nota não encontrada."

#: actions/deletenotice.php:67 actions/disfavor.php:61 actions/favor.php:62
#: actions/groupblock.php:61 actions/groupunblock.php:61 actions/logout.php:69
#: actions/makeadmin.php:61 actions/newmessage.php:87 actions/newnotice.php:89
#: actions/nudge.php:63 actions/subedit.php:31 actions/subscribe.php:30
#: actions/unsubscribe.php:52 lib/adminpanelaction.php:72
#: lib/profileformaction.php:63 lib/settingsaction.php:72
msgid "Not logged in."
msgstr "Não iniciou sessão."

#: actions/deletenotice.php:71
msgid "Can't delete this notice."
msgstr "Nota não pode ser apagada."

#: actions/deletenotice.php:103
msgid ""
"You are about to permanently delete a notice. Once this is done, it cannot "
"be undone."
msgstr ""
"Está prestes a apagar permamentemente uma nota. Esta acção não pode ser "
"desfeita."

#: actions/deletenotice.php:109 actions/deletenotice.php:141
msgid "Delete notice"
msgstr "Apagar nota"

#: actions/deletenotice.php:144
msgid "Are you sure you want to delete this notice?"
msgstr "Tem a certeza de que quer apagar esta nota?"

#: actions/deletenotice.php:145
msgid "Do not delete this notice"
msgstr "Não apagar esta nota"

#: actions/deletenotice.php:146 lib/noticelist.php:550
msgid "Delete this notice"
msgstr "Apagar esta nota"

#: actions/deletenotice.php:157
msgid "There was a problem with your session token.  Try again, please."
msgstr ""
"Ocorreu um problema com o seu código de sessão. Tente novamente, por favor."

#: actions/deleteuser.php:67
msgid "You cannot delete users."
msgstr "Não pode apagar utilizadores."

#: actions/deleteuser.php:74
msgid "You can only delete local users."
msgstr "Só pode apagar utilizadores locais."

#: actions/deleteuser.php:110 actions/deleteuser.php:133
msgid "Delete user"
msgstr "Apagar utilizador"

#: actions/deleteuser.php:135
msgid ""
"Are you sure you want to delete this user? This will clear all data about "
"the user from the database, without a backup."
msgstr ""
"Tem a certeza de que quer apagar este utilizador? Todos os dados do "
"utilizador serão eliminados da base de dados, sem haver cópias."

#: actions/deleteuser.php:148 lib/deleteuserform.php:77
msgid "Delete this user"
msgstr "Apagar este utilizador"

#: actions/designadminpanel.php:62 lib/accountsettingsaction.php:124
#: lib/adminpanelaction.php:302 lib/groupnav.php:119
msgid "Design"
msgstr "Design"

#: actions/designadminpanel.php:73
msgid "Design settings for this StatusNet site."
msgstr "Configurações do design deste site StatusNet."

#: actions/designadminpanel.php:270
msgid "Invalid logo URL."
msgstr "URL do logótipo inválida."

#: actions/designadminpanel.php:274
#, php-format
msgid "Theme not available: %s"
msgstr "Tema não está disponível: %s"

#: actions/designadminpanel.php:370
msgid "Change logo"
msgstr "Alterar logótipo"

#: actions/designadminpanel.php:375
msgid "Site logo"
msgstr "Logótipo do site"

#: actions/designadminpanel.php:382
msgid "Change theme"
msgstr "Alterar tema"

#: actions/designadminpanel.php:399
msgid "Site theme"
msgstr "Tema do site"

#: actions/designadminpanel.php:400
msgid "Theme for the site."
msgstr "O tema para o site."

#: actions/designadminpanel.php:412 lib/designsettings.php:101
msgid "Change background image"
msgstr "Alterar imagem de fundo"

#: actions/designadminpanel.php:417 actions/designadminpanel.php:492
#: lib/designsettings.php:178
msgid "Background"
msgstr "Imagem de fundo"

#: actions/designadminpanel.php:422
#, php-format
msgid ""
"You can upload a background image for the site. The maximum file size is %1"
"$s."
msgstr ""
"Pode carregar uma imagem de fundo para o site. O tamanho máximo do ficheiro "
"é %1$s."

#: actions/designadminpanel.php:452 lib/designsettings.php:139
msgid "On"
msgstr ""

#: actions/designadminpanel.php:468 lib/designsettings.php:155
msgid "Off"
msgstr ""

#: actions/designadminpanel.php:469 lib/designsettings.php:156
msgid "Turn background image on or off."
msgstr ""

#: actions/designadminpanel.php:474 lib/designsettings.php:161
msgid "Tile background image"
<<<<<<< HEAD
msgstr ""
=======
msgstr "Repetir imagem de fundo em mosaico"
>>>>>>> 9e0f89ba

#: actions/designadminpanel.php:483 lib/designsettings.php:170
msgid "Change colours"
msgstr "Alterar cores"

#: actions/designadminpanel.php:505 lib/designsettings.php:191
msgid "Content"
msgstr "Conteúdo"

#: actions/designadminpanel.php:518 lib/designsettings.php:204
msgid "Sidebar"
msgstr "Barra lateral"

#: actions/designadminpanel.php:531 lib/designsettings.php:217
msgid "Text"
msgstr "Texto"

#: actions/designadminpanel.php:544 lib/designsettings.php:230
msgid "Links"
msgstr "Ligações"

#: actions/designadminpanel.php:572 lib/designsettings.php:247
msgid "Use defaults"
msgstr "Usar predefinições"

#: actions/designadminpanel.php:573 lib/designsettings.php:248
msgid "Restore default designs"
msgstr "Repor designs predefinidos"

#: actions/designadminpanel.php:579 lib/designsettings.php:254
msgid "Reset back to default"
msgstr "Repor predefinição"

#: actions/designadminpanel.php:581 actions/emailsettings.php:195
#: actions/imsettings.php:163 actions/othersettings.php:126
#: actions/pathsadminpanel.php:296 actions/profilesettings.php:167
#: actions/siteadminpanel.php:421 actions/smssettings.php:181
#: actions/subscriptions.php:203 actions/tagother.php:154
#: actions/useradminpanel.php:313 lib/designsettings.php:256
#: lib/groupeditform.php:202
msgid "Save"
msgstr "Gravar"

#: actions/designadminpanel.php:582 lib/designsettings.php:257
msgid "Save design"
msgstr "Gravar o design"

#: actions/disfavor.php:81
msgid "This notice is not a favorite!"
msgstr "Esta nota não é uma favorita!"

#: actions/disfavor.php:94
msgid "Add to favorites"
msgstr "Adicionar às favoritas"

#: actions/doc.php:69
msgid "No such document."
msgstr "Documento não encontrado."

#: actions/editgroup.php:56
#, php-format
msgid "Edit %s group"
msgstr "Editar grupo %s"

#: actions/editgroup.php:68 actions/grouplogo.php:70 actions/newgroup.php:65
msgid "You must be logged in to create a group."
msgstr "Tem de iniciar uma sessão para criar o grupo."

#: actions/editgroup.php:103 actions/editgroup.php:168
#: actions/groupdesignsettings.php:104 actions/grouplogo.php:106
msgid "You must be an admin to edit the group"
msgstr "Tem de ser administrador para editar o grupo"

#: actions/editgroup.php:154
msgid "Use this form to edit the group."
msgstr "Use este formulário para editar o grupo."

#: actions/editgroup.php:201 actions/newgroup.php:145
#, php-format
msgid "description is too long (max %d chars)."
msgstr "descrição é demasiada extensa (máx. 140 caracteres)."

#: actions/editgroup.php:253
msgid "Could not update group."
msgstr "Não foi possível actualizar o grupo."

#: actions/editgroup.php:259 classes/User_group.php:390
msgid "Could not create aliases."
msgstr "Não foi possível criar cognomes."

#: actions/editgroup.php:269
msgid "Options saved."
msgstr "Opções gravadas."

#: actions/emailsettings.php:60
msgid "Email Settings"
msgstr "Configurações do correio electrónico"

#: actions/emailsettings.php:71
#, php-format
msgid "Manage how you get email from %%site.name%%."
msgstr "Defina como receberá mensagens electrónicas do site %%site.name%%."

#: actions/emailsettings.php:100 actions/imsettings.php:100
#: actions/smssettings.php:104
msgid "Address"
msgstr "Endereço"

#: actions/emailsettings.php:105
msgid "Current confirmed email address."
msgstr "Endereço de correio já confirmado."

#: actions/emailsettings.php:107 actions/emailsettings.php:140
#: actions/imsettings.php:108 actions/smssettings.php:115
#: actions/smssettings.php:158
msgid "Remove"
msgstr "Remover"

#: actions/emailsettings.php:113
msgid ""
"Awaiting confirmation on this address. Check your inbox (and spam box!) for "
"a message with further instructions."
msgstr ""
"A aguardar a confirmação deste endereço. Procure na sua caixa de entrada (e "
"na caixa de spam!) uma mensagem com mais instruções."

#: actions/emailsettings.php:117 actions/imsettings.php:120
#: actions/smssettings.php:126
msgid "Cancel"
msgstr "Cancelar"

#: actions/emailsettings.php:121
msgid "Email Address"
msgstr "Endereço electrónico"

#: actions/emailsettings.php:123
msgid "Email address, like \"UserName@example.org\""
msgstr ""
"Endereço de correio electrónico, por ex. \"nomedeutilizador@exemplo.org\""

#: actions/emailsettings.php:126 actions/imsettings.php:133
#: actions/smssettings.php:145
msgid "Add"
msgstr "Adicionar"

#: actions/emailsettings.php:133 actions/smssettings.php:152
msgid "Incoming email"
msgstr "Correio recebido"

#: actions/emailsettings.php:138 actions/smssettings.php:157
msgid "Send email to this address to post new notices."
msgstr "Envie mensagens electrónicas para este endereço para publicar notas."

#: actions/emailsettings.php:145 actions/smssettings.php:162
msgid "Make a new email address for posting to; cancels the old one."
msgstr "Crie um endereço electrónico novo para publicações; cancela o antigo."

#: actions/emailsettings.php:148 actions/smssettings.php:164
msgid "New"
msgstr "Novo"

#: actions/emailsettings.php:153 actions/imsettings.php:139
#: actions/smssettings.php:169
msgid "Preferences"
msgstr "Preferências"

#: actions/emailsettings.php:158
msgid "Send me notices of new subscriptions through email."
msgstr "Enviem-me notificação electrónica das novas subscrições."

#: actions/emailsettings.php:163
msgid "Send me email when someone adds my notice as a favorite."
msgstr ""
"Enviem-me notificação electrónica quando uma nota minha é adicionada às "
"favoritas."

#: actions/emailsettings.php:169
msgid "Send me email when someone sends me a private message."
msgstr ""
"Enviem-me notificação electrónica quando me enviarem uma mensagem privada."

#: actions/emailsettings.php:174
msgid "Send me email when someone sends me an \"@-reply\"."
msgstr ""
"Enviem-me notificação electrónica quando me enviarem uma \"@-resposta\"."

#: actions/emailsettings.php:179
msgid "Allow friends to nudge me and send me an email."
msgstr "Permitir que amigos me acotovelem e enviem mensagens electrónicas."

#: actions/emailsettings.php:185
msgid "I want to post notices by email."
msgstr "Quero publicar notas por correio electrónico."

#: actions/emailsettings.php:191
msgid "Publish a MicroID for my email address."
msgstr "Publicar uma MicroID para o meu endereço electrónico."

#: actions/emailsettings.php:302 actions/imsettings.php:264
#: actions/othersettings.php:180 actions/smssettings.php:284
msgid "Preferences saved."
msgstr "Preferências gravadas."

#: actions/emailsettings.php:320
msgid "No email address."
msgstr "Sem endereço de correio electrónico."

#: actions/emailsettings.php:327
msgid "Cannot normalize that email address"
msgstr "Não é possível normalizar esse endereço electrónico"

#: actions/emailsettings.php:331 actions/siteadminpanel.php:158
msgid "Not a valid email address"
msgstr "Endereço electrónico inválido."

#: actions/emailsettings.php:334
msgid "That is already your email address."
msgstr "Esse já é o seu endereço electrónico."

#: actions/emailsettings.php:337
msgid "That email address already belongs to another user."
msgstr "Esse endereço electrónico já pertence a outro utilizador."

#: actions/emailsettings.php:353 actions/imsettings.php:317
#: actions/smssettings.php:337
msgid "Couldn't insert confirmation code."
msgstr "Não foi possível inserir o código de confirmação."

#: actions/emailsettings.php:359
msgid ""
"A confirmation code was sent to the email address you added. Check your "
"inbox (and spam box!) for the code and instructions on how to use it."
msgstr ""
"Um código de confirmação foi enviado para o correio electrónico que "
"forneceu. Procure na caixa de entrada (e na caixa de spam!) o código e as "
"respectivas instruções de utilização."

#: actions/emailsettings.php:379 actions/imsettings.php:351
#: actions/smssettings.php:370
msgid "No pending confirmation to cancel."
msgstr "Nenhuma confirmação pendente para cancelar."

#: actions/emailsettings.php:383 actions/imsettings.php:355
msgid "That is the wrong IM address."
msgstr "Esse endereço de mensagens instantâneas está errado."

#: actions/emailsettings.php:395 actions/imsettings.php:367
#: actions/smssettings.php:386
msgid "Confirmation cancelled."
msgstr "Confirmação cancelada."

#: actions/emailsettings.php:413
msgid "That is not your email address."
msgstr "Esse não é o seu endereço electrónico."

#: actions/emailsettings.php:432 actions/imsettings.php:408
#: actions/smssettings.php:425
msgid "The address was removed."
msgstr "O endereço foi removido."

#: actions/emailsettings.php:446 actions/smssettings.php:518
msgid "No incoming email address."
msgstr "Sem endereço electrónico de entrada."

#: actions/emailsettings.php:456 actions/emailsettings.php:478
#: actions/smssettings.php:528 actions/smssettings.php:552
msgid "Couldn't update user record."
msgstr "Não foi possível actualizar o registo do utilizador."

#: actions/emailsettings.php:459 actions/smssettings.php:531
msgid "Incoming email address removed."
msgstr "Endereço electrónico de entrada foi removido."

#: actions/emailsettings.php:481 actions/smssettings.php:555
msgid "New incoming email address added."
msgstr "Adicionado endereço electrónico de entrada novo."

#: actions/favorited.php:65 lib/popularnoticesection.php:88
#: lib/publicgroupnav.php:93
msgid "Popular notices"
msgstr "Notas populares"

#: actions/favorited.php:67
#, php-format
msgid "Popular notices, page %d"
msgstr "Notas populares, página %d"

#: actions/favorited.php:79
msgid "The most popular notices on the site right now."
msgstr "As notas mais populares do site neste momento."

#: actions/favorited.php:150
msgid "Favorite notices appear on this page but no one has favorited one yet."
msgstr ""
"As notas favoritas aparecem nesta página, mas ninguém elegeu nenhuma ainda."

#: actions/favorited.php:153
msgid ""
"Be the first to add a notice to your favorites by clicking the fave button "
"next to any notice you like."
msgstr ""
"Seja a primeira pessoa a adicionar uma nota às favoritas, clicando o botão "
"de favorecimento correspondente a uma nota de que goste."

#: actions/favorited.php:156
#, php-format
msgid ""
"Why not [register an account](%%action.register%%) and be the first to add a "
"notice to your favorites!"
msgstr ""
"Podia [registar uma conta](%%action.register%%) e ser o primeiro a adicionar "
<<<<<<< HEAD
"uma nota aos favoritos!"
=======
"uma nota às favoritas!"
>>>>>>> 9e0f89ba

#: actions/favoritesrss.php:111 actions/showfavorites.php:77
#: lib/personalgroupnav.php:115
#, php-format
msgid "%s's favorite notices"
msgstr "Notas favoritas do(a) %s"

#: actions/favoritesrss.php:115
#, php-format
msgid "Updates favored by %1$s on %2$s!"
msgstr "Actualizações favorecidas por %1$s em %2$s!"

#: actions/favor.php:79
msgid "This notice is already a favorite!"
msgstr "Esta nota já é uma favorita!"

#: actions/favor.php:92 lib/disfavorform.php:140
msgid "Disfavor favorite"
msgstr "Desfavorecer favorita"

#: actions/featured.php:69 lib/featureduserssection.php:87
#: lib/publicgroupnav.php:89
msgid "Featured users"
msgstr "Utilizadores em destaque"

#: actions/featured.php:71
#, php-format
msgid "Featured users, page %d"
msgstr "utilizadores em destaque, página %d"

#: actions/featured.php:99
#, php-format
msgid "A selection of some of the great users on %s"
msgstr "Uma selecção de alguns utilizadores excelentes em %s"

#: actions/file.php:34
msgid "No notice id"
msgstr "Sem ID de nota"

#: actions/file.php:38
msgid "No notice"
msgstr "Sem notas"

#: actions/file.php:42
msgid "No attachments"
msgstr "Sem anexos"

#: actions/file.php:51
msgid "No uploaded attachments"
msgstr "Sem anexos carregados"

#: actions/finishremotesubscribe.php:69
msgid "Not expecting this response!"
msgstr "Não esperava esta resposta!"

#: actions/finishremotesubscribe.php:80
msgid "User being listened to does not exist."
msgstr "O utilizador que está a escutar não existe."

#: actions/finishremotesubscribe.php:87 actions/remotesubscribe.php:59
msgid "You can use the local subscription!"
msgstr "Pode usar a subscrição local!"

#: actions/finishremotesubscribe.php:99
msgid "That user has blocked you from subscribing."
msgstr "Esse utilizador bloqueou-o, impedindo que o subscreva."

#: actions/finishremotesubscribe.php:110
msgid "You are not authorized."
msgstr "Não tem autorização."

<<<<<<< HEAD
#: actions/finishremotesubscribe.php:109
=======
#: actions/finishremotesubscribe.php:113
>>>>>>> 9e0f89ba
msgid "Could not convert request token to access token."
msgstr "Não foi possível converter a chave de pedido numa chave de acesso."

#: actions/finishremotesubscribe.php:118
msgid "Remote service uses unknown version of OMB protocol."
msgstr "Serviço remoto usa uma versão desconhecida do protocolo OMB."

#: actions/finishremotesubscribe.php:138 lib/oauthstore.php:306
msgid "Error updating remote profile"
msgstr "Erro ao actualizar o perfil remoto"

#: actions/foafgroup.php:44 actions/foafgroup.php:62 actions/groupblock.php:86
#: actions/groupunblock.php:86 actions/leavegroup.php:83
#: actions/makeadmin.php:86 lib/command.php:212 lib/command.php:263
msgid "No such group."
msgstr "Grupo não foi encontrado."

#: actions/getfile.php:75
msgid "No such file."
msgstr "Ficheiro não foi encontrado."

#: actions/getfile.php:79
msgid "Cannot read file."
msgstr "Não foi possível ler o ficheiro."

#: actions/groupblock.php:71 actions/groupunblock.php:71
#: actions/makeadmin.php:71 actions/subedit.php:46
#: lib/profileformaction.php:70
msgid "No profile specified."
msgstr "Não foi especificado um perfil."

#: actions/groupblock.php:76 actions/groupunblock.php:76
#: actions/makeadmin.php:76 actions/subedit.php:53 actions/tagother.php:46
#: lib/profileformaction.php:77
msgid "No profile with that ID."
<<<<<<< HEAD
msgstr "Não foi encontrado um perfil com essa ID."
=======
msgstr "Não foi encontrado um perfil com essa identificação."
>>>>>>> 9e0f89ba

#: actions/groupblock.php:81 actions/groupunblock.php:81
#: actions/makeadmin.php:81
msgid "No group specified."
msgstr "Não foi especificado um grupo."

#: actions/groupblock.php:91
msgid "Only an admin can block group members."
msgstr "Só um administrador pode bloquear membros de um grupo."

#: actions/groupblock.php:95
msgid "User is already blocked from group."
msgstr "Acesso do utilizador ao grupo já foi bloqueado."

#: actions/groupblock.php:100
msgid "User is not a member of group."
msgstr "Utilizador não é membro do grupo."

#: actions/groupblock.php:136 actions/groupmembers.php:314
msgid "Block user from group"
msgstr "Bloquear acesso do utilizador ao grupo"

#: actions/groupblock.php:162
#, php-format
msgid ""
"Are you sure you want to block user \"%s\" from the group \"%s\"? They will "
"be removed from the group, unable to post, and unable to subscribe to the "
"group in the future."
msgstr ""
"Tem a certeza de que quer bloquear o acesso do utilizador \"%s\" ao grupo \"%"
"s\"? Ele será removido do grupo, impossibilitado de publicar e "
"impossibilitado de subscrever o grupo no futuro."

#: actions/groupblock.php:178
msgid "Do not block this user from this group"
msgstr "Não bloquear acesso deste utilizador a este grupo"

#: actions/groupblock.php:179
msgid "Block this user from this group"
msgstr "Bloquear acesso deste utilizador a este grupo"

#: actions/groupblock.php:196
msgid "Database error blocking user from group."
msgstr "Erro na base de dados ao bloquear acesso do utilizador ao grupo."

#: actions/groupbyid.php:74
msgid "No ID"
msgstr "Sem ID"

#: actions/groupdesignsettings.php:68
msgid "You must be logged in to edit a group."
msgstr "Precisa de iniciar sessão para editar um grupo."

#: actions/groupdesignsettings.php:141
msgid "Group design"
msgstr "Design do grupo"

#: actions/groupdesignsettings.php:152
msgid ""
"Customize the way your group looks with a background image and a colour "
"palette of your choice."
msgstr ""
"Personalize o aspecto do seu grupo com uma imagem de fundo e uma paleta de "
"cores à sua escolha."

#: actions/groupdesignsettings.php:262 actions/userdesignsettings.php:186
#: lib/designsettings.php:434 lib/designsettings.php:464
msgid "Couldn't update your design."
msgstr "Não foi possível actualizar o design."

#: actions/groupdesignsettings.php:286 actions/groupdesignsettings.php:296
#: actions/userdesignsettings.php:210 actions/userdesignsettings.php:220
#: actions/userdesignsettings.php:263 actions/userdesignsettings.php:273
msgid "Unable to save your design settings!"
msgstr "Não foi possível actualizar as suas configurações do design!"

#: actions/groupdesignsettings.php:307 actions/userdesignsettings.php:231
msgid "Design preferences saved."
msgstr "Preferências do design foram gravadas."

#: actions/grouplogo.php:139 actions/grouplogo.php:192
msgid "Group logo"
msgstr "Logótipo do grupo"

#: actions/grouplogo.php:150
#, php-format
msgid ""
"You can upload a logo image for your group. The maximum file size is %s."
msgstr ""
"Pode carregar uma imagem para logótipo do seu grupo. O tamanho máximo do "
"ficheiro é %s."

#: actions/grouplogo.php:362
msgid "Pick a square area of the image to be the logo."
msgstr "Escolha uma área quadrada da imagem para ser o logótipo."

#: actions/grouplogo.php:396
msgid "Logo updated."
msgstr "Logótipo actualizado."

#: actions/grouplogo.php:398
msgid "Failed updating logo."
msgstr "Não foi possível actualizar o logótipo."

#: actions/groupmembers.php:93 lib/groupnav.php:92
#, php-format
msgid "%s group members"
msgstr "Membros do grupo %s"

#: actions/groupmembers.php:96
#, php-format
msgid "%s group members, page %d"
msgstr "Membros do grupo %s, página %d"

#: actions/groupmembers.php:111
msgid "A list of the users in this group."
msgstr "Uma lista dos utilizadores neste grupo."

#: actions/groupmembers.php:175 lib/action.php:440 lib/groupnav.php:107
msgid "Admin"
msgstr "Admin"

#: actions/groupmembers.php:346 lib/blockform.php:69
msgid "Block"
msgstr "Bloquear"

#: actions/groupmembers.php:441
msgid "Make user an admin of the group"
msgstr "Tornar utilizador o administrador do grupo"

#: actions/groupmembers.php:473
msgid "Make Admin"
msgstr "Tornar Admin"

#: actions/groupmembers.php:473
msgid "Make this user an admin"
msgstr "Tornar este utilizador um administrador"

#: actions/grouprss.php:133
#, php-format
msgid "Updates from members of %1$s on %2$s!"
msgstr "Actualizações dos membros de %1$s em %2$s!"

#: actions/groupsearch.php:52
#, php-format
msgid ""
"Search for groups on %%site.name%% by their name, location, or description. "
"Separate the terms by spaces; they must be 3 characters or more."
msgstr ""
"Procure grupos em %%site.name%% pelo seu nome, localização ou descrição. "
"Separe os termos de busca com espaços; precisam de ter 3 ou mais caracteres."

#: actions/groupsearch.php:58
msgid "Group search"
msgstr "Pesquisa de grupos"

#: actions/groupsearch.php:79 actions/noticesearch.php:117
#: actions/peoplesearch.php:83
msgid "No results."
msgstr "Sem resultados."

#: actions/groupsearch.php:82
#, php-format
msgid ""
"If you can't find the group you're looking for, you can [create it](%%action."
"newgroup%%) yourself."
msgstr ""
"Se não encontra o grupo que procura, pode [criá-lo](%%action.newgroup%%) "
"você mesmo."

#: actions/groupsearch.php:85
#, php-format
msgid ""
"Why not [register an account](%%action.register%%) and [create the group](%%"
"action.newgroup%%) yourself!"
msgstr ""
"Podia [registar uma conta](%%action.register%%) e [criar o grupo](%%action."
"newgroup%%) você mesmo!"

<<<<<<< HEAD
#: actions/groups.php:62 lib/profileaction.php:220 lib/publicgroupnav.php:81
#: lib/searchgroupnav.php:84 lib/subgroupnav.php:98
=======
#: actions/groups.php:62 lib/profileaction.php:210 lib/profileaction.php:230
#: lib/publicgroupnav.php:81 lib/searchgroupnav.php:84 lib/subgroupnav.php:98
>>>>>>> 9e0f89ba
msgid "Groups"
msgstr "Grupos"

#: actions/groups.php:64
#, php-format
msgid "Groups, page %d"
msgstr "Grupos, página %d"

#: actions/groups.php:90
#, php-format
msgid ""
"%%%%site.name%%%% groups let you find and talk with people of similar "
"interests. After you join a group you can send messages to all other members "
"using the syntax \"!groupname\". Don't see a group you like? Try [searching "
"for one](%%%%action.groupsearch%%%%) or [start your own!](%%%%action.newgroup"
"%%%%)"
msgstr ""
"Os grupos no site %%%%site.name%%%% permitem-lhe encontrar e falar com "
"pessoas que têm interesses semelhantes aos seus. Após juntar-se a um grupo, "
"pode enviar mensagens a outros membros usando a sintaxe \"!groupname\". Não "
"encontra nenhum grupo de que gosta? Tente [pesquisar um grupo](%%%%action."
"groupsearch%%%%) ou [crie o seu!](%%%%action.newgroup%%%%)"

#: actions/groups.php:107 actions/usergroups.php:124 lib/groupeditform.php:122
msgid "Create a new group"
msgstr "Criar um grupo novo"

#: actions/groupunblock.php:91
msgid "Only an admin can unblock group members."
msgstr "Só um administrador pode desbloquear membros de um grupo."

#: actions/groupunblock.php:95
msgid "User is not blocked from group."
msgstr "Acesso do utilizador ao grupo não foi bloqueado."

#: actions/groupunblock.php:128 actions/unblock.php:77
msgid "Error removing the block."
msgstr "Erro ao remover o bloqueio."

#: actions/imsettings.php:59
msgid "IM Settings"
msgstr "Definições de IM"

#: actions/imsettings.php:70
#, php-format
msgid ""
"You can send and receive notices through Jabber/GTalk [instant messages](%%"
"doc.im%%). Configure your address and settings below."
msgstr ""
"Pode enviar e receber notas através de [mensagens instantâneas](%%doc.im%%) "
"Jabber/GTalk. Configure o seu endereço e outras definições abaixo."

#: actions/imsettings.php:89
msgid "IM is not available."
msgstr "IM não está disponível."

#: actions/imsettings.php:106
msgid "Current confirmed Jabber/GTalk address."
msgstr "Endereço do Jabber/GTalk já confirmado."

#: actions/imsettings.php:114
#, php-format
msgid ""
"Awaiting confirmation on this address. Check your Jabber/GTalk account for a "
"message with further instructions. (Did you add %s to your buddy list?)"
msgstr ""
"A aguardar confirmação deste endereço. Verifique as instruções que foram "
"enviadas para a sua conta de Jabber/GTalk. (Adicionou %s à sua lista de "
"amigos?)"

#: actions/imsettings.php:124
msgid "IM Address"
msgstr "Endereço IM"

#: actions/imsettings.php:126
#, php-format
msgid ""
"Jabber or GTalk address, like \"UserName@example.org\". First, make sure to "
"add %s to your buddy list in your IM client or on GTalk."
msgstr ""
"Endereço Jabber ou GTalk, por exemplo \"NomeDeUtilizador@exemplo.org\". "
"Primeiro, certifique-se de que adicionou %s à sua lista de amigos no cliente "
"IM ou no GTalk."

#: actions/imsettings.php:143
msgid "Send me notices through Jabber/GTalk."
msgstr "Enviar-me notas via Jabber/GTalk."

#: actions/imsettings.php:148
msgid "Post a notice when my Jabber/GTalk status changes."
msgstr "Publicar uma nota quando o meu estado no Jabber/GTalk se altera."

#: actions/imsettings.php:153
msgid "Send me replies through Jabber/GTalk from people I'm not subscribed to."
msgstr "Enviar-me via Jabber/GTalk respostas de pessoas que não subscrevo."

#: actions/imsettings.php:159
msgid "Publish a MicroID for my Jabber/GTalk address."
msgstr "Publicar uma MicroID para o meu endereço Jabber/GTalk."

#: actions/imsettings.php:285
msgid "No Jabber ID."
msgstr "Não introduziu o Jabber ID."

#: actions/imsettings.php:292
msgid "Cannot normalize that Jabber ID"
msgstr "Não é possível normalizar esse Jabber ID"

#: actions/imsettings.php:296
msgid "Not a valid Jabber ID"
msgstr "Jabber ID não é válido"

#: actions/imsettings.php:299
msgid "That is already your Jabber ID."
msgstr "Esse já é o seu Jabber ID."

#: actions/imsettings.php:302
msgid "Jabber ID already belongs to another user."
msgstr "O Jabber ID introduzido já pertence a outro utilizador."

#: actions/imsettings.php:327
#, php-format
msgid ""
"A confirmation code was sent to the IM address you added. You must approve %"
"s for sending messages to you."
msgstr ""
"Um código de confirmação foi enviado para o endereço fornecido. Tem que "
"aprovar que %s envie mensagens para sí."

#: actions/imsettings.php:387
msgid "That is not your Jabber ID."
msgstr "Esse não é o seu Jabber ID."

#: actions/inbox.php:59
#, php-format
msgid "Inbox for %s - page %d"
msgstr "Caixa de entrada de %s - página %d"

#: actions/inbox.php:62
#, php-format
msgid "Inbox for %s"
msgstr "Caixa de entrada de %s"

#: actions/inbox.php:115
msgid "This is your inbox, which lists your incoming private messages."
msgstr ""
"Esta é a sua caixa de entrada, que apresenta as mensagens privadas recebidas."

#: actions/invite.php:39
msgid "Invites have been disabled."
msgstr "Convites foram impossibilitados."

#: actions/invite.php:41
#, php-format
msgid "You must be logged in to invite other users to use %s"
msgstr ""
"Precisa de iniciar uma sessão para convidar outros utilizadores a usarem o "
"site %s."

#: actions/invite.php:72
#, php-format
msgid "Invalid email address: %s"
msgstr "Endereço electrónico inválido: %s"

#: actions/invite.php:110
msgid "Invitation(s) sent"
msgstr "Contive(s) enviado(s)"

#: actions/invite.php:112
msgid "Invite new users"
msgstr "Convidar novos utilizadores"

#: actions/invite.php:128
msgid "You are already subscribed to these users:"
msgstr "Já subscreveu estes utilizadores:"

#: actions/invite.php:131 actions/invite.php:139
#, php-format
msgid "%s (%s)"
msgstr "%s (%s)"

#: actions/invite.php:136
msgid ""
"These people are already users and you were automatically subscribed to them:"
msgstr ""
"Estas pessoas já são utilizadores e foram automaticamente subscritos por si:"

#: actions/invite.php:144
msgid "Invitation(s) sent to the following people:"
msgstr "Convite(s) enviado(s) para as seguintes pessoas:"

#: actions/invite.php:150
msgid ""
"You will be notified when your invitees accept the invitation and register "
"on the site. Thanks for growing the community!"
msgstr ""
"Receberá uma notificação quando os seus convidados aceitarem o convite e se "
"registarem no site. Obrigado por aumentar a comunidade!"

#: actions/invite.php:162
msgid ""
"Use this form to invite your friends and colleagues to use this service."
msgstr ""
"Use este formulário para convidar amigos e colegas a usar este serviço."

#: actions/invite.php:187
msgid "Email addresses"
msgstr "Endereços de correio electrónico"

#: actions/invite.php:189
msgid "Addresses of friends to invite (one per line)"
msgstr "Endereços dos amigos a convidar (um por linha)"

#: actions/invite.php:192
msgid "Personal message"
msgstr "Mensagem pessoal"

#: actions/invite.php:194
msgid "Optionally add a personal message to the invitation."
msgstr "Pode optar por acrescentar uma mensagem pessoal ao convite."

#: actions/invite.php:197 lib/messageform.php:181 lib/noticeform.php:225
msgid "Send"
msgstr "Enviar"

#: actions/invite.php:226
#, php-format
msgid "%1$s has invited you to join them on %2$s"
msgstr "%1$s convidou-o a juntar-se a ele no %2$s"

#: actions/invite.php:228
#, php-format
msgid ""
"%1$s has invited you to join them on %2$s (%3$s).\n"
"\n"
"%2$s is a micro-blogging service that lets you keep up-to-date with people "
"you know and people who interest you.\n"
"\n"
"You can also share news about yourself, your thoughts, or your life online "
"with people who know about you. It's also great for meeting new people who "
"share your interests.\n"
"\n"
"%1$s said:\n"
"\n"
"%4$s\n"
"\n"
"You can see %1$s's profile page on %2$s here:\n"
"\n"
"%5$s\n"
"\n"
"If you'd like to try the service, click on the link below to accept the "
"invitation.\n"
"\n"
"%6$s\n"
"\n"
"If not, you can ignore this message. Thanks for your patience and your "
"time.\n"
"\n"
"Sincerely, %2$s\n"
msgstr ""
"%1$s fez-lhe um convite para se juntar a ele(a) no %2$s (%3$s).\n"
"\n"
"%2$s é um serviço de microblogues que lhe permite manter-se em contacto com "
"pessoas que conhece e pessoas do seu interesse.\n"
"\n"
"Também pode partilhar notícias suas, pensamentos, ou a sua vida online com "
"pessoas que queiram saber de si. É também ideal para conhecer pessoas com "
"interesses semelhantes aos seus.\n"
"\n"
"%1$s disse:\n"
"\n"
"%4$s\n"
"\n"
"Pode ver o perfil de %1$s no %2$s aqui:\n"
"\n"
"%5$s\n"
"\n"
"Se gostaria de experimentar o serviço visite o endereço abaixo para aceitar "
"este convite.\n"
"\n"
"%6$s\n"
"\n"
"Se não, pode ignorar esta mensagem. Obrigado pelo seu tempo e paciência.\n"
"\n"
"Sinceramente, %2$s\n"

#: actions/joingroup.php:60
msgid "You must be logged in to join a group."
msgstr "Precisa de iniciar uma sessão para se juntar a um grupo."

#: actions/joingroup.php:90 lib/command.php:217
msgid "You are already a member of that group"
msgstr "Já é membro desse grupo"

#: actions/joingroup.php:128 lib/command.php:234
#, php-format
msgid "Could not join user %s to group %s"
msgstr "Não foi possível juntar o utilizador %s ao grupo %s"

#: actions/joingroup.php:135 lib/command.php:239
#, php-format
msgid "%s joined group %s"
msgstr "%s juntou-se ao grupo %s"

#: actions/leavegroup.php:60
msgid "You must be logged in to leave a group."
msgstr "Precisa de iniciar uma sessão para deixar um grupo."

#: actions/leavegroup.php:90 lib/command.php:268
msgid "You are not a member of that group."
msgstr "Não é um membro desse grupo."

#: actions/leavegroup.php:119 lib/command.php:278
msgid "Could not find membership record."
msgstr "Não foi encontrado um registo de membro de grupo."

#: actions/leavegroup.php:127 lib/command.php:284
#, php-format
msgid "Could not remove user %s to group %s"
msgstr "Não foi possível remover o utilizador %s do grupo %s"

#: actions/leavegroup.php:134 lib/command.php:289
#, php-format
msgid "%s left group %s"
msgstr "%s deixou o grupo %s"

#: actions/login.php:79 actions/register.php:137
msgid "Already logged in."
msgstr "Sessão já foi iniciada."

<<<<<<< HEAD
#: actions/login.php:110 actions/login.php:120
=======
#: actions/login.php:108 actions/login.php:118
>>>>>>> 9e0f89ba
msgid "Invalid or expired token."
msgstr "Chave inválida ou expirada."

#: actions/login.php:146
msgid "Incorrect username or password."
msgstr "Nome de utilizador ou palavra-passe incorrectos."

#: actions/login.php:152
msgid "Error setting user. You are probably not authorized."
msgstr "Erro ao preparar o utilizador. Provavelmente não está autorizado."

<<<<<<< HEAD
#: actions/login.php:204 actions/login.php:257 lib/action.php:458
=======
#: actions/login.php:207 actions/login.php:260 lib/action.php:458
>>>>>>> 9e0f89ba
#: lib/logingroupnav.php:79
msgid "Login"
msgstr "Entrar"

#: actions/login.php:246
msgid "Login to site"
msgstr "Iniciar sessão no site"

#: actions/login.php:249 actions/profilesettings.php:106
#: actions/register.php:423 actions/showgroup.php:236 actions/tagother.php:94
#: lib/groupeditform.php:152 lib/userprofile.php:131
msgid "Nickname"
msgstr "Alcunha"

#: actions/login.php:252 actions/register.php:428
#: lib/accountsettingsaction.php:116
msgid "Password"
msgstr "Palavra-chave"

#: actions/login.php:255 actions/register.php:477
msgid "Remember me"
msgstr "Lembrar-me neste computador"

#: actions/login.php:256 actions/register.php:479
msgid "Automatically login in the future; not for shared computers!"
msgstr ""
"De futuro, iniciar sessão automaticamente. Não usar em computadores "
"partilhados!"

#: actions/login.php:266
msgid "Lost or forgotten password?"
msgstr "Perdeu ou esqueceu-se da palavra-passe?"

#: actions/login.php:285
msgid ""
"For security reasons, please re-enter your user name and password before "
"changing your settings."
msgstr ""
"Por razões de segurança, por favor reintroduza o seu nome de utilizador e "
"palavra-passe antes de alterar as suas configurações."

<<<<<<< HEAD
#: actions/login.php:286
=======
#: actions/login.php:289
>>>>>>> 9e0f89ba
#, php-format
msgid ""
"Login with your username and password. Don't have a username yet? [Register]"
"(%%action.register%%) a new account."
msgstr ""
"Entrar com o seu nome de utilizador e palavra-chave. Ainda não está "
"registado? [Registe](%%action.register%%) uma conta."

#: actions/makeadmin.php:91
msgid "Only an admin can make another user an admin."
msgstr "Só um administrador pode tornar outro utilizador num administrador."

#: actions/makeadmin.php:95
#, php-format
msgid "%s is already an admin for group \"%s\"."
msgstr "%s já é um administrador do grupo \"%s\"."

#: actions/makeadmin.php:132
#, php-format
msgid "Can't get membership record for %s in group %s"
msgstr "Não existe registo de %s ter entrado no grupo %s"

#: actions/makeadmin.php:145
#, php-format
msgid "Can't make %s an admin for group %s"
msgstr "Não é possível tornar %s administrador do grupo %s"

#: actions/microsummary.php:69
msgid "No current status"
msgstr "Sem estado actual"

#: actions/newgroup.php:53
msgid "New group"
msgstr "Grupo novo"

#: actions/newgroup.php:110
msgid "Use this form to create a new group."
msgstr "Use este formulário para criar um grupo novo."

#: actions/newmessage.php:71 actions/newmessage.php:231
msgid "New message"
msgstr "Mensagem nova"

#: actions/newmessage.php:121 actions/newmessage.php:161 lib/command.php:367
msgid "You can't send a message to this user."
msgstr "Não pode enviar uma mensagem a este utilizador."

#: actions/newmessage.php:144 actions/newnotice.php:136 lib/command.php:351
#: lib/command.php:424
msgid "No content!"
msgstr "Sem conteúdo!"

#: actions/newmessage.php:158
msgid "No recipient specified."
msgstr "Não especificou um destinatário."

#: actions/newmessage.php:164 lib/command.php:370
msgid ""
"Don't send a message to yourself; just say it to yourself quietly instead."
msgstr "Não auto-envie uma mensagem; basta lê-la baixinho a si próprio."

#: actions/newmessage.php:181
msgid "Message sent"
msgstr "Mensagem enviada"

#: actions/newmessage.php:185 lib/command.php:375
#, php-format
msgid "Direct message to %s sent"
msgstr "Mensagem directa para %s enviada"

#: actions/newmessage.php:210 actions/newnotice.php:240 lib/channel.php:170
msgid "Ajax Error"
msgstr "Erro do Ajax"

#: actions/newnotice.php:69
msgid "New notice"
msgstr "Nota nova"

#: actions/newnotice.php:206
msgid "Notice posted"
msgstr "Nota publicada"

#: actions/noticesearch.php:68
#, php-format
msgid ""
"Search for notices on %%site.name%% by their contents. Separate search terms "
"by spaces; they must be 3 characters or more."
msgstr ""
"Procure notas em %%site.name%% pelo seu conteúdo. Separe os termos de busca "
"com espaços; precisam de ter 3 ou mais caracteres."

#: actions/noticesearch.php:78
msgid "Text search"
msgstr "Pesquisa de texto"

#: actions/noticesearch.php:91
#, php-format
msgid "Search results for \"%s\" on %s"
msgstr "Resultados da pesquisa de \"%s\" em %s"

#: actions/noticesearch.php:121
#, php-format
msgid ""
"Be the first to [post on this topic](%%%%action.newnotice%%%%?"
"status_textarea=%s)!"
msgstr ""
"Seja o primeiro a [publicar neste tópico](%%%%action.newnotice%%%%?"
"status_textarea=%s)!"

#: actions/noticesearch.php:124
#, php-format
msgid ""
"Why not [register an account](%%%%action.register%%%%) and be the first to "
"[post on this topic](%%%%action.newnotice%%%%?status_textarea=%s)!"
msgstr ""
"Podia [registar uma conta](%%%%action.register%%%%) e ser a primeira pessoa "
"a [publicar neste tópico](%%%%action.newnotice%%%%?status_textarea=%s)!"

#: actions/noticesearchrss.php:96
#, php-format
msgid "Updates with \"%s\""
msgstr "Actualizações com \"%s\""

#: actions/noticesearchrss.php:98
#, php-format
msgid "Updates matching search term \"%1$s\" on %2$s!"
msgstr "Actualizações que contêm o termo \"%1$s\" em %2$s!"

#: actions/nudge.php:85
msgid ""
"This user doesn't allow nudges or hasn't confirmed or set his email yet."
msgstr ""
"Este utilizador não aceita cotoveladas ou ainda não confirmou ou forneceu o "
"endereço electrónico."

#: actions/nudge.php:94
msgid "Nudge sent"
msgstr "Cotovelada enviada"

#: actions/nudge.php:97
msgid "Nudge sent!"
msgstr "Cotovelada enviada!"

#: actions/oembed.php:79 actions/shownotice.php:100
msgid "Notice has no profile"
msgstr "Nota não tem perfil"

#: actions/oembed.php:86 actions/shownotice.php:180
#, php-format
msgid "%1$s's status on %2$s"
msgstr "Estado de %1$s em %2$s"

#: actions/oembed.php:157
msgid "content type "
msgstr "tipo de conteúdo "

#: actions/oembed.php:160
msgid "Only "
msgstr ""

#: actions/oembed.php:181 actions/oembed.php:200 lib/api.php:999
#: lib/api.php:1027 lib/api.php:1137
msgid "Not a supported data format."
msgstr "Formato de dados não suportado."

#: actions/opensearch.php:64
msgid "People Search"
msgstr "Pesquisa de Pessoas"

#: actions/opensearch.php:67
msgid "Notice Search"
msgstr "Pesquisa de Notas"

#: actions/othersettings.php:60
msgid "Other Settings"
msgstr "Outras Configurações"

#: actions/othersettings.php:71
msgid "Manage various other options."
msgstr "Gerir várias outras opções."

#: actions/othersettings.php:108
msgid " (free service)"
msgstr " (serviço gratuito)"

#: actions/othersettings.php:116
msgid "Shorten URLs with"
msgstr "Compactar URLs com"

#: actions/othersettings.php:117
msgid "Automatic shortening service to use."
msgstr "Serviço de compactação automático a utilizar."

#: actions/othersettings.php:122
msgid "View profile designs"
msgstr "Ver designs de perfis"

#: actions/othersettings.php:123
msgid "Show or hide profile designs."
msgstr "Mostrar ou esconder designs de perfis"

#: actions/othersettings.php:153
msgid "URL shortening service is too long (max 50 chars)."
msgstr "Serviço de compactação de URLs demasiado extenso (máx. 50 caracteres)"

#: actions/outbox.php:58
#, php-format
msgid "Outbox for %s - page %d"
msgstr "Caixa de saída de %s - página %d"

#: actions/outbox.php:61
#, php-format
msgid "Outbox for %s"
msgstr "Caixa de saída de %s"

#: actions/outbox.php:116
msgid "This is your outbox, which lists private messages you have sent."
msgstr ""
"Esta é a sua caixa de saída, que apresenta as mensagens privadas enviadas."

#: actions/passwordsettings.php:58
msgid "Change password"
msgstr "Modificar palavra-chave"

#: actions/passwordsettings.php:69
msgid "Change your password."
msgstr "Modificar a sua palavra-chave."

#: actions/passwordsettings.php:96 actions/recoverpassword.php:231
msgid "Password change"
msgstr "Mudança da palavra-chave"

#: actions/passwordsettings.php:104
msgid "Old password"
msgstr "Antiga"

#: actions/passwordsettings.php:108 actions/recoverpassword.php:235
msgid "New password"
msgstr "Nova"

#: actions/passwordsettings.php:109
msgid "6 or more characters"
msgstr "6 ou mais caracteres"

#: actions/passwordsettings.php:112 actions/recoverpassword.php:239
#: actions/register.php:432 actions/smssettings.php:134
msgid "Confirm"
msgstr "Confirmação"

#: actions/passwordsettings.php:113 actions/recoverpassword.php:240
msgid "Same as password above"
msgstr "Repita a palavra-chave nova"

#: actions/passwordsettings.php:117
msgid "Change"
msgstr "Modificar"

#: actions/passwordsettings.php:154 actions/register.php:230
msgid "Password must be 6 or more characters."
msgstr "Palavra-chave tem de ter 6 ou mais caracteres."

#: actions/passwordsettings.php:157 actions/register.php:233
msgid "Passwords don't match."
msgstr "Palavras-chave não coincidem."

#: actions/passwordsettings.php:165
msgid "Incorrect old password"
msgstr "Palavra-chave antiga incorrecta."

#: actions/passwordsettings.php:181
msgid "Error saving user; invalid."
msgstr "Erro ao guardar utilizador; inválido."

#: actions/passwordsettings.php:186 actions/recoverpassword.php:368
msgid "Can't save new password."
msgstr "Não é possível guardar a nova palavra-chave."

#: actions/passwordsettings.php:192 actions/recoverpassword.php:211
msgid "Password saved."
msgstr "Palavra-chave gravada."

#: actions/pathsadminpanel.php:59 lib/adminpanelaction.php:308
msgid "Paths"
msgstr "Localizações"

#: actions/pathsadminpanel.php:70
msgid "Path and server settings for this StatusNet site."
msgstr "Configurações de localização e servidor deste site StatusNet."

#: actions/pathsadminpanel.php:140
#, php-format
msgid "Theme directory not readable: %s"
msgstr "Sem acesso de leitura do directório do tema: %s"

#: actions/pathsadminpanel.php:146
#, php-format
msgid "Avatar directory not writable: %s"
msgstr "Sem acesso de escrita no directório do avatar: %s"

#: actions/pathsadminpanel.php:152
#, php-format
msgid "Background directory not writable: %s"
msgstr "Sem acesso de escrita no directório do fundo: %s"

#: actions/pathsadminpanel.php:160
#, php-format
msgid "Locales directory not readable: %s"
msgstr "Sem acesso de leitura do directório do locales: %s"

#: actions/pathsadminpanel.php:212 actions/siteadminpanel.php:58
#: lib/adminpanelaction.php:299
msgid "Site"
msgstr "Site"

#: actions/pathsadminpanel.php:216
msgid "Path"
msgstr "Localização"

#: actions/pathsadminpanel.php:216
msgid "Site path"
msgstr "Localização do site"

#: actions/pathsadminpanel.php:220
msgid "Path to locales"
msgstr "Localização do locales"

#: actions/pathsadminpanel.php:220
msgid "Directory path to locales"
msgstr "Localização do directório do locales"

#: actions/pathsadminpanel.php:227
msgid "Theme"
msgstr "Tema"

#: actions/pathsadminpanel.php:232
msgid "Theme server"
msgstr "Servidor do tema"

#: actions/pathsadminpanel.php:236
msgid "Theme path"
msgstr "Localização do tema"

#: actions/pathsadminpanel.php:240
msgid "Theme directory"
msgstr "Directório do tema"

#: actions/pathsadminpanel.php:247
msgid "Avatars"
msgstr "Avatares"

#: actions/pathsadminpanel.php:252
msgid "Avatar server"
msgstr "Servidor do avatar"

#: actions/pathsadminpanel.php:256
msgid "Avatar path"
msgstr "Localização do avatar"

#: actions/pathsadminpanel.php:260
msgid "Avatar directory"
msgstr "Directório do avatar"

#: actions/pathsadminpanel.php:269
msgid "Backgrounds"
msgstr "Fundos"

#: actions/pathsadminpanel.php:273
msgid "Background server"
msgstr "Servidor do fundo"

#: actions/pathsadminpanel.php:277
msgid "Background path"
msgstr "Localização do fundo"

#: actions/pathsadminpanel.php:281
msgid "Background directory"
msgstr "Directório do fundo"

#: actions/pathsadminpanel.php:297
msgid "Save paths"
msgstr "Gravar localizações"

#: actions/peoplesearch.php:52
#, php-format
msgid ""
"Search for people on %%site.name%% by their name, location, or interests. "
"Separate the terms by spaces; they must be 3 characters or more."
msgstr ""
"Procure pessoas em %%site.name%% pelo seu nome, localidade ou interesses. "
"Separe os termos de busca com espaços; precisam de ter 3 ou mais caracteres."

#: actions/peoplesearch.php:58
msgid "People search"
msgstr "Pesquisa de pessoas"

#: actions/peopletag.php:70
#, php-format
msgid "Not a valid people tag: %s"
msgstr "Categoria de pessoas inválida: %s"

#: actions/peopletag.php:144
#, php-format
msgid "Users self-tagged with %s - page %d"
msgstr "Utilizadores auto-categorizados com %s - página %d"

#: actions/postnotice.php:84
msgid "Invalid notice content"
msgstr "Conteúdo da nota é inválido"

#: actions/postnotice.php:90
#, php-format
msgid "Notice license ‘%s’ is not compatible with site license ‘%s’."
msgstr "A licença ‘%s’ da nota não é compatível com a licença ‘%s’ do site."

#: actions/profilesettings.php:60
msgid "Profile settings"
msgstr "Configurações do perfil"

#: actions/profilesettings.php:71
msgid ""
"You can update your personal profile info here so people know more about you."
msgstr ""
"Pode actualizar aqui a informação do seu perfil pessoal, para que as pessoas "
"saibam mais sobre si."

#: actions/profilesettings.php:99
msgid "Profile information"
msgstr "Informação do perfil"

#: actions/profilesettings.php:108 lib/groupeditform.php:154
msgid "1-64 lowercase letters or numbers, no punctuation or spaces"
msgstr "1-64 letras minúsculas ou números, sem pontuação ou espaços"

#: actions/profilesettings.php:111 actions/register.php:447
#: actions/showgroup.php:247 actions/tagother.php:104
#: lib/groupeditform.php:157 lib/userprofile.php:149
msgid "Full name"
msgstr "Nome completo"

#: actions/profilesettings.php:115 actions/register.php:452
#: lib/groupeditform.php:161
msgid "Homepage"
msgstr "Página de acolhimento"

#: actions/profilesettings.php:117 actions/register.php:454
msgid "URL of your homepage, blog, or profile on another site"
msgstr "URL da uma página sua, blogue ou perfil noutro sítio na internet"

#: actions/profilesettings.php:122 actions/register.php:460
#, php-format
msgid "Describe yourself and your interests in %d chars"
msgstr "Descreva-se e aos seus interesses (máx. 140 caracteres)"

#: actions/profilesettings.php:125 actions/register.php:463
msgid "Describe yourself and your interests"
msgstr "Descreva-se e aos seus interesses"

#: actions/profilesettings.php:127 actions/register.php:465
msgid "Bio"
msgstr "Biografia"

#: actions/profilesettings.php:132 actions/register.php:470
#: actions/showgroup.php:256 actions/tagother.php:112
#: actions/userauthorization.php:158 lib/groupeditform.php:177
#: lib/userprofile.php:164
msgid "Location"
msgstr "Localidade"

#: actions/profilesettings.php:134 actions/register.php:472
msgid "Where you are, like \"City, State (or Region), Country\""
msgstr "Onde está, por ex. \"Cidade, Região, País\""

#: actions/profilesettings.php:138 actions/tagother.php:149
#: actions/tagother.php:209 lib/subscriptionlist.php:106
#: lib/subscriptionlist.php:108 lib/userprofile.php:209
msgid "Tags"
msgstr "Categorias"

#: actions/profilesettings.php:140
msgid ""
"Tags for yourself (letters, numbers, -, ., and _), comma- or space- separated"
msgstr ""
"Categorias para si (letras, números, -, ., _), separadas por vírgulas ou "
"espaços"

#: actions/profilesettings.php:144 actions/siteadminpanel.php:307
msgid "Language"
msgstr "Língua"

#: actions/profilesettings.php:145
msgid "Preferred language"
msgstr "Língua preferida"

#: actions/profilesettings.php:154
msgid "Timezone"
msgstr "Fuso horário"

#: actions/profilesettings.php:155
msgid "What timezone are you normally in?"
msgstr "Em que fuso horário se encontra normalmente?"

#: actions/profilesettings.php:160
msgid ""
"Automatically subscribe to whoever subscribes to me (best for non-humans)"
msgstr ""
"Subscrever automaticamente quem me subscreva (óptimo para seres não-humanos)"

#: actions/profilesettings.php:221 actions/register.php:223
#, php-format
msgid "Bio is too long (max %d chars)."
msgstr "Biografia demasiado extensa (máx. %d caracteres)."

#: actions/profilesettings.php:228 actions/siteadminpanel.php:165
msgid "Timezone not selected."
msgstr "Fuso horário não foi seleccionado."

#: actions/profilesettings.php:234
msgid "Language is too long (max 50 chars)."
msgstr "Língua é demasiado extensa (máx. 50 caracteres)."

#: actions/profilesettings.php:246 actions/tagother.php:178
#, php-format
msgid "Invalid tag: \"%s\""
msgstr "Categoria inválida: \"%s\""

#: actions/profilesettings.php:295
msgid "Couldn't update user for autosubscribe."
msgstr "Não foi possível actualizar o utilizador para subscrição automática."

#: actions/profilesettings.php:328
msgid "Couldn't save profile."
msgstr "Não foi possível gravar o perfil."

#: actions/profilesettings.php:336
msgid "Couldn't save tags."
msgstr "Não foi possível gravar as categorias."

#: actions/profilesettings.php:344 lib/adminpanelaction.php:126
msgid "Settings saved."
msgstr "Configurações gravadas."

#: actions/public.php:83
#, php-format
msgid "Beyond the page limit (%s)"
msgstr "Além do limite de página (%s)"

#: actions/public.php:92
msgid "Could not retrieve public stream."
msgstr "Não foi possível importar as notas públicas."

#: actions/public.php:129
#, php-format
msgid "Public timeline, page %d"
msgstr "Cronolinha pública, página %d"

#: actions/public.php:131 lib/publicgroupnav.php:79
msgid "Public timeline"
msgstr "Cronolinha pública"

#: actions/public.php:151
msgid "Public Stream Feed (RSS 1.0)"
msgstr "Feed de Notas Públicas (RSS 1.0)"

#: actions/public.php:155
msgid "Public Stream Feed (RSS 2.0)"
msgstr "Feed de Notas Públicas (RSS 2.0)"

#: actions/public.php:159
msgid "Public Stream Feed (Atom)"
msgstr "Feed de Notas Públicas (Atom)"

#: actions/public.php:179
#, php-format
msgid ""
"This is the public timeline for %%site.name%% but no one has posted anything "
"yet."
msgstr ""
"Esta é a cronolinha pública do site %%site.name%% mas ainda ninguém publicou "
"nada."

#: actions/public.php:182
msgid "Be the first to post!"
msgstr "Seja a primeira pessoa a publicar!"

#: actions/public.php:186
#, php-format
msgid ""
"Why not [register an account](%%action.register%%) and be the first to post!"
msgstr ""
"Podia [registar uma conta](%%action.register%%) e ser a primeira pessoa a "
"publicar!"

#: actions/public.php:233
#, php-format
msgid ""
"This is %%site.name%%, a [micro-blogging](http://en.wikipedia.org/wiki/Micro-"
"blogging) service based on the Free Software [StatusNet](http://status.net/) "
"tool. [Join now](%%action.register%%) to share notices about yourself with "
"friends, family, and colleagues! ([Read more](%%doc.help%%))"
msgstr ""
"Este é o site %%%%site.name%%%%, um serviço de [microblogues](http://en."
"wikipedia.org/wiki/Micro-blogging) baseado na aplicação de Software Livre "
"[StatusNet](http://status.net/). [Registe-se agora](%%%%action.register%%%%) "
"para partilhar notas sobre si, família e amigos! ([Saber mais](%%%%doc.help%%"
"%%))"

#: actions/public.php:238
#, php-format
msgid ""
"This is %%site.name%%, a [micro-blogging](http://en.wikipedia.org/wiki/Micro-"
"blogging) service based on the Free Software [StatusNet](http://status.net/) "
"tool."
msgstr ""
"Este é o site %%%%site.name%%%%, um serviço de [microblogues](http://en."
"wikipedia.org/wiki/Micro-blogging) baseado na aplicação de Software Livre "
"[StatusNet](http://status.net/)."

#: actions/publictagcloud.php:57
msgid "Public tag cloud"
msgstr "Catenuvem pública"

#: actions/publictagcloud.php:63
#, php-format
msgid "These are most popular recent tags on %s "
msgstr "Estas são as categorias recentes mais populares em %s "

#: actions/publictagcloud.php:69
#, php-format
msgid "No one has posted a notice with a [hashtag](%%doc.tags%%) yet."
msgstr ""
"Ainda ninguém publicou uma nota com uma categoria de resumo [hashtag](%%doc."
"tags%%)."

#: actions/publictagcloud.php:72
msgid "Be the first to post one!"
msgstr "Seja a primeira pessoa a publicar uma!"

#: actions/publictagcloud.php:75
#, php-format
msgid ""
"Why not [register an account](%%action.register%%) and be the first to post "
"one!"
msgstr ""
"Podia [registar uma conta](%%action.register%%) e ser a primeira pessoa a "
"publicar uma!"

#: actions/publictagcloud.php:135
msgid "Tag cloud"
msgstr "Catenuvem"

#: actions/recoverpassword.php:36
msgid "You are already logged in!"
msgstr "Já tem uma sessão iniciada!"

#: actions/recoverpassword.php:62
msgid "No such recovery code."
msgstr "Esse código de recuperação não existe."

#: actions/recoverpassword.php:66
msgid "Not a recovery code."
msgstr "Não é um código de recuperação."

#: actions/recoverpassword.php:73
msgid "Recovery code for unknown user."
msgstr "Código de recuperação para um utilizador desconhecido."

#: actions/recoverpassword.php:86
msgid "Error with confirmation code."
msgstr "Erro no código de confirmação."

#: actions/recoverpassword.php:97
msgid "This confirmation code is too old. Please start again."
msgstr "Este código de confirmação é demasiado antigo. Por favor, recomece."

#: actions/recoverpassword.php:111
msgid "Could not update user with confirmed email address."
msgstr ""
"Não foi possivel actualizar o utilizador com um correio electrónico "
"confirmado."

#: actions/recoverpassword.php:152
msgid ""
"If you have forgotten or lost your password, you can get a new one sent to "
"the email address you have stored in your account."
msgstr ""
"Se perdeu ou se esqueceu da sua palavra-chave, podemos enviar-lhe uma nova "
"para o correio electrónico registado na sua conta."

#: actions/recoverpassword.php:158
msgid "You have been identified. Enter a new password below. "
msgstr "Identificação positiva. Introduza abaixo uma palavra-chave nova. "

#: actions/recoverpassword.php:188
msgid "Password recovery"
msgstr "Recuperação da palavra-chave"

#: actions/recoverpassword.php:191
msgid "Nickname or email address"
msgstr "Alcunha ou endereço de correio electrónico"

#: actions/recoverpassword.php:193
msgid "Your nickname on this server, or your registered email address."
msgstr "A sua alcunha neste servidor, ou o seu correio electrónico registado."

#: actions/recoverpassword.php:199 actions/recoverpassword.php:200
msgid "Recover"
msgstr "Recuperar"

#: actions/recoverpassword.php:208
msgid "Reset password"
msgstr "Reiniciar palavra-chave"

#: actions/recoverpassword.php:209
msgid "Recover password"
msgstr "Recuperar palavra-chave"

#: actions/recoverpassword.php:210 actions/recoverpassword.php:322
msgid "Password recovery requested"
msgstr "Solicitada recuperação da palavra-chave"

#: actions/recoverpassword.php:213
msgid "Unknown action"
msgstr "Acção desconhecida"

#: actions/recoverpassword.php:236
msgid "6 or more characters, and don't forget it!"
msgstr "6 ou mais caracteres, e não a esqueça!"

#: actions/recoverpassword.php:243
msgid "Reset"
msgstr "Reiniciar"

#: actions/recoverpassword.php:252
msgid "Enter a nickname or email address."
msgstr "Introduza uma alcunha ou um endereço de correio electrónico."

#: actions/recoverpassword.php:272
msgid "No user with that email address or username."
msgstr ""
"Não existe nenhum utilizador com esse correio electrónico nem com esse nome."

#: actions/recoverpassword.php:287
msgid "No registered email address for that user."
msgstr "Nenhum endereço de email registado para esse utilizador."

#: actions/recoverpassword.php:301
msgid "Error saving address confirmation."
msgstr "Erro ao guardar confirmação do endereço."

#: actions/recoverpassword.php:325
msgid ""
"Instructions for recovering your password have been sent to the email "
"address registered to your account."
msgstr ""
"Instruções para recuperação da sua palavra-chave foram enviadas para o "
"correio electrónico registado na sua conta."

#: actions/recoverpassword.php:344
msgid "Unexpected password reset."
msgstr "Reinício inesperado da palavra-chave."

#: actions/recoverpassword.php:352
msgid "Password must be 6 chars or more."
msgstr "Palavra-chave tem de ter 6 ou mais caracteres."

#: actions/recoverpassword.php:356
msgid "Password and confirmation do not match."
msgstr "A palavra-chave e a confirmação não coincidem."

#: actions/recoverpassword.php:375 actions/register.php:248
msgid "Error setting user."
msgstr "Erro ao configurar utilizador."

#: actions/recoverpassword.php:382
msgid "New password successfully saved. You are now logged in."
msgstr "Nova palavra-passe foi guardada com sucesso. Está agora conectado."

#: actions/register.php:85 actions/register.php:189 actions/register.php:404
msgid "Sorry, only invited people can register."
msgstr "Desculpe, só pessoas convidadas se podem registar."

#: actions/register.php:92
msgid "Sorry, invalid invitation code."
msgstr "Desculpe, código de convite inválido."

#: actions/register.php:112
msgid "Registration successful"
msgstr "Registo efectuado"

#: actions/register.php:114 actions/register.php:502 lib/action.php:455
#: lib/logingroupnav.php:85
msgid "Register"
msgstr "Registar"

#: actions/register.php:135
msgid "Registration not allowed."
msgstr "Registo não é permitido."

#: actions/register.php:198
msgid "You can't register if you don't agree to the license."
msgstr "Não se pode registar se não aceita a licença."

#: actions/register.php:201
msgid "Not a valid email address."
msgstr "Correio electrónico é inválido."

#: actions/register.php:212
msgid "Email address already exists."
msgstr "Correio electrónico já existe."

#: actions/register.php:243 actions/register.php:264
msgid "Invalid username or password."
msgstr "Nome de utilizador ou palavra-chave inválidos."

#: actions/register.php:342
msgid ""
"With this form you can create  a new account. You can then post notices and "
"link up to friends and colleagues. "
msgstr ""
"Com este formulário pode criar uma conta nova. Poderá então publicar notas e "
"ligar-se a amigos e colegas. "

#: actions/register.php:424
msgid "1-64 lowercase letters or numbers, no punctuation or spaces. Required."
msgstr ""
"1-64 letras minúsculas ou números, sem pontuação ou espaços. Obrigatório."

#: actions/register.php:429
msgid "6 or more characters. Required."
msgstr "6 ou mais caracteres. Obrigatório."

#: actions/register.php:433
msgid "Same as password above. Required."
msgstr "Repita a palavra-chave acima. Obrigatório."

#: actions/register.php:437 actions/register.php:441
#: actions/siteadminpanel.php:283 lib/accountsettingsaction.php:120
msgid "Email"
msgstr "Correio electrónico"

#: actions/register.php:438 actions/register.php:442
msgid "Used only for updates, announcements, and password recovery"
msgstr ""
"Usado apenas para actualizações, anúncios e recuperação da palavra-chave"

#: actions/register.php:449
msgid "Longer name, preferably your \"real\" name"
msgstr "Nome mais longo, de preferência o seu nome \"verdadeiro\""

#: actions/register.php:493
msgid "My text and files are available under "
msgstr "Os meus textos e ficheiros são disponibilizados nos termos da "

#: actions/register.php:495
msgid "Creative Commons Attribution 3.0"
msgstr "Creative Commons Atribuição 3.0"

#: actions/register.php:496
msgid ""
" except this private data: password, email address, IM address, and phone "
"number."
msgstr ""
" excepto estes dados privados: palavra-chave, endereço de correio "
"electrónico, endereço de mensageiro instantâneo, número de telefone."

#: actions/register.php:537
#, php-format
msgid ""
"Congratulations, %s! And welcome to %%%%site.name%%%%. From here, you may "
"want to...\n"
"\n"
"* Go to [your profile](%s) and post your first message.\n"
"* Add a [Jabber/GTalk address](%%%%action.imsettings%%%%) so you can send "
"notices through instant messages.\n"
"* [Search for people](%%%%action.peoplesearch%%%%) that you may know or that "
"share your interests. \n"
"* Update your [profile settings](%%%%action.profilesettings%%%%) to tell "
"others more about you. \n"
"* Read over the [online docs](%%%%doc.help%%%%) for features you may have "
"missed. \n"
"\n"
"Thanks for signing up and we hope you enjoy using this service."
msgstr ""
"Parabéns, %s! Bem-vindo(a) ao %%%%site.name%%%%. A partir daqui, pode...\n"
"\n"
"* Visitar o [seu perfil](%s) e enviar a primeira mensagem.\n"
"* Adicionar um [endereço Jabber/GTalk](%%%%action.imsettings%%%%) de forma a "
"poder enviar notas por mensagens instantâneas.\n"
"* [Procurar pessoas](%%%%action.peoplesearch%%%%) que conheça ou que "
"partilhem os seus interesses. \n"
"* Actualizar as suas [configurações de perfil](%%%%action.profilesettings%%%"
"%) para contar mais acerca de si aos outros.\n"
"* Ler a [documentação em linha](%%%%doc.help%%%%) para conhecer "
"funcionalidades que lhe tenham escapado. \n"
"\n"
"Obrigado por se ter registado e esperamos que se divirta usando este serviço."

#: actions/register.php:561
msgid ""
"(You should receive a message by email momentarily, with instructions on how "
"to confirm your email address.)"
msgstr ""
"(Deverá receber uma mensagem electrónica dentro de momentos, com instruções "
"para confirmar o seu endereço de correio electrónico.)"

#: actions/remotesubscribe.php:98
#, php-format
msgid ""
"To subscribe, you can [login](%%action.login%%), or [register](%%action."
"register%%) a new  account. If you already have an account  on a [compatible "
"microblogging site](%%doc.openmublog%%),  enter your profile URL below."
msgstr ""
"Para subscrever, pode [iniciar sessão](%%action.login%%), ou [registar](%%"
"action.register%%) uma conta nova. Se já tem conta num [serviço de "
"microblogues compatível](%%doc.openmublog%%), introduza abaixo a URL do seu "
"perfil lá."

#: actions/remotesubscribe.php:112
msgid "Remote subscribe"
msgstr "Subscrição remota"

#: actions/remotesubscribe.php:124
msgid "Subscribe to a remote user"
msgstr "Subscrever um utilizador remoto"

#: actions/remotesubscribe.php:129
msgid "User nickname"
msgstr "Alcunha do utilizador"

#: actions/remotesubscribe.php:130
msgid "Nickname of the user you want to follow"
msgstr "Alcunha do utilizador que pretende seguir"

#: actions/remotesubscribe.php:133
msgid "Profile URL"
msgstr "URL do perfil"

#: actions/remotesubscribe.php:134
msgid "URL of your profile on another compatible microblogging service"
msgstr "URL do seu perfil noutro serviço de microblogues compatível"

#: actions/remotesubscribe.php:137 lib/subscribeform.php:139
#: lib/userprofile.php:365
msgid "Subscribe"
msgstr "Subscrever"

#: actions/remotesubscribe.php:159
msgid "Invalid profile URL (bad format)"
msgstr "URL de perfil inválido (formato incorrecto)"

#: actions/remotesubscribe.php:168
#, fuzzy
msgid "Not a valid profile URL (no YADIS document or invalid XRDS defined)."
msgstr ""
"URL de perfil não é válida (nenhum documento Yadis ou nenhum XRDS inválido "
"definidos)."

#: actions/remotesubscribe.php:176
msgid "That’s a local profile! Login to subscribe."
msgstr "Esse perfil é local! Inicie uma sessão para o subscrever."

#: actions/remotesubscribe.php:183
msgid "Couldn’t get a request token."
msgstr "Não foi possível obter uma chave de pedido."

#: actions/replies.php:125 actions/repliesrss.php:68
#: lib/personalgroupnav.php:105
#, php-format
msgid "Replies to %s"
msgstr "Respostas a %s"

#: actions/replies.php:127
#, php-format
msgid "Replies to %s, page %d"
msgstr "Respostas a %s, página %d"

#: actions/replies.php:144
#, php-format
msgid "Replies feed for %s (RSS 1.0)"
msgstr "Feed de respostas de %s (RSS 1.0)"

#: actions/replies.php:151
#, php-format
msgid "Replies feed for %s (RSS 2.0)"
msgstr "Feed de respostas de %s (RSS 2.0)"

#: actions/replies.php:158
#, php-format
msgid "Replies feed for %s (Atom)"
msgstr "Feed de respostas de %s (Atom)"

#: actions/replies.php:198
#, php-format
msgid ""
"This is the timeline showing replies to %s but %s hasn't received a notice "
"to his attention yet."
msgstr ""
"Esta é a cronolinha com respostas a %s, mas %s ainda não recebeu nenhuma "
"nota à sua atenção."

#: actions/replies.php:203
#, php-format
msgid ""
"You can engage other users in a conversation, subscribe to more people or "
"[join groups](%%action.groups%%)."
msgstr ""
"Pode encetar conversa com outros utilizadores, subscrever mais pessoas ou "
"[juntar-se a grupos](%%action.groups%%)."

#: actions/replies.php:205
#, php-format
msgid ""
"You can try to [nudge %s](../%s) or [post something to his or her attention]"
"(%%%%action.newnotice%%%%?status_textarea=%s)."
msgstr ""
"Pode tentar [acotovelar %s](../%s) ou [publicar algo à atenção dele(a)](%%%%"
"action.newnotice%%%%?status_textarea=%s)."

#: actions/repliesrss.php:72
#, php-format
msgid "Replies to %1$s on %2$s!"
msgstr "Respostas a %1$s em %2$s!"

#: actions/sandbox.php:65 actions/unsandbox.php:65
msgid "You cannot sandbox users on this site."
msgstr "Não pode descronolinhar utilizadores neste site."

#: actions/sandbox.php:72
msgid "User is already sandboxed."
msgstr "Utilizador já está descronolinhado."

#: actions/showfavorites.php:79
#, php-format
msgid "%s's favorite notices, page %d"
msgstr "Notas favoritas de %s, página %d"

#: actions/showfavorites.php:132
msgid "Could not retrieve favorite notices."
msgstr "Não foi possível importar notas favoritas."

#: actions/showfavorites.php:170
#, php-format
msgid "Feed for favorites of %s (RSS 1.0)"
msgstr "Feed das favoritas de %s (RSS 1.0)"

#: actions/showfavorites.php:177
#, php-format
msgid "Feed for favorites of %s (RSS 2.0)"
msgstr "Feed das favoritas de %s (RSS 2.0)"

#: actions/showfavorites.php:184
#, php-format
msgid "Feed for favorites of %s (Atom)"
msgstr "Feed das favoritas de %s (Atom)"

#: actions/showfavorites.php:205
msgid ""
"You haven't chosen any favorite notices yet. Click the fave button on "
"notices you like to bookmark them for later or shed a spotlight on them."
msgstr ""
"Ainda não escolheu nenhuma nota favorita. Clique o botão de favorecimento "
"nas notas de que goste, para marcá-las para mais tarde ou para lhes dar "
"relevância."

#: actions/showfavorites.php:207
#, php-format
msgid ""
"%s hasn't added any notices to his favorites yet. Post something interesting "
"they would add to their favorites :)"
msgstr ""
"%s ainda não adicionou nenhuma nota às favoritas. Publique algo interessante "
"que mude este estado de coisas :)"

#: actions/showfavorites.php:211
#, php-format
msgid ""
"%s hasn't added any notices to his favorites yet. Why not [register an "
"account](%%%%action.register%%%%) and then post something interesting they "
"would add to their favorites :)"
msgstr ""
"%s ainda não adicionou nenhuma nota às favoritas. Que tal [registar uma "
"conta](%%%%action.register%%%%) e publicar algo interessante que mude este "
"estado de coisas :)"

#: actions/showfavorites.php:242
msgid "This is a way to share what you like."
msgstr "Esta é uma forma de partilhar aquilo de que gosta."

#: actions/showgroup.php:82 lib/groupnav.php:86
#, php-format
msgid "%s group"
msgstr "Grupo %s"

#: actions/showgroup.php:84
#, php-format
msgid "%s group, page %d"
msgstr "Grupo %s, página %d"

#: actions/showgroup.php:218
msgid "Group profile"
msgstr "Perfil do grupo"

#: actions/showgroup.php:263 actions/tagother.php:118
#: actions/userauthorization.php:167 lib/userprofile.php:177
msgid "URL"
msgstr "URL"

#: actions/showgroup.php:274 actions/tagother.php:128
#: actions/userauthorization.php:179 lib/userprofile.php:194
msgid "Note"
msgstr "Anotação"

#: actions/showgroup.php:284 lib/groupeditform.php:184
msgid "Aliases"
msgstr "Cognomes"

#: actions/showgroup.php:293
msgid "Group actions"
msgstr "Acções do grupo"

#: actions/showgroup.php:328
#, php-format
msgid "Notice feed for %s group (RSS 1.0)"
msgstr "Feed de notas do grupo %s (RSS 1.0)"

#: actions/showgroup.php:334
#, php-format
msgid "Notice feed for %s group (RSS 2.0)"
msgstr "Feed de notas do grupo %s (RSS 2.0)"

#: actions/showgroup.php:340
#, php-format
msgid "Notice feed for %s group (Atom)"
msgstr "Feed de notas do grupo %s (Atom)"

#: actions/showgroup.php:345
#, php-format
msgid "FOAF for %s group"
msgstr "FOAF do grupo %s"

#: actions/showgroup.php:381 actions/showgroup.php:438 lib/groupnav.php:91
msgid "Members"
msgstr "Membros"

#: actions/showgroup.php:386 lib/profileaction.php:117
#: lib/profileaction.php:148 lib/profileaction.php:236 lib/section.php:95
#: lib/tagcloudsection.php:71
msgid "(None)"
msgstr "(Nenhum)"

#: actions/showgroup.php:392
msgid "All members"
msgstr "Todos os membros"

#: actions/showgroup.php:429 lib/profileaction.php:174
msgid "Statistics"
msgstr "Estatísticas"

#: actions/showgroup.php:432
msgid "Created"
msgstr "Criado"

#: actions/showgroup.php:448
#, php-format
msgid ""
"**%s** is a user group on %%%%site.name%%%%, a [micro-blogging](http://en."
"wikipedia.org/wiki/Micro-blogging) service based on the Free Software "
"[StatusNet](http://status.net/) tool. Its members share short messages about "
"their life and interests. [Join now](%%%%action.register%%%%) to become part "
"of this group and many more! ([Read more](%%%%doc.help%%%%))"
msgstr ""
"**%s** é um grupo de utilizadores em %%%%site.name%%%%, um serviço de "
"[microblogues](http://en.wikipedia.org/wiki/Micro-blogging) baseado na "
"aplicação de Software Livre [StatusNet](http://status.net/). Os membros "
"deste grupo partilham mensagens curtas acerca das suas vidas e interesses. "
"[Registe-se agora](%%%%action.register%%%%) para se juntar a este grupo e a "
"muitos mais! ([Saber mais](%%%%doc.help%%%%))"

#: actions/showgroup.php:454
#, php-format
msgid ""
"**%s** is a user group on %%%%site.name%%%%, a [micro-blogging](http://en."
"wikipedia.org/wiki/Micro-blogging) service based on the Free Software "
"[StatusNet](http://status.net/) tool. Its members share short messages about "
"their life and interests. "
msgstr ""
"**%s** é um grupo de utilizadores em %%%%site.name%%%%, um serviço de "
"[microblogues](http://en.wikipedia.org/wiki/Micro-blogging) baseado na "
"aplicação de Software Livre [StatusNet](http://status.net/). Os membros "
"deste grupo partilham mensagens curtas acerca das suas vidas e interesses. "

#: actions/showgroup.php:482
msgid "Admins"
msgstr "Administradores"

#: actions/showmessage.php:81
msgid "No such message."
msgstr "Mensagem não foi encontrada."

#: actions/showmessage.php:98
msgid "Only the sender and recipient may read this message."
msgstr "Só o remetente e o destinatário podem ler esta mensagem."

#: actions/showmessage.php:108
#, php-format
msgid "Message to %1$s on %2$s"
msgstr "Mensagem para %1$s a %2$s"

#: actions/showmessage.php:113
#, php-format
msgid "Message from %1$s on %2$s"
msgstr "Mensagem de %1$s a %2$s"

#: actions/shownotice.php:90
msgid "Notice deleted."
msgstr "Avatar actualizado."

#: actions/showstream.php:73
#, php-format
msgid " tagged %s"
msgstr "  categorizou %s"

#: actions/showstream.php:79
#, php-format
msgid "%s, page %d"
msgstr "%s, página %d"

#: actions/showstream.php:122
#, php-format
msgid "Notice feed for %s tagged %s (RSS 1.0)"
msgstr "Feed de notas para %s categorizado %s (RSS 1.0)"

#: actions/showstream.php:129
#, php-format
msgid "Notice feed for %s (RSS 1.0)"
msgstr "Feed de notas para %s (RSS 1.0)"

#: actions/showstream.php:136
#, php-format
msgid "Notice feed for %s (RSS 2.0)"
msgstr "Feed de notas para %s (RSS 2.0)"

#: actions/showstream.php:143
#, php-format
msgid "Notice feed for %s (Atom)"
msgstr "Feed de notas para %s (Atom)"

#: actions/showstream.php:148
#, php-format
msgid "FOAF for %s"
msgstr "FOAF para %s"

#: actions/showstream.php:191
#, php-format
msgid "This is the timeline for %s but %s hasn't posted anything yet."
msgstr "Esta é a cronolinha de %s, mas %s ainda não publicou nada."

#: actions/showstream.php:196
msgid ""
"Seen anything interesting recently? You haven't posted any notices yet, now "
"would be a good time to start :)"
msgstr ""
"Viu algo de interessante ultimamente? Como ainda não publicou nenhuma nota, "
"esta seria uma óptima altura para começar :)"

#: actions/showstream.php:198
#, php-format
msgid ""
"You can try to nudge %s or [post something to his or her attention](%%%%"
"action.newnotice%%%%?status_textarea=%s)."
msgstr ""
"Pode tentar acotovelar %s ou [publicar algo que lhe chame a atenção](%%%%"
"action.newnotice%%%%?status_textarea=%s)."

#: actions/showstream.php:234
#, php-format
msgid ""
"**%s** has an account on %%%%site.name%%%%, a [micro-blogging](http://en."
"wikipedia.org/wiki/Micro-blogging) service based on the Free Software "
"[StatusNet](http://status.net/) tool. [Join now](%%%%action.register%%%%) to "
"follow **%s**'s notices and many more! ([Read more](%%%%doc.help%%%%))"
msgstr ""
"**%s** tem uma conta em %%%%site.name%%%%, um serviço de [microblogues]"
"(http://en.wikipedia.org/wiki/Micro-blogging) baseado na aplicação de "
"Software Livre [StatusNet](http://status.net/). [Registe-se agora](%%%%"
"action.register%%%%) para seguir as notas de **%s** e de muitos mais! "
"([Saber mais](%%%%doc.help%%%%))"

#: actions/showstream.php:239
#, php-format
msgid ""
"**%s** has an account on %%%%site.name%%%%, a [micro-blogging](http://en."
"wikipedia.org/wiki/Micro-blogging) service based on the Free Software "
"[StatusNet](http://status.net/) tool. "
msgstr ""
"**%s** tem uma conta em %%%%site.name%%%%, um serviço de [microblogues]"
"(http://en.wikipedia.org/wiki/Micro-blogging) baseado na aplicação de "
"Software Livre [StatusNet](http://status.net/). "

#: actions/silence.php:65 actions/unsilence.php:65
msgid "You cannot silence users on this site."
msgstr "Não pode silenciar utilizadores neste site."

#: actions/silence.php:72
msgid "User is already silenced."
msgstr "O utilizador já está silenciado."

#: actions/siteadminpanel.php:69
msgid "Basic settings for this StatusNet site."
msgstr "Configurações básicas para este site StatusNet."

#: actions/siteadminpanel.php:147
msgid "Site name must have non-zero length."
msgstr "Nome do site não pode ter comprimento zero."

#: actions/siteadminpanel.php:155
msgid "You must have a valid contact email address"
msgstr "Tem de ter um endereço válido para o correio electrónico de contacto"

#: actions/siteadminpanel.php:173
#, php-format
msgid "Unknown language \"%s\""
msgstr "Língua desconhecida \"%s\""

#: actions/siteadminpanel.php:180
msgid "Invalid snapshot report URL."
msgstr "URL para onde enviar instantâneos é inválida"

#: actions/siteadminpanel.php:186
msgid "Invalid snapshot run value."
msgstr "Valor de criação do instantâneo é inválido."

#: actions/siteadminpanel.php:192
msgid "Snapshot frequency must be a number."
msgstr "Frequência dos instantâneos estatísticos tem de ser um número."

#: actions/siteadminpanel.php:199
msgid "You must set an SSL server when enabling SSL."
<<<<<<< HEAD
msgstr ""

#: actions/siteadminpanel.php:204
msgid "Invalid SSL server. The maximum length is 255 characters."
msgstr ""

#: actions/siteadminpanel.php:210
msgid "Minimum text limit is 140 characters."
msgstr ""
=======
msgstr "Tem de configurar um servidor SSL quando activa o SSL."

#: actions/siteadminpanel.php:204
msgid "Invalid SSL server. The maximum length is 255 characters."
msgstr "Servidor SSL inválido. O tamanho máximo é 255 caracteres."

#: actions/siteadminpanel.php:210
msgid "Minimum text limit is 140 characters."
msgstr "O valor mínimo de limite para o texto é 140 caracteres."
>>>>>>> 9e0f89ba

#: actions/siteadminpanel.php:216
msgid "Dupe limit must 1 or more seconds."
msgstr "O limite de dupes tem de ser 1 ou mais segundos."

#: actions/siteadminpanel.php:266
msgid "General"
<<<<<<< HEAD
msgstr ""
=======
msgstr "Geral"
>>>>>>> 9e0f89ba

#: actions/siteadminpanel.php:269
msgid "Site name"
msgstr "Nome do site"

#: actions/siteadminpanel.php:270
msgid "The name of your site, like \"Yourcompany Microblog\""
msgstr "O nome do seu site, por exemplo \"Microblogue NomeDaEmpresa\""

#: actions/siteadminpanel.php:274
msgid "Brought by"
msgstr "Disponibilizado por"

#: actions/siteadminpanel.php:275
msgid "Text used for credits link in footer of each page"
msgstr "Texto usado para a ligação de atribuição no rodapé de cada página"

#: actions/siteadminpanel.php:279
msgid "Brought by URL"
msgstr "URL da atribuição"

#: actions/siteadminpanel.php:280
msgid "URL used for credits link in footer of each page"
msgstr "URL usada para a ligação de atribuição no rodapé de cada página"

#: actions/siteadminpanel.php:284
<<<<<<< HEAD
#, fuzzy
msgid "Contact email address for your site"
msgstr "O endereço de email de recepção removido."

#: actions/siteadminpanel.php:290
#, fuzzy
msgid "Local"
msgstr "Localidade"
=======
msgid "Contact email address for your site"
msgstr "Endereço de correio electrónico de contacto para o site"

#: actions/siteadminpanel.php:290
msgid "Local"
msgstr "Local"
>>>>>>> 9e0f89ba

#: actions/siteadminpanel.php:301
msgid "Default timezone"
msgstr "Fuso horário, por omissão"

#: actions/siteadminpanel.php:302
msgid "Default timezone for the site; usually UTC."
msgstr "Fuso horário por omissão, para o site; normalmente, UTC."

#: actions/siteadminpanel.php:308
msgid "Default site language"
<<<<<<< HEAD
msgstr ""

#: actions/siteadminpanel.php:316
msgid "URLs"
msgstr ""
=======
msgstr "Língua do site, por omissão"

#: actions/siteadminpanel.php:316
msgid "URLs"
msgstr "URLs"
>>>>>>> 9e0f89ba

#: actions/siteadminpanel.php:319
msgid "Server"
msgstr "Servidor"

#: actions/siteadminpanel.php:319
msgid "Site's server hostname."
<<<<<<< HEAD
msgstr ""
=======
msgstr "Hostname do servidor do site."
>>>>>>> 9e0f89ba

#: actions/siteadminpanel.php:323
msgid "Fancy URLs"
msgstr "URLs caprichosas"

#: actions/siteadminpanel.php:325
msgid "Use fancy (more readable and memorable) URLs?"
msgstr "Usar URLs caprichosas (fancy URLs) mais legíveis e memoráveis"

#: actions/siteadminpanel.php:331
msgid "Access"
msgstr "Acesso"

#: actions/siteadminpanel.php:331
msgid "Access"
msgstr "Acesso"

#: actions/siteadminpanel.php:334
msgid "Private"
msgstr "Privado"

#: actions/siteadminpanel.php:336
msgid "Prohibit anonymous users (not logged in) from viewing site?"
msgstr "Proibir utilizadores anónimos (sem sessão iniciada) de ver o site?"

#: actions/siteadminpanel.php:340
msgid "Invite only"
msgstr "Só por convite"

#: actions/siteadminpanel.php:342
msgid "Make registration invitation only."
msgstr "Permitir o registo só a convidados."

#: actions/siteadminpanel.php:346
msgid "Closed"
msgstr "Fechado"

#: actions/siteadminpanel.php:348
msgid "Disable new registrations."
msgstr "Impossibilitar registos novos."
<<<<<<< HEAD

#: actions/siteadminpanel.php:354
msgid "Snapshots"
msgstr "Instantâneos"

=======

#: actions/siteadminpanel.php:354
msgid "Snapshots"
msgstr "Instantâneos"

>>>>>>> 9e0f89ba
#: actions/siteadminpanel.php:357
msgid "Randomly during Web hit"
msgstr "Aleatoriamente, durante o acesso pela internet"

#: actions/siteadminpanel.php:358
msgid "In a scheduled job"
msgstr "Num processo agendado"

#: actions/siteadminpanel.php:359 actions/siteadminpanel.php:383
msgid "Never"
msgstr "Nunca"

#: actions/siteadminpanel.php:360
msgid "Data snapshots"
msgstr "Instantâneos dos dados"

#: actions/siteadminpanel.php:361
msgid "When to send statistical data to status.net servers"
msgstr "Quando enviar dados estatísticos para os servidores do status.net"

#: actions/siteadminpanel.php:366
msgid "Frequency"
msgstr "Frequência"

#: actions/siteadminpanel.php:367
msgid "Snapshots will be sent once every N web hits"
<<<<<<< HEAD
msgstr ""
=======
msgstr "Instantâneos serão enviados uma vez a cada N acessos da internet"
>>>>>>> 9e0f89ba

#: actions/siteadminpanel.php:372
msgid "Report URL"
msgstr "URL para relatórios"

#: actions/siteadminpanel.php:373
msgid "Snapshots will be sent to this URL"
msgstr "Instantâneos serão enviados para esta URL"

#: actions/siteadminpanel.php:380
msgid "SSL"
<<<<<<< HEAD
msgstr ""
=======
msgstr "SSL"
>>>>>>> 9e0f89ba

#: actions/siteadminpanel.php:384
msgid "Sometimes"
msgstr "Às vezes"

#: actions/siteadminpanel.php:385
msgid "Always"
msgstr "Sempre"

#: actions/siteadminpanel.php:387
msgid "Use SSL"
msgstr "Usar SSL"

#: actions/siteadminpanel.php:388
msgid "When to use SSL"
msgstr "Quando usar SSL"

#: actions/siteadminpanel.php:393
msgid "SSL Server"
msgstr "Servidor SSL"

#: actions/siteadminpanel.php:394
msgid "Server to direct SSL requests to"
msgstr "Servidor para onde encaminhar pedidos SSL"

#: actions/siteadminpanel.php:400
msgid "Limits"
msgstr "Limites"

<<<<<<< HEAD
#: actions/siteadminpanel.php:400
msgid "Limits"
msgstr ""

=======
>>>>>>> 9e0f89ba
#: actions/siteadminpanel.php:403
msgid "Text limit"
msgstr "Limite de texto"

#: actions/siteadminpanel.php:403
msgid "Maximum number of characters for notices."
msgstr "Número máximo de caracteres nas notas."

#: actions/siteadminpanel.php:407
msgid "Dupe limit"
msgstr "Limite de dupes (duplicações)"

#: actions/siteadminpanel.php:407
msgid "How long users must wait (in seconds) to post the same thing again."
msgstr ""
"Quanto tempo os utilizadores terão de esperar (em segundos) para publicar a "
"mesma coisa outra vez."

#: actions/siteadminpanel.php:421 actions/useradminpanel.php:313
<<<<<<< HEAD
#, fuzzy
=======
>>>>>>> 9e0f89ba
msgid "Save site settings"
msgstr "Gravar configurações do site"

#: actions/smssettings.php:58
msgid "SMS Settings"
msgstr "Configurações de SMS"

#: actions/smssettings.php:69
#, php-format
msgid "You can receive SMS messages through email from %%site.name%%."
msgstr "Pode receber SMSs do site %%site.name%% por correio electrónico."

#: actions/smssettings.php:91
msgid "SMS is not available."
msgstr "SMS não está disponível."

#: actions/smssettings.php:112
msgid "Current confirmed SMS-enabled phone number."
msgstr "Número de telefone com serviço SMS activo já confirmado."

#: actions/smssettings.php:123
msgid "Awaiting confirmation on this phone number."
msgstr "A aguardar confirmação deste número de telefone."

#: actions/smssettings.php:130
msgid "Confirmation code"
msgstr "Código de confirmação"

#: actions/smssettings.php:131
msgid "Enter the code you received on your phone."
msgstr "Introduza o código que recebeu no seu telefone."

#: actions/smssettings.php:138
msgid "SMS Phone number"
msgstr "Número de telefone para SMS"

#: actions/smssettings.php:140
msgid "Phone number, no punctuation or spaces, with area code"
msgstr "Número de telefone, sem pontuação ou espaços, com código de área"

#: actions/smssettings.php:174
msgid ""
"Send me notices through SMS; I understand I may incur exorbitant charges "
"from my carrier."
msgstr ""
"Enviem-me notas por SMS; compreendo que o meu operador poderá vir a facturar-"
"me montantes exorbitantes."

#: actions/smssettings.php:306
msgid "No phone number."
msgstr "Nenhum número de telefone."

#: actions/smssettings.php:311
msgid "No carrier selected."
msgstr "Operador não foi seleccionado."

#: actions/smssettings.php:318
msgid "That is already your phone number."
msgstr "Esse já é o seu número de telefone."

#: actions/smssettings.php:321
msgid "That phone number already belongs to another user."
msgstr "Esse número de telefone já pertence a outro utilizador."

#: actions/smssettings.php:347
msgid ""
"A confirmation code was sent to the phone number you added. Check your phone "
"for the code and instructions on how to use it."
msgstr ""
"Foi enviado um código de confirmação para o telefone que forneceu. Verifique "
"no seu telefone se recebeu o código e as respectivas instruções de "
"utilização."

#: actions/smssettings.php:374
msgid "That is the wrong confirmation number."
msgstr "Esse número de confirmação está errado."

#: actions/smssettings.php:405
msgid "That is not your phone number."
msgstr "Esse número de telefone não é o seu."

#: actions/smssettings.php:465
msgid "Mobile carrier"
msgstr "Operador móvel"

#: actions/smssettings.php:469
msgid "Select a carrier"
msgstr "Seleccione um operador"

#: actions/smssettings.php:476
#, php-format
msgid ""
"Mobile carrier for your phone. If you know a carrier that accepts SMS over "
"email but isn't listed here, send email to let us know at %s."
msgstr ""
"O seu operador móvel. Se conhece um operador que aceita SMSs sobre corrreio "
"electrónico mas não está listado, diga-nos enviando um correio electrónico "
"para %s."

#: actions/smssettings.php:498
msgid "No code entered"
msgstr "Nenhum código introduzido"

#: actions/subedit.php:70
msgid "You are not subscribed to that profile."
msgstr "Não subscreveu esse perfil."

#: actions/subedit.php:83
msgid "Could not save subscription."
msgstr "Não foi possível gravar a subscrição."

#: actions/subscribe.php:55
msgid "Not a local user."
msgstr "O utilizador não é local."

#: actions/subscribe.php:69
msgid "Subscribed"
msgstr "Subscrito"

#: actions/subscribers.php:50
#, php-format
msgid "%s subscribers"
msgstr "Subscritores de %s"

#: actions/subscribers.php:52
#, php-format
msgid "%s subscribers, page %d"
msgstr "Subscritores de %s, página %d"

#: actions/subscribers.php:63
msgid "These are the people who listen to your notices."
msgstr "Estas são as pessoas que escutam as suas notas."

#: actions/subscribers.php:67
#, php-format
msgid "These are the people who listen to %s's notices."
msgstr "Estas são as pessoas que escutam as notas de %s."

#: actions/subscribers.php:108
msgid ""
"You have no subscribers. Try subscribing to people you know and they might "
"return the favor"
msgstr ""
"Não tem subscritores. Tente subscrever pessoas que conhece e talvez elas lhe "
"façam o mesmo favor"

#: actions/subscribers.php:110
#, php-format
msgid "%s has no subscribers. Want to be the first?"
msgstr "%s não tem subscritores. Quer ser o primeiro?"

#: actions/subscribers.php:114
#, php-format
msgid ""
"%s has no subscribers. Why not [register an account](%%%%action.register%%%"
"%) and be the first?"
msgstr ""
"%s não tem subscritores. Quer [registar uma conta](%%%%action.register%%%%) "
"e ser o primeiro?"

#: actions/subscriptions.php:52
#, php-format
msgid "%s subscriptions"
msgstr "Subscrições de %s"

#: actions/subscriptions.php:54
#, php-format
msgid "%s subscriptions, page %d"
msgstr "Subscrições de %s, página %d"

#: actions/subscriptions.php:65
msgid "These are the people whose notices you listen to."
msgstr "Estas são as pessoas cujas notas está a escutar."

#: actions/subscriptions.php:69
#, php-format
msgid "These are the people whose notices %s listens to."
msgstr "Estas são as pessoas cujas notas %s está a escutar."

#: actions/subscriptions.php:121
#, php-format
msgid ""
"You're not listening to anyone's notices right now, try subscribing to "
"people you know. Try [people search](%%action.peoplesearch%%), look for "
"members in groups you're interested in and in our [featured users](%%action."
"featured%%). If you're a [Twitter user](%%action.twittersettings%%), you can "
"automatically subscribe to people you already follow there."
msgstr ""
"Neste momento, não está a escutar as notas de ninguém. Tente subscrever "
"pessoas que conhece. Tente a [pesquisa de pessoas](%%action.peoplesearch%%), "
"procure membros nos grupos do seu interesse e nos nossos [utilizadores em "
"destaque](%%action.featured%%). Se é [utilizador do Twitter](%%action."
"twittersettings%%) pode subscrever automaticamente as pessoas que já segue "
"lá."

#: actions/subscriptions.php:123 actions/subscriptions.php:127
#, php-format
msgid "%s is not listening to anyone."
msgstr "%s não está a ouvir ninguém."

#: actions/subscriptions.php:194
msgid "Jabber"
msgstr "Jabber"

#: actions/subscriptions.php:199 lib/connectsettingsaction.php:115
msgid "SMS"
msgstr "SMS"

#: actions/tagother.php:33
msgid "Not logged in"
msgstr "Não iniciou sessão."

#: actions/tagother.php:39
msgid "No id argument."
msgstr "Argumento de identificação em falta."

#: actions/tagother.php:65
#, php-format
msgid "Tag %s"
msgstr "Categoria %s"

#: actions/tagother.php:77 lib/userprofile.php:75
msgid "User profile"
msgstr "Perfil"

#: actions/tagother.php:81 lib/userprofile.php:102
msgid "Photo"
msgstr "Foto"

#: actions/tagother.php:141
msgid "Tag user"
msgstr "Categorizar utilizador"

#: actions/tagother.php:151
msgid ""
"Tags for this user (letters, numbers, -, ., and _), comma- or space- "
"separated"
msgstr ""
"Categorias para este utilizador (letras, números, ., _), separadas por "
"vírgulas ou espaços"

#: actions/tagother.php:193
msgid ""
"You can only tag people you are subscribed to or who are subscribed to you."
msgstr "Só pode categorizar pessoas que subscreve ou os seus subscritores."

#: actions/tagother.php:200
msgid "Could not save tags."
msgstr "Não foi possível gravar as categorias."

#: actions/tagother.php:236
msgid "Use this form to add tags to your subscribers or subscriptions."
msgstr ""
"Use este formulário para categorizar os seus subscritores ou os que "
"subscreve."

#: actions/tag.php:68
#, php-format
msgid "Notices tagged with %s, page %d"
msgstr "Notas categorizadas com %s, página %d"

#: actions/tag.php:86
#, php-format
msgid "Notice feed for tag %s (RSS 1.0)"
msgstr "Feed de notas para a categoria %s (RSS 1.0)"

#: actions/tag.php:92
#, php-format
msgid "Notice feed for tag %s (RSS 2.0)"
msgstr "Feed de notas para a categoria %s (RSS 2.0)"

#: actions/tag.php:98
#, php-format
msgid "Notice feed for tag %s (Atom)"
msgstr "Feed de notas para a categoria %s (Atom)"

#: actions/tagrss.php:35
msgid "No such tag."
msgstr "Categoria não existe."

#: actions/twitapitrends.php:87
msgid "API method under construction."
msgstr "Método da API está em construção."

#: actions/unblock.php:59
msgid "You haven't blocked that user."
msgstr "Não bloqueou esse utilizador."

#: actions/unsandbox.php:72
msgid "User is not sandboxed."
msgstr "Utilizador não está descronolinhado."

#: actions/unsilence.php:72
msgid "User is not silenced."
msgstr "Utilizador não está silenciado."

#: actions/unsubscribe.php:77
msgid "No profile id in request."
msgstr "O pedido não tem a identificação do perfil."

#: actions/unsubscribe.php:84
msgid "No profile with that id."
msgstr "Não existe um perfil com essa identificação."

#: actions/unsubscribe.php:98
msgid "Unsubscribed"
msgstr "Subscrição cancelada"

#: actions/updateprofile.php:62 actions/userauthorization.php:330
#, php-format
msgid "Listenee stream license ‘%s’ is not compatible with site license ‘%s’."
msgstr ""
"Licença ‘%s’ da listenee stream não é compatível com a licença ‘%s’ do site."

#: actions/useradminpanel.php:58 lib/adminpanelaction.php:305
#: lib/personalgroupnav.php:115
msgid "User"
msgstr "Utilizador"

#: actions/useradminpanel.php:69
msgid "User settings for this StatusNet site."
msgstr "Configurações do utilizador para este site StatusNet."

#: actions/useradminpanel.php:149
msgid "Invalid bio limit. Must be numeric."
msgstr "Limite da biografia inválido. Tem de ser numérico."

#: actions/useradminpanel.php:155
msgid "Invalid welcome text. Max length is 255 characters."
msgstr "Texto de boas-vindas inválido. Tamanho máx. é 255 caracteres."
<<<<<<< HEAD

#: actions/useradminpanel.php:165
#, php-format
msgid "Invalid default subscripton: '%1$s' is not user."
msgstr "Subscrição predefinida é inválida: '%1$s' não é utilizador."

#: actions/useradminpanel.php:218 lib/accountsettingsaction.php:108
#: lib/personalgroupnav.php:109
msgid "Profile"
msgstr "Perfil"

#: actions/useradminpanel.php:222
msgid "Bio Limit"
msgstr "Limite da Bio"

#: actions/useradminpanel.php:223
msgid "Maximum length of a profile bio in characters."
msgstr "Tamanho máximo de uma biografia em caracteres."

#: actions/useradminpanel.php:231
msgid "New users"
msgstr "Utilizadores novos"

=======

#: actions/useradminpanel.php:165
#, php-format
msgid "Invalid default subscripton: '%1$s' is not user."
msgstr "Subscrição predefinida é inválida: '%1$s' não é utilizador."

#: actions/useradminpanel.php:218 lib/accountsettingsaction.php:108
#: lib/personalgroupnav.php:109
msgid "Profile"
msgstr "Perfil"

#: actions/useradminpanel.php:222
msgid "Bio Limit"
msgstr "Limite da Bio"

#: actions/useradminpanel.php:223
msgid "Maximum length of a profile bio in characters."
msgstr "Tamanho máximo de uma biografia em caracteres."

#: actions/useradminpanel.php:231
msgid "New users"
msgstr "Utilizadores novos"

>>>>>>> 9e0f89ba
#: actions/useradminpanel.php:235
msgid "New user welcome"
msgstr "Boas-vindas a utilizadores novos"

#: actions/useradminpanel.php:236
msgid "Welcome text for new users (Max 255 chars)."
msgstr "Texto de boas-vindas a utilizadores novos (máx. 255 caracteres)."

#: actions/useradminpanel.php:241
msgid "Default subscription"
msgstr "Subscrição predefinida"

#: actions/useradminpanel.php:242
msgid "Automatically subscribe new users to this user."
msgstr "Novos utilizadores subscrevem automaticamente este utilizador."

#: actions/useradminpanel.php:251
msgid "Invitations"
msgstr "Convites"

#: actions/useradminpanel.php:256
msgid "Invitations enabled"
msgstr "Convites possibilitados"

#: actions/useradminpanel.php:258
msgid "Whether to allow users to invite new users."
msgstr "Permitir, ou não, que utilizadores convidem utilizadores novos."

#: actions/useradminpanel.php:265
msgid "Sessions"
msgstr "Sessões"

#: actions/useradminpanel.php:270
msgid "Handle sessions"
msgstr "Gerir sessões"

#: actions/useradminpanel.php:272
msgid "Whether to handle sessions ourselves."
msgstr "Se devemos gerir sessões nós próprios."

#: actions/useradminpanel.php:276
msgid "Session debugging"
<<<<<<< HEAD
msgstr ""

#: actions/useradminpanel.php:278
msgid "Turn on debugging output for sessions."
msgstr ""
=======
msgstr "Depuração de sessões"

#: actions/useradminpanel.php:278
msgid "Turn on debugging output for sessions."
msgstr "Ligar a impressão de dados de depuração, para sessões."
>>>>>>> 9e0f89ba

#: actions/userauthorization.php:105
msgid "Authorize subscription"
msgstr "Autorizar subscrição"

#: actions/userauthorization.php:110
msgid ""
"Please check these details to make sure that you want to subscribe to this "
"user’s notices. If you didn’t just ask to subscribe to someone’s notices, "
"click “Reject”."
msgstr ""
"Por favor, verifique estes detalhes para se certificar de que deseja "
"subscrever as notas deste utilizador. Se não fez um pedido para subscrever "
"as notas de alguém, simplesmente clique \"Rejeitar\"."

#: actions/userauthorization.php:188
msgid "License"
msgstr "Licença"

#: actions/userauthorization.php:209
msgid "Accept"
msgstr "Aceitar"

#: actions/userauthorization.php:210 lib/subscribeform.php:115
#: lib/subscribeform.php:139
msgid "Subscribe to this user"
msgstr "Subscrever este utilizador"

#: actions/userauthorization.php:211
msgid "Reject"
msgstr "Rejeitar"

#: actions/userauthorization.php:212
msgid "Reject this subscription"
msgstr "Rejeitar esta subscrição"

#: actions/userauthorization.php:225
msgid "No authorization request!"
msgstr "Não há pedido de autorização!"

#: actions/userauthorization.php:247
msgid "Subscription authorized"
msgstr "Subscrição autorizada"

#: actions/userauthorization.php:249
msgid ""
"The subscription has been authorized, but no callback URL was passed. Check "
"with the site’s instructions for details on how to authorize the "
"subscription. Your subscription token is:"
msgstr ""
"A subscrição foi autorizada, mas não foi enviada nenhuma URL de retorno. "
"Verifique as instruções do site para saber como autorizar a subscrição. A "
"sua chave de subscrição é:"

#: actions/userauthorization.php:259
msgid "Subscription rejected"
msgstr "Subscrição rejeitada"

#: actions/userauthorization.php:261
msgid ""
"The subscription has been rejected, but no callback URL was passed. Check "
"with the site’s instructions for details on how to fully reject the "
"subscription."
msgstr ""
"A subscrição foi rejeitada, mas não foi enviada nenhuma URL de retorno. "
"Verifique as instruções do site para saber como rejeitar completamente a "
"subscrição."

#: actions/userauthorization.php:296
#, php-format
msgid "Listener URI ‘%s’ not found here"
msgstr "Listener URI ‘%s’ não foi encontrado aqui"

#: actions/userauthorization.php:301
#, php-format
msgid "Listenee URI ‘%s’ is too long."
msgstr "Listenee URI ‘%s’ é demasiado longo."

#: actions/userauthorization.php:307
#, php-format
msgid "Listenee URI ‘%s’ is a local user."
msgstr "Listenee URI ‘%s’ é um utilizador local."

#: actions/userauthorization.php:322
#, php-format
msgid "Profile URL ‘%s’ is for a local user."
msgstr "A URL ‘%s’ do perfil é de um utilizador local."

#: actions/userauthorization.php:338
#, php-format
msgid "Avatar URL ‘%s’ is not valid."
msgstr "A URL ‘%s’ do avatar é inválida."

#: actions/userauthorization.php:343
#, php-format
msgid "Can’t read avatar URL ‘%s’."
msgstr "Não é possível ler a URL do avatar ‘%s’."

#: actions/userauthorization.php:348
#, php-format
msgid "Wrong image type for avatar URL ‘%s’."
msgstr "Tipo de imagem incorrecto para o avatar da URL ‘%s’."

#: actions/userbyid.php:70
msgid "No id."
msgstr ""

#: actions/userdesignsettings.php:76 lib/designsettings.php:65
msgid "Profile design"
msgstr "Design do perfil"

#: actions/userdesignsettings.php:87 lib/designsettings.php:76
msgid ""
"Customize the way your profile looks with a background image and a colour "
"palette of your choice."
msgstr ""
"Personalize o aspecto do seu perfil com uma imagem de fundo e uma paleta de "
"cores à sua escolha."

#: actions/userdesignsettings.php:282
msgid "Enjoy your hotdog!"
msgstr "Disfrute do seu cachorro-quente!"

#: actions/usergroups.php:64
#, php-format
msgid "%s groups, page %d"
msgstr "Grupos de %s, página %d"

#: actions/usergroups.php:130
msgid "Search for more groups"
msgstr "Procurar mais grupos"

#: actions/usergroups.php:153
#, php-format
msgid "%s is not a member of any group."
msgstr "%s não é membro de nenhum grupo."

#: actions/usergroups.php:158
#, php-format
msgid "Try [searching for groups](%%action.groupsearch%%) and joining them."
msgstr "Tente [pesquisar grupos](%%action.groupsearch%%) e juntar-se a eles."

#: classes/File.php:137
#, php-format
msgid ""
"No file may be larger than %d bytes and the file you sent was %d bytes. Try "
"to upload a smaller version."
msgstr ""
"Nenhum ficheiro pode ter mais de %d bytes e o que enviou tinha %d bytes. "
"Tente carregar uma versão menor."

#: classes/File.php:147
#, php-format
msgid "A file this large would exceed your user quota of %d bytes."
msgstr ""
"Um ficheiro desta dimensão excederia a sua quota de utilizador de %d bytes."

#: classes/File.php:154
#, php-format
msgid "A file this large would exceed your monthly quota of %d bytes."
msgstr "Um ficheiro desta dimensão excederia a sua quota mensal de %d bytes."

#: classes/Message.php:45
msgid "You are banned from sending direct messages."
msgstr "Está proibido de enviar mensagens directas."

#: classes/Message.php:61
msgid "Could not insert message."
msgstr "Não foi possível inserir a mensagem."

#: classes/Message.php:71
msgid "Could not update message with new URI."
msgstr "Não foi possível actualizar a mensagem com a nova URI."

#: classes/Notice.php:164
#, php-format
msgid "DB error inserting hashtag: %s"
msgstr "Erro na base de dados ao inserir a hashtag: %s"

#: classes/Notice.php:179
msgid "Problem saving notice. Too long."
msgstr "Problema na gravação da nota. Demasiado longa."

#: classes/Notice.php:183
msgid "Problem saving notice. Unknown user."
msgstr "Problema na gravação da nota. Utilizador desconhecido."

#: classes/Notice.php:188
msgid ""
"Too many notices too fast; take a breather and post again in a few minutes."
msgstr ""
"Demasiadas notas, demasiado rápido; descanse e volte a publicar daqui a "
"alguns minutos."

#: classes/Notice.php:194
msgid ""
"Too many duplicate messages too quickly; take a breather and post again in a "
"few minutes."
msgstr ""
"Demasiadas mensagens duplicadas, demasiado rápido; descanse e volte a "
"publicar daqui a alguns minutos."

#: classes/Notice.php:200
msgid "You are banned from posting notices on this site."
msgstr "Está proibido de publicar notas neste site."

#: classes/Notice.php:265 classes/Notice.php:290
msgid "Problem saving notice."
msgstr "Problema na gravação da nota."

#: classes/Notice.php:1124
#, php-format
msgid "DB error inserting reply: %s"
msgstr "Ocorreu um erro na base de dados ao inserir a resposta: %s"

#: classes/User_group.php:380
msgid "Could not create group."
msgstr "Não foi possível criar o grupo."

#: classes/User_group.php:409
msgid "Could not set group membership."
msgstr "Não foi possível configurar membros do grupo."

#: classes/User.php:347
#, php-format
msgid "Welcome to %1$s, @%2$s!"
msgstr "%1$s dá-lhe as boas-vindas, @%2$s!"

#: lib/accountsettingsaction.php:108
msgid "Change your profile settings"
msgstr "Modificar as suas definições de perfil"

#: lib/accountsettingsaction.php:112
msgid "Upload an avatar"
msgstr "Carregar um avatar"

#: lib/accountsettingsaction.php:116
msgid "Change your password"
msgstr "Modificar a sua palavra-passe"

#: lib/accountsettingsaction.php:120
msgid "Change email handling"
msgstr "Alterar email handling"

#: lib/accountsettingsaction.php:124
msgid "Design your profile"
msgstr "Altere o design do seu perfil"

#: lib/accountsettingsaction.php:128
msgid "Other"
msgstr "Outras"

#: lib/accountsettingsaction.php:128
msgid "Other options"
msgstr "Outras opções"

#: lib/action.php:144
#, php-format
msgid "%s - %s"
msgstr "%s - %s"

#: lib/action.php:159
msgid "Untitled page"
msgstr "Página sem título"

#: lib/action.php:425
msgid "Primary site navigation"
msgstr "Navegação primária deste site"

#: lib/action.php:431
msgid "Home"
msgstr "Início"

#: lib/action.php:431
msgid "Personal profile and friends timeline"
msgstr "Perfil pessoal e cronolinha dos amigos"

#: lib/action.php:433
msgid "Account"
msgstr "Conta"

#: lib/action.php:433
msgid "Change your email, avatar, password, profile"
msgstr "Altere o seu endereço electrónico, avatar, palavra-chave, perfil"

#: lib/action.php:436
msgid "Connect"
msgstr "Ligar"

#: lib/action.php:436
msgid "Connect to services"
msgstr "Ligar aos serviços"

#: lib/action.php:440
msgid "Change site configuration"
msgstr "Alterar a configuração do site"

#: lib/action.php:444 lib/subgroupnav.php:105
msgid "Invite"
msgstr "Convidar"

#: lib/action.php:445 lib/subgroupnav.php:106
#, php-format
msgid "Invite friends and colleagues to join you on %s"
msgstr "Convidar amigos e colegas para se juntarem a si em %s"

#: lib/action.php:450
msgid "Logout"
msgstr "Sair"

#: lib/action.php:450
msgid "Logout from the site"
msgstr "Terminar esta sessão"

#: lib/action.php:455
msgid "Create an account"
msgstr "Criar uma conta"

#: lib/action.php:458
msgid "Login to the site"
msgstr "Iniciar uma sessão"

#: lib/action.php:461 lib/action.php:724
msgid "Help"
msgstr "Ajuda"

#: lib/action.php:461
msgid "Help me!"
msgstr "Ajudem-me!"

#: lib/action.php:464 lib/searchaction.php:127
msgid "Search"
msgstr "Pesquisar"

#: lib/action.php:464
msgid "Search for people or text"
msgstr "Procurar pessoas ou pesquisar texto"

#: lib/action.php:485
msgid "Site notice"
msgstr "Aviso do site"

#: lib/action.php:551
msgid "Local views"
msgstr "Vistas locais"

#: lib/action.php:617
msgid "Page notice"
msgstr "Aviso da página"

#: lib/action.php:719
msgid "Secondary site navigation"
msgstr "Navegação secundária deste site"

#: lib/action.php:726
msgid "About"
msgstr "Sobre"

#: lib/action.php:728
msgid "FAQ"
msgstr "FAQ"

#: lib/action.php:732
msgid "TOS"
msgstr "Condições do Serviço"

#: lib/action.php:735
msgid "Privacy"
msgstr "Privacidade"

#: lib/action.php:737
msgid "Source"
msgstr "Fonte"

#: lib/action.php:739
msgid "Contact"
msgstr "Contacto"

#: lib/action.php:741
msgid "Badge"
msgstr "Emblema"

#: lib/action.php:769
msgid "StatusNet software license"
msgstr "Licença de software do StatusNet"

#: lib/action.php:772
#, php-format
msgid ""
"**%%site.name%%** is a microblogging service brought to you by [%%site."
"broughtby%%](%%site.broughtbyurl%%). "
msgstr ""
"**%%site.name%%*** é um serviço de microblogues disponibilizado por [%%site."
"broughtby%%](%%site.broughtbyurl%%)."

#: lib/action.php:774
#, php-format
msgid "**%%site.name%%** is a microblogging service. "
msgstr "**%%site.name%%** é um serviço de microblogues. "

#: lib/action.php:776
#, php-format
msgid ""
"It runs the [StatusNet](http://status.net/) microblogging software, version %"
"s, available under the [GNU Affero General Public License](http://www.fsf."
"org/licensing/licenses/agpl-3.0.html)."
msgstr ""
"Usa o software de microblogues [StatusNet](http://status.net/), versão %s, "
"disponibilizado nos termos da [GNU Affero General Public License](http://www."
"fsf.org/licensing/licenses/agpl-3.0.html)."

#: lib/action.php:790
msgid "Site content license"
msgstr "Licença de conteúdos do site"

#: lib/action.php:799
msgid "All "
msgstr ""

#: lib/action.php:804
msgid "license."
msgstr "licença."

#: lib/action.php:1068
msgid "Pagination"
msgstr "Paginação"

#: lib/action.php:1077
msgid "After"
msgstr "Depois"

#: lib/action.php:1085
msgid "Before"
msgstr "Antes"

#: lib/action.php:1133
msgid "There was a problem with your session token."
msgstr "Ocorreu um problema com a sua chave de sessão."

#: lib/adminpanelaction.php:96
msgid "You cannot make changes to this site."
msgstr "Não pode fazer alterações a este site."

#: lib/adminpanelaction.php:195
msgid "showForm() not implemented."
msgstr "showForm() não implementado."

#: lib/adminpanelaction.php:224
msgid "saveSettings() not implemented."
msgstr "saveSettings() não implementado."

#: lib/adminpanelaction.php:247
msgid "Unable to delete design setting."
msgstr "Não foi possível apagar a configuração do design."

#: lib/adminpanelaction.php:300
msgid "Basic site configuration"
msgstr "Configuração básica do site"

#: lib/adminpanelaction.php:303
msgid "Design configuration"
msgstr "Configuração do design"

#: lib/adminpanelaction.php:306 lib/adminpanelaction.php:309
msgid "Paths configuration"
msgstr "Configuração dos directórios"

#: lib/attachmentlist.php:87
msgid "Attachments"
msgstr "Anexos"

#: lib/attachmentlist.php:265
msgid "Author"
msgstr "Autor"

#: lib/attachmentlist.php:278
msgid "Provider"
msgstr "Fornecedor"

#: lib/attachmentnoticesection.php:67
msgid "Notices where this attachment appears"
msgstr "Notas em que este anexo aparece"

#: lib/attachmenttagcloudsection.php:48
msgid "Tags for this attachment"
msgstr "Categorias para este anexo"

#: lib/channel.php:138 lib/channel.php:158
msgid "Command results"
msgstr "Resultados do comando"

#: lib/channel.php:210
msgid "Command complete"
msgstr "Comando terminado"

#: lib/channel.php:221
msgid "Command failed"
msgstr "Comando falhou"

#: lib/command.php:44
msgid "Sorry, this command is not yet implemented."
msgstr "Desculpe, este comando ainda não foi implementado."

#: lib/command.php:88
#, php-format
msgid "Could not find a user with nickname %s"
msgstr "Não foi encontrado um utilizador com a alcunha %s"

#: lib/command.php:92
msgid "It does not make a lot of sense to nudge yourself!"
msgstr "Não faz muito sentido acotovelar-nos a nós mesmos!"

#: lib/command.php:99
#, php-format
msgid "Nudge sent to %s"
msgstr "Cotovelada enviada a %s"

#: lib/command.php:126
#, php-format
msgid ""
"Subscriptions: %1$s\n"
"Subscribers: %2$s\n"
"Notices: %3$s"
msgstr ""
"Subscrições: %1$s\n"
"Subscritores: %2$s\n"
"Notas: %3$s"

#: lib/command.php:152 lib/command.php:400
msgid "Notice with that id does not exist"
msgstr "Não existe nenhuma nota com essa identificação"

#: lib/command.php:168 lib/command.php:416 lib/command.php:471
msgid "User has no last notice"
msgstr "Utilizador não tem nenhuma última nota"

#: lib/command.php:190
msgid "Notice marked as fave."
msgstr "Nota marcada como favorita."

#: lib/command.php:315
#, php-format
msgid "%1$s (%2$s)"
msgstr "%1$s (%2$s)"

#: lib/command.php:318
#, php-format
msgid "Fullname: %s"
msgstr "Nome completo: %s"

#: lib/command.php:321
#, php-format
msgid "Location: %s"
msgstr "Localidade: %s"

#: lib/command.php:324
#, php-format
msgid "Homepage: %s"
msgstr "Página de acolhimento: %s"

#: lib/command.php:327
#, php-format
msgid "About: %s"
msgstr "Sobre: %s"

#: lib/command.php:358 scripts/xmppdaemon.php:321
#, php-format
msgid "Message too long - maximum is %d characters, you sent %d"
msgstr "Mensagem demasiado extensa - máx. %d caracteres, enviou %d"

#: lib/command.php:377
msgid "Error sending direct message."
msgstr "Erro no envio da mensagem directa."

#: lib/command.php:431
#, php-format
msgid "Notice too long - maximum is %d characters, you sent %d"
msgstr "Nota demasiado extensa - máx. %d caracteres, enviou %d"

#: lib/command.php:439
#, php-format
msgid "Reply to %s sent"
msgstr "Resposta a %s enviada"

#: lib/command.php:441
msgid "Error saving notice."
msgstr "Erro ao gravar nota."

#: lib/command.php:495
msgid "Specify the name of the user to subscribe to"
msgstr "Introduza o nome do utilizador para subscrever"

#: lib/command.php:502
#, php-format
msgid "Subscribed to %s"
msgstr "Subscreveu o(a) %s"

#: lib/command.php:523
msgid "Specify the name of the user to unsubscribe from"
msgstr "Introduza o nome do utilizador para deixar de subscrever"

#: lib/command.php:530
#, php-format
msgid "Unsubscribed from %s"
msgstr "Deixou de subscrever o(a) %s"

#: lib/command.php:548 lib/command.php:571
msgid "Command not yet implemented."
msgstr "Comando ainda não implementado."

#: lib/command.php:551
msgid "Notification off."
msgstr "Notificação desligada."

#: lib/command.php:553
msgid "Can't turn off notification."
msgstr "Não foi possível desligar a notificação."

#: lib/command.php:574
msgid "Notification on."
msgstr "Notificação ligada."

#: lib/command.php:576
msgid "Can't turn on notification."
msgstr "Não foi possível ligar a notificação."
<<<<<<< HEAD

#: lib/command.php:597
#, php-format
msgid "Could not create login token for %s"
msgstr "Não foi possível criar a chave de entrada para %s"

#: lib/command.php:602
#, php-format
msgid "This link is useable only once, and is good for only 2 minutes: %s"
msgstr ""
"Esta ligação é utilizável uma única vez e só durante os próximos 2 minutos: %"
"s"

#: lib/command.php:618
msgid "You are not subscribed to anyone."
msgstr "Não subscreveu ninguém."

#: lib/command.php:620
=======

#: lib/command.php:592
msgid "You are not subscribed to anyone."
msgstr "Não subscreveu ninguém."

#: lib/command.php:594
>>>>>>> 9e0f89ba
msgid "You are subscribed to this person:"
msgid_plural "You are subscribed to these people:"
msgstr[0] "Subscreve esta pessoa:"
msgstr[1] "Subscreve estas pessoas:"

<<<<<<< HEAD
#: lib/command.php:640
msgid "No one is subscribed to you."
msgstr "Ninguém subscreve as suas notas."

#: lib/command.php:642
=======
#: lib/command.php:614
msgid "No one is subscribed to you."
msgstr "Ninguém subscreve as suas notas."

#: lib/command.php:616
>>>>>>> 9e0f89ba
msgid "This person is subscribed to you:"
msgid_plural "These people are subscribed to you:"
msgstr[0] "Esta pessoa subscreve as suas notas:"
msgstr[1] "Estas pessoas subscrevem as suas notas:"

#: lib/command.php:636
msgid "You are not a member of any groups."
msgstr "Não está em nenhum grupo."

#: lib/command.php:638
msgid "You are a member of this group:"
msgid_plural "You are a member of these groups:"
msgstr[0] "Está no grupo:"
msgstr[1] "Está nos grupos:"

#: lib/command.php:652
#, fuzzy
msgid ""
"Commands:\n"
"on - turn on notifications\n"
"off - turn off notifications\n"
"help - show this help\n"
"follow <nickname> - subscribe to user\n"
"groups - lists the groups you have joined\n"
"subscriptions - list the people you follow\n"
"subscribers - list the people that follow you\n"
"leave <nickname> - unsubscribe from user\n"
"d <nickname> <text> - direct message to user\n"
"get <nickname> - get last notice from user\n"
"whois <nickname> - get profile info on user\n"
"fav <nickname> - add user's last notice as a 'fave'\n"
"fav #<notice_id> - add notice with the given id as a 'fave'\n"
"reply #<notice_id> - reply to notice with a given id\n"
"reply <nickname> - reply to the last notice from user\n"
"join <group> - join group\n"
"drop <group> - leave group\n"
"stats - get your stats\n"
"stop - same as 'off'\n"
"quit - same as 'off'\n"
"sub <nickname> - same as 'follow'\n"
"unsub <nickname> - same as 'leave'\n"
"last <nickname> - same as 'get'\n"
"on <nickname> - not yet implemented.\n"
"off <nickname> - not yet implemented.\n"
"nudge <nickname> - remind a user to update.\n"
"invite <phone number> - not yet implemented.\n"
"track <word> - not yet implemented.\n"
"untrack <word> - not yet implemented.\n"
"track off - not yet implemented.\n"
"untrack all - not yet implemented.\n"
"tracks - not yet implemented.\n"
"tracking - not yet implemented.\n"
msgstr ""
"Comandos:\n"
"on - ligar notificações\n"
"off - desligar notificações\n"
"help - mostrar esta ajuda\n"
"follow <alcunha> - subscrever este utilizador\n"
"groups - lista os grupos a que se juntou\n"
"subscriptions - lista as pessoas que está a seguir\n"
"subscribers - lista as pessoas que estão a segui-lo(a)\n"
"leave <alcunha> - deixar de subscrever este utilizador\n"
"d <alcunha> <texto> - mensagem directa para o utilizador\n"
"get <alcunha> - receber última nota do utilizador\n"
"whois <alcunha> - receber perfil do utilizador\n"
"fav <alcunha> - adicionar última nota do utilizador às favoritas\n"
<<<<<<< HEAD
"fav #<id_da_nota> - adicionar nota com esta id às favoritas\n"
"reply #<id_da_nota> - responder à nota com esta id\n"
=======
"fav #<id_da_nota> - adicionar nota com esta identificação às favoritas\n"
"reply #<id_da_nota> - responder à nota com esta identificação\n"
>>>>>>> 9e0f89ba
"reply <alcunha> - responder à última nota do utilizador\n"
"join <grupo> - juntar-se ao grupo\n"
"login - Receber uma ligação para iniciar sessão na interface web\n"
"drop <grupo> - afastar-se do grupo\n"
"stats - receber as suas estatísticas\n"
"stop - o mesmo que 'off'\n"
"quit - o mesmo que 'off'\n"
"sub <alcunha> - o mesmo que 'follow'\n"
"unsub <alcunha> - o mesmo que 'leave'\n"
"last <alcunha> - o mesmo que 'get'\n"
"on <alcunha> - ainda não implementado.\n"
"off <alcunha> - ainda não implementado.\n"
"nudge <alcunha> - relembrar um utilizador para actualizar.\n"
"invite <número de telefone> - ainda não implementado.\n"
"track <palavra> - ainda não implementado.\n"
"untrack <palavra> - ainda não implementado.\n"
"track off - ainda não implementado.\n"
"untrack all - ainda não implementado.\n"
"tracks - ainda não implementado.\n"
"tracking - ainda não implementado.\n"

#: lib/common.php:199
msgid "No configuration file found. "
msgstr "Ficheiro de configuração não encontrado. "

#: lib/common.php:200
msgid "I looked for configuration files in the following places: "
msgstr "Procurei ficheiros de configuração nos seguintes: "

#: lib/common.php:201
msgid "You may wish to run the installer to fix this."
msgstr "Talvez queira correr o instalador para resolver esta questão."

#: lib/common.php:202
msgid "Go to the installer."
msgstr "Ir para o instalador."

#: lib/connectsettingsaction.php:110
msgid "IM"
msgstr "IM"

#: lib/connectsettingsaction.php:111
msgid "Updates by instant messenger (IM)"
msgstr "Actualizações por mensagem instantânea (IM)"

#: lib/connectsettingsaction.php:116
msgid "Updates by SMS"
msgstr "Actualizações por SMS"

#: lib/dberroraction.php:60
msgid "Database error"
msgstr "Erro de base de dados"

#: lib/designsettings.php:105
msgid "Upload file"
msgstr "Carregar ficheiro"

#: lib/designsettings.php:109
msgid ""
"You can upload your personal background image. The maximum file size is 2MB."
msgstr ""
"Pode carregar uma imagem de fundo pessoal. O tamanho máximo do ficheiro é "
"2MB."

#: lib/designsettings.php:372
msgid "Bad default color settings: "
msgstr "Configurações inadequadas das cores por omissão: "

#: lib/designsettings.php:468
msgid "Design defaults restored."
msgstr "Predefinições do design repostas"

#: lib/disfavorform.php:114 lib/disfavorform.php:140
msgid "Disfavor this notice"
msgstr "Desfavorecer esta nota"

#: lib/favorform.php:114 lib/favorform.php:140
msgid "Favor this notice"
msgstr "Favorecer esta nota"

#: lib/favorform.php:140
msgid "Favor"
msgstr "Favorecer"

#: lib/feedlist.php:64
msgid "Export data"
msgstr "Exportar dados"

#: lib/feed.php:85
msgid "RSS 1.0"
msgstr "RSS 1.0"

#: lib/feed.php:87
msgid "RSS 2.0"
msgstr "RSS 2.0"

#: lib/feed.php:89
msgid "Atom"
msgstr "Atom"

#: lib/feed.php:91
msgid "FOAF"
msgstr "FOAF"

#: lib/galleryaction.php:121
msgid "Filter tags"
msgstr "Filtrar categorias"

#: lib/galleryaction.php:131
msgid "All"
msgstr "Todas"

#: lib/galleryaction.php:139
msgid "Select tag to filter"
msgstr "Seleccione uma categoria para filtrar"

#: lib/galleryaction.php:140
msgid "Tag"
msgstr "Categoria"

#: lib/galleryaction.php:141
msgid "Choose a tag to narrow list"
msgstr "Escolha uma categoria para reduzir a lista"

#: lib/galleryaction.php:143
msgid "Go"
msgstr "Prosseguir"

#: lib/groupeditform.php:163
msgid "URL of the homepage or blog of the group or topic"
msgstr ""
"URL da página de acolhimento ou blogue, pertencentes ao grupo ou tópico"

#: lib/groupeditform.php:168
msgid "Describe the group or topic"
msgstr "Descreva o grupo ou tópico"

#: lib/groupeditform.php:170
#, php-format
msgid "Describe the group or topic in %d characters"
msgstr "Descreva o grupo ou tópico em %d caracteres"

#: lib/groupeditform.php:172
msgid "Description"
msgstr "Descrição"

#: lib/groupeditform.php:179
msgid ""
"Location for the group, if any, like \"City, State (or Region), Country\""
msgstr "Localidade do grupo, se aplicável, por ex. \"Cidade, Região, País\""

#: lib/groupeditform.php:187
#, php-format
msgid "Extra nicknames for the group, comma- or space- separated, max %d"
msgstr ""
"Alcunhas extra para o grupo, separadas por vírgulas ou espaços, máx. %d"

#: lib/groupnav.php:85
msgid "Group"
msgstr "Grupo"

#: lib/groupnav.php:101
msgid "Blocked"
msgstr "Bloqueado"

#: lib/groupnav.php:102
#, php-format
msgid "%s blocked users"
msgstr "%s utilizadores bloqueados"

#: lib/groupnav.php:108
#, php-format
msgid "Edit %s group properties"
msgstr "Editar propriedades do grupo %s"

#: lib/groupnav.php:113
msgid "Logo"
msgstr "Logótipo"

#: lib/groupnav.php:114
#, php-format
msgid "Add or edit %s logo"
msgstr "Adicionar ou editar o logótipo de %s"

#: lib/groupnav.php:120
#, php-format
msgid "Add or edit %s design"
msgstr "Adicionar ou editar o design de %s"

#: lib/groupsbymemberssection.php:71
msgid "Groups with most members"
msgstr "Grupos com mais membros"

#: lib/groupsbypostssection.php:71
msgid "Groups with most posts"
msgstr "Grupos com mais notas"

#: lib/grouptagcloudsection.php:56
#, php-format
msgid "Tags in %s group's notices"
msgstr "Categorias nas notas do grupo %s"

#: lib/htmloutputter.php:103
msgid "This page is not available in a media type you accept"
msgstr "Esta página não está disponível num formato que você aceite"

#: lib/imagefile.php:75
#, php-format
msgid "That file is too big. The maximum file size is %s."
msgstr "Esse ficheiro é demasiado grande. O tamanho máximo de ficheiro é %s."

#: lib/imagefile.php:80
msgid "Partial upload."
msgstr "Transferência parcial."

#: lib/imagefile.php:88 lib/mediafile.php:170
msgid "System error uploading file."
msgstr "Ocorreu um erro de sistema ao transferir o ficheiro."

#: lib/imagefile.php:96
msgid "Not an image or corrupt file."
msgstr "Ficheiro não é uma imagem ou está corrompido."

#: lib/imagefile.php:105
msgid "Unsupported image file format."
msgstr "Formato do ficheiro da imagem não é suportado."

#: lib/imagefile.php:118
msgid "Lost our file."
msgstr "Perdi o nosso ficheiro."

#: lib/imagefile.php:150 lib/imagefile.php:197
msgid "Unknown file type"
msgstr "Tipo do ficheiro é desconhecido"
<<<<<<< HEAD

#: lib/imagefile.php:217
msgid "MB"
msgstr "MB"

#: lib/imagefile.php:219
msgid "kB"
msgstr "kB"
=======
>>>>>>> 9e0f89ba

#: lib/imagefile.php:217
msgid "MB"
msgstr "MB"

#: lib/imagefile.php:219
msgid "kB"
msgstr "kB"

#: lib/jabber.php:191
#, php-format
msgid "[%s]"
msgstr "[%s]"

#: lib/joinform.php:114
msgid "Join"
msgstr "Juntar-me"

#: lib/leaveform.php:114
msgid "Leave"
msgstr "Afastar-me"

#: lib/logingroupnav.php:80
msgid "Login with a username and password"
msgstr "Iniciar sessão com um nome de utilizador e palavra-chave"

#: lib/logingroupnav.php:86
msgid "Sign up for a new account"
msgstr "Registar uma conta nova"

#: lib/mailbox.php:89
msgid "Only the user can read their own mailboxes."
msgstr "Só o próprio utilizador pode ler a sua caixa de correio."

#: lib/mailbox.php:139
msgid ""
"You have no private messages. You can send private message to engage other "
"users in conversation. People can send you messages for your eyes only."
msgstr ""
"Não tem messagens privadas. Pode enviar mensagens privadas para encetar "
"conversas com outros utilizadores. Outros podem enviar-lhe mensagens, a que "
"só você terá acesso."

#: lib/mailbox.php:227 lib/noticelist.php:452
msgid "from"
msgstr "de"

#: lib/mail.php:172
msgid "Email address confirmation"
msgstr "Confirmação do endereço electrónico"

#: lib/mail.php:174
#, php-format
msgid ""
"Hey, %s.\n"
"\n"
"Someone just entered this email address on %s.\n"
"\n"
"If it was you, and you want to confirm your entry, use the URL below:\n"
"\n"
"\t%s\n"
"\n"
"If not, just ignore this message.\n"
"\n"
"Thanks for your time, \n"
"%s\n"
msgstr ""
"Olá, %s.\n"
"\n"
"Alguém acaba de introduzir este endereço de correio electrónico em %s.\n"
"\n"
"Se foi você e deseja confirmar o endereço, use a URL abaixo:\n"
"\n"
"%s\n"
"\n"
"Se não foi, simplesmente ignore esta mensagem.\n"
"\n"
"Obrigado pelo tempo que dedicou,  \n"
"%s\n"

#: lib/mail.php:236
#, php-format
msgid "%1$s is now listening to your notices on %2$s."
msgstr "%1$s está agora a ouvir as suas notas em %2$s."

#: lib/mail.php:241
#, php-format
msgid ""
"%1$s is now listening to your notices on %2$s.\n"
"\n"
"\t%3$s\n"
"\n"
"%4$s%5$s%6$s\n"
"Faithfully yours,\n"
"%7$s.\n"
"\n"
"----\n"
"Change your email address or notification options at %8$s\n"
msgstr ""
"%1$s está agora a ouvir as suas notas em %2$s.\n"
"\n"
"%3$s\n"
"\n"
"%4$s%5$s%6$s\n"
"Sinceramente,\n"
"%7$s.\n"
"\n"
"----\n"
"Altere o seu endereço de correio electrónico ou as opções de notificação em %"
"8$s\n"

#: lib/mail.php:254
#, php-format
msgid "Location: %s\n"
msgstr "Localidade: %s\n"

#: lib/mail.php:256
#, php-format
msgid "Homepage: %s\n"
msgstr "Página de acolhimento: %s\n"

#: lib/mail.php:258
#, php-format
msgid ""
"Bio: %s\n"
"\n"
msgstr ""
"Bio: %s\n"
"\n"

#: lib/mail.php:286
#, php-format
msgid "New email address for posting to %s"
msgstr "Endereço electrónico novo para publicar no site %s"

#: lib/mail.php:289
#, php-format
msgid ""
"You have a new posting address on %1$s.\n"
"\n"
"Send email to %2$s to post new messages.\n"
"\n"
"More email instructions at %3$s.\n"
"\n"
"Faithfully yours,\n"
"%4$s"
msgstr ""
"Tem um endereço electrónico novo para fazer publicações no site %1$s.\n"
"\n"
"Envie correio para o endereço %2$s para publicar novas mensagens.\n"
"\n"
"Mais instruções em %3$s.\n"
"\n"
"Melhores cumprimentos,\n"
"%4$s"

#: lib/mail.php:413
#, php-format
msgid "%s status"
msgstr "Estado de %s"

#: lib/mail.php:439
msgid "SMS confirmation"
msgstr "Confirmação SMS"

#: lib/mail.php:463
#, php-format
msgid "You've been nudged by %s"
msgstr "%s envia-lhe uma cotovelada"

#: lib/mail.php:467
#, php-format
msgid ""
"%1$s (%2$s) is wondering what you are up to these days and is inviting you "
"to post some news.\n"
"\n"
"So let's hear from you :)\n"
"\n"
"%3$s\n"
"\n"
"Don't reply to this email; it won't get to them.\n"
"\n"
"With kind regards,\n"
"%4$s\n"
msgstr ""
"%1$s (%2$s) está a perguntar-se o que anda você a fazer e convida-o a "
"publicar as novidades.\n"
"\n"
"Por isso, venha lá contar coisas :)\n"
"\n"
"%3$s\n"
"\n"
"Não responda a esta mensagem; o remetente não a receberá.\n"
"\n"
"Graciosamente,\n"
"%4$s\n"

#: lib/mail.php:510
#, php-format
msgid "New private message from %s"
msgstr "Mensagem privada nova de %s"

#: lib/mail.php:514
#, php-format
msgid ""
"%1$s (%2$s) sent you a private message:\n"
"\n"
"------------------------------------------------------\n"
"%3$s\n"
"------------------------------------------------------\n"
"\n"
"You can reply to their message here:\n"
"\n"
"%4$s\n"
"\n"
"Don't reply to this email; it won't get to them.\n"
"\n"
"With kind regards,\n"
"%5$s\n"
msgstr ""
"%1$s (%2$s) enviou-lhe uma mensagem privada:\n"
"\n"
"------------------------------------------------------\n"
"%3$s\n"
"------------------------------------------------------\n"
"\n"
"Pode responder à mensagem privada aqui:\n"
"\n"
"%4$s\n"
"\n"
"Não responda a esta mensagem; o remetente não a receberá.\n"
"\n"
"Profusos cumprimentos,\n"
"%5$s\n"

#: lib/mail.php:559
#, php-format
msgid "%s (@%s) added your notice as a favorite"
msgstr "%s (@%s) adicionou a sua nota às favoritas."

#: lib/mail.php:561
#, php-format
msgid ""
"%1$s (@%7$s) just added your notice from %2$s as one of their favorites.\n"
"\n"
"The URL of your notice is:\n"
"\n"
"%3$s\n"
"\n"
"The text of your notice is:\n"
"\n"
"%4$s\n"
"\n"
"You can see the list of %1$s's favorites here:\n"
"\n"
"%5$s\n"
"\n"
"Faithfully yours,\n"
"%6$s\n"
msgstr ""
"%1$s (@%7$s) acaba de adicionar a sua nota de %2$s às favoritas.\n"
"\n"
"A URL da sua nota é:\n"
"\n"
"%3$s\n"
"\n"
"O texto da sua nota é:\n"
"\n"
"%4$s\n"
"\n"
"Pode ver a lista das notas favoritas de %1$s aqui:\n"
"\n"
"%5$s\n"
"\n"
"Sinceramente,\n"
"%6$s\n"

#: lib/mail.php:620
#, php-format
msgid "%s (@%s) sent a notice to your attention"
msgstr "%s (@%s) enviou uma nota à sua atenção"

#: lib/mail.php:622
#, php-format
msgid ""
"%1$s (@%9$s) just sent a notice to your attention (an '@-reply') on %2$s.\n"
"\n"
"The notice is here:\n"
"\n"
"\t%3$s\n"
"\n"
"It reads:\n"
"\n"
"\t%4$s\n"
"\n"
msgstr ""
"%1$s (@%9$s) acaba de enviar uma nota à sua atenção (uma '@-resposta') em %2"
"$s.\n"
"\n"
"a nota está aqui:\n"
"\n"
"%3$s\n"
"\n"
"E diz:\n"
"\n"
"%4$s\n"
"\n"

#: lib/mediafile.php:98 lib/mediafile.php:123
msgid "There was a database error while saving your file. Please try again."
msgstr ""
"Ocorreu um erro na base de dados ao gravar o seu ficheiro. Por favor, tente "
"novamente."

#: lib/mediafile.php:142
msgid "The uploaded file exceeds the upload_max_filesize directive in php.ini."
msgstr "Ficheiro carregado excede a directiva upload_max_filesize no php.ini."

#: lib/mediafile.php:147
msgid ""
"The uploaded file exceeds the MAX_FILE_SIZE directive that was specified in "
"the HTML form."
msgstr ""
"Ficheiro carregado excede a directiva MAX_FILE_SIZE especificada no "
"formulário HTML."

#: lib/mediafile.php:152
msgid "The uploaded file was only partially uploaded."
msgstr "Ficheiro só foi parcialmente carregado."

#: lib/mediafile.php:159
msgid "Missing a temporary folder."
msgstr "Falta um directório temporário."

#: lib/mediafile.php:162
msgid "Failed to write file to disk."
msgstr "Não foi possível gravar o ficheiro no disco."

#: lib/mediafile.php:165
msgid "File upload stopped by extension."
msgstr "Transferência do ficheiro interrompida pela extensão."

#: lib/mediafile.php:179 lib/mediafile.php:216
msgid "File exceeds user's quota!"
msgstr "Ficheiro excede quota do utilizador!"

#: lib/mediafile.php:196 lib/mediafile.php:233
msgid "File could not be moved to destination directory."
msgstr "Não foi possível mover o ficheiro para o directório de destino."

#: lib/mediafile.php:201 lib/mediafile.php:237
msgid "Could not determine file's mime-type!"
msgstr "Não foi possível determinar o tipo MIME do ficheiro."

#: lib/mediafile.php:270
#, php-format
msgid " Try using another %s format."
msgstr "  Tente usar outro tipo de %s."

#: lib/mediafile.php:275
#, php-format
msgid "%s is not a supported filetype on this server."
msgstr "%s não é um tipo de ficheiro suportado neste servidor."

#: lib/messageform.php:120
msgid "Send a direct notice"
msgstr "Enviar uma nota directa"

#: lib/messageform.php:146
msgid "To"
msgstr "Para"

#: lib/messageform.php:162 lib/noticeform.php:186
msgid "Available characters"
msgstr "Caracteres disponíveis"

#: lib/noticeform.php:158
msgid "Send a notice"
msgstr "Enviar uma nota"

#: lib/noticeform.php:171
#, php-format
msgid "What's up, %s?"
msgstr "Novidades, %s?"

#: lib/noticeform.php:193
msgid "Attach"
msgstr "Anexar"

#: lib/noticeform.php:197
msgid "Attach a file"
msgstr "Anexar um ficheiro"

#: lib/noticelist.php:403
#, php-format
msgid "%1$u°%2$u'%3$u\"%4$s %5$u°%6$u'%7$u\"%8$s"
msgstr "%1$u°%2$u'%3$u\"%4$s %5$u°%6$u'%7$u\"%8$s"

#: lib/noticelist.php:404
msgid "N"
msgstr "N"

#: lib/noticelist.php:404
msgid "S"
msgstr "S"

#: lib/noticelist.php:405
msgid "E"
msgstr "E"

#: lib/noticelist.php:405
msgid "W"
msgstr "O"

#: lib/noticelist.php:411
msgid "at"
msgstr "coords."

#: lib/noticelist.php:506
msgid "in context"
msgstr "em contexto"

#: lib/noticelist.php:526
msgid "Reply to this notice"
msgstr "Responder a esta nota"

#: lib/noticelist.php:527
msgid "Reply"
msgstr "Responder"

#: lib/nudgeform.php:116
msgid "Nudge this user"
msgstr "Acotovelar este utilizador"

#: lib/nudgeform.php:128
msgid "Nudge"
msgstr "Acotovelar"

#: lib/nudgeform.php:128
msgid "Send a nudge to this user"
msgstr "Enviar cotovelada a este utilizador"

#: lib/oauthstore.php:283
msgid "Error inserting new profile"
msgstr "Erro ao inserir perfil novo"

#: lib/oauthstore.php:291
msgid "Error inserting avatar"
msgstr "Erro ao inserir avatar"

#: lib/oauthstore.php:311
msgid "Error inserting remote profile"
msgstr "Erro ao inserir perfil remoto"

#: lib/oauthstore.php:345
msgid "Duplicate notice"
msgstr "Nota duplicada"

#: lib/oauthstore.php:467 lib/subs.php:48
msgid "You have been banned from subscribing."
msgstr "Foi bloqueado de fazer subscrições"

#: lib/oauthstore.php:492
msgid "Couldn't insert new subscription."
msgstr "Não foi possível inserir nova subscrição."

#: lib/personalgroupnav.php:99
msgid "Personal"
msgstr "Pessoal"

#: lib/personalgroupnav.php:104
msgid "Replies"
msgstr "Respostas"

#: lib/personalgroupnav.php:114
msgid "Favorites"
msgstr "Favoritas"

#: lib/personalgroupnav.php:124
msgid "Inbox"
msgstr "Recebidas"

#: lib/personalgroupnav.php:125
msgid "Your incoming messages"
msgstr "Mensagens recebidas"

#: lib/personalgroupnav.php:129
msgid "Outbox"
msgstr "Enviadas"

#: lib/personalgroupnav.php:130
msgid "Your sent messages"
msgstr "Mensagens enviadas"

#: lib/personaltagcloudsection.php:56
#, php-format
msgid "Tags in %s's notices"
msgstr "Categorias nas notas de %s"

#: lib/profileaction.php:109 lib/profileaction.php:192 lib/subgroupnav.php:82
msgid "Subscriptions"
msgstr "Subscrições"

#: lib/profileaction.php:126
msgid "All subscriptions"
msgstr "Todas as subscrições"

#: lib/profileaction.php:140 lib/profileaction.php:201 lib/subgroupnav.php:90
msgid "Subscribers"
msgstr "Subscritores"

#: lib/profileaction.php:157
msgid "All subscribers"
msgstr "Todos os subscritores"

#: lib/profileaction.php:178
msgid "User ID"
msgstr "ID de utilizador"

#: lib/profileaction.php:183
msgid "Member since"
msgstr "Membro desde"

#: lib/profileaction.php:245
msgid "All groups"
msgstr "Todos os grupos"

#: lib/profileformaction.php:123
msgid "No return-to arguments"
msgstr "Sem argumentos return-to"

#: lib/profileformaction.php:137
msgid "unimplemented method"
msgstr "método não implementado"

#: lib/publicgroupnav.php:78
msgid "Public"
msgstr "Público"

#: lib/publicgroupnav.php:82
msgid "User groups"
msgstr "Grupos"

#: lib/publicgroupnav.php:84 lib/publicgroupnav.php:85
msgid "Recent tags"
msgstr "Categorias recentes"

#: lib/publicgroupnav.php:88
msgid "Featured"
msgstr "Destaques"

#: lib/publicgroupnav.php:92
msgid "Popular"
msgstr "Populares"

#: lib/sandboxform.php:67
msgid "Sandbox"
msgstr "Descronolinhar"

#: lib/sandboxform.php:78
msgid "Sandbox this user"
msgstr "Impedir que notas deste utilizador apareçam na cronolinha"

#: lib/searchaction.php:120
msgid "Search site"
msgstr "Pesquisar site"

#: lib/searchaction.php:126
msgid "Keyword(s)"
msgstr "Categorias"

#: lib/searchaction.php:162
msgid "Search help"
msgstr "Pesquisar ajuda"

#: lib/searchgroupnav.php:80
msgid "People"
msgstr "Pessoas"

#: lib/searchgroupnav.php:81
msgid "Find people on this site"
msgstr "Procurar pessoas neste site"

#: lib/searchgroupnav.php:83
msgid "Find content of notices"
msgstr "Procurar no conteúdo das notas"

#: lib/searchgroupnav.php:85
msgid "Find groups on this site"
msgstr "Procurar grupos neste site"

#: lib/section.php:89
msgid "Untitled section"
msgstr "Secção sem título"

#: lib/section.php:106
msgid "More..."
msgstr "Mais..."

#: lib/silenceform.php:67
msgid "Silence"
msgstr "Silenciar"

#: lib/silenceform.php:78
msgid "Silence this user"
msgstr "Impedir este utilizador de publicar notas"

#: lib/subgroupnav.php:83
#, php-format
msgid "People %s subscribes to"
msgstr "Pessoas que %s subscreve"

#: lib/subgroupnav.php:91
#, php-format
msgid "People subscribed to %s"
msgstr "Pessoas que subscrevem %s"

#: lib/subgroupnav.php:99
#, php-format
msgid "Groups %s is a member of"
msgstr "Grupos de que %s é membro"

#: lib/subscriberspeopleselftagcloudsection.php:48
#: lib/subscriptionspeopleselftagcloudsection.php:48
msgid "People Tagcloud as self-tagged"
msgstr "Catenuvem de Pessoas tal como elas se categorizam"

#: lib/subscriberspeopletagcloudsection.php:48
#: lib/subscriptionspeopletagcloudsection.php:48
msgid "People Tagcloud as tagged"
msgstr "Catenuvem de Pessoas tal como as categoriza"

#: lib/subscriptionlist.php:126
msgid "(none)"
msgstr "(nenhum)"

#: lib/subs.php:52
msgid "Already subscribed!"
msgstr "Já subscrito!"

#: lib/subs.php:56
msgid "User has blocked you."
msgstr "O utilizador bloqueou-o."

#: lib/subs.php:60
msgid "Could not subscribe."
msgstr "Não foi possível subscrever."

#: lib/subs.php:79
msgid "Could not subscribe other to you."
msgstr "Não foi possível que outro o subscrevesse."

#: lib/subs.php:128
msgid "Not subscribed!"
msgstr "Não subscrito!"

#: lib/subs.php:140
msgid "Couldn't delete subscription."
msgstr "Não foi possível apagar a subscrição."

#: lib/tagcloudsection.php:56
msgid "None"
msgstr "Nenhum"

#: lib/topposterssection.php:74
msgid "Top posters"
msgstr "Quem mais publica"

#: lib/unsandboxform.php:69
msgid "Unsandbox"
msgstr "Cronolinhar"

#: lib/unsandboxform.php:80
msgid "Unsandbox this user"
msgstr "Permitir que notas deste utilizador apareçam na cronolinha"

#: lib/unsilenceform.php:67
msgid "Unsilence"
msgstr "Dar-lhe voz"

#: lib/unsilenceform.php:78
msgid "Unsilence this user"
msgstr "Permitir que este utilizador publique notas"

#: lib/unsubscribeform.php:113 lib/unsubscribeform.php:137
msgid "Unsubscribe from this user"
msgstr "Deixar de subscrever este utilizador"

#: lib/unsubscribeform.php:137
msgid "Unsubscribe"
msgstr "Abandonar"

#: lib/userprofile.php:116
msgid "Edit Avatar"
msgstr "Editar Avatar"

#: lib/userprofile.php:236
msgid "User actions"
msgstr "Acções do utilizador"

#: lib/userprofile.php:248
msgid "Edit profile settings"
msgstr "Editar configurações do perfil"

#: lib/userprofile.php:249
msgid "Edit"
msgstr "Editar"

#: lib/userprofile.php:272
msgid "Send a direct message to this user"
msgstr "Enviar mensagem directa a este utilizador"

#: lib/userprofile.php:273
msgid "Message"
msgstr "Mensagem"

#: lib/userprofile.php:311
msgid "Moderate"
msgstr "Moderar"

#: lib/util.php:825
msgid "a few seconds ago"
msgstr "há alguns segundos"

#: lib/util.php:827
msgid "about a minute ago"
msgstr "há cerca de um minuto"

#: lib/util.php:829
#, php-format
msgid "about %d minutes ago"
msgstr "há cerca de %d minutos"

#: lib/util.php:831
msgid "about an hour ago"
msgstr "há cerca de uma hora"

#: lib/util.php:833
#, php-format
msgid "about %d hours ago"
msgstr "há cerca de %d horas"

#: lib/util.php:835
msgid "about a day ago"
msgstr "há cerca de um dia"

#: lib/util.php:837
#, php-format
msgid "about %d days ago"
msgstr "há cerca de %d dias"

#: lib/util.php:839
msgid "about a month ago"
msgstr "há cerca de um mês"

#: lib/util.php:841
#, php-format
msgid "about %d months ago"
msgstr "há cerca de %d meses"

#: lib/util.php:843
msgid "about a year ago"
msgstr "há cerca de um ano"

#: lib/webcolor.php:82
#, php-format
msgid "%s is not a valid color!"
msgstr "%s não é uma cor válida!"

#: lib/webcolor.php:123
#, php-format
msgid "%s is not a valid color! Use 3 or 6 hex chars."
msgstr "%s não é uma cor válida! Use 3 ou 6 caracteres hexadecimais."

#: scripts/maildaemon.php:48
msgid "Could not parse message."
msgstr "Não foi possível fazer a análise sintáctica da mensagem."

#: scripts/maildaemon.php:53
msgid "Not a registered user."
msgstr "Não é um utilizador registado."

#: scripts/maildaemon.php:57
msgid "Sorry, that is not your incoming email address."
msgstr "Desculpe, esse não é o seu endereço para receber correio electrónico."

#: scripts/maildaemon.php:61
msgid "Sorry, no incoming email allowed."
msgstr "Desculpe, não lhe é permitido receber correio electrónico."<|MERGE_RESOLUTION|>--- conflicted
+++ resolved
@@ -8,21 +8,12 @@
 msgstr ""
 "Project-Id-Version: StatusNet\n"
 "Report-Msgid-Bugs-To: \n"
-<<<<<<< HEAD
-"POT-Creation-Date: 2009-11-27 23:50+0000\n"
-"PO-Revision-Date: 2009-11-28 19:50:48+0000\n"
-"Language-Team: Portuguese\n"
-"Content-Type: text/plain; charset=UTF-8\n"
-"Content-Transfer-Encoding: 8bit\n"
-"X-Generator: MediaWiki 1.16alpha(r59523); Translate extension (2009-11-16)\n"
-=======
 "POT-Creation-Date: 2009-12-02 23:18+0000\n"
 "PO-Revision-Date: 2009-12-02 23:20:35+0000\n"
 "Language-Team: Portuguese\n"
 "Content-Type: text/plain; charset=UTF-8\n"
 "Content-Transfer-Encoding: 8bit\n"
 "X-Generator: MediaWiki 1.16alpha(r59683); Translate extension (2009-11-29)\n"
->>>>>>> 9e0f89ba
 "X-Translation-Project: translatewiki.net at http://translatewiki.net\n"
 "X-Language-Code: pt\n"
 "X-Message-Group: out-statusnet\n"
@@ -748,11 +739,7 @@
 msgstr "Conversação"
 
 #: actions/conversation.php:154 lib/mailbox.php:116 lib/noticelist.php:87
-<<<<<<< HEAD
-#: lib/profileaction.php:206 lib/searchgroupnav.php:82
-=======
 #: lib/profileaction.php:216 lib/searchgroupnav.php:82
->>>>>>> 9e0f89ba
 msgid "Notices"
 msgstr "Notas"
 
@@ -896,11 +883,7 @@
 
 #: actions/designadminpanel.php:474 lib/designsettings.php:161
 msgid "Tile background image"
-<<<<<<< HEAD
-msgstr ""
-=======
 msgstr "Repetir imagem de fundo em mosaico"
->>>>>>> 9e0f89ba
 
 #: actions/designadminpanel.php:483 lib/designsettings.php:170
 msgid "Change colours"
@@ -1212,11 +1195,7 @@
 "notice to your favorites!"
 msgstr ""
 "Podia [registar uma conta](%%action.register%%) e ser o primeiro a adicionar "
-<<<<<<< HEAD
-"uma nota aos favoritos!"
-=======
 "uma nota às favoritas!"
->>>>>>> 9e0f89ba
 
 #: actions/favoritesrss.php:111 actions/showfavorites.php:77
 #: lib/personalgroupnav.php:115
@@ -1288,11 +1267,7 @@
 msgid "You are not authorized."
 msgstr "Não tem autorização."
 
-<<<<<<< HEAD
-#: actions/finishremotesubscribe.php:109
-=======
 #: actions/finishremotesubscribe.php:113
->>>>>>> 9e0f89ba
 msgid "Could not convert request token to access token."
 msgstr "Não foi possível converter a chave de pedido numa chave de acesso."
 
@@ -1328,11 +1303,7 @@
 #: actions/makeadmin.php:76 actions/subedit.php:53 actions/tagother.php:46
 #: lib/profileformaction.php:77
 msgid "No profile with that ID."
-<<<<<<< HEAD
-msgstr "Não foi encontrado um perfil com essa ID."
-=======
 msgstr "Não foi encontrado um perfil com essa identificação."
->>>>>>> 9e0f89ba
 
 #: actions/groupblock.php:81 actions/groupunblock.php:81
 #: actions/makeadmin.php:81
@@ -1512,13 +1483,8 @@
 "Podia [registar uma conta](%%action.register%%) e [criar o grupo](%%action."
 "newgroup%%) você mesmo!"
 
-<<<<<<< HEAD
-#: actions/groups.php:62 lib/profileaction.php:220 lib/publicgroupnav.php:81
-#: lib/searchgroupnav.php:84 lib/subgroupnav.php:98
-=======
 #: actions/groups.php:62 lib/profileaction.php:210 lib/profileaction.php:230
 #: lib/publicgroupnav.php:81 lib/searchgroupnav.php:84 lib/subgroupnav.php:98
->>>>>>> 9e0f89ba
 msgid "Groups"
 msgstr "Grupos"
 
@@ -1849,11 +1815,7 @@
 msgid "Already logged in."
 msgstr "Sessão já foi iniciada."
 
-<<<<<<< HEAD
-#: actions/login.php:110 actions/login.php:120
-=======
 #: actions/login.php:108 actions/login.php:118
->>>>>>> 9e0f89ba
 msgid "Invalid or expired token."
 msgstr "Chave inválida ou expirada."
 
@@ -1865,11 +1827,7 @@
 msgid "Error setting user. You are probably not authorized."
 msgstr "Erro ao preparar o utilizador. Provavelmente não está autorizado."
 
-<<<<<<< HEAD
-#: actions/login.php:204 actions/login.php:257 lib/action.php:458
-=======
 #: actions/login.php:207 actions/login.php:260 lib/action.php:458
->>>>>>> 9e0f89ba
 #: lib/logingroupnav.php:79
 msgid "Login"
 msgstr "Entrar"
@@ -1911,11 +1869,7 @@
 "Por razões de segurança, por favor reintroduza o seu nome de utilizador e "
 "palavra-passe antes de alterar as suas configurações."
 
-<<<<<<< HEAD
-#: actions/login.php:286
-=======
 #: actions/login.php:289
->>>>>>> 9e0f89ba
 #, php-format
 msgid ""
 "Login with your username and password. Don't have a username yet? [Register]"
@@ -3254,17 +3208,6 @@
 
 #: actions/siteadminpanel.php:199
 msgid "You must set an SSL server when enabling SSL."
-<<<<<<< HEAD
-msgstr ""
-
-#: actions/siteadminpanel.php:204
-msgid "Invalid SSL server. The maximum length is 255 characters."
-msgstr ""
-
-#: actions/siteadminpanel.php:210
-msgid "Minimum text limit is 140 characters."
-msgstr ""
-=======
 msgstr "Tem de configurar um servidor SSL quando activa o SSL."
 
 #: actions/siteadminpanel.php:204
@@ -3274,7 +3217,6 @@
 #: actions/siteadminpanel.php:210
 msgid "Minimum text limit is 140 characters."
 msgstr "O valor mínimo de limite para o texto é 140 caracteres."
->>>>>>> 9e0f89ba
 
 #: actions/siteadminpanel.php:216
 msgid "Dupe limit must 1 or more seconds."
@@ -3282,11 +3224,7 @@
 
 #: actions/siteadminpanel.php:266
 msgid "General"
-<<<<<<< HEAD
-msgstr ""
-=======
 msgstr "Geral"
->>>>>>> 9e0f89ba
 
 #: actions/siteadminpanel.php:269
 msgid "Site name"
@@ -3313,23 +3251,12 @@
 msgstr "URL usada para a ligação de atribuição no rodapé de cada página"
 
 #: actions/siteadminpanel.php:284
-<<<<<<< HEAD
-#, fuzzy
-msgid "Contact email address for your site"
-msgstr "O endereço de email de recepção removido."
-
-#: actions/siteadminpanel.php:290
-#, fuzzy
-msgid "Local"
-msgstr "Localidade"
-=======
 msgid "Contact email address for your site"
 msgstr "Endereço de correio electrónico de contacto para o site"
 
 #: actions/siteadminpanel.php:290
 msgid "Local"
 msgstr "Local"
->>>>>>> 9e0f89ba
 
 #: actions/siteadminpanel.php:301
 msgid "Default timezone"
@@ -3341,19 +3268,11 @@
 
 #: actions/siteadminpanel.php:308
 msgid "Default site language"
-<<<<<<< HEAD
-msgstr ""
-
-#: actions/siteadminpanel.php:316
-msgid "URLs"
-msgstr ""
-=======
 msgstr "Língua do site, por omissão"
 
 #: actions/siteadminpanel.php:316
 msgid "URLs"
 msgstr "URLs"
->>>>>>> 9e0f89ba
 
 #: actions/siteadminpanel.php:319
 msgid "Server"
@@ -3361,11 +3280,7 @@
 
 #: actions/siteadminpanel.php:319
 msgid "Site's server hostname."
-<<<<<<< HEAD
-msgstr ""
-=======
 msgstr "Hostname do servidor do site."
->>>>>>> 9e0f89ba
 
 #: actions/siteadminpanel.php:323
 msgid "Fancy URLs"
@@ -3379,10 +3294,6 @@
 msgid "Access"
 msgstr "Acesso"
 
-#: actions/siteadminpanel.php:331
-msgid "Access"
-msgstr "Acesso"
-
 #: actions/siteadminpanel.php:334
 msgid "Private"
 msgstr "Privado"
@@ -3406,19 +3317,11 @@
 #: actions/siteadminpanel.php:348
 msgid "Disable new registrations."
 msgstr "Impossibilitar registos novos."
-<<<<<<< HEAD
 
 #: actions/siteadminpanel.php:354
 msgid "Snapshots"
 msgstr "Instantâneos"
 
-=======
-
-#: actions/siteadminpanel.php:354
-msgid "Snapshots"
-msgstr "Instantâneos"
-
->>>>>>> 9e0f89ba
 #: actions/siteadminpanel.php:357
 msgid "Randomly during Web hit"
 msgstr "Aleatoriamente, durante o acesso pela internet"
@@ -3445,11 +3348,7 @@
 
 #: actions/siteadminpanel.php:367
 msgid "Snapshots will be sent once every N web hits"
-<<<<<<< HEAD
-msgstr ""
-=======
 msgstr "Instantâneos serão enviados uma vez a cada N acessos da internet"
->>>>>>> 9e0f89ba
 
 #: actions/siteadminpanel.php:372
 msgid "Report URL"
@@ -3461,11 +3360,7 @@
 
 #: actions/siteadminpanel.php:380
 msgid "SSL"
-<<<<<<< HEAD
-msgstr ""
-=======
 msgstr "SSL"
->>>>>>> 9e0f89ba
 
 #: actions/siteadminpanel.php:384
 msgid "Sometimes"
@@ -3495,13 +3390,6 @@
 msgid "Limits"
 msgstr "Limites"
 
-<<<<<<< HEAD
-#: actions/siteadminpanel.php:400
-msgid "Limits"
-msgstr ""
-
-=======
->>>>>>> 9e0f89ba
 #: actions/siteadminpanel.php:403
 msgid "Text limit"
 msgstr "Limite de texto"
@@ -3521,10 +3409,6 @@
 "mesma coisa outra vez."
 
 #: actions/siteadminpanel.php:421 actions/useradminpanel.php:313
-<<<<<<< HEAD
-#, fuzzy
-=======
->>>>>>> 9e0f89ba
 msgid "Save site settings"
 msgstr "Gravar configurações do site"
 
@@ -3855,7 +3739,6 @@
 #: actions/useradminpanel.php:155
 msgid "Invalid welcome text. Max length is 255 characters."
 msgstr "Texto de boas-vindas inválido. Tamanho máx. é 255 caracteres."
-<<<<<<< HEAD
 
 #: actions/useradminpanel.php:165
 #, php-format
@@ -3879,31 +3762,6 @@
 msgid "New users"
 msgstr "Utilizadores novos"
 
-=======
-
-#: actions/useradminpanel.php:165
-#, php-format
-msgid "Invalid default subscripton: '%1$s' is not user."
-msgstr "Subscrição predefinida é inválida: '%1$s' não é utilizador."
-
-#: actions/useradminpanel.php:218 lib/accountsettingsaction.php:108
-#: lib/personalgroupnav.php:109
-msgid "Profile"
-msgstr "Perfil"
-
-#: actions/useradminpanel.php:222
-msgid "Bio Limit"
-msgstr "Limite da Bio"
-
-#: actions/useradminpanel.php:223
-msgid "Maximum length of a profile bio in characters."
-msgstr "Tamanho máximo de uma biografia em caracteres."
-
-#: actions/useradminpanel.php:231
-msgid "New users"
-msgstr "Utilizadores novos"
-
->>>>>>> 9e0f89ba
 #: actions/useradminpanel.php:235
 msgid "New user welcome"
 msgstr "Boas-vindas a utilizadores novos"
@@ -3946,19 +3804,11 @@
 
 #: actions/useradminpanel.php:276
 msgid "Session debugging"
-<<<<<<< HEAD
-msgstr ""
-
-#: actions/useradminpanel.php:278
-msgid "Turn on debugging output for sessions."
-msgstr ""
-=======
 msgstr "Depuração de sessões"
 
 #: actions/useradminpanel.php:278
 msgid "Turn on debugging output for sessions."
 msgstr "Ligar a impressão de dados de depuração, para sessões."
->>>>>>> 9e0f89ba
 
 #: actions/userauthorization.php:105
 msgid "Authorize subscription"
@@ -4584,51 +4434,22 @@
 #: lib/command.php:576
 msgid "Can't turn on notification."
 msgstr "Não foi possível ligar a notificação."
-<<<<<<< HEAD
-
-#: lib/command.php:597
-#, php-format
-msgid "Could not create login token for %s"
-msgstr "Não foi possível criar a chave de entrada para %s"
-
-#: lib/command.php:602
-#, php-format
-msgid "This link is useable only once, and is good for only 2 minutes: %s"
-msgstr ""
-"Esta ligação é utilizável uma única vez e só durante os próximos 2 minutos: %"
-"s"
-
-#: lib/command.php:618
-msgid "You are not subscribed to anyone."
-msgstr "Não subscreveu ninguém."
-
-#: lib/command.php:620
-=======
 
 #: lib/command.php:592
 msgid "You are not subscribed to anyone."
 msgstr "Não subscreveu ninguém."
 
 #: lib/command.php:594
->>>>>>> 9e0f89ba
 msgid "You are subscribed to this person:"
 msgid_plural "You are subscribed to these people:"
 msgstr[0] "Subscreve esta pessoa:"
 msgstr[1] "Subscreve estas pessoas:"
 
-<<<<<<< HEAD
-#: lib/command.php:640
-msgid "No one is subscribed to you."
-msgstr "Ninguém subscreve as suas notas."
-
-#: lib/command.php:642
-=======
 #: lib/command.php:614
 msgid "No one is subscribed to you."
 msgstr "Ninguém subscreve as suas notas."
 
 #: lib/command.php:616
->>>>>>> 9e0f89ba
 msgid "This person is subscribed to you:"
 msgid_plural "These people are subscribed to you:"
 msgstr[0] "Esta pessoa subscreve as suas notas:"
@@ -4695,13 +4516,8 @@
 "get <alcunha> - receber última nota do utilizador\n"
 "whois <alcunha> - receber perfil do utilizador\n"
 "fav <alcunha> - adicionar última nota do utilizador às favoritas\n"
-<<<<<<< HEAD
-"fav #<id_da_nota> - adicionar nota com esta id às favoritas\n"
-"reply #<id_da_nota> - responder à nota com esta id\n"
-=======
 "fav #<id_da_nota> - adicionar nota com esta identificação às favoritas\n"
 "reply #<id_da_nota> - responder à nota com esta identificação\n"
->>>>>>> 9e0f89ba
 "reply <alcunha> - responder à última nota do utilizador\n"
 "join <grupo> - juntar-se ao grupo\n"
 "login - Receber uma ligação para iniciar sessão na interface web\n"
@@ -4936,17 +4752,6 @@
 #: lib/imagefile.php:150 lib/imagefile.php:197
 msgid "Unknown file type"
 msgstr "Tipo do ficheiro é desconhecido"
-<<<<<<< HEAD
-
-#: lib/imagefile.php:217
-msgid "MB"
-msgstr "MB"
-
-#: lib/imagefile.php:219
-msgid "kB"
-msgstr "kB"
-=======
->>>>>>> 9e0f89ba
 
 #: lib/imagefile.php:217
 msgid "MB"
