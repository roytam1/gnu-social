# Translation of StatusNet to German
#
# Author@translatewiki.net: Bavatar
# Author@translatewiki.net: March
# Author@translatewiki.net: Umherirrender
# --
# This file is distributed under the same license as the StatusNet package.
#
msgid ""
msgstr ""
"Project-Id-Version: StatusNet\n"
"Report-Msgid-Bugs-To: \n"
<<<<<<< HEAD
"POT-Creation-Date: 2009-11-27 23:50+0000\n"
"PO-Revision-Date: 2009-11-28 19:50:00+0000\n"
"Language-Team: German\n"
"Content-Type: text/plain; charset=UTF-8\n"
"Content-Transfer-Encoding: 8bit\n"
"X-Generator: MediaWiki 1.16alpha(r59523); Translate extension (2009-11-16)\n"
=======
"POT-Creation-Date: 2009-12-02 23:18+0000\n"
"PO-Revision-Date: 2009-12-02 23:19:18+0000\n"
"Language-Team: German\n"
"Content-Type: text/plain; charset=UTF-8\n"
"Content-Transfer-Encoding: 8bit\n"
"X-Generator: MediaWiki 1.16alpha(r59683); Translate extension (2009-11-29)\n"
>>>>>>> 9e0f89ba
"X-Translation-Project: translatewiki.net at http://translatewiki.net\n"
"X-Language-Code: de\n"
"X-Message-Group: out-statusnet\n"
"Plural-Forms: nplurals=2; plural=(n != 1);\n"

#: actions/all.php:63 actions/public.php:97 actions/replies.php:92
#: actions/showfavorites.php:137 actions/tag.php:51
msgid "No such page"
msgstr "Seite nicht vorhanden"

#: actions/all.php:74 actions/allrss.php:68
#: actions/apiaccountupdatedeliverydevice.php:113
#: actions/apiaccountupdateprofilebackgroundimage.php:116
#: actions/apiaccountupdateprofileimage.php:105
#: actions/apiaccountupdateprofile.php:105 actions/apiblockcreate.php:97
#: actions/apiblockdestroy.php:96 actions/apidirectmessagenew.php:75
#: actions/apidirectmessage.php:77 actions/apigroupcreate.php:112
#: actions/apigroupismember.php:90 actions/apigroupjoin.php:99
#: actions/apigroupleave.php:99 actions/apigrouplist.php:90
#: actions/apistatusesupdate.php:144 actions/apisubscriptions.php:87
#: actions/apitimelinefavorites.php:70 actions/apitimelinefriends.php:79
#: actions/apitimelinementions.php:79 actions/apitimelineuser.php:81
#: actions/avatarbynickname.php:75 actions/favoritesrss.php:74
#: actions/foaf.php:40 actions/foaf.php:58 actions/microsummary.php:62
#: actions/newmessage.php:116 actions/remotesubscribe.php:145
#: actions/remotesubscribe.php:154 actions/replies.php:73
#: actions/repliesrss.php:38 actions/showfavorites.php:105
#: actions/userbyid.php:74 actions/usergroups.php:91 actions/userrss.php:38
#: actions/xrds.php:71 lib/command.php:163 lib/command.php:311
#: lib/command.php:364 lib/command.php:411 lib/command.php:466
#: lib/galleryaction.php:59 lib/mailbox.php:82 lib/profileaction.php:77
#: lib/subs.php:34 lib/subs.php:116
msgid "No such user."
msgstr "Unbekannter Benutzer."

#: actions/all.php:84
#, php-format
msgid "%s and friends, page %d"
msgstr "%s und Freunde, Seite %d"

#: actions/all.php:86 actions/all.php:167 actions/allrss.php:115
#: actions/apitimelinefriends.php:114 lib/personalgroupnav.php:100
#, php-format
msgid "%s and friends"
msgstr "%s und Freunde"

#: actions/all.php:99
#, php-format
msgid "Feed for friends of %s (RSS 1.0)"
msgstr "Feed der Freunde von %s (RSS 1.0)"

#: actions/all.php:107
#, php-format
msgid "Feed for friends of %s (RSS 2.0)"
msgstr "Feed der Freunde von %s (RSS 2.0)"

#: actions/all.php:115
#, php-format
msgid "Feed for friends of %s (Atom)"
msgstr "Feed der Freunde von %s (Atom)"

#: actions/all.php:127
#, php-format
msgid ""
"This is the timeline for %s and friends but no one has posted anything yet."
msgstr ""

#: actions/all.php:132
#, php-format
msgid ""
"Try subscribing to more people, [join a group](%%action.groups%%) or post "
"something yourself."
msgstr ""

#: actions/all.php:134
#, php-format
msgid ""
"You can try to [nudge %s](../%s) from his profile or [post something to his "
"or her attention](%%%%action.newnotice%%%%?status_textarea=%s)."
msgstr ""

#: actions/all.php:137 actions/replies.php:209 actions/showstream.php:202
#, php-format
msgid ""
"Why not [register an account](%%%%action.register%%%%) and then nudge %s or "
"post a notice to his or her attention."
msgstr ""

#: actions/all.php:165
msgid "You and friends"
msgstr "Du und Freunde"

#: actions/allrss.php:119 actions/apitimelinefriends.php:121
#, php-format
msgid "Updates from %1$s and friends on %2$s!"
msgstr "Aktualisierungen von %1$s und Freunden auf %2$s!"

#: actions/apiaccountratelimitstatus.php:70
#: actions/apiaccountupdatedeliverydevice.php:93
#: actions/apiaccountupdateprofilebackgroundimage.php:94
#: actions/apiaccountupdateprofilecolors.php:118
#: actions/apiaccountupdateprofile.php:97
msgid "API method not found."
msgstr "API-Methode nicht gefunden."

#: actions/apiaccountupdatedeliverydevice.php:85
#: actions/apiaccountupdateprofilebackgroundimage.php:86
#: actions/apiaccountupdateprofilecolors.php:110
#: actions/apiaccountupdateprofileimage.php:84
#: actions/apiaccountupdateprofile.php:89 actions/apiblockcreate.php:89
#: actions/apiblockdestroy.php:88 actions/apidirectmessagenew.php:117
#: actions/apifavoritecreate.php:90 actions/apifavoritedestroy.php:91
#: actions/apifriendshipscreate.php:91 actions/apifriendshipsdestroy.php:91
#: actions/apigroupcreate.php:104 actions/apigroupjoin.php:91
#: actions/apigroupleave.php:91 actions/apistatusesupdate.php:114
msgid "This method requires a POST."
msgstr "Diese Methode benötigt ein POST."

#: actions/apiaccountupdatedeliverydevice.php:105
msgid ""
"You must specify a parameter named 'device' with a value of one of: sms, im, "
"none"
msgstr ""

#: actions/apiaccountupdatedeliverydevice.php:132
msgid "Could not update user."
msgstr "Konnte Benutzerdaten nicht aktualisieren."

#: actions/apiaccountupdateprofilebackgroundimage.php:108
#: actions/apiaccountupdateprofileimage.php:97
#: actions/apistatusesupdate.php:127 actions/avatarsettings.php:254
#: actions/designadminpanel.php:122 actions/newnotice.php:94
#: lib/designsettings.php:283
#, php-format
msgid ""
"The server was unable to handle that much POST data (%s bytes) due to its "
"current configuration."
msgstr ""

#: actions/apiaccountupdateprofilebackgroundimage.php:136
#: actions/apiaccountupdateprofilebackgroundimage.php:146
#: actions/apiaccountupdateprofilecolors.php:164
#: actions/apiaccountupdateprofilecolors.php:174
msgid "Unable to save your design settings."
msgstr "Konnte Twitter-Einstellungen nicht speichern."

#: actions/apiaccountupdateprofilebackgroundimage.php:187
#: actions/apiaccountupdateprofilecolors.php:142
msgid "Could not update your design."
msgstr "Konnte Benutzerdesign nicht aktualisieren."

#: actions/apiaccountupdateprofilebackgroundimage.php:194
#: actions/apiaccountupdateprofilecolors.php:185
#: actions/apiaccountupdateprofileimage.php:130
#: actions/apiaccountupdateprofile.php:112 actions/apiusershow.php:108
#: actions/avatarbynickname.php:80 actions/foaf.php:65 actions/replies.php:80
#: actions/usergroups.php:98 lib/galleryaction.php:66 lib/profileaction.php:84
msgid "User has no profile."
msgstr "Benutzer hat kein Profil."

#: actions/apiaccountupdateprofile.php:147
msgid "Could not save profile."
msgstr "Konnte Profil nicht speichern."

#: actions/apiblockcreate.php:108
msgid "Block user failed."
msgstr "Blockieren des Benutzers fehlgeschlagen."

#: actions/apiblockdestroy.php:107
msgid "Unblock user failed."
msgstr "Freigeben des Benutzers fehlgeschlagen."

#: actions/apidirectmessagenew.php:126
msgid "No message text!"
msgstr "Fehlender Nachrichtentext!"

#: actions/apidirectmessagenew.php:135 actions/newmessage.php:150
#, php-format
msgid "That's too long. Max message size is %d chars."
msgstr ""
"Die Nachricht ist zu lang. Die maximale Nachrichtenlänge ist 140 Zeichen."

#: actions/apidirectmessagenew.php:146
msgid "Recipient user not found."
msgstr "Empfänger nicht gefunden."

#: actions/apidirectmessagenew.php:150
msgid "Can't send direct messages to users who aren't your friend."
msgstr ""
"Es können keine direkten Nachrichten an Benutzer geschickt werden mit denen "
"du nicht befreundet bist."

#: actions/apidirectmessage.php:89
#, php-format
msgid "Direct messages from %s"
msgstr "Direkte Nachricht an %s"

#: actions/apidirectmessage.php:93
#, php-format
msgid "All the direct messages sent from %s"
msgstr "Alle von %s gesendeten direkten Nachrichten"

#: actions/apidirectmessage.php:101
#, php-format
msgid "Direct messages to %s"
msgstr "Direkte Nachricht an %s"

#: actions/apidirectmessage.php:105
#, php-format
msgid "All the direct messages sent to %s"
msgstr "Alle an %s gesendeten direkten Nachrichten"

#: actions/apidirectmessage.php:156 actions/apifavoritecreate.php:99
#: actions/apifavoritedestroy.php:100 actions/apifriendshipscreate.php:100
#: actions/apifriendshipsdestroy.php:100 actions/apifriendshipsshow.php:129
#: actions/apigroupcreate.php:136 actions/apigroupismember.php:114
#: actions/apigroupjoin.php:155 actions/apigroupleave.php:141
#: actions/apigrouplistall.php:120 actions/apigrouplist.php:132
#: actions/apigroupmembership.php:106 actions/apigroupshow.php:105
#: actions/apihelptest.php:88 actions/apistatusesdestroy.php:102
#: actions/apistatusesshow.php:108 actions/apistatusnetconfig.php:133
#: actions/apistatusnetversion.php:93 actions/apisubscriptions.php:111
#: actions/apitimelinefavorites.php:144 actions/apitimelinefriends.php:154
#: actions/apitimelinegroup.php:147 actions/apitimelinementions.php:149
#: actions/apitimelinepublic.php:130 actions/apitimelinetag.php:139
#: actions/apitimelineuser.php:163 actions/apiusershow.php:101
msgid "API method not found!"
msgstr "API-Methode nicht gefunden!"

#: actions/apifavoritecreate.php:108 actions/apifavoritedestroy.php:109
#: actions/apistatusesdestroy.php:113
msgid "No status found with that ID."
msgstr "Keine Nachricht mit dieser ID gefunden."

#: actions/apifavoritecreate.php:119
msgid "This status is already a favorite!"
msgstr "Diese Nachricht ist bereits ein Favorit!"

#: actions/apifavoritecreate.php:130 actions/favor.php:84 lib/command.php:176
msgid "Could not create favorite."
msgstr "Konnte keinen Favoriten erstellen."

#: actions/apifavoritedestroy.php:122
msgid "That status is not a favorite!"
msgstr "Diese Nachricht ist kein Favorit!"

#: actions/apifavoritedestroy.php:134 actions/disfavor.php:87
msgid "Could not delete favorite."
msgstr "Konnte Favoriten nicht löschen."

#: actions/apifriendshipscreate.php:109
msgid "Could not follow user: User not found."
msgstr "Kann Nutzer %s nicht folgen: Nutzer nicht gefunden"

#: actions/apifriendshipscreate.php:118
#, php-format
msgid "Could not follow user: %s is already on your list."
msgstr "Kann Nutzer %s nicht folgen: schon in deiner Kontaktliste eingetragen"

#: actions/apifriendshipsdestroy.php:109
msgid "Could not unfollow user: User not found."
msgstr "Kann Benutzer nicht entfolgen: Benutzer nicht gefunden."

#: actions/apifriendshipsdestroy.php:120
msgid "You cannot unfollow yourself!"
msgstr "Du kannst dich nicht selbst entfolgen!"

#: actions/apifriendshipsexists.php:94
msgid "Two user ids or screen_names must be supplied."
msgstr "Zwei IDs oder Benutzernamen müssen angegeben werden."

#: actions/apifriendshipsshow.php:135
msgid "Could not determine source user."
msgstr "Konnte öffentlichen Stream nicht abrufen."

#: actions/apifriendshipsshow.php:143
msgid "Could not find target user."
msgstr "Konnte keine Statusmeldungen finden."

#: actions/apigroupcreate.php:164 actions/editgroup.php:182
#: actions/newgroup.php:126 actions/profilesettings.php:208
#: actions/register.php:205
msgid "Nickname must have only lowercase letters and numbers and no spaces."
msgstr ""
"Der Nutzername darf nur aus Kleinbuchstaben und Ziffern bestehen. "
"Leerzeichen sind nicht erlaubt."

#: actions/apigroupcreate.php:173 actions/editgroup.php:186
#: actions/newgroup.php:130 actions/profilesettings.php:231
#: actions/register.php:208
msgid "Nickname already in use. Try another one."
msgstr "Nutzername wird bereits verwendet. Suche dir einen anderen aus."

#: actions/apigroupcreate.php:180 actions/editgroup.php:189
#: actions/newgroup.php:133 actions/profilesettings.php:211
#: actions/register.php:210
msgid "Not a valid nickname."
msgstr "Ungültiger Nutzername."

#: actions/apigroupcreate.php:196 actions/editgroup.php:195
#: actions/newgroup.php:139 actions/profilesettings.php:215
#: actions/register.php:217
msgid "Homepage is not a valid URL."
msgstr ""
"Homepage ist kein gültiger URL. URL´s müssen ein Präfix wie http enthalten."

#: actions/apigroupcreate.php:205 actions/editgroup.php:198
#: actions/newgroup.php:142 actions/profilesettings.php:218
#: actions/register.php:220
msgid "Full name is too long (max 255 chars)."
msgstr "Ihr vollständiger Name ist zu lang (maximal 255 Zeichen)."

#: actions/apigroupcreate.php:213
#, php-format
msgid "Description is too long (max %d chars)."
msgstr "Die Beschreibung ist zu lang (max. %d Zeichen)."

#: actions/apigroupcreate.php:224 actions/editgroup.php:204
#: actions/newgroup.php:148 actions/profilesettings.php:225
#: actions/register.php:227
msgid "Location is too long (max 255 chars)."
msgstr "Der eingegebene Aufenthaltsort ist zu lang (maximal 255 Zeichen)."

#: actions/apigroupcreate.php:243 actions/editgroup.php:215
#: actions/newgroup.php:159
#, php-format
msgid "Too many aliases! Maximum %d."
msgstr "Zu viele Pseudonyme! Maximale Anzahl ist %d."

#: actions/apigroupcreate.php:264 actions/editgroup.php:224
#: actions/newgroup.php:168
#, php-format
msgid "Invalid alias: \"%s\""
msgstr "Ungültiger Tag: „%s“"

#: actions/apigroupcreate.php:273 actions/editgroup.php:228
#: actions/newgroup.php:172
#, php-format
msgid "Alias \"%s\" already in use. Try another one."
msgstr "Nutzername „%s“ wird bereits verwendet. Suche dir einen anderen aus."

#: actions/apigroupcreate.php:286 actions/editgroup.php:234
#: actions/newgroup.php:178
msgid "Alias can't be the same as nickname."
msgstr ""

#: actions/apigroupismember.php:95 actions/apigroupjoin.php:104
#: actions/apigroupleave.php:104 actions/apigroupmembership.php:91
#: actions/apigroupshow.php:90 actions/apitimelinegroup.php:91
msgid "Group not found!"
msgstr "Gruppe nicht gefunden!"

#: actions/apigroupjoin.php:110
msgid "You are already a member of that group."
msgstr "Du bist bereits Mitglied dieser Gruppe"

#: actions/apigroupjoin.php:119 actions/joingroup.php:95 lib/command.php:221
msgid "You have been blocked from that group by the admin."
msgstr "Der Admin dieser Gruppe hat Sie gesperrt."

#: actions/apigroupjoin.php:138
#, php-format
msgid "Could not join user %s to group %s."
msgstr "Konnte Benutzer %s nicht der Gruppe %s hinzufügen."

#: actions/apigroupleave.php:114
msgid "You are not a member of this group."
msgstr "Du bist kein Mitglied dieser Gruppe."

#: actions/apigroupleave.php:124
#, php-format
msgid "Could not remove user %s to group %s."
msgstr "Konnte Benutzer %s nicht aus der Gruppe %s entfernen."

#: actions/apigrouplistall.php:90 actions/usergroups.php:62
#, php-format
msgid "%s groups"
msgstr "%s Gruppen"

#: actions/apigrouplistall.php:94
#, php-format
msgid "groups on %s"
msgstr "Gruppen von %s"

#: actions/apigrouplist.php:95
#, php-format
msgid "%s's groups"
msgstr "%s’s Gruppen"

#: actions/apigrouplist.php:103
#, php-format
msgid "Groups %s is a member of on %s."
msgstr "Gruppen %s sind ein Mitglied von %s."

#: actions/apistatusesdestroy.php:107
msgid "This method requires a POST or DELETE."
msgstr "Diese Methode benötigt ein POST oder DELETE."

#: actions/apistatusesdestroy.php:130
msgid "You may not delete another user's status."
msgstr "Du kannst den Status eines anderen Benutzers nicht löschen."

#: actions/apistatusesshow.php:138
msgid "Status deleted."
msgstr "Status gelöscht."

#: actions/apistatusesshow.php:144
msgid "No status with that ID found."
msgstr "Keine Nachricht mit dieser ID gefunden."

#: actions/apistatusesupdate.php:157 actions/newnotice.php:155
#: scripts/maildaemon.php:71
#, php-format
msgid "That's too long. Max notice size is %d chars."
msgstr ""
"Das war zu lang. Die Länge einer Nachricht ist auf %d Zeichen beschränkt."

#: actions/apistatusesupdate.php:198
msgid "Not found"
msgstr "Nicht gefunden"

#: actions/apistatusesupdate.php:227 actions/newnotice.php:183
#, php-format
msgid "Max notice size is %d chars, including attachment URL."
msgstr ""
"Die maximale Größe von Nachrichten ist %d Zeichen, inklusive der URL der "
"Anhänge"

#: actions/apisubscriptions.php:231 actions/apisubscriptions.php:261
msgid "Unsupported format."
msgstr "Bildformat wird nicht unterstützt."

#: actions/apitimelinefavorites.php:107
#, php-format
msgid "%s / Favorites from %s"
msgstr "%s / Favoriten von %s"

#: actions/apitimelinefavorites.php:119
#, php-format
msgid "%s updates favorited by %s / %s."
msgstr "%s Aktualisierung in den Favoriten von %s / %s."

#: actions/apitimelinegroup.php:108 actions/apitimelineuser.php:117
#: actions/grouprss.php:131 actions/userrss.php:90
#, php-format
msgid "%s timeline"
msgstr "%s Zeitleiste"

#: actions/apitimelinegroup.php:116 actions/apitimelineuser.php:125
#: actions/userrss.php:92
#, php-format
msgid "Updates from %1$s on %2$s!"
msgstr "Aktualisierungen von %1$s auf %2$s!"

#: actions/apitimelinementions.php:116
#, php-format
msgid "%1$s / Updates mentioning %2$s"
msgstr "%1$s / Aktualisierungen erwähnen %2$s"

#: actions/apitimelinementions.php:126
#, php-format
msgid "%1$s updates that reply to updates from %2$s / %3$s."
msgstr "Nachrichten von %1$, die auf Nachrichten von %2$ / %3$ antworten."

#: actions/apitimelinepublic.php:106 actions/publicrss.php:103
#, php-format
msgid "%s public timeline"
msgstr "%s öffentliche Zeitleiste"

#: actions/apitimelinepublic.php:110 actions/publicrss.php:105
#, php-format
msgid "%s updates from everyone!"
msgstr "%s Nachrichten von allen!"

#: actions/apitimelinetag.php:101 actions/tag.php:66
#, php-format
msgid "Notices tagged with %s"
msgstr "Nachrichten, die mit %s getagt sind"

#: actions/apitimelinetag.php:107 actions/tagrss.php:64
#, php-format
msgid "Updates tagged with %1$s on %2$s!"
msgstr "Updates mit %1$s getagt auf %2$s!"

#: actions/apiusershow.php:96
msgid "Not found."
msgstr "Nicht gefunden."

#: actions/attachment.php:73
msgid "No such attachment."
msgstr "Kein solcher Anhang."

#: actions/avatarbynickname.php:59 actions/leavegroup.php:76
msgid "No nickname."
msgstr "Kein Nutzername."

#: actions/avatarbynickname.php:64
msgid "No size."
msgstr "Keine Größe."

#: actions/avatarbynickname.php:69
msgid "Invalid size."
msgstr "Ungültige Größe."

#: actions/avatarsettings.php:67 actions/showgroup.php:221
#: lib/accountsettingsaction.php:112
msgid "Avatar"
msgstr "Avatar"

#: actions/avatarsettings.php:78
#, php-format
msgid "You can upload your personal avatar. The maximum file size is %s."
msgstr ""
"Du kannst dein persönliches Avatar hochladen. Die maximale Dateigröße ist %s."

#: actions/avatarsettings.php:106 actions/avatarsettings.php:182
#: actions/grouplogo.php:178 actions/remotesubscribe.php:191
#: actions/userauthorization.php:72 actions/userrss.php:103
msgid "User without matching profile"
msgstr "Benutzer ohne passendes Profil"

#: actions/avatarsettings.php:119 actions/avatarsettings.php:194
#: actions/grouplogo.php:251
msgid "Avatar settings"
msgstr "Avatar-Einstellungen"

#: actions/avatarsettings.php:126 actions/avatarsettings.php:202
#: actions/grouplogo.php:199 actions/grouplogo.php:259
msgid "Original"
msgstr "Original"

#: actions/avatarsettings.php:141 actions/avatarsettings.php:214
#: actions/grouplogo.php:210 actions/grouplogo.php:271
msgid "Preview"
msgstr "Vorschau"

#: actions/avatarsettings.php:148 lib/deleteuserform.php:66
#: lib/noticelist.php:550
msgid "Delete"
msgstr "Löschen"

#: actions/avatarsettings.php:165 actions/grouplogo.php:233
msgid "Upload"
msgstr "Hochladen"

#: actions/avatarsettings.php:228 actions/grouplogo.php:286
msgid "Crop"
msgstr "Zuschneiden"

#: actions/avatarsettings.php:265 actions/disfavor.php:74
#: actions/emailsettings.php:238 actions/favor.php:75
#: actions/groupblock.php:66 actions/grouplogo.php:309
#: actions/groupunblock.php:66 actions/imsettings.php:206
#: actions/invite.php:56 actions/login.php:129 actions/makeadmin.php:66
#: actions/newmessage.php:135 actions/newnotice.php:103 actions/nudge.php:80
#: actions/othersettings.php:145 actions/passwordsettings.php:138
#: actions/profilesettings.php:187 actions/recoverpassword.php:337
#: actions/register.php:165 actions/remotesubscribe.php:77
#: actions/smssettings.php:228 actions/subedit.php:38 actions/subscribe.php:46
#: actions/tagother.php:166 actions/unsubscribe.php:69
#: actions/userauthorization.php:52 lib/designsettings.php:294
msgid "There was a problem with your session token. Try again, please."
msgstr "Es gab ein Problem mit deinem Sitzungstoken. Bitte versuche es erneut."

#: actions/avatarsettings.php:277 actions/designadminpanel.php:103
#: actions/emailsettings.php:256 actions/grouplogo.php:319
#: actions/imsettings.php:220 actions/recoverpassword.php:44
#: actions/smssettings.php:248 lib/designsettings.php:304
msgid "Unexpected form submission."
msgstr "Unerwartete Formulareingabe."

#: actions/avatarsettings.php:322
msgid "Pick a square area of the image to be your avatar"
msgstr ""
"Wähle eine quadratische Fläche aus dem Bild, um dein Avatar zu speichern"

#: actions/avatarsettings.php:337 actions/grouplogo.php:377
msgid "Lost our file data."
msgstr "Daten verloren."

#: actions/avatarsettings.php:360
msgid "Avatar updated."
msgstr "Avatar aktualisiert."

#: actions/avatarsettings.php:363
msgid "Failed updating avatar."
msgstr "Aktualisierung des Avatars fehlgeschlagen."

#: actions/avatarsettings.php:387
msgid "Avatar deleted."
msgstr "Avatar gelöscht."

#: actions/blockedfromgroup.php:73 actions/editgroup.php:84
#: actions/groupdesignsettings.php:84 actions/grouplogo.php:86
#: actions/groupmembers.php:76 actions/grouprss.php:91
#: actions/joingroup.php:76 actions/showgroup.php:121
msgid "No nickname"
msgstr "Kein Benutzername"

#: actions/blockedfromgroup.php:80 actions/editgroup.php:96
#: actions/groupbyid.php:83 actions/groupdesignsettings.php:97
#: actions/grouplogo.php:99 actions/groupmembers.php:83
#: actions/grouprss.php:98 actions/joingroup.php:83 actions/showgroup.php:137
msgid "No such group"
msgstr "Keine derartige Gruppe"

#: actions/blockedfromgroup.php:90
#, php-format
msgid "%s blocked profiles"
msgstr "%s blockierte Benutzerprofile"

#: actions/blockedfromgroup.php:93
#, php-format
msgid "%s blocked profiles, page %d"
msgstr "%s blockierte Benutzerprofile, Seite %d"

#: actions/blockedfromgroup.php:108
msgid "A list of the users blocked from joining this group."
msgstr "Liste der blockierten Benutzer in dieser Gruppe."

#: actions/blockedfromgroup.php:281
msgid "Unblock user from group"
msgstr "Sperrung des Nutzers für die Gruppe aufheben."

#: actions/blockedfromgroup.php:313 lib/unblockform.php:69
msgid "Unblock"
msgstr "Freigeben"

#: actions/blockedfromgroup.php:313 lib/unblockform.php:80
msgid "Unblock this user"
msgstr "Diesen Benutzer freigeben"

#: actions/block.php:69
msgid "You already blocked that user."
msgstr "Du hast diesen Benutzer bereits blockiert."

#: actions/block.php:105 actions/block.php:128 actions/groupblock.php:160
msgid "Block user"
msgstr "Benutzer blockieren"

#: actions/block.php:130
msgid ""
"Are you sure you want to block this user? Afterwards, they will be "
"unsubscribed from you, unable to subscribe to you in the future, and you "
"will not be notified of any @-replies from them."
msgstr ""

#: actions/block.php:143 actions/deletenotice.php:145
#: actions/deleteuser.php:147 actions/groupblock.php:178
msgid "No"
msgstr "Nein"

#: actions/block.php:143 actions/deleteuser.php:147
msgid "Do not block this user"
msgstr "Diesen Benutzer freigeben"

#: actions/block.php:144 actions/deletenotice.php:146
#: actions/deleteuser.php:148 actions/groupblock.php:179
msgid "Yes"
msgstr "Ja"

#: actions/block.php:144 actions/groupmembers.php:346 lib/blockform.php:80
msgid "Block this user"
msgstr "Diesen Benutzer blockieren"

#: actions/block.php:162
msgid "Failed to save block information."
msgstr "Konnte Blockierungsdaten nicht speichern."

#: actions/bookmarklet.php:50
#, fuzzy
msgid "Post to "
msgstr "Foto"

#: actions/confirmaddress.php:75
msgid "No confirmation code."
msgstr "Kein Bestätigungs-Code."

#: actions/confirmaddress.php:80
msgid "Confirmation code not found."
msgstr "Bestätigungscode nicht gefunden."

#: actions/confirmaddress.php:85
msgid "That confirmation code is not for you!"
msgstr "Dieser Bestätigungscode ist nicht für dich!"

#: actions/confirmaddress.php:90
#, php-format
msgid "Unrecognized address type %s"
msgstr "Nicht erkannter Adresstyp %s"

#: actions/confirmaddress.php:94
msgid "That address has already been confirmed."
msgstr "Diese Adresse wurde bereits bestätigt."

#: actions/confirmaddress.php:114 actions/emailsettings.php:296
#: actions/emailsettings.php:427 actions/imsettings.php:258
#: actions/imsettings.php:401 actions/othersettings.php:174
#: actions/profilesettings.php:276 actions/smssettings.php:278
#: actions/smssettings.php:420
msgid "Couldn't update user."
msgstr "Konnte Benutzerdaten nicht aktualisieren."

#: actions/confirmaddress.php:126 actions/emailsettings.php:391
#: actions/imsettings.php:363 actions/smssettings.php:382
msgid "Couldn't delete email confirmation."
msgstr "Konnte E-Mail-Bestätigung nicht löschen."

#: actions/confirmaddress.php:144
msgid "Confirm Address"
msgstr "Adresse bestätigen"

#: actions/confirmaddress.php:159
#, php-format
msgid "The address \"%s\" has been confirmed for your account."
msgstr "Die Adresse „%s“\" wurde für dein Konto bestätigt."

#: actions/conversation.php:99
msgid "Conversation"
msgstr "Unterhaltung"

#: actions/conversation.php:154 lib/mailbox.php:116 lib/noticelist.php:87
<<<<<<< HEAD
#: lib/profileaction.php:206 lib/searchgroupnav.php:82
=======
#: lib/profileaction.php:216 lib/searchgroupnav.php:82
>>>>>>> 9e0f89ba
msgid "Notices"
msgstr "Nachrichten"

#: actions/deletenotice.php:52 actions/shownotice.php:92
msgid "No such notice."
msgstr "Unbekannte Nachricht."

#: actions/deletenotice.php:67 actions/disfavor.php:61 actions/favor.php:62
#: actions/groupblock.php:61 actions/groupunblock.php:61 actions/logout.php:69
#: actions/makeadmin.php:61 actions/newmessage.php:87 actions/newnotice.php:89
#: actions/nudge.php:63 actions/subedit.php:31 actions/subscribe.php:30
#: actions/unsubscribe.php:52 lib/adminpanelaction.php:72
#: lib/profileformaction.php:63 lib/settingsaction.php:72
msgid "Not logged in."
msgstr "Nicht angemeldet."

#: actions/deletenotice.php:71
msgid "Can't delete this notice."
msgstr "Die Nachricht konnte nicht gelöscht werden."

#: actions/deletenotice.php:103
msgid ""
"You are about to permanently delete a notice. Once this is done, it cannot "
"be undone."
msgstr ""
"Du bist gerade dabei eine Nachricht unwiderruflich zu löschen. Diese Aktion "
"ist irreversibel."

#: actions/deletenotice.php:109 actions/deletenotice.php:141
msgid "Delete notice"
msgstr "Notiz löschen"

#: actions/deletenotice.php:144
msgid "Are you sure you want to delete this notice?"
msgstr "Sind sie sicher, dass sie diese Nachricht löschen wollen?"

#: actions/deletenotice.php:145
msgid "Do not delete this notice"
msgstr "Diese Nachricht nicht löschen"

#: actions/deletenotice.php:146 lib/noticelist.php:550
msgid "Delete this notice"
msgstr "Nachricht löschen"

#: actions/deletenotice.php:157
msgid "There was a problem with your session token.  Try again, please."
msgstr "Es gab ein Problem mit deinem Sitzungstoken. Bitte versuche es erneut."

#: actions/deleteuser.php:67
msgid "You cannot delete users."
msgstr "Du kannst keine Benutzer löschen."

#: actions/deleteuser.php:74
msgid "You can only delete local users."
msgstr "Du kannst nur lokale Benutzer löschen."

#: actions/deleteuser.php:110 actions/deleteuser.php:133
msgid "Delete user"
msgstr "Benutzer löschen"

#: actions/deleteuser.php:135
msgid ""
"Are you sure you want to delete this user? This will clear all data about "
"the user from the database, without a backup."
msgstr ""

#: actions/deleteuser.php:148 lib/deleteuserform.php:77
msgid "Delete this user"
msgstr "Diesen Benutzer löschen"

#: actions/designadminpanel.php:62 lib/accountsettingsaction.php:124
#: lib/adminpanelaction.php:302 lib/groupnav.php:119
msgid "Design"
msgstr ""

#: actions/designadminpanel.php:73
msgid "Design settings for this StatusNet site."
msgstr ""

#: actions/designadminpanel.php:270
msgid "Invalid logo URL."
msgstr "Ungültige URL für das Logo"

#: actions/designadminpanel.php:274
#, php-format
msgid "Theme not available: %s"
msgstr "Theme nicht verfügbar: %s"

#: actions/designadminpanel.php:370
msgid "Change logo"
msgstr "Logo ändern"

#: actions/designadminpanel.php:375
#, fuzzy
msgid "Site logo"
msgstr "Einladen"

#: actions/designadminpanel.php:382
#, fuzzy
msgid "Change theme"
msgstr "Ändern"

#: actions/designadminpanel.php:399
#, fuzzy
msgid "Site theme"
msgstr "Seitennachricht"

#: actions/designadminpanel.php:400
#, fuzzy
msgid "Theme for the site."
msgstr "Von der Seite abmelden"

#: actions/designadminpanel.php:412 lib/designsettings.php:101
msgid "Change background image"
msgstr "Hintergrundbild ändern"

#: actions/designadminpanel.php:417 actions/designadminpanel.php:492
#: lib/designsettings.php:178
msgid "Background"
msgstr "Hintergrund"

#: actions/designadminpanel.php:422
#, fuzzy, php-format
msgid ""
"You can upload a background image for the site. The maximum file size is %1"
"$s."
msgstr "Du kannst ein Logo für Deine Gruppe hochladen."

#: actions/designadminpanel.php:452 lib/designsettings.php:139
msgid "On"
msgstr "An"

#: actions/designadminpanel.php:468 lib/designsettings.php:155
msgid "Off"
msgstr "Aus"

#: actions/designadminpanel.php:469 lib/designsettings.php:156
msgid "Turn background image on or off."
msgstr ""

#: actions/designadminpanel.php:474 lib/designsettings.php:161
msgid "Tile background image"
msgstr ""

#: actions/designadminpanel.php:483 lib/designsettings.php:170
msgid "Change colours"
msgstr "Farben ändern"

#: actions/designadminpanel.php:505 lib/designsettings.php:191
msgid "Content"
msgstr "Inhalt"

#: actions/designadminpanel.php:518 lib/designsettings.php:204
#, fuzzy
msgid "Sidebar"
msgstr "Suchen"

#: actions/designadminpanel.php:531 lib/designsettings.php:217
msgid "Text"
msgstr "Text"

#: actions/designadminpanel.php:544 lib/designsettings.php:230
msgid "Links"
msgstr "Links"

#: actions/designadminpanel.php:572 lib/designsettings.php:247
msgid "Use defaults"
msgstr ""

#: actions/designadminpanel.php:573 lib/designsettings.php:248
msgid "Restore default designs"
msgstr "Standard-Design wiederherstellen"

#: actions/designadminpanel.php:579 lib/designsettings.php:254
msgid "Reset back to default"
msgstr "Standard wiederherstellen"

#: actions/designadminpanel.php:581 actions/emailsettings.php:195
#: actions/imsettings.php:163 actions/othersettings.php:126
#: actions/pathsadminpanel.php:296 actions/profilesettings.php:167
#: actions/siteadminpanel.php:421 actions/smssettings.php:181
#: actions/subscriptions.php:203 actions/tagother.php:154
#: actions/useradminpanel.php:313 lib/designsettings.php:256
#: lib/groupeditform.php:202
msgid "Save"
msgstr "Speichern"

#: actions/designadminpanel.php:582 lib/designsettings.php:257
msgid "Save design"
msgstr "Design speichern"

#: actions/disfavor.php:81
msgid "This notice is not a favorite!"
msgstr "Diese Nachricht ist kein Favorit!"

#: actions/disfavor.php:94
msgid "Add to favorites"
msgstr "Zu Favoriten hinzufügen"

#: actions/doc.php:69
msgid "No such document."
msgstr "Unbekanntes Dokument."

#: actions/editgroup.php:56
#, php-format
msgid "Edit %s group"
msgstr "Gruppe %s bearbeiten"

#: actions/editgroup.php:68 actions/grouplogo.php:70 actions/newgroup.php:65
msgid "You must be logged in to create a group."
msgstr "Du musst angemeldet sein, um eine Gruppe zu erstellen."

#: actions/editgroup.php:103 actions/editgroup.php:168
#: actions/groupdesignsettings.php:104 actions/grouplogo.php:106
msgid "You must be an admin to edit the group"
msgstr "Du musst ein Administrator sein, um die Gruppe zu bearbeiten"

#: actions/editgroup.php:154
msgid "Use this form to edit the group."
msgstr "Benutze dieses Formular, um die Gruppe zu bearbeiten."

#: actions/editgroup.php:201 actions/newgroup.php:145
#, php-format
msgid "description is too long (max %d chars)."
msgstr "Die Beschreibung ist zu lang (max. %d Zeichen)."

#: actions/editgroup.php:253
msgid "Could not update group."
msgstr "Konnte Gruppe nicht aktualisieren."

#: actions/editgroup.php:259 classes/User_group.php:390
msgid "Could not create aliases."
msgstr "Konnte keinen Favoriten erstellen."

#: actions/editgroup.php:269
msgid "Options saved."
msgstr "Einstellungen gespeichert."

#: actions/emailsettings.php:60
msgid "Email Settings"
msgstr "E-Mail-Einstellungen"

#: actions/emailsettings.php:71
#, php-format
msgid "Manage how you get email from %%site.name%%."
msgstr "Einstellen, wie und wann du E-Mails von %%site.name%% bekommst."

#: actions/emailsettings.php:100 actions/imsettings.php:100
#: actions/smssettings.php:104
msgid "Address"
msgstr "Adresse"

#: actions/emailsettings.php:105
msgid "Current confirmed email address."
msgstr "Aktuelle bestätigte E-Mail Adresse"

#: actions/emailsettings.php:107 actions/emailsettings.php:140
#: actions/imsettings.php:108 actions/smssettings.php:115
#: actions/smssettings.php:158
msgid "Remove"
msgstr "Entfernen"

#: actions/emailsettings.php:113
msgid ""
"Awaiting confirmation on this address. Check your inbox (and spam box!) for "
"a message with further instructions."
msgstr ""
"Warte auf die Bestätigung dieser Adresse. Prüfe Deinen Nachrichteneingang "
"(auch den Spam-Ordner) auf eine Nachricht mit weiteren Instruktionen."

#: actions/emailsettings.php:117 actions/imsettings.php:120
#: actions/smssettings.php:126
msgid "Cancel"
msgstr "Abbrechen"

#: actions/emailsettings.php:121
msgid "Email Address"
msgstr "E-Mail-Adresse"

#: actions/emailsettings.php:123
msgid "Email address, like \"UserName@example.org\""
msgstr "E-Mail-Adresse, beispielsweise „Benutzername@example.org“"

#: actions/emailsettings.php:126 actions/imsettings.php:133
#: actions/smssettings.php:145
msgid "Add"
msgstr "Hinzufügen"

#: actions/emailsettings.php:133 actions/smssettings.php:152
msgid "Incoming email"
msgstr "Eingehende E-Mail"

#: actions/emailsettings.php:138 actions/smssettings.php:157
msgid "Send email to this address to post new notices."
msgstr "Schicke ein E-Mail an diese Adresse um eine Nachricht zu posten."

#: actions/emailsettings.php:145 actions/smssettings.php:162
msgid "Make a new email address for posting to; cancels the old one."
msgstr ""
"Neue E-Mail-Adresse für Postings aktivieren; die alte wird automatisch "
"deaktiviert."

#: actions/emailsettings.php:148 actions/smssettings.php:164
msgid "New"
msgstr "Neu"

#: actions/emailsettings.php:153 actions/imsettings.php:139
#: actions/smssettings.php:169
msgid "Preferences"
msgstr "Einstellungen"

#: actions/emailsettings.php:158
msgid "Send me notices of new subscriptions through email."
msgstr "Informiere mich über neues Abonnements per E-Mail."

#: actions/emailsettings.php:163
msgid "Send me email when someone adds my notice as a favorite."
msgstr ""
"Mir eine E-Mail schicken, wenn jemand meine Nachricht als Favorit speichert."

#: actions/emailsettings.php:169
msgid "Send me email when someone sends me a private message."
msgstr ""
"Mir eine E-Mail schicken, wenn mir jemand eine private Nachricht schickt."

#: actions/emailsettings.php:174
msgid "Send me email when someone sends me an \"@-reply\"."
msgstr "Schick mir eine E-Mail, wenn mir jemand eine @Nachricht schickt."

#: actions/emailsettings.php:179
msgid "Allow friends to nudge me and send me an email."
msgstr "Erlaube Freunden mich zu stupsen und mir E-Mails zu senden."

#: actions/emailsettings.php:185
msgid "I want to post notices by email."
msgstr "Ich möchte Einträge per E-Mail veröffentlichen."

#: actions/emailsettings.php:191
msgid "Publish a MicroID for my email address."
msgstr "MicroID für meine E-Mail-Adresse veröffentlichen."

#: actions/emailsettings.php:302 actions/imsettings.php:264
#: actions/othersettings.php:180 actions/smssettings.php:284
msgid "Preferences saved."
msgstr "Einstellungen gesichert."

#: actions/emailsettings.php:320
msgid "No email address."
msgstr "Keine E-Mail-Adresse."

#: actions/emailsettings.php:327
msgid "Cannot normalize that email address"
msgstr "Konnte diese E-Mail-Adresse nicht normalisieren"

#: actions/emailsettings.php:331 actions/siteadminpanel.php:158
msgid "Not a valid email address"
msgstr "Ungültige E-Mail-Adresse"

#: actions/emailsettings.php:334
msgid "That is already your email address."
msgstr "Dies ist bereits deine E-Mail-Adresse."

#: actions/emailsettings.php:337
msgid "That email address already belongs to another user."
msgstr "Diese E-Mail-Adresse gehört einem anderen Nutzer."

#: actions/emailsettings.php:353 actions/imsettings.php:317
#: actions/smssettings.php:337
msgid "Couldn't insert confirmation code."
msgstr "Konnte keinen Bestätigungscode einfügen."

#: actions/emailsettings.php:359
msgid ""
"A confirmation code was sent to the email address you added. Check your "
"inbox (and spam box!) for the code and instructions on how to use it."
msgstr ""
"Ein Bestätigungscode wurde an die angegebene E-Mail Adresse geschickt. "
"Überprüfen Sie Ihren Posteingang (auch den Spamordner!) für den Code und "
"Anweisungen, wie dieser benutzt wird."

#: actions/emailsettings.php:379 actions/imsettings.php:351
#: actions/smssettings.php:370
msgid "No pending confirmation to cancel."
msgstr "Keine ausstehende Bestätigung, die abgebrochen werden kann."

#: actions/emailsettings.php:383 actions/imsettings.php:355
msgid "That is the wrong IM address."
msgstr "Das ist die falsche IM Adresse."

#: actions/emailsettings.php:395 actions/imsettings.php:367
#: actions/smssettings.php:386
msgid "Confirmation cancelled."
msgstr "Bestätigung abgebrochen."

#: actions/emailsettings.php:413
msgid "That is not your email address."
msgstr "Dies ist nicht deine E-Mail-Adresse."

#: actions/emailsettings.php:432 actions/imsettings.php:408
#: actions/smssettings.php:425
msgid "The address was removed."
msgstr "Die Adresse wurde entfernt."

#: actions/emailsettings.php:446 actions/smssettings.php:518
msgid "No incoming email address."
msgstr "Keine Eingangs-E-Mail-Adresse."

#: actions/emailsettings.php:456 actions/emailsettings.php:478
#: actions/smssettings.php:528 actions/smssettings.php:552
msgid "Couldn't update user record."
msgstr "Konnte Nutzereintrag nicht schreiben"

#: actions/emailsettings.php:459 actions/smssettings.php:531
msgid "Incoming email address removed."
msgstr "Eingehende E-Mail-Adresse entfernt"

#: actions/emailsettings.php:481 actions/smssettings.php:555
msgid "New incoming email address added."
msgstr "Neue Eingangs-E-Mail-Adresse hinzugefügt."

#: actions/favorited.php:65 lib/popularnoticesection.php:88
#: lib/publicgroupnav.php:93
msgid "Popular notices"
msgstr "Beliebte Nachrichten"

#: actions/favorited.php:67
#, php-format
msgid "Popular notices, page %d"
msgstr "Beliebte Nachrichten, Seite %d"

#: actions/favorited.php:79
msgid "The most popular notices on the site right now."
msgstr "Die momentan beliebtesten Nachrichten auf dieser Seite."

#: actions/favorited.php:150
msgid "Favorite notices appear on this page but no one has favorited one yet."
msgstr ""

#: actions/favorited.php:153
msgid ""
"Be the first to add a notice to your favorites by clicking the fave button "
"next to any notice you like."
msgstr ""

#: actions/favorited.php:156
#, php-format
msgid ""
"Why not [register an account](%%action.register%%) and be the first to add a "
"notice to your favorites!"
msgstr ""

#: actions/favoritesrss.php:111 actions/showfavorites.php:77
#: lib/personalgroupnav.php:115
#, php-format
msgid "%s's favorite notices"
msgstr "%ss favorisierte Nachrichten"

#: actions/favoritesrss.php:115
#, php-format
msgid "Updates favored by %1$s on %2$s!"
msgstr "Aktualisierungen von %1$s auf %2$s!"

#: actions/favor.php:79
msgid "This notice is already a favorite!"
msgstr "Diese Nachricht ist bereits ein Favorit!"

#: actions/favor.php:92 lib/disfavorform.php:140
msgid "Disfavor favorite"
msgstr "Aus Favoriten entfernen"

#: actions/featured.php:69 lib/featureduserssection.php:87
#: lib/publicgroupnav.php:89
msgid "Featured users"
msgstr "Top-Benutzer"

#: actions/featured.php:71
#, php-format
msgid "Featured users, page %d"
msgstr "Top-Benutzer, Seite %d"

#: actions/featured.php:99
#, php-format
msgid "A selection of some of the great users on %s"
msgstr "Eine Auswahl der tollen Benutzer auf %s"

#: actions/file.php:34
msgid "No notice id"
msgstr "Keine Nachrichten ID"

#: actions/file.php:38
msgid "No notice"
msgstr "Keine Nachricht"

#: actions/file.php:42
msgid "No attachments"
msgstr "Keine Anhänge vorhanden"

#: actions/file.php:51
msgid "No uploaded attachments"
msgstr ""

#: actions/finishremotesubscribe.php:69
msgid "Not expecting this response!"
msgstr "Unerwartete Antwort!"

#: actions/finishremotesubscribe.php:80
#, fuzzy
msgid "User being listened to does not exist."
msgstr "Aufgeführte Nutzer existiert nicht."

#: actions/finishremotesubscribe.php:87 actions/remotesubscribe.php:59
msgid "You can use the local subscription!"
msgstr "Du kannst ein lokales Abonnement erstellen!"

#: actions/finishremotesubscribe.php:99
msgid "That user has blocked you from subscribing."
msgstr "Dieser Benutzer erlaubt dir nicht ihn zu abonnieren."

#: actions/finishremotesubscribe.php:110
#, fuzzy
msgid "You are not authorized."
msgstr "Nicht autorisiert."

#: actions/finishremotesubscribe.php:113
#, fuzzy
msgid "Could not convert request token to access token."
msgstr "Konnte Anfrage-Token nicht in Zugriffs-Token umwandeln."

#: actions/finishremotesubscribe.php:118
#, fuzzy
msgid "Remote service uses unknown version of OMB protocol."
msgstr "Unbekannte OMB-Protokollversion."

#: actions/finishremotesubscribe.php:138 lib/oauthstore.php:306
msgid "Error updating remote profile"
msgstr "Fehler beim Aktualisieren des entfernten Profils"

#: actions/foafgroup.php:44 actions/foafgroup.php:62 actions/groupblock.php:86
#: actions/groupunblock.php:86 actions/leavegroup.php:83
#: actions/makeadmin.php:86 lib/command.php:212 lib/command.php:263
msgid "No such group."
msgstr "Keine derartige Gruppe."

#: actions/getfile.php:75
msgid "No such file."
msgstr "Datei nicht gefunden."

#: actions/getfile.php:79
#, fuzzy
msgid "Cannot read file."
msgstr "Daten verloren."

#: actions/groupblock.php:71 actions/groupunblock.php:71
#: actions/makeadmin.php:71 actions/subedit.php:46
#: lib/profileformaction.php:70
msgid "No profile specified."
msgstr "Kein Profil angegeben."

#: actions/groupblock.php:76 actions/groupunblock.php:76
#: actions/makeadmin.php:76 actions/subedit.php:53 actions/tagother.php:46
#: lib/profileformaction.php:77
msgid "No profile with that ID."
msgstr "Kein Benutzer-Profil mit dieser ID."

#: actions/groupblock.php:81 actions/groupunblock.php:81
#: actions/makeadmin.php:81
msgid "No group specified."
msgstr "Keine Gruppe angegeben"

#: actions/groupblock.php:91
msgid "Only an admin can block group members."
msgstr "Nur ein Administrator kann Mitglieder der Gruppe sperren."

#: actions/groupblock.php:95
msgid "User is already blocked from group."
msgstr "Dieser Nutzer ist bereits von der Gruppe gesperrt"

#: actions/groupblock.php:100
msgid "User is not a member of group."
msgstr "Nutzer ist kein Mitglied dieser Gruppe."

#: actions/groupblock.php:136 actions/groupmembers.php:314
#, fuzzy
msgid "Block user from group"
msgstr "Benutzer blockieren"

#: actions/groupblock.php:162
#, php-format
msgid ""
"Are you sure you want to block user \"%s\" from the group \"%s\"? They will "
"be removed from the group, unable to post, and unable to subscribe to the "
"group in the future."
msgstr ""

#: actions/groupblock.php:178
#, fuzzy
msgid "Do not block this user from this group"
msgstr "Liste der Benutzer in dieser Gruppe."

#: actions/groupblock.php:179
msgid "Block this user from this group"
msgstr "Diesen Nutzer von der Gruppe sperren"

#: actions/groupblock.php:196
msgid "Database error blocking user from group."
msgstr ""

#: actions/groupbyid.php:74
msgid "No ID"
msgstr "Keine ID"

#: actions/groupdesignsettings.php:68
msgid "You must be logged in to edit a group."
msgstr "Du musst angemeldet sein, um eine Gruppe zu bearbeiten."

#: actions/groupdesignsettings.php:141
msgid "Group design"
msgstr "Gruppen Design"

#: actions/groupdesignsettings.php:152
msgid ""
"Customize the way your group looks with a background image and a colour "
"palette of your choice."
msgstr ""

#: actions/groupdesignsettings.php:262 actions/userdesignsettings.php:186
#: lib/designsettings.php:434 lib/designsettings.php:464
#, fuzzy
msgid "Couldn't update your design."
msgstr "Konnte Benutzerdaten nicht aktualisieren."

#: actions/groupdesignsettings.php:286 actions/groupdesignsettings.php:296
#: actions/userdesignsettings.php:210 actions/userdesignsettings.php:220
#: actions/userdesignsettings.php:263 actions/userdesignsettings.php:273
#, fuzzy
msgid "Unable to save your design settings!"
msgstr "Konnte Twitter Einstellungen nicht speichern!"

#: actions/groupdesignsettings.php:307 actions/userdesignsettings.php:231
msgid "Design preferences saved."
msgstr "Design Einstellungen gespeichert."

#: actions/grouplogo.php:139 actions/grouplogo.php:192
msgid "Group logo"
msgstr "Gruppen-Logo"

#: actions/grouplogo.php:150
#, fuzzy, php-format
msgid ""
"You can upload a logo image for your group. The maximum file size is %s."
msgstr "Du kannst ein Logo für Deine Gruppe hochladen."

#: actions/grouplogo.php:362
#, fuzzy
msgid "Pick a square area of the image to be the logo."
msgstr ""
"Wähle eine quadratische Fläche aus dem Bild, um dein Avatar zu speichern"

#: actions/grouplogo.php:396
msgid "Logo updated."
msgstr "Logo aktualisiert."

#: actions/grouplogo.php:398
msgid "Failed updating logo."
msgstr "Aktualisierung des Logos fehlgeschlagen."

#: actions/groupmembers.php:93 lib/groupnav.php:92
#, php-format
msgid "%s group members"
msgstr "%s Gruppen-Mitglieder"

#: actions/groupmembers.php:96
#, php-format
msgid "%s group members, page %d"
msgstr "%s Gruppen-Mitglieder, Seite %d"

#: actions/groupmembers.php:111
msgid "A list of the users in this group."
msgstr "Liste der Benutzer in dieser Gruppe."

#: actions/groupmembers.php:175 lib/action.php:440 lib/groupnav.php:107
msgid "Admin"
msgstr "Admin"

#: actions/groupmembers.php:346 lib/blockform.php:69
msgid "Block"
msgstr "Blockieren"

#: actions/groupmembers.php:441
msgid "Make user an admin of the group"
msgstr "Benutzer zu einem Admin dieser Gruppe ernennen"

#: actions/groupmembers.php:473
msgid "Make Admin"
msgstr "Zum Admin ernennen"

#: actions/groupmembers.php:473
msgid "Make this user an admin"
msgstr "Diesen Benutzer zu einem Admin ernennen"

#: actions/grouprss.php:133
#, php-format
msgid "Updates from members of %1$s on %2$s!"
msgstr "Aktualisierungen von %1$s auf %2$s!"

#: actions/groupsearch.php:52
#, fuzzy, php-format
msgid ""
"Search for groups on %%site.name%% by their name, location, or description. "
"Separate the terms by spaces; they must be 3 characters or more."
msgstr ""
"Durchsuche die Namen, Orten oder Interessen der Nutzer von %%site.name%%. "
"Trenne mehrere Suchbegriffe durch Leerzeichen. Ein Suchbegriff muss aus "
"mindestens 3 Zeichen bestehen."

#: actions/groupsearch.php:58
msgid "Group search"
msgstr "Gruppen-Suche"

#: actions/groupsearch.php:79 actions/noticesearch.php:117
#: actions/peoplesearch.php:83
msgid "No results."
msgstr "Keine Ergebnisse."

#: actions/groupsearch.php:82
#, php-format
msgid ""
"If you can't find the group you're looking for, you can [create it](%%action."
"newgroup%%) yourself."
msgstr ""

#: actions/groupsearch.php:85
#, php-format
msgid ""
"Why not [register an account](%%action.register%%) and [create the group](%%"
"action.newgroup%%) yourself!"
msgstr ""

<<<<<<< HEAD
#: actions/groups.php:62 lib/profileaction.php:220 lib/publicgroupnav.php:81
#: lib/searchgroupnav.php:84 lib/subgroupnav.php:98
=======
#: actions/groups.php:62 lib/profileaction.php:210 lib/profileaction.php:230
#: lib/publicgroupnav.php:81 lib/searchgroupnav.php:84 lib/subgroupnav.php:98
>>>>>>> 9e0f89ba
msgid "Groups"
msgstr "Gruppen"

#: actions/groups.php:64
#, php-format
msgid "Groups, page %d"
msgstr "Gruppen, Seite %d"

#: actions/groups.php:90
#, php-format
msgid ""
"%%%%site.name%%%% groups let you find and talk with people of similar "
"interests. After you join a group you can send messages to all other members "
"using the syntax \"!groupname\". Don't see a group you like? Try [searching "
"for one](%%%%action.groupsearch%%%%) or [start your own!](%%%%action.newgroup"
"%%%%)"
msgstr ""

#: actions/groups.php:107 actions/usergroups.php:124 lib/groupeditform.php:122
msgid "Create a new group"
msgstr "Neue Gruppe erstellen"

#: actions/groupunblock.php:91
msgid "Only an admin can unblock group members."
msgstr "Nur Gruppen Administratoren können die Sperrung von Nutzern aufheben."

#: actions/groupunblock.php:95
msgid "User is not blocked from group."
msgstr "Dieser Nutzer ist nicht von der Gruppe gesperrt."

#: actions/groupunblock.php:128 actions/unblock.php:77
msgid "Error removing the block."
msgstr "Fehler beim Freigeben des Benutzers."

#: actions/imsettings.php:59
msgid "IM Settings"
msgstr "IM Einstellungen"

#: actions/imsettings.php:70
#, php-format
msgid ""
"You can send and receive notices through Jabber/GTalk [instant messages](%%"
"doc.im%%). Configure your address and settings below."
msgstr ""
"Du kannst Nachrichten mittels [Jabber/GTalk IM](%%doc.im%%) empfangen und "
"senden. Stelle deine Adresse und Einstellungen unten ein."

#: actions/imsettings.php:89
#, fuzzy
msgid "IM is not available."
msgstr "Diese Seite liegt in nicht verfügbar in einem "

#: actions/imsettings.php:106
msgid "Current confirmed Jabber/GTalk address."
msgstr "Aktuelle bestätigte Jabber/GTalk-Adresse"

#: actions/imsettings.php:114
#, php-format
msgid ""
"Awaiting confirmation on this address. Check your Jabber/GTalk account for a "
"message with further instructions. (Did you add %s to your buddy list?)"
msgstr ""
"Warte auf Bestätigung dieser Adresse. Eine Nachricht mit weiteren Anweisung "
"sollte in deinem Jabber/GTalk Konto eingehen. (Hast du %s zu deiner "
"Freundeliste hinzugefügt?)"

#: actions/imsettings.php:124
msgid "IM Address"
msgstr "IM Adresse"

#: actions/imsettings.php:126
#, php-format
msgid ""
"Jabber or GTalk address, like \"UserName@example.org\". First, make sure to "
"add %s to your buddy list in your IM client or on GTalk."
msgstr ""
"Jabber- oder GoogleTalk-Adresse, z.B. \"UserName@example.org\". Aber "
"versichere dich zuerst, dass du %s in deine Kontaktliste in deinem IM "
"Programm oder GTalk aufgenommen hast."

#: actions/imsettings.php:143
msgid "Send me notices through Jabber/GTalk."
msgstr "Schicke mir Nachrichten mittels Jabber/GTalk."

#: actions/imsettings.php:148
msgid "Post a notice when my Jabber/GTalk status changes."
msgstr "Schicke eine Nachricht, wenn sich mein Jabber/GTalk Status verändert."

#: actions/imsettings.php:153
msgid "Send me replies through Jabber/GTalk from people I'm not subscribed to."
msgstr ""
"Schicke mir Antworten von Leuten, die ich nicht abonniert habe, mit Jabber/"
"GTalk."

#: actions/imsettings.php:159
msgid "Publish a MicroID for my Jabber/GTalk address."
msgstr "MicroID für meine Jabber/GTalk-Adresse veröffentlichen."

#: actions/imsettings.php:285
msgid "No Jabber ID."
msgstr "Keine Jabber-ID"

#: actions/imsettings.php:292
msgid "Cannot normalize that Jabber ID"
msgstr "Konnte diese Jabber ID nicht normalisieren"

#: actions/imsettings.php:296
msgid "Not a valid Jabber ID"
msgstr "Ungültige Jabber-ID"

#: actions/imsettings.php:299
msgid "That is already your Jabber ID."
msgstr "Diese JabberID hast du schon angegeben."

#: actions/imsettings.php:302
msgid "Jabber ID already belongs to another user."
msgstr "Diese Jabber ID wird bereits von einem anderen Benutzer verwendet."

#: actions/imsettings.php:327
#, php-format
msgid ""
"A confirmation code was sent to the IM address you added. You must approve %"
"s for sending messages to you."
msgstr ""
"Ein Bestätigungscode wurde an die IM Adresse geschickt, die du hinzugefügt "
"hast. Du musst zulassen, dass %s dir Nachrichten schicken darf."

#: actions/imsettings.php:387
msgid "That is not your Jabber ID."
msgstr "Dies ist nicht deine JabberID."

#: actions/inbox.php:59
#, php-format
msgid "Inbox for %s - page %d"
msgstr "Posteingang von %s - Seite %d"

#: actions/inbox.php:62
#, php-format
msgid "Inbox for %s"
msgstr "Posteingang von %s"

#: actions/inbox.php:115
msgid "This is your inbox, which lists your incoming private messages."
msgstr ""
"Das hier ist dein Posteingang, der deine eingehenden privaten Nachrichten "
"enthält."

#: actions/invite.php:39
msgid "Invites have been disabled."
msgstr "Einladungen wurden deaktiviert."

#: actions/invite.php:41
#, php-format
msgid "You must be logged in to invite other users to use %s"
msgstr "Du musst angemeldet sein, um andere Benutzer zu %s einzuladen"

#: actions/invite.php:72
#, php-format
msgid "Invalid email address: %s"
msgstr "Ungültige E-Mail-Adresse: %s"

#: actions/invite.php:110
msgid "Invitation(s) sent"
msgstr "Einladung(en) verschickt"

#: actions/invite.php:112
msgid "Invite new users"
msgstr "Lade neue Leute ein"

#: actions/invite.php:128
msgid "You are already subscribed to these users:"
msgstr "Du hast diese Benutzer bereits abonniert:"

#: actions/invite.php:131 actions/invite.php:139
#, php-format
msgid "%s (%s)"
msgstr "%s (%s)"

#: actions/invite.php:136
msgid ""
"These people are already users and you were automatically subscribed to them:"
msgstr ""
"Diese Leute sind bereits registrierte Benutzer und Du hast Sie automatisch "
"abonniert."

#: actions/invite.php:144
msgid "Invitation(s) sent to the following people:"
msgstr "Einladung(en) an folgende Personen geschickt:"

#: actions/invite.php:150
msgid ""
"You will be notified when your invitees accept the invitation and register "
"on the site. Thanks for growing the community!"
msgstr ""
"Du wirst benachrichtigt, wenn deine Einladungen angenommen wurden und sich "
"die Empfänger auf der Seite registriert haben. Danke, dass du uns hilfst zu "
"wachsen!"

#: actions/invite.php:162
msgid ""
"Use this form to invite your friends and colleagues to use this service."
msgstr "Lade deine Freunde und Kollegen ein diesen Dienst zu nutzen."

#: actions/invite.php:187
msgid "Email addresses"
msgstr "E-Mail-Adressen"

#: actions/invite.php:189
msgid "Addresses of friends to invite (one per line)"
msgstr ""
"Addressen von Freunden, die Du einladen möchtest. (Jeweils eine Addresse pro "
"Zeile)"

#: actions/invite.php:192
msgid "Personal message"
msgstr "Private Nachricht"

#: actions/invite.php:194
msgid "Optionally add a personal message to the invitation."
msgstr ""
"Wenn du möchtest kannst du zu der Einladung eine persönliche Nachricht "
"anfügen."

#: actions/invite.php:197 lib/messageform.php:181 lib/noticeform.php:225
msgid "Send"
msgstr "Senden"

#: actions/invite.php:226
#, php-format
msgid "%1$s has invited you to join them on %2$s"
msgstr "%1$s hat Dich eingeladen, auch bei %2$s mitzumachen."

#: actions/invite.php:228
#, php-format
msgid ""
"%1$s has invited you to join them on %2$s (%3$s).\n"
"\n"
"%2$s is a micro-blogging service that lets you keep up-to-date with people "
"you know and people who interest you.\n"
"\n"
"You can also share news about yourself, your thoughts, or your life online "
"with people who know about you. It's also great for meeting new people who "
"share your interests.\n"
"\n"
"%1$s said:\n"
"\n"
"%4$s\n"
"\n"
"You can see %1$s's profile page on %2$s here:\n"
"\n"
"%5$s\n"
"\n"
"If you'd like to try the service, click on the link below to accept the "
"invitation.\n"
"\n"
"%6$s\n"
"\n"
"If not, you can ignore this message. Thanks for your patience and your "
"time.\n"
"\n"
"Sincerely, %2$s\n"
msgstr ""
"%1$s hat Dich eingeladen, auch bei %2$s mitzumachen. (%3$s).\n"
"\n"
"%2$s ist ein Microblogging-Service der Dich über Deine Freunde auf dem "
"Laufenden hält und Deine Freunde über Dich informiert. \n"
"\n"
"Du kannst Neuigkeiten über Dich und Deine Gedanken verbreiten. Lerne neue "
"Leute mit ähnlichen Interessen kennen. \n"
"\n"
"%1$s sagte:\n"
"\n"
"%4$s\n"
"\n"
"Du kannst die Profilseite von  %1$s bei %2$s hier finden:\n"
"\n"
"%5$s\n"
"\n"
"Wenn Du den Service ausprobieren möchtest klicke den Link unten an, um die "
"Einladung anzunehmen.\n"
"\n"
"%6$s\n"
"\n"
"Wenn nicht, ignoriere diese Nachricht. Danke für Deine Geduld und Deine "
"Zeit\n"
"\n"
"Schöne Grüße von %2$s\n"

#: actions/joingroup.php:60
msgid "You must be logged in to join a group."
msgstr "Du musst angemeldet sein, um Mitglied einer Gruppe zu werden."

#: actions/joingroup.php:90 lib/command.php:217
msgid "You are already a member of that group"
msgstr "Du bist bereits Mitglied dieser Gruppe"

#: actions/joingroup.php:128 lib/command.php:234
#, php-format
msgid "Could not join user %s to group %s"
msgstr "Konnte Benutzer %s nicht der Gruppe %s hinzufügen"

#: actions/joingroup.php:135 lib/command.php:239
#, php-format
msgid "%s joined group %s"
msgstr "%s ist der Gruppe %s beigetreten"

#: actions/leavegroup.php:60
msgid "You must be logged in to leave a group."
msgstr "Du musst angemeldet sein, um aus einer Gruppe auszutreten."

#: actions/leavegroup.php:90 lib/command.php:268
msgid "You are not a member of that group."
msgstr "Du bist kein Mitglied dieser Gruppe."

#: actions/leavegroup.php:119 lib/command.php:278
msgid "Could not find membership record."
msgstr "Konnte Mitgliedseintrag nicht finden."

#: actions/leavegroup.php:127 lib/command.php:284
#, php-format
msgid "Could not remove user %s to group %s"
msgstr "Konnte Benutzer %s aus der Gruppe %s nicht entfernen"

#: actions/leavegroup.php:134 lib/command.php:289
#, php-format
msgid "%s left group %s"
msgstr "%s hat die Gruppe %s verlassen"

#: actions/login.php:79 actions/register.php:137
msgid "Already logged in."
msgstr "Bereits angemeldet."

#: actions/login.php:108 actions/login.php:118
#, fuzzy
msgid "Invalid or expired token."
msgstr "Ungültiger Nachrichteninhalt"

#: actions/login.php:146
msgid "Incorrect username or password."
msgstr "Falscher Benutzername oder Passwort."

#: actions/login.php:152
#, fuzzy
msgid "Error setting user. You are probably not authorized."
msgstr "Nicht autorisiert."

<<<<<<< HEAD
#: actions/login.php:204 actions/login.php:257 lib/action.php:458
=======
#: actions/login.php:207 actions/login.php:260 lib/action.php:458
>>>>>>> 9e0f89ba
#: lib/logingroupnav.php:79
msgid "Login"
msgstr "Einloggen"

#: actions/login.php:246
msgid "Login to site"
msgstr "An Seite anmelden"

#: actions/login.php:249 actions/profilesettings.php:106
#: actions/register.php:423 actions/showgroup.php:236 actions/tagother.php:94
#: lib/groupeditform.php:152 lib/userprofile.php:131
msgid "Nickname"
msgstr "Nutzername"

#: actions/login.php:252 actions/register.php:428
#: lib/accountsettingsaction.php:116
msgid "Password"
msgstr "Passwort"

#: actions/login.php:255 actions/register.php:477
msgid "Remember me"
msgstr "Anmeldedaten merken"

#: actions/login.php:256 actions/register.php:479
msgid "Automatically login in the future; not for shared computers!"
msgstr "Automatisch anmelden; nicht bei gemeinsam genutzten PCs einsetzen!"

#: actions/login.php:266
msgid "Lost or forgotten password?"
msgstr "Passwort vergessen?"

#: actions/login.php:285
msgid ""
"For security reasons, please re-enter your user name and password before "
"changing your settings."
msgstr ""
"Bitte geben Sie aus Sicherheitsgründen ihren Benutzernamen und ihr Passwort "
"ein, bevor die Änderungen an ihren Einstellungen übernommen werden."

#: actions/login.php:289
#, fuzzy, php-format
msgid ""
"Login with your username and password. Don't have a username yet? [Register]"
"(%%action.register%%) a new account."
msgstr ""
"Melde dich mit Nutzernamen und Passwort an. Du hast noch keinen Nutzernamen? "
"[Registriere](%%action.register%%) ein neues Konto oder versuche es mit "
"[OpenID](%%action.openidlogin%%)."

#: actions/makeadmin.php:91
msgid "Only an admin can make another user an admin."
msgstr "Nur Administratoren können andere Nutzer zu Administratoren ernennen."

#: actions/makeadmin.php:95
#, php-format
msgid "%s is already an admin for group \"%s\"."
msgstr "%s ist bereits ein Administrator der Gruppe &quot;%s&quot;."

#: actions/makeadmin.php:132
#, php-format
msgid "Can't get membership record for %s in group %s"
msgstr ""

#: actions/makeadmin.php:145
#, php-format
msgid "Can't make %s an admin for group %s"
msgstr ""

#: actions/microsummary.php:69
msgid "No current status"
msgstr "Kein aktueller Status"

#: actions/newgroup.php:53
msgid "New group"
msgstr "Neue Gruppe"

#: actions/newgroup.php:110
msgid "Use this form to create a new group."
msgstr "Benutzer dieses Formular, um eine neue Gruppe zu erstellen."

#: actions/newmessage.php:71 actions/newmessage.php:231
msgid "New message"
msgstr "Neue Nachricht"

#: actions/newmessage.php:121 actions/newmessage.php:161 lib/command.php:367
msgid "You can't send a message to this user."
msgstr "Du kannst diesem Benutzer keine Nachricht schicken."

#: actions/newmessage.php:144 actions/newnotice.php:136 lib/command.php:351
#: lib/command.php:424
msgid "No content!"
msgstr "Kein Inhalt!"

#: actions/newmessage.php:158
msgid "No recipient specified."
msgstr "Kein Empfänger angegeben."

#: actions/newmessage.php:164 lib/command.php:370
msgid ""
"Don't send a message to yourself; just say it to yourself quietly instead."
msgstr ""
"Schicke dir selbst keine Nachrichten; sag es dir stattdessen einfach leise."

#: actions/newmessage.php:181
msgid "Message sent"
msgstr "Nachricht gesendet"

#: actions/newmessage.php:185 lib/command.php:375
#, php-format
msgid "Direct message to %s sent"
msgstr "Direkte Nachricht an %s abgeschickt"

#: actions/newmessage.php:210 actions/newnotice.php:240 lib/channel.php:170
msgid "Ajax Error"
msgstr "Ajax-Fehler"

#: actions/newnotice.php:69
msgid "New notice"
msgstr "Neue Nachricht"

#: actions/newnotice.php:206
msgid "Notice posted"
msgstr "Nachricht hinzugefügt"

#: actions/noticesearch.php:68
#, php-format
msgid ""
"Search for notices on %%site.name%% by their contents. Separate search terms "
"by spaces; they must be 3 characters or more."
msgstr ""
"Dursuche den Inhalt der Nachrichten auf %%site.name%%. Trenne mehrere "
"Suchbegriffe durch Leerzeichen. Ein Suchbegriff muss aus mindestens 3 "
"Zeichen bestehen."

#: actions/noticesearch.php:78
msgid "Text search"
msgstr "Volltextsuche"

#: actions/noticesearch.php:91
#, fuzzy, php-format
msgid "Search results for \"%s\" on %s"
msgstr "Suche im Stream nach \"%s\""

#: actions/noticesearch.php:121
#, php-format
msgid ""
"Be the first to [post on this topic](%%%%action.newnotice%%%%?"
"status_textarea=%s)!"
msgstr ""

#: actions/noticesearch.php:124
#, php-format
msgid ""
"Why not [register an account](%%%%action.register%%%%) and be the first to "
"[post on this topic](%%%%action.newnotice%%%%?status_textarea=%s)!"
msgstr ""

#: actions/noticesearchrss.php:96
#, fuzzy, php-format
msgid "Updates with \"%s\""
msgstr "Updates von %1$s auf %2$s!"

#: actions/noticesearchrss.php:98
#, php-format
msgid "Updates matching search term \"%1$s\" on %2$s!"
msgstr "Alle Aktualisierungen, die den Suchbegriff „%s“ enthalten"

#: actions/nudge.php:85
msgid ""
"This user doesn't allow nudges or hasn't confirmed or set his email yet."
msgstr ""
"Dieser Benutzer erlaubt keine Stupser oder hat seine E-Mail-Adresse noch "
"nicht bestätigt."

#: actions/nudge.php:94
msgid "Nudge sent"
msgstr "Stups abgeschickt"

#: actions/nudge.php:97
msgid "Nudge sent!"
msgstr "Stups gesendet!"

#: actions/oembed.php:79 actions/shownotice.php:100
msgid "Notice has no profile"
msgstr "Nachricht hat kein Profil"

#: actions/oembed.php:86 actions/shownotice.php:180
#, php-format
msgid "%1$s's status on %2$s"
msgstr "%1$s Status auf %2$s"

#: actions/oembed.php:157
#, fuzzy
msgid "content type "
msgstr "Verbinden"

#: actions/oembed.php:160
msgid "Only "
msgstr ""

#: actions/oembed.php:181 actions/oembed.php:200 lib/api.php:999
#: lib/api.php:1027 lib/api.php:1137
msgid "Not a supported data format."
msgstr "Kein unterstütztes Datenformat."

#: actions/opensearch.php:64
msgid "People Search"
msgstr "Suche nach Nutzern"

#: actions/opensearch.php:67
msgid "Notice Search"
msgstr "Nachrichtensuche"

#: actions/othersettings.php:60
msgid "Other Settings"
msgstr "Andere Einstellungen"

#: actions/othersettings.php:71
msgid "Manage various other options."
msgstr "Verwalte zahlreiche andere Einstellungen."

#: actions/othersettings.php:108
msgid " (free service)"
msgstr ""

#: actions/othersettings.php:116
msgid "Shorten URLs with"
msgstr "URLs kürzen mit"

#: actions/othersettings.php:117
msgid "Automatic shortening service to use."
msgstr "URL-Auto-Kürzungs-Dienst."

#: actions/othersettings.php:122
#, fuzzy
msgid "View profile designs"
msgstr "Profil Einstellungen"

#: actions/othersettings.php:123
msgid "Show or hide profile designs."
msgstr ""

#: actions/othersettings.php:153
msgid "URL shortening service is too long (max 50 chars)."
msgstr "URL-Auto-Kürzungs-Dienst ist zu lange (max. 50 Zeichen)"

#: actions/outbox.php:58
#, php-format
msgid "Outbox for %s - page %d"
msgstr "Postausgang von %s - Seite %d"

#: actions/outbox.php:61
#, php-format
msgid "Outbox for %s"
msgstr "Postausgang von %s"

#: actions/outbox.php:116
msgid "This is your outbox, which lists private messages you have sent."
msgstr ""
"Das hier ist dein Postausgang, er beinhaltet deine gesendeten Nachrichten."

#: actions/passwordsettings.php:58
msgid "Change password"
msgstr "Passwort ändern"

#: actions/passwordsettings.php:69
msgid "Change your password."
msgstr "Ändere dein Passwort."

#: actions/passwordsettings.php:96 actions/recoverpassword.php:231
msgid "Password change"
msgstr "Passwort geändert"

#: actions/passwordsettings.php:104
msgid "Old password"
msgstr "Altes Passwort"

#: actions/passwordsettings.php:108 actions/recoverpassword.php:235
msgid "New password"
msgstr "Neues Passwort"

#: actions/passwordsettings.php:109
msgid "6 or more characters"
msgstr "6 oder mehr Zeichen"

#: actions/passwordsettings.php:112 actions/recoverpassword.php:239
#: actions/register.php:432 actions/smssettings.php:134
msgid "Confirm"
msgstr "Bestätigen"

#: actions/passwordsettings.php:113 actions/recoverpassword.php:240
msgid "Same as password above"
msgstr "Gleiches Passwort wie zuvor"

#: actions/passwordsettings.php:117
msgid "Change"
msgstr "Ändern"

#: actions/passwordsettings.php:154 actions/register.php:230
msgid "Password must be 6 or more characters."
msgstr "Das Passwort muss aus 6 oder mehr Zeichen bestehen."

#: actions/passwordsettings.php:157 actions/register.php:233
msgid "Passwords don't match."
msgstr "Passwörter stimmen nicht überein."

#: actions/passwordsettings.php:165
msgid "Incorrect old password"
msgstr "Altes Passwort falsch"

#: actions/passwordsettings.php:181
msgid "Error saving user; invalid."
msgstr "Fehler beim Speichern des Nutzers, ungültig."

#: actions/passwordsettings.php:186 actions/recoverpassword.php:368
msgid "Can't save new password."
msgstr "Konnte neues Passwort nicht speichern"

#: actions/passwordsettings.php:192 actions/recoverpassword.php:211
msgid "Password saved."
msgstr "Passwort gespeichert."

#: actions/pathsadminpanel.php:59 lib/adminpanelaction.php:308
msgid "Paths"
msgstr ""

#: actions/pathsadminpanel.php:70
msgid "Path and server settings for this StatusNet site."
msgstr ""

#: actions/pathsadminpanel.php:140
#, fuzzy, php-format
msgid "Theme directory not readable: %s"
msgstr "Diese Seite liegt in nicht verfügbar in einem "

#: actions/pathsadminpanel.php:146
#, php-format
msgid "Avatar directory not writable: %s"
msgstr ""

#: actions/pathsadminpanel.php:152
#, php-format
msgid "Background directory not writable: %s"
msgstr ""

#: actions/pathsadminpanel.php:160
#, php-format
msgid "Locales directory not readable: %s"
msgstr ""

#: actions/pathsadminpanel.php:212 actions/siteadminpanel.php:58
#: lib/adminpanelaction.php:299
#, fuzzy
msgid "Site"
msgstr "Einladen"

#: actions/pathsadminpanel.php:216
msgid "Path"
msgstr ""

#: actions/pathsadminpanel.php:216
#, fuzzy
msgid "Site path"
msgstr "Seitennachricht"

#: actions/pathsadminpanel.php:220
msgid "Path to locales"
msgstr ""

#: actions/pathsadminpanel.php:220
msgid "Directory path to locales"
msgstr ""

#: actions/pathsadminpanel.php:227
msgid "Theme"
msgstr ""

#: actions/pathsadminpanel.php:232
msgid "Theme server"
msgstr ""

#: actions/pathsadminpanel.php:236
msgid "Theme path"
msgstr ""

#: actions/pathsadminpanel.php:240
msgid "Theme directory"
msgstr ""

#: actions/pathsadminpanel.php:247
#, fuzzy
msgid "Avatars"
msgstr "Avatar"

#: actions/pathsadminpanel.php:252
#, fuzzy
msgid "Avatar server"
msgstr "Avatar-Einstellungen"

#: actions/pathsadminpanel.php:256
#, fuzzy
msgid "Avatar path"
msgstr "Avatar aktualisiert."

#: actions/pathsadminpanel.php:260
#, fuzzy
msgid "Avatar directory"
msgstr "Avatar aktualisiert."

#: actions/pathsadminpanel.php:269
msgid "Backgrounds"
msgstr ""

#: actions/pathsadminpanel.php:273
msgid "Background server"
msgstr ""

#: actions/pathsadminpanel.php:277
msgid "Background path"
msgstr ""

#: actions/pathsadminpanel.php:281
msgid "Background directory"
msgstr ""

#: actions/pathsadminpanel.php:297
#, fuzzy
msgid "Save paths"
msgstr "Seitennachricht"

#: actions/peoplesearch.php:52
#, php-format
msgid ""
"Search for people on %%site.name%% by their name, location, or interests. "
"Separate the terms by spaces; they must be 3 characters or more."
msgstr ""
"Durchsuche die Namen, Orten oder Interessen der Nutzer von %%site.name%%. "
"Trenne mehrere Suchbegriffe durch Leerzeichen. Ein Suchbegriff muss aus "
"mindestens 3 Zeichen bestehen."

#: actions/peoplesearch.php:58
msgid "People search"
msgstr "Suche nach anderen Nutzern"

#: actions/peopletag.php:70
#, php-format
msgid "Not a valid people tag: %s"
msgstr "Ungültiger Personen-Tag: %s"

#: actions/peopletag.php:144
#, php-format
msgid "Users self-tagged with %s - page %d"
msgstr "Benutzer die sich selbst mit %s getagged haben - Seite %d"

#: actions/postnotice.php:84
msgid "Invalid notice content"
msgstr "Ungültiger Nachrichteninhalt"

#: actions/postnotice.php:90
#, php-format
msgid "Notice license ‘%s’ is not compatible with site license ‘%s’."
msgstr ""

#: actions/profilesettings.php:60
msgid "Profile settings"
msgstr "Profil-Einstellungen"

#: actions/profilesettings.php:71
msgid ""
"You can update your personal profile info here so people know more about you."
msgstr ""
"Du kannst dein Profil auf den neusten Stand bringen, damit andere Leute mehr "
"über dich erfahren können."

#: actions/profilesettings.php:99
msgid "Profile information"
msgstr "Profilinformation"

#: actions/profilesettings.php:108 lib/groupeditform.php:154
msgid "1-64 lowercase letters or numbers, no punctuation or spaces"
msgstr "1-64 Kleinbuchstaben oder Ziffern, keine Sonder- oder Leerzeichen"

#: actions/profilesettings.php:111 actions/register.php:447
#: actions/showgroup.php:247 actions/tagother.php:104
#: lib/groupeditform.php:157 lib/userprofile.php:149
msgid "Full name"
msgstr "Vollständiger Name"

#: actions/profilesettings.php:115 actions/register.php:452
#: lib/groupeditform.php:161
msgid "Homepage"
msgstr "Homepage"

#: actions/profilesettings.php:117 actions/register.php:454
msgid "URL of your homepage, blog, or profile on another site"
msgstr ""
"URL deiner Homepage, deines Blogs, oder deines Profils auf einer anderen Site"

#: actions/profilesettings.php:122 actions/register.php:460
#, php-format
msgid "Describe yourself and your interests in %d chars"
msgstr "Beschreibe dich selbst und deine Interessen in %d Zeichen"

#: actions/profilesettings.php:125 actions/register.php:463
msgid "Describe yourself and your interests"
msgstr "Beschreibe dich selbst und deine Interessen"

#: actions/profilesettings.php:127 actions/register.php:465
msgid "Bio"
msgstr "Biografie"

#: actions/profilesettings.php:132 actions/register.php:470
#: actions/showgroup.php:256 actions/tagother.php:112
#: actions/userauthorization.php:158 lib/groupeditform.php:177
#: lib/userprofile.php:164
msgid "Location"
msgstr "Aufenthaltsort"

#: actions/profilesettings.php:134 actions/register.php:472
msgid "Where you are, like \"City, State (or Region), Country\""
msgstr "Wo du bist, beispielsweise „Stadt, Gebiet, Land“"

#: actions/profilesettings.php:138 actions/tagother.php:149
#: actions/tagother.php:209 lib/subscriptionlist.php:106
#: lib/subscriptionlist.php:108 lib/userprofile.php:209
msgid "Tags"
msgstr "Tags"

#: actions/profilesettings.php:140
msgid ""
"Tags for yourself (letters, numbers, -, ., and _), comma- or space- separated"
msgstr ""
"Tags über dich selbst (Buchstaben, Zahlen, -, ., und _) durch Kommas oder "
"Leerzeichen getrennt"

#: actions/profilesettings.php:144 actions/siteadminpanel.php:307
msgid "Language"
msgstr "Sprache"

#: actions/profilesettings.php:145
msgid "Preferred language"
msgstr "Bevorzugte Sprache"

#: actions/profilesettings.php:154
msgid "Timezone"
msgstr "Zeitzone"

#: actions/profilesettings.php:155
msgid "What timezone are you normally in?"
msgstr "In welcher Zeitzone befinden Sie sich üblicherweise?"

#: actions/profilesettings.php:160
msgid ""
"Automatically subscribe to whoever subscribes to me (best for non-humans)"
msgstr ""
"Abonniere automatisch alle Kontakte, die mich abonnieren (sinnvoll für Nicht-"
"Menschen)"

#: actions/profilesettings.php:221 actions/register.php:223
#, php-format
msgid "Bio is too long (max %d chars)."
msgstr "Die Biografie ist zu lang (max. %d Zeichen)"

#: actions/profilesettings.php:228 actions/siteadminpanel.php:165
msgid "Timezone not selected."
msgstr "Keine Zeitzone ausgewählt."

#: actions/profilesettings.php:234
msgid "Language is too long (max 50 chars)."
msgstr "Die eingegebene Sprache ist zu lang (maximal 50 Zeichen)"

#: actions/profilesettings.php:246 actions/tagother.php:178
#, php-format
msgid "Invalid tag: \"%s\""
msgstr "Ungültiger Tag: „%s“"

#: actions/profilesettings.php:295
msgid "Couldn't update user for autosubscribe."
msgstr "Autosubscribe konnte nicht aktiviert werden."

#: actions/profilesettings.php:328
msgid "Couldn't save profile."
msgstr "Konnte Profil nicht speichern."

#: actions/profilesettings.php:336
msgid "Couldn't save tags."
msgstr "Konnte Tags nicht speichern."

#: actions/profilesettings.php:344 lib/adminpanelaction.php:126
msgid "Settings saved."
msgstr "Einstellungen gespeichert."

#: actions/public.php:83
#, php-format
msgid "Beyond the page limit (%s)"
msgstr ""

#: actions/public.php:92
msgid "Could not retrieve public stream."
msgstr "Konnte öffentlichen Stream nicht abrufen."

#: actions/public.php:129
#, php-format
msgid "Public timeline, page %d"
msgstr "Öffentliche Zeitleiste, Seite %d"

#: actions/public.php:131 lib/publicgroupnav.php:79
msgid "Public timeline"
msgstr "Öffentliche Zeitleiste"

#: actions/public.php:151
#, fuzzy
msgid "Public Stream Feed (RSS 1.0)"
msgstr "Feed des öffentlichen Streams"

#: actions/public.php:155
#, fuzzy
msgid "Public Stream Feed (RSS 2.0)"
msgstr "Feed des öffentlichen Streams"

#: actions/public.php:159
#, fuzzy
msgid "Public Stream Feed (Atom)"
msgstr "Feed des öffentlichen Streams"

#: actions/public.php:179
#, php-format
msgid ""
"This is the public timeline for %%site.name%% but no one has posted anything "
"yet."
msgstr ""

#: actions/public.php:182
msgid "Be the first to post!"
msgstr ""

#: actions/public.php:186
#, php-format
msgid ""
"Why not [register an account](%%action.register%%) and be the first to post!"
msgstr ""

#: actions/public.php:233
#, php-format
msgid ""
"This is %%site.name%%, a [micro-blogging](http://en.wikipedia.org/wiki/Micro-"
"blogging) service based on the Free Software [StatusNet](http://status.net/) "
"tool. [Join now](%%action.register%%) to share notices about yourself with "
"friends, family, and colleagues! ([Read more](%%doc.help%%))"
msgstr ""

#: actions/public.php:238
#, fuzzy, php-format
msgid ""
"This is %%site.name%%, a [micro-blogging](http://en.wikipedia.org/wiki/Micro-"
"blogging) service based on the Free Software [StatusNet](http://status.net/) "
"tool."
msgstr ""
"Dies ist %%site.name%%, ein [mikro-blogging] (http://de.wikipedia.org/wiki/"
"Mikro-blogging) Dienst "

#: actions/publictagcloud.php:57
msgid "Public tag cloud"
msgstr "Öffentliche Tag-Wolke"

#: actions/publictagcloud.php:63
#, php-format
msgid "These are most popular recent tags on %s "
msgstr "Das sind die beliebtesten Tags auf %s "

#: actions/publictagcloud.php:69
#, php-format
msgid "No one has posted a notice with a [hashtag](%%doc.tags%%) yet."
msgstr ""

#: actions/publictagcloud.php:72
msgid "Be the first to post one!"
msgstr ""

#: actions/publictagcloud.php:75
#, php-format
msgid ""
"Why not [register an account](%%action.register%%) and be the first to post "
"one!"
msgstr ""

#: actions/publictagcloud.php:135
msgid "Tag cloud"
msgstr "Tag-Wolke"

#: actions/recoverpassword.php:36
msgid "You are already logged in!"
msgstr "Du bist bereits angemeldet!"

#: actions/recoverpassword.php:62
msgid "No such recovery code."
msgstr "Unbekannter Wiederherstellungscode."

#: actions/recoverpassword.php:66
msgid "Not a recovery code."
msgstr "Kein Wiederherstellungscode."

#: actions/recoverpassword.php:73
msgid "Recovery code for unknown user."
msgstr "Wiederherstellungscode für unbekannten Nutzer."

#: actions/recoverpassword.php:86
msgid "Error with confirmation code."
msgstr "Fehler beim Bestätigungscode."

#: actions/recoverpassword.php:97
msgid "This confirmation code is too old. Please start again."
msgstr "Der Bestätigungscode ist zu alt. Bitte fange nochmal von vorne an."

#: actions/recoverpassword.php:111
msgid "Could not update user with confirmed email address."
msgstr "Die bestätigte E-Mail-Adresse konnte nicht gespeichert werden."

#: actions/recoverpassword.php:152
msgid ""
"If you have forgotten or lost your password, you can get a new one sent to "
"the email address you have stored in your account."
msgstr ""

#: actions/recoverpassword.php:158
msgid "You have been identified. Enter a new password below. "
msgstr ""

#: actions/recoverpassword.php:188
msgid "Password recovery"
msgstr ""

#: actions/recoverpassword.php:191
msgid "Nickname or email address"
msgstr ""

#: actions/recoverpassword.php:193
msgid "Your nickname on this server, or your registered email address."
msgstr "Dein Benutzername oder E-Mail-Adresse auf diesem Server."

#: actions/recoverpassword.php:199 actions/recoverpassword.php:200
msgid "Recover"
msgstr "Wiederherstellung"

#: actions/recoverpassword.php:208
msgid "Reset password"
msgstr "Passwort zurücksetzen"

#: actions/recoverpassword.php:209
msgid "Recover password"
msgstr "Stelle Passwort wieder her"

#: actions/recoverpassword.php:210 actions/recoverpassword.php:322
msgid "Password recovery requested"
msgstr "Wiederherstellung des Passworts angefordert"

#: actions/recoverpassword.php:213
msgid "Unknown action"
msgstr "Unbekannter Befehl"

#: actions/recoverpassword.php:236
msgid "6 or more characters, and don't forget it!"
msgstr "6 oder mehr Zeichen, und nicht vergessen!"

#: actions/recoverpassword.php:243
msgid "Reset"
msgstr "Zurücksetzen"

#: actions/recoverpassword.php:252
msgid "Enter a nickname or email address."
msgstr "Gib einen Spitznamen oder eine E-Mail-Adresse ein."

#: actions/recoverpassword.php:272
msgid "No user with that email address or username."
msgstr "Kein Benutzer mit dieser E-Mail-Adresse oder mit diesem Nutzernamen."

#: actions/recoverpassword.php:287
msgid "No registered email address for that user."
msgstr "Der Nutzer hat keine registrierte E-Mail-Adresse."

#: actions/recoverpassword.php:301
msgid "Error saving address confirmation."
msgstr "Fehler beim Speichern der Adressbestätigung."

#: actions/recoverpassword.php:325
msgid ""
"Instructions for recovering your password have been sent to the email "
"address registered to your account."
msgstr ""
"Anweisungen für die Wiederherstellung deines Passworts wurden an deine "
"hinterlegte E-Mail-Adresse geschickt."

#: actions/recoverpassword.php:344
msgid "Unexpected password reset."
msgstr "Unerwarteter Passwortreset."

#: actions/recoverpassword.php:352
msgid "Password must be 6 chars or more."
msgstr "Passwort muss mehr als 6 Zeichen enthalten"

#: actions/recoverpassword.php:356
msgid "Password and confirmation do not match."
msgstr "Passwort und seine Bestätigung stimmen nicht überein."

#: actions/recoverpassword.php:375 actions/register.php:248
msgid "Error setting user."
msgstr "Fehler bei den Nutzereinstellungen."

#: actions/recoverpassword.php:382
msgid "New password successfully saved. You are now logged in."
msgstr "Neues Passwort erfolgreich gespeichert. Du bist jetzt angemeldet."

#: actions/register.php:85 actions/register.php:189 actions/register.php:404
msgid "Sorry, only invited people can register."
msgstr "Es tut uns leid, zum Registrieren benötigst du eine Einladung."

#: actions/register.php:92
#, fuzzy
msgid "Sorry, invalid invitation code."
msgstr "Fehler beim Bestätigungscode."

#: actions/register.php:112
msgid "Registration successful"
msgstr "Registrierung erfolgreich"

#: actions/register.php:114 actions/register.php:502 lib/action.php:455
#: lib/logingroupnav.php:85
msgid "Register"
msgstr "Registrieren"

#: actions/register.php:135
msgid "Registration not allowed."
msgstr "Registrierung nicht gestattet"

#: actions/register.php:198
msgid "You can't register if you don't agree to the license."
msgstr ""
"Du kannst dich nicht registrieren, wenn du die Lizenz nicht akzeptierst."

#: actions/register.php:201
msgid "Not a valid email address."
msgstr "Ungültige E-Mail-Adresse."

#: actions/register.php:212
msgid "Email address already exists."
msgstr "Diese E-Mail-Adresse existiert bereits."

#: actions/register.php:243 actions/register.php:264
msgid "Invalid username or password."
msgstr "Benutzername oder Passwort falsch."

#: actions/register.php:342
msgid ""
"With this form you can create  a new account. You can then post notices and "
"link up to friends and colleagues. "
msgstr ""

#: actions/register.php:424
msgid "1-64 lowercase letters or numbers, no punctuation or spaces. Required."
msgstr ""
"1-64 kleingeschriebene Buchstaben oder Zahlen, keine Satz- oder Leerzeichen. "
"Pflicht."

#: actions/register.php:429
msgid "6 or more characters. Required."
msgstr "6 oder mehr Buchstaben. Pflicht."

#: actions/register.php:433
msgid "Same as password above. Required."
msgstr "Gleiches Passwort wie zuvor. Pflichteingabe."

#: actions/register.php:437 actions/register.php:441
#: actions/siteadminpanel.php:283 lib/accountsettingsaction.php:120
msgid "Email"
msgstr "E-Mail"

#: actions/register.php:438 actions/register.php:442
msgid "Used only for updates, announcements, and password recovery"
msgstr ""
"Wird nur für Updates, wichtige Mitteilungen und zur "
"Passwortwiederherstellung verwendet"

#: actions/register.php:449
msgid "Longer name, preferably your \"real\" name"
msgstr "Längerer Name, bevorzugt dein „echter“ Name"

#: actions/register.php:493
msgid "My text and files are available under "
msgstr "Meine Texte und Daten sind verfügbar unter"

#: actions/register.php:495
msgid "Creative Commons Attribution 3.0"
msgstr ""

#: actions/register.php:496
#, fuzzy
msgid ""
" except this private data: password, email address, IM address, and phone "
"number."
msgstr ""
"außer folgende private Daten: Passwort, E-Mail, Adresse, IM Adresse, "
"Telefonnummer."

#: actions/register.php:537
#, php-format
msgid ""
"Congratulations, %s! And welcome to %%%%site.name%%%%. From here, you may "
"want to...\n"
"\n"
"* Go to [your profile](%s) and post your first message.\n"
"* Add a [Jabber/GTalk address](%%%%action.imsettings%%%%) so you can send "
"notices through instant messages.\n"
"* [Search for people](%%%%action.peoplesearch%%%%) that you may know or that "
"share your interests. \n"
"* Update your [profile settings](%%%%action.profilesettings%%%%) to tell "
"others more about you. \n"
"* Read over the [online docs](%%%%doc.help%%%%) for features you may have "
"missed. \n"
"\n"
"Thanks for signing up and we hope you enjoy using this service."
msgstr ""
"Hallo %s, herzlich willkommen auf %%%%site.name%%%%.\n"
"\n"
"Danke für deine Anmeldung, wir hoffen das dir der Service gefällt.\n"
"\n"
"Als nächstes möchtest du eventuell …\n"
"\n"
"* zu [deinem Profil gehen](%s) und deine erste Nachricht schreiben\n"
"* deine [Jabber/GTalk Adresse](%%%%action.imsettings%%%%) eintragen damit du "
"Nachrichten über diese Dienste schreiben kannst.\n"
"* [Leute suchen](%%%%action.peoplesearch%%%%) die du kennst oder die "
"gleichen Interessen wie du haben.\n"
"* deine [Profildaten ergänzen](%%%%action.profilesettings%%%%) um mehr über "
"dich zu veröffentlichen\n"
"* die [Dokumentation](%%%%doc.help%%%%) lesen um mehr über weitere Features "
"zu erfahren"

#: actions/register.php:561
msgid ""
"(You should receive a message by email momentarily, with instructions on how "
"to confirm your email address.)"
msgstr ""
"(Sie sollten in Kürze eine E-Mail mit der Anleitung zur Überprüfung Ihrer "
"Mailadresse erhalten.)"

#: actions/remotesubscribe.php:98
#, php-format
msgid ""
"To subscribe, you can [login](%%action.login%%), or [register](%%action."
"register%%) a new  account. If you already have an account  on a [compatible "
"microblogging site](%%doc.openmublog%%),  enter your profile URL below."
msgstr ""
"Für ein Abonnement kannst du dich entweder [anmelden](%%action.login%%) oder "
"ein neues Konto [registrieren](%%action.register%%). Wenn du schon ein Konto "
"auf einer [kompatiblen Microbloggingsite](%%doc.openmublog%%) hast, dann gib "
"deine Profil-URL unten an."

#: actions/remotesubscribe.php:112
msgid "Remote subscribe"
msgstr "Entferntes Abonnement"

#: actions/remotesubscribe.php:124
#, fuzzy
msgid "Subscribe to a remote user"
msgstr "Abonniere diesen Benutzer"

#: actions/remotesubscribe.php:129
msgid "User nickname"
msgstr "Benutzername"

#: actions/remotesubscribe.php:130
msgid "Nickname of the user you want to follow"
msgstr "Nutzername des Nutzers, dem du folgen möchtest"

#: actions/remotesubscribe.php:133
msgid "Profile URL"
msgstr "Profil-URL"

#: actions/remotesubscribe.php:134
msgid "URL of your profile on another compatible microblogging service"
msgstr "Profil-URL bei einem anderen kompatiblen Microbloggingdienst"

#: actions/remotesubscribe.php:137 lib/subscribeform.php:139
#: lib/userprofile.php:365
msgid "Subscribe"
msgstr "Abonnieren"

#: actions/remotesubscribe.php:159
msgid "Invalid profile URL (bad format)"
msgstr "Ungültige Profil-URL (falsches Format)"

#: actions/remotesubscribe.php:168
#, fuzzy
msgid "Not a valid profile URL (no YADIS document or invalid XRDS defined)."
msgstr "Ungültige Profil-URL (kein YADIS-Dokument)."

#: actions/remotesubscribe.php:176
msgid "That’s a local profile! Login to subscribe."
msgstr "Das ist ein lokales Profil! Zum Abonnieren anmelden."

#: actions/remotesubscribe.php:183
#, fuzzy
msgid "Couldn’t get a request token."
msgstr "Konnte keinen Anfrage-Token bekommen."

#: actions/replies.php:125 actions/repliesrss.php:68
#: lib/personalgroupnav.php:105
#, php-format
msgid "Replies to %s"
msgstr "Antworten an %s"

#: actions/replies.php:127
#, php-format
msgid "Replies to %s, page %d"
msgstr "Antworten an %s, Seite %d"

#: actions/replies.php:144
#, php-format
msgid "Replies feed for %s (RSS 1.0)"
msgstr "Feed der Antworten an %s (RSS 1.0)"

#: actions/replies.php:151
#, php-format
msgid "Replies feed for %s (RSS 2.0)"
msgstr "Feed der Antworten an %s (RSS 2.0)"

#: actions/replies.php:158
#, php-format
msgid "Replies feed for %s (Atom)"
msgstr "Feed der Nachrichten von %s"

#: actions/replies.php:198
#, php-format
msgid ""
"This is the timeline showing replies to %s but %s hasn't received a notice "
"to his attention yet."
msgstr ""

#: actions/replies.php:203
#, php-format
msgid ""
"You can engage other users in a conversation, subscribe to more people or "
"[join groups](%%action.groups%%)."
msgstr ""

#: actions/replies.php:205
#, php-format
msgid ""
"You can try to [nudge %s](../%s) or [post something to his or her attention]"
"(%%%%action.newnotice%%%%?status_textarea=%s)."
msgstr ""

#: actions/repliesrss.php:72
#, fuzzy, php-format
msgid "Replies to %1$s on %2$s!"
msgstr "Nachricht an %1$s auf %2$s"

#: actions/sandbox.php:65 actions/unsandbox.php:65
#, fuzzy
msgid "You cannot sandbox users on this site."
msgstr "Du kannst diesem Benutzer keine Nachricht schicken."

#: actions/sandbox.php:72
#, fuzzy
msgid "User is already sandboxed."
msgstr "Dieser Benutzer hat dich blockiert."

#: actions/showfavorites.php:79
#, php-format
msgid "%s's favorite notices, page %d"
msgstr "Von %s als Favoriten markierte Nachrichten, Seite %d"

#: actions/showfavorites.php:132
msgid "Could not retrieve favorite notices."
msgstr "Konnte Favoriten nicht abrufen."

#: actions/showfavorites.php:170
#, php-format
msgid "Feed for favorites of %s (RSS 1.0)"
msgstr "Feed der Freunde von %s"

#: actions/showfavorites.php:177
#, php-format
msgid "Feed for favorites of %s (RSS 2.0)"
msgstr "Feed der Freunde von %s"

#: actions/showfavorites.php:184
#, php-format
msgid "Feed for favorites of %s (Atom)"
msgstr "Feed der Freunde von %s"

#: actions/showfavorites.php:205
msgid ""
"You haven't chosen any favorite notices yet. Click the fave button on "
"notices you like to bookmark them for later or shed a spotlight on them."
msgstr ""

#: actions/showfavorites.php:207
#, php-format
msgid ""
"%s hasn't added any notices to his favorites yet. Post something interesting "
"they would add to their favorites :)"
msgstr ""

#: actions/showfavorites.php:211
#, php-format
msgid ""
"%s hasn't added any notices to his favorites yet. Why not [register an "
"account](%%%%action.register%%%%) and then post something interesting they "
"would add to their favorites :)"
msgstr ""

#: actions/showfavorites.php:242
msgid "This is a way to share what you like."
msgstr ""

#: actions/showgroup.php:82 lib/groupnav.php:86
#, php-format
msgid "%s group"
msgstr "%s Gruppe"

#: actions/showgroup.php:84
#, php-format
msgid "%s group, page %d"
msgstr "%s Gruppe, Seite %d"

#: actions/showgroup.php:218
msgid "Group profile"
msgstr "Gruppenprofil"

#: actions/showgroup.php:263 actions/tagother.php:118
#: actions/userauthorization.php:167 lib/userprofile.php:177
msgid "URL"
msgstr "URL"

#: actions/showgroup.php:274 actions/tagother.php:128
#: actions/userauthorization.php:179 lib/userprofile.php:194
msgid "Note"
msgstr "Nachricht"

#: actions/showgroup.php:284 lib/groupeditform.php:184
msgid "Aliases"
msgstr ""

#: actions/showgroup.php:293
msgid "Group actions"
msgstr "Gruppenaktionen"

#: actions/showgroup.php:328
#, php-format
msgid "Notice feed for %s group (RSS 1.0)"
msgstr "Nachrichtenfeed der Gruppe %s (RSS 1.0)"

#: actions/showgroup.php:334
#, php-format
msgid "Notice feed for %s group (RSS 2.0)"
msgstr "Nachrichtenfeed der Gruppe %s (RSS 2.0)"

#: actions/showgroup.php:340
#, php-format
msgid "Notice feed for %s group (Atom)"
msgstr "Nachrichtenfeed der Gruppe %s (Atom)"

#: actions/showgroup.php:345
#, php-format
msgid "FOAF for %s group"
msgstr "Postausgang von %s"

#: actions/showgroup.php:381 actions/showgroup.php:438 lib/groupnav.php:91
msgid "Members"
msgstr "Mitglieder"

#: actions/showgroup.php:386 lib/profileaction.php:117
#: lib/profileaction.php:148 lib/profileaction.php:236 lib/section.php:95
#: lib/tagcloudsection.php:71
msgid "(None)"
msgstr "(Kein)"

#: actions/showgroup.php:392
msgid "All members"
msgstr "Alle Mitglieder"

#: actions/showgroup.php:429 lib/profileaction.php:174
msgid "Statistics"
msgstr "Statistiken"

#: actions/showgroup.php:432
#, fuzzy
msgid "Created"
msgstr "Erstellen"

#: actions/showgroup.php:448
#, php-format
msgid ""
"**%s** is a user group on %%%%site.name%%%%, a [micro-blogging](http://en."
"wikipedia.org/wiki/Micro-blogging) service based on the Free Software "
"[StatusNet](http://status.net/) tool. Its members share short messages about "
"their life and interests. [Join now](%%%%action.register%%%%) to become part "
"of this group and many more! ([Read more](%%%%doc.help%%%%))"
msgstr ""

#: actions/showgroup.php:454
#, fuzzy, php-format
msgid ""
"**%s** is a user group on %%%%site.name%%%%, a [micro-blogging](http://en."
"wikipedia.org/wiki/Micro-blogging) service based on the Free Software "
"[StatusNet](http://status.net/) tool. Its members share short messages about "
"their life and interests. "
msgstr ""
"**%s** ist eine Benutzergruppe auf %%site.name%%, einem [mikro-blogging] "
"(http://de.wikipedia.org/wiki/Mikro-blogging) Dienst "

#: actions/showgroup.php:482
msgid "Admins"
msgstr "Administratoren"

#: actions/showmessage.php:81
msgid "No such message."
msgstr "Keine derartige Nachricht."

#: actions/showmessage.php:98
msgid "Only the sender and recipient may read this message."
msgstr "Nur der Absender und der Empfänger können diese Nachricht lesen."

#: actions/showmessage.php:108
#, php-format
msgid "Message to %1$s on %2$s"
msgstr "Nachricht an %1$s auf %2$s"

#: actions/showmessage.php:113
#, php-format
msgid "Message from %1$s on %2$s"
msgstr "Nachricht von %1$s auf %2$s"

#: actions/shownotice.php:90
msgid "Notice deleted."
msgstr "Nachricht gelöscht."

#: actions/showstream.php:73
#, fuzzy, php-format
msgid " tagged %s"
msgstr "Nachrichten, die mit %s getagt sind"

#: actions/showstream.php:79
#, php-format
msgid "%s, page %d"
msgstr "%s, Seite %d"

#: actions/showstream.php:122
#, fuzzy, php-format
msgid "Notice feed for %s tagged %s (RSS 1.0)"
msgstr "Nachrichtenfeed der Gruppe %s"

#: actions/showstream.php:129
#, php-format
msgid "Notice feed for %s (RSS 1.0)"
msgstr "Feed der Nachrichten von %s (RSS 1.0)"

#: actions/showstream.php:136
#, php-format
msgid "Notice feed for %s (RSS 2.0)"
msgstr "Feed der Nachrichten von %s (RSS 2.0)"

#: actions/showstream.php:143
#, php-format
msgid "Notice feed for %s (Atom)"
msgstr "Feed der Nachrichten von %s (Atom)"

#: actions/showstream.php:148
#, php-format
msgid "FOAF for %s"
msgstr "FOAF von %s"

#: actions/showstream.php:191
#, php-format
msgid "This is the timeline for %s but %s hasn't posted anything yet."
msgstr ""

#: actions/showstream.php:196
msgid ""
"Seen anything interesting recently? You haven't posted any notices yet, now "
"would be a good time to start :)"
msgstr ""

#: actions/showstream.php:198
#, php-format
msgid ""
"You can try to nudge %s or [post something to his or her attention](%%%%"
"action.newnotice%%%%?status_textarea=%s)."
msgstr ""

#: actions/showstream.php:234
#, php-format
msgid ""
"**%s** has an account on %%%%site.name%%%%, a [micro-blogging](http://en."
"wikipedia.org/wiki/Micro-blogging) service based on the Free Software "
"[StatusNet](http://status.net/) tool. [Join now](%%%%action.register%%%%) to "
"follow **%s**'s notices and many more! ([Read more](%%%%doc.help%%%%))"
msgstr ""

#: actions/showstream.php:239
#, fuzzy, php-format
msgid ""
"**%s** has an account on %%%%site.name%%%%, a [micro-blogging](http://en."
"wikipedia.org/wiki/Micro-blogging) service based on the Free Software "
"[StatusNet](http://status.net/) tool. "
msgstr ""
"**%s** hat ein Konto auf %%site.name%%, einem [mikro-blogging] (http://de."
"wikipedia.org/wiki/Mikro-blogging) Dienst "

#: actions/silence.php:65 actions/unsilence.php:65
#, fuzzy
msgid "You cannot silence users on this site."
msgstr "Du kannst diesem Benutzer keine Nachricht schicken."

#: actions/silence.php:72
#, fuzzy
msgid "User is already silenced."
msgstr "Dieser Benutzer hat dich blockiert."

#: actions/siteadminpanel.php:69
msgid "Basic settings for this StatusNet site."
msgstr ""

#: actions/siteadminpanel.php:147
msgid "Site name must have non-zero length."
msgstr ""

#: actions/siteadminpanel.php:155
#, fuzzy
msgid "You must have a valid contact email address"
msgstr "Ungültige E-Mail-Adresse"

#: actions/siteadminpanel.php:173
#, php-format
msgid "Unknown language \"%s\""
msgstr "Unbekannte Sprache &quot;%s&quot;"

#: actions/siteadminpanel.php:180
msgid "Invalid snapshot report URL."
msgstr ""

#: actions/siteadminpanel.php:186
msgid "Invalid snapshot run value."
msgstr ""

#: actions/siteadminpanel.php:192
msgid "Snapshot frequency must be a number."
msgstr ""

#: actions/siteadminpanel.php:199
msgid "You must set an SSL server when enabling SSL."
msgstr ""

#: actions/siteadminpanel.php:204
msgid "Invalid SSL server. The maximum length is 255 characters."
msgstr ""

#: actions/siteadminpanel.php:210
msgid "Minimum text limit is 140 characters."
msgstr ""

#: actions/siteadminpanel.php:216
msgid "Dupe limit must 1 or more seconds."
msgstr ""

#: actions/siteadminpanel.php:266
msgid "General"
msgstr ""

#: actions/siteadminpanel.php:269
#, fuzzy
msgid "Site name"
msgstr "Seitennachricht"

#: actions/siteadminpanel.php:270
msgid "The name of your site, like \"Yourcompany Microblog\""
msgstr ""

#: actions/siteadminpanel.php:274
msgid "Brought by"
msgstr ""

#: actions/siteadminpanel.php:275
msgid "Text used for credits link in footer of each page"
msgstr ""

#: actions/siteadminpanel.php:279
msgid "Brought by URL"
msgstr ""

#: actions/siteadminpanel.php:280
msgid "URL used for credits link in footer of each page"
msgstr ""

#: actions/siteadminpanel.php:284
#, fuzzy
msgid "Contact email address for your site"
msgstr "Neue E-Mail-Adresse um auf %s zu schreiben"

#: actions/siteadminpanel.php:290
#, fuzzy
msgid "Local"
msgstr "Lokale Ansichten"

#: actions/siteadminpanel.php:301
msgid "Default timezone"
msgstr ""

#: actions/siteadminpanel.php:302
msgid "Default timezone for the site; usually UTC."
msgstr ""

#: actions/siteadminpanel.php:308
#, fuzzy
msgid "Default site language"
msgstr "Bevorzugte Sprache"

#: actions/siteadminpanel.php:316
#, fuzzy
msgid "URLs"
msgstr "URL"

#: actions/siteadminpanel.php:319
#, fuzzy
msgid "Server"
msgstr "Wiederherstellung"

#: actions/siteadminpanel.php:319
msgid "Site's server hostname."
msgstr ""

#: actions/siteadminpanel.php:323
msgid "Fancy URLs"
msgstr ""

#: actions/siteadminpanel.php:325
msgid "Use fancy (more readable and memorable) URLs?"
msgstr ""

#: actions/siteadminpanel.php:331
#, fuzzy
msgid "Access"
msgstr "Akzeptieren"

#: actions/siteadminpanel.php:334
#, fuzzy
msgid "Private"
msgstr "Privatsphäre"

#: actions/siteadminpanel.php:336
msgid "Prohibit anonymous users (not logged in) from viewing site?"
msgstr ""

#: actions/siteadminpanel.php:340
#, fuzzy
msgid "Invite only"
msgstr "Einladen"

#: actions/siteadminpanel.php:342
msgid "Make registration invitation only."
msgstr ""

#: actions/siteadminpanel.php:346
#, fuzzy
msgid "Closed"
msgstr "Blockieren"

#: actions/siteadminpanel.php:348
msgid "Disable new registrations."
msgstr ""

#: actions/siteadminpanel.php:354
msgid "Snapshots"
msgstr ""

#: actions/siteadminpanel.php:357
msgid "Randomly during Web hit"
msgstr ""

#: actions/siteadminpanel.php:358
msgid "In a scheduled job"
msgstr ""

#: actions/siteadminpanel.php:359 actions/siteadminpanel.php:383
#, fuzzy
msgid "Never"
msgstr "Wiederherstellung"

#: actions/siteadminpanel.php:360
msgid "Data snapshots"
msgstr ""

#: actions/siteadminpanel.php:361
msgid "When to send statistical data to status.net servers"
msgstr ""

#: actions/siteadminpanel.php:366
msgid "Frequency"
msgstr ""

#: actions/siteadminpanel.php:367
msgid "Snapshots will be sent once every N web hits"
msgstr ""

#: actions/siteadminpanel.php:372
msgid "Report URL"
msgstr ""

#: actions/siteadminpanel.php:373
msgid "Snapshots will be sent to this URL"
msgstr ""

#: actions/siteadminpanel.php:380
#, fuzzy
msgid "SSL"
msgstr "SMS"

#: actions/siteadminpanel.php:384
#, fuzzy
msgid "Sometimes"
msgstr "Nachrichten"

#: actions/siteadminpanel.php:385
msgid "Always"
msgstr ""

#: actions/siteadminpanel.php:387
msgid "Use SSL"
msgstr ""

#: actions/siteadminpanel.php:388
msgid "When to use SSL"
msgstr ""

#: actions/siteadminpanel.php:393
msgid "SSL Server"
msgstr ""

#: actions/siteadminpanel.php:394
msgid "Server to direct SSL requests to"
msgstr ""

#: actions/siteadminpanel.php:400
msgid "Limits"
msgstr ""

#: actions/siteadminpanel.php:403
msgid "Text limit"
msgstr ""

#: actions/siteadminpanel.php:403
msgid "Maximum number of characters for notices."
msgstr ""

#: actions/siteadminpanel.php:407
msgid "Dupe limit"
msgstr ""

#: actions/siteadminpanel.php:407
msgid "How long users must wait (in seconds) to post the same thing again."
msgstr ""

#: actions/siteadminpanel.php:421 actions/useradminpanel.php:313
#, fuzzy
msgid "Save site settings"
msgstr "Avatar-Einstellungen"

#: actions/smssettings.php:58
msgid "SMS Settings"
msgstr "SMS-Einstellungen"

#: actions/smssettings.php:69
#, php-format
msgid "You can receive SMS messages through email from %%site.name%%."
msgstr "Du kannst SMS per E-Mail empfangen von %%site.name%%."

#: actions/smssettings.php:91
msgid "SMS is not available."
msgstr "SMS ist nicht verfügbar."

#: actions/smssettings.php:112
msgid "Current confirmed SMS-enabled phone number."
msgstr "Aktuelle für den SMS-Dienst bestätigte Telefon-Nummer."

#: actions/smssettings.php:123
msgid "Awaiting confirmation on this phone number."
msgstr "Warte auf die Bestätigung dieser Telefonnummer."

#: actions/smssettings.php:130
msgid "Confirmation code"
msgstr "Bestätigungscode"

#: actions/smssettings.php:131
msgid "Enter the code you received on your phone."
msgstr "Gib den Code ein, den du auf deinem Handy via SMS bekommen hast."

#: actions/smssettings.php:138
msgid "SMS Phone number"
msgstr "SMS-Telefonnummer"

#: actions/smssettings.php:140
msgid "Phone number, no punctuation or spaces, with area code"
msgstr "Telefonnummer, keine Sonder- oder Leerzeichen mit Vorwahl"

#: actions/smssettings.php:174
msgid ""
"Send me notices through SMS; I understand I may incur exorbitant charges "
"from my carrier."
msgstr ""
"Schicke mir Nachrichten per SMS; ich weiss, dass mir dadurch hohe Kosten bei "
"meinem Netzbetreiber entstehen können."

#: actions/smssettings.php:306
msgid "No phone number."
msgstr "Keine Telefonnummer."

#: actions/smssettings.php:311
msgid "No carrier selected."
msgstr "Kein Netzanbieter ausgewählt."

#: actions/smssettings.php:318
msgid "That is already your phone number."
msgstr "Dies ist bereits deine Telefonnummer."

#: actions/smssettings.php:321
msgid "That phone number already belongs to another user."
msgstr "Diese Telefonnummer wird bereits von einem anderen Benutzer verwendet."

#: actions/smssettings.php:347
#, fuzzy
msgid ""
"A confirmation code was sent to the phone number you added. Check your phone "
"for the code and instructions on how to use it."
msgstr ""
"Ein Bestätigungscode wurde an die von Ihnen angegebene Telefonnummer "
"gesandt. Überprüfen Sie bitte Ihren Posteingang (auch den Spamordner!) auf "
"den Code und die Anweisungen, um ihn zu benutzen."

#: actions/smssettings.php:374
msgid "That is the wrong confirmation number."
msgstr "Die Bestätigungsnummer ist falsch."

#: actions/smssettings.php:405
msgid "That is not your phone number."
msgstr "Dies ist nicht deine Telefonnummer."

#: actions/smssettings.php:465
msgid "Mobile carrier"
msgstr "Netzanbieter"

#: actions/smssettings.php:469
msgid "Select a carrier"
msgstr "Wähle einen Netzanbieter"

#: actions/smssettings.php:476
#, php-format
msgid ""
"Mobile carrier for your phone. If you know a carrier that accepts SMS over "
"email but isn't listed here, send email to let us know at %s."
msgstr ""
"Netzbetreiber deines Telefons. Falls du einen Betreiber kennst, der SMS-via-"
"Email beherrscht, aber noch in der Liste fehlt, schicke uns eine Mail unter %"
"s."

#: actions/smssettings.php:498
msgid "No code entered"
msgstr "Kein Code eingegeben"

#: actions/subedit.php:70
msgid "You are not subscribed to that profile."
msgstr "Du hast dieses Profil nicht abonniert."

#: actions/subedit.php:83
msgid "Could not save subscription."
msgstr "Konnte Abonnement nicht erstellen."

#: actions/subscribe.php:55
msgid "Not a local user."
msgstr "Kein lokaler Benutzer."

#: actions/subscribe.php:69
msgid "Subscribed"
msgstr "Abonniert"

#: actions/subscribers.php:50
#, php-format
msgid "%s subscribers"
msgstr "%s Abonnenten"

#: actions/subscribers.php:52
#, php-format
msgid "%s subscribers, page %d"
msgstr "%s Abonnenten, Seite %d"

#: actions/subscribers.php:63
msgid "These are the people who listen to your notices."
msgstr "Dies sind die Leute, die deine Nachrichten lesen."

#: actions/subscribers.php:67
#, php-format
msgid "These are the people who listen to %s's notices."
msgstr "Dies sind die Leute, die %ss Nachrichten lesen."

#: actions/subscribers.php:108
msgid ""
"You have no subscribers. Try subscribing to people you know and they might "
"return the favor"
msgstr ""

#: actions/subscribers.php:110
#, php-format
msgid "%s has no subscribers. Want to be the first?"
msgstr "%s hat keine Abonnenten. Willst du der erste sein?"

#: actions/subscribers.php:114
#, php-format
msgid ""
"%s has no subscribers. Why not [register an account](%%%%action.register%%%"
"%) and be the first?"
msgstr ""

#: actions/subscriptions.php:52
#, php-format
msgid "%s subscriptions"
msgstr "%s Abonnements"

#: actions/subscriptions.php:54
#, php-format
msgid "%s subscriptions, page %d"
msgstr "%s Abonnements, Seite %d"

#: actions/subscriptions.php:65
msgid "These are the people whose notices you listen to."
msgstr "Dies sind die Leute, deren Nachrichten du liest."

#: actions/subscriptions.php:69
#, php-format
msgid "These are the people whose notices %s listens to."
msgstr "Dies sind die Leute, deren Nachrichten %s liest."

#: actions/subscriptions.php:121
#, php-format
msgid ""
"You're not listening to anyone's notices right now, try subscribing to "
"people you know. Try [people search](%%action.peoplesearch%%), look for "
"members in groups you're interested in and in our [featured users](%%action."
"featured%%). If you're a [Twitter user](%%action.twittersettings%%), you can "
"automatically subscribe to people you already follow there."
msgstr ""

#: actions/subscriptions.php:123 actions/subscriptions.php:127
#, fuzzy, php-format
msgid "%s is not listening to anyone."
msgstr "%1$s liest ab sofort "

#: actions/subscriptions.php:194
msgid "Jabber"
msgstr "Jabber"

#: actions/subscriptions.php:199 lib/connectsettingsaction.php:115
msgid "SMS"
msgstr "SMS"

#: actions/tagother.php:33
msgid "Not logged in"
msgstr "Nicht angemeldet"

#: actions/tagother.php:39
msgid "No id argument."
msgstr "Kein id Argument."

#: actions/tagother.php:65
#, php-format
msgid "Tag %s"
msgstr "Tag %s"

#: actions/tagother.php:77 lib/userprofile.php:75
msgid "User profile"
msgstr "Benutzerprofil"

#: actions/tagother.php:81 lib/userprofile.php:102
msgid "Photo"
msgstr "Foto"

#: actions/tagother.php:141
msgid "Tag user"
msgstr "Benutzer taggen"

#: actions/tagother.php:151
msgid ""
"Tags for this user (letters, numbers, -, ., and _), comma- or space- "
"separated"
msgstr ""
"Tags für diesen Benutzer (Buchstaben, Nummer, -, ., und _), durch Komma oder "
"Leerzeichen getrennt"

#: actions/tagother.php:193
msgid ""
"You can only tag people you are subscribed to or who are subscribed to you."
msgstr ""
"Du kannst nur Benutzer taggen, die du abonniert hast oder die dich abonniert "
"haben."

#: actions/tagother.php:200
msgid "Could not save tags."
msgstr "Konnte Tags nicht speichern."

#: actions/tagother.php:236
msgid "Use this form to add tags to your subscribers or subscriptions."
msgstr ""
"Benutze dieses Formular, um Tags zu deinen Abonnenten oder Abonnements "
"hinzuzufügen."

#: actions/tag.php:68
#, php-format
msgid "Notices tagged with %s, page %d"
msgstr "Nachrichten, die mit %s getagt sind, Seite %d"

#: actions/tag.php:86
#, fuzzy, php-format
msgid "Notice feed for tag %s (RSS 1.0)"
msgstr "Feed der Nachrichten von %s"

#: actions/tag.php:92
#, fuzzy, php-format
msgid "Notice feed for tag %s (RSS 2.0)"
msgstr "Feed der Nachrichten von %s"

#: actions/tag.php:98
#, fuzzy, php-format
msgid "Notice feed for tag %s (Atom)"
msgstr "Feed der Nachrichten von %s"

#: actions/tagrss.php:35
msgid "No such tag."
msgstr "Tag nicht vorhanden."

#: actions/twitapitrends.php:87
msgid "API method under construction."
msgstr "API-Methode im Aufbau."

#: actions/unblock.php:59
#, fuzzy
msgid "You haven't blocked that user."
msgstr "Du hast diesen Benutzer bereits blockiert."

#: actions/unsandbox.php:72
#, fuzzy
msgid "User is not sandboxed."
msgstr "Dieser Benutzer hat dich blockiert."

#: actions/unsilence.php:72
#, fuzzy
msgid "User is not silenced."
msgstr "Benutzer hat kein Profil."

#: actions/unsubscribe.php:77
msgid "No profile id in request."
msgstr "Keine Profil-ID in der Anfrage."

#: actions/unsubscribe.php:84
msgid "No profile with that id."
msgstr "Kein Profil mit dieser ID."

#: actions/unsubscribe.php:98
msgid "Unsubscribed"
msgstr "Abbestellt"

#: actions/updateprofile.php:62 actions/userauthorization.php:330
#, php-format
msgid "Listenee stream license ‘%s’ is not compatible with site license ‘%s’."
msgstr ""

#: actions/useradminpanel.php:58 lib/adminpanelaction.php:305
#: lib/personalgroupnav.php:115
msgid "User"
msgstr "Benutzer"

#: actions/useradminpanel.php:69
msgid "User settings for this StatusNet site."
msgstr ""

#: actions/useradminpanel.php:149
msgid "Invalid bio limit. Must be numeric."
msgstr ""

#: actions/useradminpanel.php:155
msgid "Invalid welcome text. Max length is 255 characters."
msgstr ""

#: actions/useradminpanel.php:165
#, php-format
msgid "Invalid default subscripton: '%1$s' is not user."
msgstr ""

#: actions/useradminpanel.php:218 lib/accountsettingsaction.php:108
#: lib/personalgroupnav.php:109
msgid "Profile"
msgstr "Profil"

#: actions/useradminpanel.php:222
msgid "Bio Limit"
msgstr ""

#: actions/useradminpanel.php:223
msgid "Maximum length of a profile bio in characters."
<<<<<<< HEAD
msgstr ""

#: actions/useradminpanel.php:231
msgid "New users"
msgstr "Neue Nutzer"

#: actions/useradminpanel.php:235
msgid "New user welcome"
msgstr ""

#: actions/useradminpanel.php:236
msgid "Welcome text for new users (Max 255 chars)."
msgstr ""

=======
msgstr ""

#: actions/useradminpanel.php:231
msgid "New users"
msgstr "Neue Nutzer"

#: actions/useradminpanel.php:235
msgid "New user welcome"
msgstr ""

#: actions/useradminpanel.php:236
msgid "Welcome text for new users (Max 255 chars)."
msgstr ""

>>>>>>> 9e0f89ba
#: actions/useradminpanel.php:241
#, fuzzy
msgid "Default subscription"
msgstr "Alle Abonnements"
<<<<<<< HEAD

#: actions/useradminpanel.php:242
#, fuzzy
msgid "Automatically subscribe new users to this user."
msgstr ""
"Abonniere automatisch alle Kontakte, die mich abonnieren (sinnvoll für Nicht-"
"Menschen)"

#: actions/useradminpanel.php:251
#, fuzzy
msgid "Invitations"
msgstr "Einladung(en) verschickt"

#: actions/useradminpanel.php:256
#, fuzzy
msgid "Invitations enabled"
msgstr "Einladung(en) verschickt"

#: actions/useradminpanel.php:258
msgid "Whether to allow users to invite new users."
msgstr ""

=======

#: actions/useradminpanel.php:242
#, fuzzy
msgid "Automatically subscribe new users to this user."
msgstr ""
"Abonniere automatisch alle Kontakte, die mich abonnieren (sinnvoll für Nicht-"
"Menschen)"

#: actions/useradminpanel.php:251
#, fuzzy
msgid "Invitations"
msgstr "Einladung(en) verschickt"

#: actions/useradminpanel.php:256
#, fuzzy
msgid "Invitations enabled"
msgstr "Einladung(en) verschickt"

#: actions/useradminpanel.php:258
msgid "Whether to allow users to invite new users."
msgstr ""

>>>>>>> 9e0f89ba
#: actions/useradminpanel.php:265
msgid "Sessions"
msgstr ""

#: actions/useradminpanel.php:270
msgid "Handle sessions"
msgstr ""

#: actions/useradminpanel.php:272
msgid "Whether to handle sessions ourselves."
msgstr ""

#: actions/useradminpanel.php:276
msgid "Session debugging"
msgstr ""

#: actions/useradminpanel.php:278
msgid "Turn on debugging output for sessions."
msgstr ""

#: actions/userauthorization.php:105
msgid "Authorize subscription"
msgstr "Abonnement bestätigen"

#: actions/userauthorization.php:110
#, fuzzy
msgid ""
"Please check these details to make sure that you want to subscribe to this "
"user’s notices. If you didn’t just ask to subscribe to someone’s notices, "
"click “Reject”."
msgstr ""
"Bitte überprüfe diese Angaben, um sicher zu gehen, dass du die Nachrichten "
"dieses Nutzers abonnieren möchtest. Wenn du das nicht wolltest, klicke auf "
"\"Abbrechen\"."

#: actions/userauthorization.php:188
msgid "License"
msgstr "Lizenz"

#: actions/userauthorization.php:209
msgid "Accept"
msgstr "Akzeptieren"

#: actions/userauthorization.php:210 lib/subscribeform.php:115
#: lib/subscribeform.php:139
#, fuzzy
msgid "Subscribe to this user"
msgstr "Abonniere diesen Benutzer"

#: actions/userauthorization.php:211
msgid "Reject"
msgstr "Ablehnen"

#: actions/userauthorization.php:212
#, fuzzy
msgid "Reject this subscription"
msgstr "%s Abonnements"

#: actions/userauthorization.php:225
msgid "No authorization request!"
msgstr "Keine Bestätigungsanfrage!"

#: actions/userauthorization.php:247
msgid "Subscription authorized"
msgstr "Abonnement autorisiert"

#: actions/userauthorization.php:249
#, fuzzy
msgid ""
"The subscription has been authorized, but no callback URL was passed. Check "
"with the site’s instructions for details on how to authorize the "
"subscription. Your subscription token is:"
msgstr ""
"Das Abonnement wurde bestätigt, aber es wurde keine Callback-URL "
"zurückgegeben. Lies nochmal die Anweisungen der Site, wie Abonnements "
"bestätigt werden. Dein Abonnement-Token ist:"

#: actions/userauthorization.php:259
msgid "Subscription rejected"
msgstr "Abonnement abgelehnt"

#: actions/userauthorization.php:261
#, fuzzy
msgid ""
"The subscription has been rejected, but no callback URL was passed. Check "
"with the site’s instructions for details on how to fully reject the "
"subscription."
msgstr ""
"Das Abonnement wurde abgelehnt, aber es wurde keine Callback-URL "
"zurückgegeben. Lies nochmal die Anweisungen der Site, wie Abonnements "
"vollständig abgelehnt werden. Dein Abonnement-Token ist:"

#: actions/userauthorization.php:296
#, php-format
msgid "Listener URI ‘%s’ not found here"
msgstr ""

#: actions/userauthorization.php:301
#, php-format
msgid "Listenee URI ‘%s’ is too long."
msgstr ""

#: actions/userauthorization.php:307
#, php-format
msgid "Listenee URI ‘%s’ is a local user."
msgstr ""

#: actions/userauthorization.php:322
#, php-format
msgid "Profile URL ‘%s’ is for a local user."
msgstr ""

#: actions/userauthorization.php:338
#, php-format
msgid "Avatar URL ‘%s’ is not valid."
msgstr ""

#: actions/userauthorization.php:343
#, php-format
msgid "Can’t read avatar URL ‘%s’."
msgstr "Konnte Avatar-URL nicht öffnen „%s“"

#: actions/userauthorization.php:348
#, php-format
msgid "Wrong image type for avatar URL ‘%s’."
msgstr "Falscher Bildtyp für „%s“"

#: actions/userbyid.php:70
msgid "No id."
msgstr "Keine ID."

#: actions/userdesignsettings.php:76 lib/designsettings.php:65
msgid "Profile design"
msgstr "Profil Design Einstellungen"

#: actions/userdesignsettings.php:87 lib/designsettings.php:76
msgid ""
"Customize the way your profile looks with a background image and a colour "
"palette of your choice."
msgstr ""

#: actions/userdesignsettings.php:282
msgid "Enjoy your hotdog!"
msgstr ""

#: actions/usergroups.php:64
#, php-format
msgid "%s groups, page %d"
msgstr "%s Gruppen, Seite %d"

#: actions/usergroups.php:130
msgid "Search for more groups"
msgstr "Suche nach weiteren Gruppen"

#: actions/usergroups.php:153
#, php-format
msgid "%s is not a member of any group."
msgstr "%s ist in keiner Gruppe Mitglied."

#: actions/usergroups.php:158
#, php-format
msgid "Try [searching for groups](%%action.groupsearch%%) and joining them."
msgstr ""

#: classes/File.php:137
#, php-format
msgid ""
"No file may be larger than %d bytes and the file you sent was %d bytes. Try "
"to upload a smaller version."
msgstr ""

#: classes/File.php:147
#, php-format
msgid "A file this large would exceed your user quota of %d bytes."
msgstr ""

#: classes/File.php:154
#, php-format
msgid "A file this large would exceed your monthly quota of %d bytes."
msgstr ""

#: classes/Message.php:45
#, fuzzy
msgid "You are banned from sending direct messages."
msgstr "Fehler beim Senden der Nachricht"

#: classes/Message.php:61
msgid "Could not insert message."
msgstr "Konnte Nachricht nicht einfügen."

#: classes/Message.php:71
msgid "Could not update message with new URI."
msgstr "Konnte Nachricht nicht mit neuer URI versehen."

#: classes/Notice.php:164
#, php-format
msgid "DB error inserting hashtag: %s"
msgstr "Datenbankfehler beim Einfügen des Hashtags: %s"

#: classes/Notice.php:179
msgid "Problem saving notice. Too long."
msgstr "Problem bei Speichern der Nachricht. Sie ist zu lang."

#: classes/Notice.php:183
msgid "Problem saving notice. Unknown user."
msgstr "Problem bei Speichern der Nachricht. Unbekannter Benutzer."

#: classes/Notice.php:188
msgid ""
"Too many notices too fast; take a breather and post again in a few minutes."
msgstr ""
"Zu schnell zu viele Nachrichten; atme kurz durch und schicke sie erneut in "
"ein paar Minuten ab."

#: classes/Notice.php:194
#, fuzzy
msgid ""
"Too many duplicate messages too quickly; take a breather and post again in a "
"few minutes."
msgstr ""
"Zu schnell zu viele Nachrichten; atme kurz durch und schicke sie erneut in "
"ein paar Minuten ab."

#: classes/Notice.php:200
msgid "You are banned from posting notices on this site."
msgstr ""
"Du wurdest für das Schreiben von Nachrichten auf dieser Seite gesperrt."

#: classes/Notice.php:265 classes/Notice.php:290
msgid "Problem saving notice."
msgstr "Problem bei Speichern der Nachricht."

#: classes/Notice.php:1124
#, php-format
msgid "DB error inserting reply: %s"
msgstr "Datenbankfehler beim Einfügen der Antwort: %s"

#: classes/User_group.php:380
msgid "Could not create group."
msgstr "Konnte Gruppe nicht erstellen."

#: classes/User_group.php:409
msgid "Could not set group membership."
msgstr "Konnte Gruppenmitgliedschaft nicht setzen."

#: classes/User.php:347
#, php-format
msgid "Welcome to %1$s, @%2$s!"
msgstr "Herzlich willkommen bei %1$s, @%2$s!"

#: lib/accountsettingsaction.php:108
msgid "Change your profile settings"
msgstr "Ändern der Profileinstellungen"

#: lib/accountsettingsaction.php:112
msgid "Upload an avatar"
msgstr "Avatar hochladen"

#: lib/accountsettingsaction.php:116
msgid "Change your password"
msgstr "Ändere dein Passwort"

#: lib/accountsettingsaction.php:120
msgid "Change email handling"
msgstr "Ändere die E-Mail Verarbeitung"

#: lib/accountsettingsaction.php:124
#, fuzzy
msgid "Design your profile"
msgstr "Benutzerprofil"

#: lib/accountsettingsaction.php:128
msgid "Other"
msgstr "Sonstige"

#: lib/accountsettingsaction.php:128
msgid "Other options"
msgstr "Sonstige Optionen"

#: lib/action.php:144
#, php-format
msgid "%s - %s"
msgstr "%s - %s"

#: lib/action.php:159
msgid "Untitled page"
msgstr "Seite ohne Titel"

#: lib/action.php:425
msgid "Primary site navigation"
msgstr "Hauptnavigation"

#: lib/action.php:431
msgid "Home"
msgstr "Startseite"

#: lib/action.php:431
msgid "Personal profile and friends timeline"
msgstr "Persönliches Profil und Freundes-Zeitleiste"

#: lib/action.php:433
msgid "Account"
msgstr "Konto"

#: lib/action.php:433
msgid "Change your email, avatar, password, profile"
msgstr "Ändere deine E-Mail, dein Avatar, Passwort, Profil"

#: lib/action.php:436
msgid "Connect"
msgstr "Verbinden"

#: lib/action.php:436
#, fuzzy
msgid "Connect to services"
msgstr "Konnte nicht zum Server umleiten: %s"

#: lib/action.php:440
#, fuzzy
msgid "Change site configuration"
msgstr "Hauptnavigation"

#: lib/action.php:444 lib/subgroupnav.php:105
msgid "Invite"
msgstr "Einladen"

#: lib/action.php:445 lib/subgroupnav.php:106
#, php-format
msgid "Invite friends and colleagues to join you on %s"
msgstr "Lade Freunde und Kollegen ein dir auf %s zu folgen"

#: lib/action.php:450
msgid "Logout"
msgstr "Abmelden"

#: lib/action.php:450
msgid "Logout from the site"
msgstr "Von der Seite abmelden"

#: lib/action.php:455
msgid "Create an account"
msgstr "Neues Konto erstellen"

#: lib/action.php:458
msgid "Login to the site"
msgstr "Auf der Seite anmelden"

#: lib/action.php:461 lib/action.php:724
msgid "Help"
msgstr "Hilfe"

#: lib/action.php:461
msgid "Help me!"
msgstr "Hilf mir!"

#: lib/action.php:464 lib/searchaction.php:127
msgid "Search"
msgstr "Suchen"

#: lib/action.php:464
msgid "Search for people or text"
msgstr "Suche nach Leuten oder Text"

#: lib/action.php:485
msgid "Site notice"
msgstr "Seitennachricht"

#: lib/action.php:551
msgid "Local views"
msgstr "Lokale Ansichten"

#: lib/action.php:617
msgid "Page notice"
msgstr "Neue Nachricht"

#: lib/action.php:719
msgid "Secondary site navigation"
msgstr "Unternavigation"

#: lib/action.php:726
msgid "About"
msgstr "Über"

#: lib/action.php:728
msgid "FAQ"
msgstr "FAQ"

#: lib/action.php:732
msgid "TOS"
msgstr ""

#: lib/action.php:735
msgid "Privacy"
msgstr "Privatsphäre"

#: lib/action.php:737
msgid "Source"
msgstr "Quellcode"

#: lib/action.php:739
msgid "Contact"
msgstr "Kontakt"

#: lib/action.php:741
#, fuzzy
msgid "Badge"
msgstr "Stups"

#: lib/action.php:769
msgid "StatusNet software license"
msgstr "StatusNet-Software-Lizenz"

#: lib/action.php:772
#, php-format
msgid ""
"**%%site.name%%** is a microblogging service brought to you by [%%site."
"broughtby%%](%%site.broughtbyurl%%). "
msgstr ""
"**%%site.name%%** ist ein Microbloggingdienst von [%%site.broughtby%%](%%"
"site.broughtbyurl%%)."

#: lib/action.php:774
#, php-format
msgid "**%%site.name%%** is a microblogging service. "
msgstr "**%%site.name%%** ist ein Microbloggingdienst."

#: lib/action.php:776
#, php-format
msgid ""
"It runs the [StatusNet](http://status.net/) microblogging software, version %"
"s, available under the [GNU Affero General Public License](http://www.fsf."
"org/licensing/licenses/agpl-3.0.html)."
msgstr ""
" Es wird mit der Microbloggingsoftware [StatusNet](http://status.net/) "
"(Version %s) betrieben, die unter der [GNU Affero General Public License]"
"(http://www.fsf.org/licensing/licenses/agpl-3.0.html) erhältlich ist."

#: lib/action.php:790
msgid "Site content license"
msgstr "StatusNet-Software-Lizenz"

#: lib/action.php:799
#, fuzzy
msgid "All "
msgstr "Alle "

#: lib/action.php:804
#, fuzzy
msgid "license."
msgstr "Lizenz."

#: lib/action.php:1068
msgid "Pagination"
msgstr "Seitenerstellung"

#: lib/action.php:1077
msgid "After"
msgstr "Später"

#: lib/action.php:1085
msgid "Before"
msgstr "Vorher"

#: lib/action.php:1133
msgid "There was a problem with your session token."
msgstr "Es gab ein Problem mit deinem Sessiontoken."

#: lib/adminpanelaction.php:96
#, fuzzy
msgid "You cannot make changes to this site."
msgstr "Du kannst diesem Benutzer keine Nachricht schicken."

#: lib/adminpanelaction.php:195
msgid "showForm() not implemented."
msgstr "showForm() noch nicht implementiert."

#: lib/adminpanelaction.php:224
msgid "saveSettings() not implemented."
msgstr "saveSettings() noch nicht implementiert."

#: lib/adminpanelaction.php:247
msgid "Unable to delete design setting."
msgstr "Konnte die Design Einstellungen nicht löschen."

#: lib/adminpanelaction.php:300
#, fuzzy
msgid "Basic site configuration"
msgstr "Bestätigung der E-Mail-Adresse"

#: lib/adminpanelaction.php:303
#, fuzzy
msgid "Design configuration"
msgstr "SMS-Konfiguration"

#: lib/adminpanelaction.php:306 lib/adminpanelaction.php:309
#, fuzzy
msgid "Paths configuration"
msgstr "SMS-Konfiguration"

#: lib/attachmentlist.php:87
msgid "Attachments"
msgstr "Anhänge"

#: lib/attachmentlist.php:265
msgid "Author"
msgstr "Autor"

#: lib/attachmentlist.php:278
msgid "Provider"
msgstr "Anbieter"

#: lib/attachmentnoticesection.php:67
msgid "Notices where this attachment appears"
msgstr "Nachrichten in denen dieser Anhang erscheint"

#: lib/attachmenttagcloudsection.php:48
msgid "Tags for this attachment"
msgstr "Tags für diesen Anhang"

#: lib/channel.php:138 lib/channel.php:158
msgid "Command results"
msgstr "Befehl-Ergebnisse"

#: lib/channel.php:210
msgid "Command complete"
msgstr "Befehl ausgeführt"

#: lib/channel.php:221
msgid "Command failed"
msgstr "Befehl fehlgeschlagen"

#: lib/command.php:44
msgid "Sorry, this command is not yet implemented."
msgstr "Leider ist dieser Befehl noch nicht implementiert."

#: lib/command.php:88
#, php-format
msgid "Could not find a user with nickname %s"
msgstr "Die bestätigte E-Mail-Adresse konnte nicht gespeichert werden."

#: lib/command.php:92
msgid "It does not make a lot of sense to nudge yourself!"
msgstr ""

#: lib/command.php:99
#, fuzzy, php-format
msgid "Nudge sent to %s"
msgstr "Stups abgeschickt"

#: lib/command.php:126
#, php-format
msgid ""
"Subscriptions: %1$s\n"
"Subscribers: %2$s\n"
"Notices: %3$s"
msgstr ""

#: lib/command.php:152 lib/command.php:400
msgid "Notice with that id does not exist"
msgstr "Nachricht mit dieser ID existiert nicht"

#: lib/command.php:168 lib/command.php:416 lib/command.php:471
msgid "User has no last notice"
msgstr "Benutzer hat keine letzte Nachricht"

#: lib/command.php:190
msgid "Notice marked as fave."
msgstr "Nachricht als Favorit markiert."

#: lib/command.php:315
#, php-format
msgid "%1$s (%2$s)"
msgstr "%1$s (%2$s)"

#: lib/command.php:318
#, php-format
msgid "Fullname: %s"
msgstr "Vollständiger Name: %s"

#: lib/command.php:321
#, php-format
msgid "Location: %s"
msgstr "Standort: %s"

#: lib/command.php:324
#, php-format
msgid "Homepage: %s"
msgstr "Homepage: %s"

#: lib/command.php:327
#, php-format
msgid "About: %s"
msgstr "Über: %s"

#: lib/command.php:358 scripts/xmppdaemon.php:321
#, php-format
msgid "Message too long - maximum is %d characters, you sent %d"
msgstr "Nachricht zu lang - maximal %d Zeichen erlaubt, du hast %d gesendet"

#: lib/command.php:377
msgid "Error sending direct message."
msgstr "Fehler beim Senden der Nachricht"

#: lib/command.php:431
#, fuzzy, php-format
msgid "Notice too long - maximum is %d characters, you sent %d"
msgstr "Nachricht zu lange - maximal 140 Zeichen erlaubt, du hast %s gesendet"

#: lib/command.php:439
#, php-format
msgid "Reply to %s sent"
msgstr "Antwort an %s gesendet"

#: lib/command.php:441
msgid "Error saving notice."
msgstr "Problem beim Speichern der Nachricht."

#: lib/command.php:495
msgid "Specify the name of the user to subscribe to"
msgstr "Gib den Namen des Benutzers an, den du abonnieren möchtest"

#: lib/command.php:502
#, php-format
msgid "Subscribed to %s"
msgstr "%s abonniert"

#: lib/command.php:523
msgid "Specify the name of the user to unsubscribe from"
msgstr "Gib den Namen des Benutzers ein, den du nicht mehr abonnieren möchtest"

#: lib/command.php:530
#, php-format
msgid "Unsubscribed from %s"
msgstr "%s nicht mehr abonniert"

#: lib/command.php:548 lib/command.php:571
msgid "Command not yet implemented."
msgstr "Befehl noch nicht implementiert."

#: lib/command.php:551
msgid "Notification off."
msgstr "Benachrichtigung deaktiviert."

#: lib/command.php:553
msgid "Can't turn off notification."
msgstr "Konnte Benachrichtigung nicht deaktivieren."

#: lib/command.php:574
msgid "Notification on."
msgstr "Benachrichtigung aktiviert."

#: lib/command.php:576
msgid "Can't turn on notification."
msgstr "Konnte Benachrichtigung nicht aktivieren."

#: lib/command.php:592
#, fuzzy
msgid "You are not subscribed to anyone."
msgstr "Du hast dieses Profil nicht abonniert."

<<<<<<< HEAD
#: lib/command.php:620
=======
#: lib/command.php:594
>>>>>>> 9e0f89ba
msgid "You are subscribed to this person:"
msgid_plural "You are subscribed to these people:"
msgstr[0] "Du hast diese Benutzer bereits abonniert:"
msgstr[1] "Du hast diese Benutzer bereits abonniert:"

#: lib/command.php:614
#, fuzzy
msgid "No one is subscribed to you."
msgstr "Die Gegenseite konnte Dich nicht abonnieren."

<<<<<<< HEAD
#: lib/command.php:642
=======
#: lib/command.php:616
>>>>>>> 9e0f89ba
msgid "This person is subscribed to you:"
msgid_plural "These people are subscribed to you:"
msgstr[0] "Die Gegenseite konnte Dich nicht abonnieren."
msgstr[1] "Die Gegenseite konnte Dich nicht abonnieren."

#: lib/command.php:636
#, fuzzy
msgid "You are not a member of any groups."
msgstr "Du bist kein Mitglied dieser Gruppe."

<<<<<<< HEAD
#: lib/command.php:664
=======
#: lib/command.php:638
>>>>>>> 9e0f89ba
msgid "You are a member of this group:"
msgid_plural "You are a member of these groups:"
msgstr[0] "Du bist kein Mitglied dieser Gruppe."
msgstr[1] "Du bist kein Mitglied dieser Gruppe."

#: lib/command.php:652
msgid ""
"Commands:\n"
"on - turn on notifications\n"
"off - turn off notifications\n"
"help - show this help\n"
"follow <nickname> - subscribe to user\n"
"groups - lists the groups you have joined\n"
"subscriptions - list the people you follow\n"
"subscribers - list the people that follow you\n"
"leave <nickname> - unsubscribe from user\n"
"d <nickname> <text> - direct message to user\n"
"get <nickname> - get last notice from user\n"
"whois <nickname> - get profile info on user\n"
"fav <nickname> - add user's last notice as a 'fave'\n"
"fav #<notice_id> - add notice with the given id as a 'fave'\n"
"reply #<notice_id> - reply to notice with a given id\n"
"reply <nickname> - reply to the last notice from user\n"
"join <group> - join group\n"
"drop <group> - leave group\n"
"stats - get your stats\n"
"stop - same as 'off'\n"
"quit - same as 'off'\n"
"sub <nickname> - same as 'follow'\n"
"unsub <nickname> - same as 'leave'\n"
"last <nickname> - same as 'get'\n"
"on <nickname> - not yet implemented.\n"
"off <nickname> - not yet implemented.\n"
"nudge <nickname> - remind a user to update.\n"
"invite <phone number> - not yet implemented.\n"
"track <word> - not yet implemented.\n"
"untrack <word> - not yet implemented.\n"
"track off - not yet implemented.\n"
"untrack all - not yet implemented.\n"
"tracks - not yet implemented.\n"
"tracking - not yet implemented.\n"
msgstr ""

#: lib/common.php:199
#, fuzzy
msgid "No configuration file found. "
msgstr "Kein Bestätigungs-Code."

#: lib/common.php:200
msgid "I looked for configuration files in the following places: "
msgstr ""

#: lib/common.php:201
msgid "You may wish to run the installer to fix this."
msgstr ""

#: lib/common.php:202
#, fuzzy
msgid "Go to the installer."
msgstr "Auf der Seite anmelden"

#: lib/connectsettingsaction.php:110
msgid "IM"
msgstr "IM"

#: lib/connectsettingsaction.php:111
msgid "Updates by instant messenger (IM)"
msgstr "Aktualisierungen via Instant Messenger (IM)"

#: lib/connectsettingsaction.php:116
msgid "Updates by SMS"
msgstr "Aktualisierungen via SMS"

#: lib/dberroraction.php:60
msgid "Database error"
msgstr ""

#: lib/designsettings.php:105
#, fuzzy
msgid "Upload file"
msgstr "Hochladen"

#: lib/designsettings.php:109
#, fuzzy
msgid ""
"You can upload your personal background image. The maximum file size is 2MB."
msgstr ""
"Du kannst dein persönliches Avatar hochladen. Die maximale Dateigröße ist %s."

#: lib/designsettings.php:372
msgid "Bad default color settings: "
msgstr ""

#: lib/designsettings.php:468
msgid "Design defaults restored."
msgstr ""

#: lib/disfavorform.php:114 lib/disfavorform.php:140
#, fuzzy
msgid "Disfavor this notice"
msgstr "Aus Favoriten entfernen"

#: lib/favorform.php:114 lib/favorform.php:140
#, fuzzy
msgid "Favor this notice"
msgstr "Zu den Favoriten hinzufügen"

#: lib/favorform.php:140
msgid "Favor"
msgstr "Zu Favoriten hinzufügen"

#: lib/feedlist.php:64
msgid "Export data"
msgstr "Daten exportieren"

#: lib/feed.php:85
msgid "RSS 1.0"
msgstr ""

#: lib/feed.php:87
msgid "RSS 2.0"
msgstr ""

#: lib/feed.php:89
msgid "Atom"
msgstr ""

#: lib/feed.php:91
msgid "FOAF"
msgstr ""

#: lib/galleryaction.php:121
msgid "Filter tags"
msgstr "Tags filtern"

#: lib/galleryaction.php:131
msgid "All"
msgstr "Alle"

#: lib/galleryaction.php:139
#, fuzzy
msgid "Select tag to filter"
msgstr "Wähle einen Netzanbieter"

#: lib/galleryaction.php:140
msgid "Tag"
msgstr "Tag"

#: lib/galleryaction.php:141
#, fuzzy
msgid "Choose a tag to narrow list"
msgstr "Wähle einen Tag, um die Liste einzuschränken"

#: lib/galleryaction.php:143
#, fuzzy
msgid "Go"
msgstr "Los"

#: lib/groupeditform.php:163
#, fuzzy
msgid "URL of the homepage or blog of the group or topic"
msgstr "URL der Homepage oder Blogs der Gruppe oder des Themas"

#: lib/groupeditform.php:168
#, fuzzy
msgid "Describe the group or topic"
msgstr "Beschreibe die Gruppe oder das Thema in 140 Zeichen"

#: lib/groupeditform.php:170
#, fuzzy, php-format
msgid "Describe the group or topic in %d characters"
msgstr "Beschreibe die Gruppe oder das Thema in 140 Zeichen"

#: lib/groupeditform.php:172
#, fuzzy
msgid "Description"
msgstr "Beschreibung"

#: lib/groupeditform.php:179
#, fuzzy
msgid ""
"Location for the group, if any, like \"City, State (or Region), Country\""
msgstr "Ort der Gruppe, optional, z.B. \"Stadt, Gebiet (oder Region), Land\""

#: lib/groupeditform.php:187
#, php-format
msgid "Extra nicknames for the group, comma- or space- separated, max %d"
msgstr ""

#: lib/groupnav.php:85
msgid "Group"
msgstr "Gruppe"

#: lib/groupnav.php:101
#, fuzzy
msgid "Blocked"
msgstr "Blockieren"

#: lib/groupnav.php:102
#, fuzzy, php-format
msgid "%s blocked users"
msgstr "Benutzer blockieren"

#: lib/groupnav.php:108
#, fuzzy, php-format
msgid "Edit %s group properties"
msgstr "%s Gruppeneinstellungen bearbeiten"

#: lib/groupnav.php:113
#, fuzzy
msgid "Logo"
msgstr "Logo"

#: lib/groupnav.php:114
#, fuzzy, php-format
msgid "Add or edit %s logo"
msgstr "%s Logo hinzufügen oder bearbeiten"

#: lib/groupnav.php:120
#, fuzzy, php-format
msgid "Add or edit %s design"
msgstr "%s Logo hinzufügen oder bearbeiten"

#: lib/groupsbymemberssection.php:71
msgid "Groups with most members"
msgstr "Gruppen mit den meisten Mitgliedern"

#: lib/groupsbypostssection.php:71
msgid "Groups with most posts"
msgstr "Gruppen mit den meisten Beiträgen"

#: lib/grouptagcloudsection.php:56
#, fuzzy, php-format
msgid "Tags in %s group's notices"
msgstr "Tags in den Nachrichten der Gruppe %s"

#: lib/htmloutputter.php:103
msgid "This page is not available in a media type you accept"
msgstr "Dies Seite liegt in keinem von dir akzeptierten Mediatype vor."

#: lib/imagefile.php:75
#, fuzzy, php-format
msgid "That file is too big. The maximum file size is %s."
msgstr "Du kannst ein Logo für Deine Gruppe hochladen."

#: lib/imagefile.php:80
msgid "Partial upload."
msgstr "Unvollständiges Hochladen."

#: lib/imagefile.php:88 lib/mediafile.php:170
msgid "System error uploading file."
msgstr "Systemfehler beim hochladen der Datei."

#: lib/imagefile.php:96
msgid "Not an image or corrupt file."
msgstr "Kein Bild oder defekte Datei."

#: lib/imagefile.php:105
msgid "Unsupported image file format."
msgstr "Bildformat wird nicht unterstützt."

#: lib/imagefile.php:118
msgid "Lost our file."
msgstr "Daten verloren."

#: lib/imagefile.php:150 lib/imagefile.php:197
msgid "Unknown file type"
msgstr "Unbekannter Dateityp"

#: lib/imagefile.php:217
msgid "MB"
msgstr ""

#: lib/imagefile.php:219
msgid "kB"
msgstr ""

<<<<<<< HEAD
#: lib/jabber.php:192
=======
#: lib/jabber.php:191
>>>>>>> 9e0f89ba
#, php-format
msgid "[%s]"
msgstr ""

#: lib/joinform.php:114
#, fuzzy
msgid "Join"
msgstr "Beitreten"

#: lib/leaveform.php:114
#, fuzzy
msgid "Leave"
msgstr "Verlassen"

#: lib/logingroupnav.php:80
#, fuzzy
msgid "Login with a username and password"
msgstr "Anmelden mit einem Benutzernamen und Passwort"

#: lib/logingroupnav.php:86
#, fuzzy
msgid "Sign up for a new account"
msgstr "Für ein neues Konto registrieren"

#: lib/mailbox.php:89
msgid "Only the user can read their own mailboxes."
msgstr "Nur der Benutzer selbst kann seinen Posteingang lesen."

#: lib/mailbox.php:139
msgid ""
"You have no private messages. You can send private message to engage other "
"users in conversation. People can send you messages for your eyes only."
msgstr ""

#: lib/mailbox.php:227 lib/noticelist.php:452
#, fuzzy
msgid "from"
msgstr "von"

#: lib/mail.php:172
msgid "Email address confirmation"
msgstr "Bestätigung der E-Mail-Adresse"

#: lib/mail.php:174
#, php-format
msgid ""
"Hey, %s.\n"
"\n"
"Someone just entered this email address on %s.\n"
"\n"
"If it was you, and you want to confirm your entry, use the URL below:\n"
"\n"
"\t%s\n"
"\n"
"If not, just ignore this message.\n"
"\n"
"Thanks for your time, \n"
"%s\n"
msgstr ""

#: lib/mail.php:236
#, php-format
msgid "%1$s is now listening to your notices on %2$s."
msgstr "%1$s hat deine Nachrichten auf %2$s abonniert."

#: lib/mail.php:241
#, fuzzy, php-format
msgid ""
"%1$s is now listening to your notices on %2$s.\n"
"\n"
"\t%3$s\n"
"\n"
"%4$s%5$s%6$s\n"
"Faithfully yours,\n"
"%7$s.\n"
"\n"
"----\n"
"Change your email address or notification options at %8$s\n"
msgstr ""
"%1$s hat deine Nachrichten auf %2$s abonniert.\n"
"\n"
"\t%3$s\n"
"\n"
"Gruß,\n"
"%4$s.\n"

#: lib/mail.php:254
#, fuzzy, php-format
msgid "Location: %s\n"
msgstr "Standort: %s\n"

#: lib/mail.php:256
#, fuzzy, php-format
msgid "Homepage: %s\n"
msgstr "Homepage: %s\n"

#: lib/mail.php:258
#, fuzzy, php-format
msgid ""
"Bio: %s\n"
"\n"
msgstr ""
"Biografie: %s\n"
"\n"

#: lib/mail.php:286
#, php-format
msgid "New email address for posting to %s"
msgstr "Neue E-Mail-Adresse um auf %s zu schreiben"

#: lib/mail.php:289
#, php-format
msgid ""
"You have a new posting address on %1$s.\n"
"\n"
"Send email to %2$s to post new messages.\n"
"\n"
"More email instructions at %3$s.\n"
"\n"
"Faithfully yours,\n"
"%4$s"
msgstr ""
"Du hast eine neue Adresse zum Hinzufügen von Nachrichten auf %1$s.\n"
"\n"
"Schicke eine E-Mail an %2$s um eine neue Nachricht hinzuzufügen.\n"
"\n"
"Weitere E-Mail-Anweisungen unter %3$s.\n"
"\n"
"Viele Grüße,\n"
"%4$s"

#: lib/mail.php:413
#, php-format
msgid "%s status"
msgstr "%s Status"

#: lib/mail.php:439
msgid "SMS confirmation"
msgstr "SMS-Konfiguration"

#: lib/mail.php:463
#, php-format
msgid "You've been nudged by %s"
msgstr "Du wurdest von %s angestupst"

#: lib/mail.php:467
#, php-format
msgid ""
"%1$s (%2$s) is wondering what you are up to these days and is inviting you "
"to post some news.\n"
"\n"
"So let's hear from you :)\n"
"\n"
"%3$s\n"
"\n"
"Don't reply to this email; it won't get to them.\n"
"\n"
"With kind regards,\n"
"%4$s\n"
msgstr ""

#: lib/mail.php:510
#, php-format
msgid "New private message from %s"
msgstr "Neue private Nachricht von %s"

#: lib/mail.php:514
#, php-format
msgid ""
"%1$s (%2$s) sent you a private message:\n"
"\n"
"------------------------------------------------------\n"
"%3$s\n"
"------------------------------------------------------\n"
"\n"
"You can reply to their message here:\n"
"\n"
"%4$s\n"
"\n"
"Don't reply to this email; it won't get to them.\n"
"\n"
"With kind regards,\n"
"%5$s\n"
msgstr ""

#: lib/mail.php:559
#, fuzzy, php-format
msgid "%s (@%s) added your notice as a favorite"
msgstr "%s hat deine Nachricht als Favorit gespeichert"

#: lib/mail.php:561
#, php-format
msgid ""
"%1$s (@%7$s) just added your notice from %2$s as one of their favorites.\n"
"\n"
"The URL of your notice is:\n"
"\n"
"%3$s\n"
"\n"
"The text of your notice is:\n"
"\n"
"%4$s\n"
"\n"
"You can see the list of %1$s's favorites here:\n"
"\n"
"%5$s\n"
"\n"
"Faithfully yours,\n"
"%6$s\n"
msgstr ""

#: lib/mail.php:620
#, php-format
msgid "%s (@%s) sent a notice to your attention"
msgstr ""

#: lib/mail.php:622
#, php-format
msgid ""
"%1$s (@%9$s) just sent a notice to your attention (an '@-reply') on %2$s.\n"
"\n"
"The notice is here:\n"
"\n"
"\t%3$s\n"
"\n"
"It reads:\n"
"\n"
"\t%4$s\n"
"\n"
msgstr ""

#: lib/mediafile.php:98 lib/mediafile.php:123
msgid "There was a database error while saving your file. Please try again."
msgstr ""

#: lib/mediafile.php:142
msgid "The uploaded file exceeds the upload_max_filesize directive in php.ini."
msgstr ""

#: lib/mediafile.php:147
msgid ""
"The uploaded file exceeds the MAX_FILE_SIZE directive that was specified in "
"the HTML form."
msgstr ""

#: lib/mediafile.php:152
msgid "The uploaded file was only partially uploaded."
msgstr ""

#: lib/mediafile.php:159
msgid "Missing a temporary folder."
msgstr ""

#: lib/mediafile.php:162
msgid "Failed to write file to disk."
msgstr ""

#: lib/mediafile.php:165
msgid "File upload stopped by extension."
msgstr ""

#: lib/mediafile.php:179 lib/mediafile.php:216
msgid "File exceeds user's quota!"
msgstr ""

#: lib/mediafile.php:196 lib/mediafile.php:233
msgid "File could not be moved to destination directory."
msgstr ""

#: lib/mediafile.php:201 lib/mediafile.php:237
msgid "Could not determine file's mime-type!"
msgstr "Konnte öffentlichen Stream nicht abrufen."

#: lib/mediafile.php:270
#, php-format
msgid " Try using another %s format."
msgstr ""

#: lib/mediafile.php:275
#, php-format
msgid "%s is not a supported filetype on this server."
msgstr ""

#: lib/messageform.php:120
#, fuzzy
msgid "Send a direct notice"
msgstr "Versende eine direkte Nachricht"

#: lib/messageform.php:146
msgid "To"
msgstr "An"

#: lib/messageform.php:162 lib/noticeform.php:186
#, fuzzy
msgid "Available characters"
msgstr "Verfügbare Zeichen"

#: lib/noticeform.php:158
#, fuzzy
msgid "Send a notice"
msgstr "Nachricht versenden"

#: lib/noticeform.php:171
#, php-format
msgid "What's up, %s?"
msgstr "Was ist los, %s?"

#: lib/noticeform.php:193
msgid "Attach"
msgstr ""

#: lib/noticeform.php:197
msgid "Attach a file"
msgstr ""

#: lib/noticelist.php:403
#, php-format
msgid "%1$u°%2$u'%3$u\"%4$s %5$u°%6$u'%7$u\"%8$s"
msgstr ""

#: lib/noticelist.php:404
#, fuzzy
msgid "N"
msgstr "Nein"

#: lib/noticelist.php:404
msgid "S"
msgstr ""

#: lib/noticelist.php:405
msgid "E"
msgstr ""

#: lib/noticelist.php:405
msgid "W"
msgstr ""

#: lib/noticelist.php:411
msgid "at"
msgstr ""

#: lib/noticelist.php:506
msgid "in context"
msgstr "im Zusammenhang"

#: lib/noticelist.php:526
msgid "Reply to this notice"
msgstr "Auf diese Nachricht antworten"

#: lib/noticelist.php:527
msgid "Reply"
msgstr "Antworten"

#: lib/nudgeform.php:116
#, fuzzy
msgid "Nudge this user"
msgstr "Diesen Benutzer stupsen"

#: lib/nudgeform.php:128
#, fuzzy
msgid "Nudge"
msgstr "Stups"

#: lib/nudgeform.php:128
#, fuzzy
msgid "Send a nudge to this user"
msgstr "Sende diesem Benutzer einen Stupser"

#: lib/oauthstore.php:283
msgid "Error inserting new profile"
msgstr "Neues Profil konnte nicht angelegt werden"

#: lib/oauthstore.php:291
msgid "Error inserting avatar"
msgstr "Fehler beim Einfügen des Avatars"

#: lib/oauthstore.php:311
msgid "Error inserting remote profile"
msgstr "Fehler beim Einfügen des entfernten Profils"

#: lib/oauthstore.php:345
#, fuzzy
msgid "Duplicate notice"
msgstr "Notiz löschen"

#: lib/oauthstore.php:467 lib/subs.php:48
#, fuzzy
msgid "You have been banned from subscribing."
msgstr "Dieser Benutzer erlaubt dir nicht ihn zu abonnieren."

#: lib/oauthstore.php:492
msgid "Couldn't insert new subscription."
msgstr "Konnte neues Abonnement nicht eintragen."

#: lib/personalgroupnav.php:99
msgid "Personal"
msgstr "Eigene"

#: lib/personalgroupnav.php:104
msgid "Replies"
msgstr "Antworten"

#: lib/personalgroupnav.php:114
msgid "Favorites"
msgstr "Favoriten"

#: lib/personalgroupnav.php:124
msgid "Inbox"
msgstr "Posteingang"

#: lib/personalgroupnav.php:125
msgid "Your incoming messages"
msgstr "Deine eingehenden Nachrichten"

#: lib/personalgroupnav.php:129
msgid "Outbox"
msgstr "Postausgang"

#: lib/personalgroupnav.php:130
msgid "Your sent messages"
msgstr "Deine gesendeten Nachrichten"

#: lib/personaltagcloudsection.php:56
#, fuzzy, php-format
msgid "Tags in %s's notices"
msgstr "Tags in %ss Nachrichten"

#: lib/profileaction.php:109 lib/profileaction.php:192 lib/subgroupnav.php:82
msgid "Subscriptions"
msgstr "Abonnements"

#: lib/profileaction.php:126
msgid "All subscriptions"
msgstr "Alle Abonnements"

#: lib/profileaction.php:140 lib/profileaction.php:201 lib/subgroupnav.php:90
msgid "Subscribers"
msgstr "Abonnenten"

#: lib/profileaction.php:157
msgid "All subscribers"
msgstr "Alle Abonnenten"

<<<<<<< HEAD
#: lib/profileaction.php:177
=======
#: lib/profileaction.php:178
>>>>>>> 9e0f89ba
msgid "User ID"
msgstr "Nutzer ID"

#: lib/profileaction.php:183
msgid "Member since"
msgstr "Mitglied seit"

#: lib/profileaction.php:245
msgid "All groups"
msgstr "Alle Gruppen"

#: lib/profileformaction.php:123
#, fuzzy
msgid "No return-to arguments"
msgstr "Kein id Argument."

#: lib/profileformaction.php:137
msgid "unimplemented method"
msgstr ""

#: lib/publicgroupnav.php:78
msgid "Public"
msgstr "Öffentlich"

#: lib/publicgroupnav.php:82
msgid "User groups"
msgstr "Benutzer-Gruppen"

#: lib/publicgroupnav.php:84 lib/publicgroupnav.php:85
msgid "Recent tags"
msgstr "Aktuelle Tags"

#: lib/publicgroupnav.php:88
msgid "Featured"
msgstr "Featured"

#: lib/publicgroupnav.php:92
msgid "Popular"
msgstr "Beliebt"

#: lib/sandboxform.php:67
#, fuzzy
msgid "Sandbox"
msgstr "Posteingang"

#: lib/sandboxform.php:78
#, fuzzy
msgid "Sandbox this user"
msgstr "Benutzer freigeben"

#: lib/searchaction.php:120
#, fuzzy
msgid "Search site"
msgstr "Suchen"

#: lib/searchaction.php:126
msgid "Keyword(s)"
msgstr ""

#: lib/searchaction.php:162
#, fuzzy
msgid "Search help"
msgstr "Suchen"

#: lib/searchgroupnav.php:80
msgid "People"
msgstr "Leute"

#: lib/searchgroupnav.php:81
msgid "Find people on this site"
msgstr "Finde Leute auf dieser Seite"

#: lib/searchgroupnav.php:83
msgid "Find content of notices"
msgstr "Durchsuche den Inhalt der Notices"

#: lib/searchgroupnav.php:85
msgid "Find groups on this site"
msgstr "Finde Gruppen auf dieser Seite"

#: lib/section.php:89
msgid "Untitled section"
msgstr "Abschnitt ohne Titel"

#: lib/section.php:106
msgid "More..."
msgstr ""

#: lib/silenceform.php:67
#, fuzzy
msgid "Silence"
msgstr "Seitennachricht"

#: lib/silenceform.php:78
#, fuzzy
msgid "Silence this user"
msgstr "Benutzer blockieren"

#: lib/subgroupnav.php:83
#, php-format
msgid "People %s subscribes to"
msgstr "Leute, die %s abonniert hat"

#: lib/subgroupnav.php:91
#, php-format
msgid "People subscribed to %s"
msgstr "Leute, die %s abonniert haben"

#: lib/subgroupnav.php:99
#, php-format
msgid "Groups %s is a member of"
msgstr "Gruppen in denen %s Mitglied ist"

#: lib/subscriberspeopleselftagcloudsection.php:48
#: lib/subscriptionspeopleselftagcloudsection.php:48
msgid "People Tagcloud as self-tagged"
msgstr ""

#: lib/subscriberspeopletagcloudsection.php:48
#: lib/subscriptionspeopletagcloudsection.php:48
msgid "People Tagcloud as tagged"
msgstr ""

#: lib/subscriptionlist.php:126
#, fuzzy
msgid "(none)"
msgstr "(leer)"

#: lib/subs.php:52
msgid "Already subscribed!"
msgstr ""

#: lib/subs.php:56
msgid "User has blocked you."
msgstr "Dieser Benutzer hat dich blockiert."

#: lib/subs.php:60
msgid "Could not subscribe."
msgstr "Konnte nicht abbonieren."

#: lib/subs.php:79
msgid "Could not subscribe other to you."
msgstr "Die Gegenseite konnte Dich nicht abonnieren."

#: lib/subs.php:128
#, fuzzy
msgid "Not subscribed!"
msgstr "Nicht abonniert!"

#: lib/subs.php:140
msgid "Couldn't delete subscription."
msgstr "Konnte Abonnement nicht löschen."

#: lib/tagcloudsection.php:56
msgid "None"
msgstr "Nichts"

#: lib/topposterssection.php:74
msgid "Top posters"
msgstr "Top-Schreiber"

#: lib/unsandboxform.php:69
msgid "Unsandbox"
msgstr ""

#: lib/unsandboxform.php:80
#, fuzzy
msgid "Unsandbox this user"
msgstr "Benutzer freigeben"

#: lib/unsilenceform.php:67
msgid "Unsilence"
msgstr ""

#: lib/unsilenceform.php:78
#, fuzzy
msgid "Unsilence this user"
msgstr "Benutzer freigeben"

#: lib/unsubscribeform.php:113 lib/unsubscribeform.php:137
msgid "Unsubscribe from this user"
msgstr "Lösche dein Abonnement von diesem Benutzer"

#: lib/unsubscribeform.php:137
msgid "Unsubscribe"
msgstr "Abbestellen"

#: lib/userprofile.php:116
msgid "Edit Avatar"
msgstr "Avatar bearbeiten"

#: lib/userprofile.php:236
msgid "User actions"
msgstr "Benutzeraktionen"

#: lib/userprofile.php:248
msgid "Edit profile settings"
msgstr "Profil Einstellungen ändern"

#: lib/userprofile.php:249
msgid "Edit"
msgstr ""

#: lib/userprofile.php:272
msgid "Send a direct message to this user"
msgstr "Direkte Nachricht an Benutzer verschickt"

#: lib/userprofile.php:273
msgid "Message"
msgstr "Nachricht"

#: lib/userprofile.php:311
msgid "Moderate"
msgstr ""

#: lib/util.php:825
msgid "a few seconds ago"
msgstr "vor wenigen Sekunden"

#: lib/util.php:827
msgid "about a minute ago"
msgstr "vor einer Minute"

#: lib/util.php:829
#, php-format
msgid "about %d minutes ago"
msgstr "vor %d Minuten"

#: lib/util.php:831
msgid "about an hour ago"
msgstr "vor einer Stunde"

#: lib/util.php:833
#, php-format
msgid "about %d hours ago"
msgstr "vor %d Stunden"

#: lib/util.php:835
msgid "about a day ago"
msgstr "vor einem Tag"

#: lib/util.php:837
#, php-format
msgid "about %d days ago"
msgstr "vor %d Tagen"

#: lib/util.php:839
msgid "about a month ago"
msgstr "vor einem Monat"

#: lib/util.php:841
#, php-format
msgid "about %d months ago"
msgstr "vor %d Monaten"

#: lib/util.php:843
msgid "about a year ago"
msgstr "vor einem Jahr"

#: lib/webcolor.php:82
#, php-format
msgid "%s is not a valid color!"
msgstr "%s ist keine gültige Farbe!"

#: lib/webcolor.php:123
#, php-format
msgid "%s is not a valid color! Use 3 or 6 hex chars."
msgstr "%s ist keine gültige Farbe! Verwenden Sie 3 oder 6 Hex-Zeichen."

#: scripts/maildaemon.php:48
msgid "Could not parse message."
msgstr "Konnte Nachricht nicht parsen."

#: scripts/maildaemon.php:53
msgid "Not a registered user."
msgstr "Kein registrierter Nutzer."

#: scripts/maildaemon.php:57
msgid "Sorry, that is not your incoming email address."
msgstr "Sorry, das ist nicht deine Adresse für eingehende E-Mails."

#: scripts/maildaemon.php:61
msgid "Sorry, no incoming email allowed."
msgstr "Sorry, keinen eingehenden E-Mails gestattet."<|MERGE_RESOLUTION|>--- conflicted
+++ resolved
@@ -10,21 +10,12 @@
 msgstr ""
 "Project-Id-Version: StatusNet\n"
 "Report-Msgid-Bugs-To: \n"
-<<<<<<< HEAD
-"POT-Creation-Date: 2009-11-27 23:50+0000\n"
-"PO-Revision-Date: 2009-11-28 19:50:00+0000\n"
-"Language-Team: German\n"
-"Content-Type: text/plain; charset=UTF-8\n"
-"Content-Transfer-Encoding: 8bit\n"
-"X-Generator: MediaWiki 1.16alpha(r59523); Translate extension (2009-11-16)\n"
-=======
 "POT-Creation-Date: 2009-12-02 23:18+0000\n"
 "PO-Revision-Date: 2009-12-02 23:19:18+0000\n"
 "Language-Team: German\n"
 "Content-Type: text/plain; charset=UTF-8\n"
 "Content-Transfer-Encoding: 8bit\n"
 "X-Generator: MediaWiki 1.16alpha(r59683); Translate extension (2009-11-29)\n"
->>>>>>> 9e0f89ba
 "X-Translation-Project: translatewiki.net at http://translatewiki.net\n"
 "X-Language-Code: de\n"
 "X-Message-Group: out-statusnet\n"
@@ -747,11 +738,7 @@
 msgstr "Unterhaltung"
 
 #: actions/conversation.php:154 lib/mailbox.php:116 lib/noticelist.php:87
-<<<<<<< HEAD
-#: lib/profileaction.php:206 lib/searchgroupnav.php:82
-=======
 #: lib/profileaction.php:216 lib/searchgroupnav.php:82
->>>>>>> 9e0f89ba
 msgid "Notices"
 msgstr "Nachrichten"
 
@@ -1490,13 +1477,8 @@
 "action.newgroup%%) yourself!"
 msgstr ""
 
-<<<<<<< HEAD
-#: actions/groups.php:62 lib/profileaction.php:220 lib/publicgroupnav.php:81
-#: lib/searchgroupnav.php:84 lib/subgroupnav.php:98
-=======
 #: actions/groups.php:62 lib/profileaction.php:210 lib/profileaction.php:230
 #: lib/publicgroupnav.php:81 lib/searchgroupnav.php:84 lib/subgroupnav.php:98
->>>>>>> 9e0f89ba
 msgid "Groups"
 msgstr "Gruppen"
 
@@ -1843,11 +1825,7 @@
 msgid "Error setting user. You are probably not authorized."
 msgstr "Nicht autorisiert."
 
-<<<<<<< HEAD
-#: actions/login.php:204 actions/login.php:257 lib/action.php:458
-=======
 #: actions/login.php:207 actions/login.php:260 lib/action.php:458
->>>>>>> 9e0f89ba
 #: lib/logingroupnav.php:79
 msgid "Login"
 msgstr "Einloggen"
@@ -3755,7 +3733,6 @@
 
 #: actions/useradminpanel.php:223
 msgid "Maximum length of a profile bio in characters."
-<<<<<<< HEAD
 msgstr ""
 
 #: actions/useradminpanel.php:231
@@ -3770,27 +3747,10 @@
 msgid "Welcome text for new users (Max 255 chars)."
 msgstr ""
 
-=======
-msgstr ""
-
-#: actions/useradminpanel.php:231
-msgid "New users"
-msgstr "Neue Nutzer"
-
-#: actions/useradminpanel.php:235
-msgid "New user welcome"
-msgstr ""
-
-#: actions/useradminpanel.php:236
-msgid "Welcome text for new users (Max 255 chars)."
-msgstr ""
-
->>>>>>> 9e0f89ba
 #: actions/useradminpanel.php:241
 #, fuzzy
 msgid "Default subscription"
 msgstr "Alle Abonnements"
-<<<<<<< HEAD
 
 #: actions/useradminpanel.php:242
 #, fuzzy
@@ -3813,30 +3773,6 @@
 msgid "Whether to allow users to invite new users."
 msgstr ""
 
-=======
-
-#: actions/useradminpanel.php:242
-#, fuzzy
-msgid "Automatically subscribe new users to this user."
-msgstr ""
-"Abonniere automatisch alle Kontakte, die mich abonnieren (sinnvoll für Nicht-"
-"Menschen)"
-
-#: actions/useradminpanel.php:251
-#, fuzzy
-msgid "Invitations"
-msgstr "Einladung(en) verschickt"
-
-#: actions/useradminpanel.php:256
-#, fuzzy
-msgid "Invitations enabled"
-msgstr "Einladung(en) verschickt"
-
-#: actions/useradminpanel.php:258
-msgid "Whether to allow users to invite new users."
-msgstr ""
-
->>>>>>> 9e0f89ba
 #: actions/useradminpanel.php:265
 msgid "Sessions"
 msgstr ""
@@ -4497,11 +4433,7 @@
 msgid "You are not subscribed to anyone."
 msgstr "Du hast dieses Profil nicht abonniert."
 
-<<<<<<< HEAD
-#: lib/command.php:620
-=======
 #: lib/command.php:594
->>>>>>> 9e0f89ba
 msgid "You are subscribed to this person:"
 msgid_plural "You are subscribed to these people:"
 msgstr[0] "Du hast diese Benutzer bereits abonniert:"
@@ -4512,11 +4444,7 @@
 msgid "No one is subscribed to you."
 msgstr "Die Gegenseite konnte Dich nicht abonnieren."
 
-<<<<<<< HEAD
-#: lib/command.php:642
-=======
 #: lib/command.php:616
->>>>>>> 9e0f89ba
 msgid "This person is subscribed to you:"
 msgid_plural "These people are subscribed to you:"
 msgstr[0] "Die Gegenseite konnte Dich nicht abonnieren."
@@ -4527,11 +4455,7 @@
 msgid "You are not a member of any groups."
 msgstr "Du bist kein Mitglied dieser Gruppe."
 
-<<<<<<< HEAD
-#: lib/command.php:664
-=======
 #: lib/command.php:638
->>>>>>> 9e0f89ba
 msgid "You are a member of this group:"
 msgid_plural "You are a member of these groups:"
 msgstr[0] "Du bist kein Mitglied dieser Gruppe."
@@ -4809,11 +4733,7 @@
 msgid "kB"
 msgstr ""
 
-<<<<<<< HEAD
-#: lib/jabber.php:192
-=======
 #: lib/jabber.php:191
->>>>>>> 9e0f89ba
 #, php-format
 msgid "[%s]"
 msgstr ""
@@ -5257,11 +5177,7 @@
 msgid "All subscribers"
 msgstr "Alle Abonnenten"
 
-<<<<<<< HEAD
-#: lib/profileaction.php:177
-=======
 #: lib/profileaction.php:178
->>>>>>> 9e0f89ba
 msgid "User ID"
 msgstr "Nutzer ID"
 
