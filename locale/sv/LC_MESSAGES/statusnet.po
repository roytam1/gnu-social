--- conflicted
+++ resolved
@@ -8,21 +8,12 @@
 msgstr ""
 "Project-Id-Version: StatusNet\n"
 "Report-Msgid-Bugs-To: \n"
-<<<<<<< HEAD
-"POT-Creation-Date: 2009-11-27 23:50+0000\n"
-"PO-Revision-Date: 2009-11-28 19:50:56+0000\n"
-"Language-Team: Swedish\n"
-"Content-Type: text/plain; charset=UTF-8\n"
-"Content-Transfer-Encoding: 8bit\n"
-"X-Generator: MediaWiki 1.16alpha(r59523); Translate extension (2009-11-16)\n"
-=======
 "POT-Creation-Date: 2009-12-02 23:18+0000\n"
 "PO-Revision-Date: 2009-12-02 23:20:46+0000\n"
 "Language-Team: Swedish\n"
 "Content-Type: text/plain; charset=UTF-8\n"
 "Content-Transfer-Encoding: 8bit\n"
 "X-Generator: MediaWiki 1.16alpha(r59683); Translate extension (2009-11-29)\n"
->>>>>>> 9e0f89ba
 "X-Translation-Project: translatewiki.net at http://translatewiki.net\n"
 "X-Language-Code: sv\n"
 "X-Message-Group: out-statusnet\n"
@@ -766,11 +757,7 @@
 msgstr "Bekräftelsekod"
 
 #: actions/conversation.php:154 lib/mailbox.php:116 lib/noticelist.php:87
-<<<<<<< HEAD
-#: lib/profileaction.php:206 lib/searchgroupnav.php:82
-=======
 #: lib/profileaction.php:216 lib/searchgroupnav.php:82
->>>>>>> 9e0f89ba
 msgid "Notices"
 msgstr "Inlägg"
 
@@ -1541,13 +1528,8 @@
 "action.newgroup%%) yourself!"
 msgstr ""
 
-<<<<<<< HEAD
-#: actions/groups.php:62 lib/profileaction.php:220 lib/publicgroupnav.php:81
-#: lib/searchgroupnav.php:84 lib/subgroupnav.php:98
-=======
 #: actions/groups.php:62 lib/profileaction.php:210 lib/profileaction.php:230
 #: lib/publicgroupnav.php:81 lib/searchgroupnav.php:84 lib/subgroupnav.php:98
->>>>>>> 9e0f89ba
 msgid "Groups"
 msgstr ""
 
@@ -1893,11 +1875,7 @@
 msgid "Error setting user. You are probably not authorized."
 msgstr "Inte tillstånd ännu."
 
-<<<<<<< HEAD
-#: actions/login.php:204 actions/login.php:257 lib/action.php:458
-=======
 #: actions/login.php:207 actions/login.php:260 lib/action.php:458
->>>>>>> 9e0f89ba
 #: lib/logingroupnav.php:79
 msgid "Login"
 msgstr "Logga in"
@@ -3792,7 +3770,6 @@
 
 #: actions/useradminpanel.php:155
 msgid "Invalid welcome text. Max length is 255 characters."
-<<<<<<< HEAD
 msgstr ""
 
 #: actions/useradminpanel.php:165
@@ -3800,15 +3777,6 @@
 msgid "Invalid default subscripton: '%1$s' is not user."
 msgstr ""
 
-=======
-msgstr ""
-
-#: actions/useradminpanel.php:165
-#, php-format
-msgid "Invalid default subscripton: '%1$s' is not user."
-msgstr ""
-
->>>>>>> 9e0f89ba
 #: actions/useradminpanel.php:218 lib/accountsettingsaction.php:108
 #: lib/personalgroupnav.php:109
 msgid "Profile"
@@ -3830,7 +3798,6 @@
 #: actions/useradminpanel.php:235
 msgid "New user welcome"
 msgstr ""
-<<<<<<< HEAD
 
 #: actions/useradminpanel.php:236
 msgid "Welcome text for new users (Max 255 chars)."
@@ -3874,51 +3841,6 @@
 msgid "Whether to handle sessions ourselves."
 msgstr ""
 
-=======
-
-#: actions/useradminpanel.php:236
-msgid "Welcome text for new users (Max 255 chars)."
-msgstr ""
-
-#: actions/useradminpanel.php:241
-#, fuzzy
-msgid "Default subscription"
-msgstr "Alla prenumerationer"
-
-#: actions/useradminpanel.php:242
-#, fuzzy
-msgid "Automatically subscribe new users to this user."
-msgstr ""
-"Automatisk prenummeration på den som prenumererar på mig. (Bäst för icke "
-"mänsklig användare) "
-
-#: actions/useradminpanel.php:251
-#, fuzzy
-msgid "Invitations"
-msgstr "Inbjudan(ar) skickad"
-
-#: actions/useradminpanel.php:256
-#, fuzzy
-msgid "Invitations enabled"
-msgstr "Inbjudan(ar) skickad"
-
-#: actions/useradminpanel.php:258
-msgid "Whether to allow users to invite new users."
-msgstr ""
-
-#: actions/useradminpanel.php:265
-msgid "Sessions"
-msgstr ""
-
-#: actions/useradminpanel.php:270
-msgid "Handle sessions"
-msgstr ""
-
-#: actions/useradminpanel.php:272
-msgid "Whether to handle sessions ourselves."
-msgstr ""
-
->>>>>>> 9e0f89ba
 #: actions/useradminpanel.php:276
 msgid "Session debugging"
 msgstr ""
@@ -4578,11 +4500,7 @@
 msgid "You are not subscribed to anyone."
 msgstr "Du skickade inte oss den profilen"
 
-<<<<<<< HEAD
-#: lib/command.php:620
-=======
 #: lib/command.php:594
->>>>>>> 9e0f89ba
 msgid "You are subscribed to this person:"
 msgid_plural "You are subscribed to these people:"
 msgstr[0] "Du prenumererar redan på dessa användare:"
@@ -4593,11 +4511,7 @@
 msgid "No one is subscribed to you."
 msgstr "Kunde inte prenumerera på annat åt dig."
 
-<<<<<<< HEAD
-#: lib/command.php:642
-=======
 #: lib/command.php:616
->>>>>>> 9e0f89ba
 msgid "This person is subscribed to you:"
 msgid_plural "These people are subscribed to you:"
 msgstr[0] "Kunde inte prenumerera på annat åt dig."
@@ -4608,11 +4522,7 @@
 msgid "You are not a member of any groups."
 msgstr "Du skickade inte oss den profilen"
 
-<<<<<<< HEAD
-#: lib/command.php:664
-=======
 #: lib/command.php:638
->>>>>>> 9e0f89ba
 msgid "You are a member of this group:"
 msgid_plural "You are a member of these groups:"
 msgstr[0] "Du skickade inte oss den profilen"
@@ -4890,11 +4800,7 @@
 msgid "kB"
 msgstr ""
 
-<<<<<<< HEAD
-#: lib/jabber.php:192
-=======
 #: lib/jabber.php:191
->>>>>>> 9e0f89ba
 #, php-format
 msgid "[%s]"
 msgstr ""
