# Translation of StatusNet to Russian
#
# Author@translatewiki.net: Brion
# Author@translatewiki.net: Lockal
# Author@translatewiki.net: Александр Сигачёв
# --
# This file is distributed under the same license as the StatusNet package.
#
msgid ""
msgstr ""
"Project-Id-Version: StatusNet\n"
"Report-Msgid-Bugs-To: \n"
<<<<<<< HEAD
"POT-Creation-Date: 2009-11-27 23:50+0000\n"
"PO-Revision-Date: 2009-11-28 19:50:53+0000\n"
"Language-Team: Russian\n"
"Content-Type: text/plain; charset=UTF-8\n"
"Content-Transfer-Encoding: 8bit\n"
"X-Generator: MediaWiki 1.16alpha(r59523); Translate extension (2009-11-16)\n"
=======
"POT-Creation-Date: 2009-12-02 23:18+0000\n"
"PO-Revision-Date: 2009-12-02 23:20:42+0000\n"
"Language-Team: Russian\n"
"Content-Type: text/plain; charset=UTF-8\n"
"Content-Transfer-Encoding: 8bit\n"
"X-Generator: MediaWiki 1.16alpha(r59683); Translate extension (2009-11-29)\n"
>>>>>>> 9e0f89ba
"X-Translation-Project: translatewiki.net at http://translatewiki.net\n"
"X-Language-Code: ru\n"
"X-Message-Group: out-statusnet\n"
"Plural-Forms: nplurals=3; plural=(n%10==1 && n%100!=11 ? 0 : n%10>=2 && n%"
"10< =4 && (n%100<10 || n%100>=20) ? 1 : 2);\n"

#: actions/all.php:63 actions/public.php:97 actions/replies.php:92
#: actions/showfavorites.php:137 actions/tag.php:51
msgid "No such page"
msgstr "Нет такой страницы"

#: actions/all.php:74 actions/allrss.php:68
#: actions/apiaccountupdatedeliverydevice.php:113
#: actions/apiaccountupdateprofilebackgroundimage.php:116
#: actions/apiaccountupdateprofileimage.php:105
#: actions/apiaccountupdateprofile.php:105 actions/apiblockcreate.php:97
#: actions/apiblockdestroy.php:96 actions/apidirectmessagenew.php:75
#: actions/apidirectmessage.php:77 actions/apigroupcreate.php:112
#: actions/apigroupismember.php:90 actions/apigroupjoin.php:99
#: actions/apigroupleave.php:99 actions/apigrouplist.php:90
#: actions/apistatusesupdate.php:144 actions/apisubscriptions.php:87
#: actions/apitimelinefavorites.php:70 actions/apitimelinefriends.php:79
#: actions/apitimelinementions.php:79 actions/apitimelineuser.php:81
#: actions/avatarbynickname.php:75 actions/favoritesrss.php:74
#: actions/foaf.php:40 actions/foaf.php:58 actions/microsummary.php:62
#: actions/newmessage.php:116 actions/remotesubscribe.php:145
#: actions/remotesubscribe.php:154 actions/replies.php:73
#: actions/repliesrss.php:38 actions/showfavorites.php:105
#: actions/userbyid.php:74 actions/usergroups.php:91 actions/userrss.php:38
#: actions/xrds.php:71 lib/command.php:163 lib/command.php:311
#: lib/command.php:364 lib/command.php:411 lib/command.php:466
#: lib/galleryaction.php:59 lib/mailbox.php:82 lib/profileaction.php:77
#: lib/subs.php:34 lib/subs.php:116
msgid "No such user."
msgstr "Нет такого пользователя."

#: actions/all.php:84
#, php-format
msgid "%s and friends, page %d"
msgstr "%s и друзья, страница %d"

#: actions/all.php:86 actions/all.php:167 actions/allrss.php:115
#: actions/apitimelinefriends.php:114 lib/personalgroupnav.php:100
#, php-format
msgid "%s and friends"
msgstr "%s и друзья"

#: actions/all.php:99
#, php-format
msgid "Feed for friends of %s (RSS 1.0)"
msgstr "Лента друзей %s (RSS 1.0)"

#: actions/all.php:107
#, php-format
msgid "Feed for friends of %s (RSS 2.0)"
msgstr "Лента друзей %s (RSS 2.0)"

#: actions/all.php:115
#, php-format
msgid "Feed for friends of %s (Atom)"
msgstr "Лента друзей %s (Atom)"

#: actions/all.php:127
#, php-format
msgid ""
"This is the timeline for %s and friends but no one has posted anything yet."
msgstr "Это лента %s и друзей, однако пока никто ничего не отправил."

#: actions/all.php:132
#, php-format
msgid ""
"Try subscribing to more people, [join a group](%%action.groups%%) or post "
"something yourself."
msgstr ""
"Попробуйте подписаться на большее число людей, [присоединитесь к группе](%%"
"action.groups%%) или отправьте что-нибудь сами."

#: actions/all.php:134
#, php-format
msgid ""
"You can try to [nudge %s](../%s) from his profile or [post something to his "
"or her attention](%%%%action.newnotice%%%%?status_textarea=%s)."
msgstr ""
"Вы можете попробовать [«подтолкнуть» %s](../%s) из профиля или [написать что-"
"нибудь для привлечения его или её внимания](%%%%action.newnotice%%%%?"
"status_textarea=%s)."

#: actions/all.php:137 actions/replies.php:209 actions/showstream.php:202
#, php-format
msgid ""
"Why not [register an account](%%%%action.register%%%%) and then nudge %s or "
"post a notice to his or her attention."
msgstr ""
"Почему бы не [зарегистрироваться](%%action.register%%), чтобы «подтолкнуть» %"
"s или отправить запись для привлечения его или её внимания?"

#: actions/all.php:165
msgid "You and friends"
msgstr "Вы и друзья"

#: actions/allrss.php:119 actions/apitimelinefriends.php:121
#, php-format
msgid "Updates from %1$s and friends on %2$s!"
msgstr "Обновлено от %1$s и его друзей на %2$s!"

#: actions/apiaccountratelimitstatus.php:70
#: actions/apiaccountupdatedeliverydevice.php:93
#: actions/apiaccountupdateprofilebackgroundimage.php:94
#: actions/apiaccountupdateprofilecolors.php:118
#: actions/apiaccountupdateprofile.php:97
msgid "API method not found."
msgstr "Метод API не найден."

#: actions/apiaccountupdatedeliverydevice.php:85
#: actions/apiaccountupdateprofilebackgroundimage.php:86
#: actions/apiaccountupdateprofilecolors.php:110
#: actions/apiaccountupdateprofileimage.php:84
#: actions/apiaccountupdateprofile.php:89 actions/apiblockcreate.php:89
#: actions/apiblockdestroy.php:88 actions/apidirectmessagenew.php:117
#: actions/apifavoritecreate.php:90 actions/apifavoritedestroy.php:91
#: actions/apifriendshipscreate.php:91 actions/apifriendshipsdestroy.php:91
#: actions/apigroupcreate.php:104 actions/apigroupjoin.php:91
#: actions/apigroupleave.php:91 actions/apistatusesupdate.php:114
msgid "This method requires a POST."
msgstr "Этот метод требует POST."

#: actions/apiaccountupdatedeliverydevice.php:105
msgid ""
"You must specify a parameter named 'device' with a value of one of: sms, im, "
"none"
msgstr "Укажите параметр с именем 'device' и значением sms, im или none."

#: actions/apiaccountupdatedeliverydevice.php:132
msgid "Could not update user."
msgstr "Не удаётся обновить пользователя."

#: actions/apiaccountupdateprofilebackgroundimage.php:108
#: actions/apiaccountupdateprofileimage.php:97
#: actions/apistatusesupdate.php:127 actions/avatarsettings.php:254
#: actions/designadminpanel.php:122 actions/newnotice.php:94
#: lib/designsettings.php:283
#, php-format
msgid ""
"The server was unable to handle that much POST data (%s bytes) due to its "
"current configuration."
msgstr ""
"Сервер не смог обработать столько POST-данных (%s байт) из-за текущей "
"конфигурации."

#: actions/apiaccountupdateprofilebackgroundimage.php:136
#: actions/apiaccountupdateprofilebackgroundimage.php:146
#: actions/apiaccountupdateprofilecolors.php:164
#: actions/apiaccountupdateprofilecolors.php:174
msgid "Unable to save your design settings."
msgstr "Не удаётся сохранить ваши настройки оформления!"

#: actions/apiaccountupdateprofilebackgroundimage.php:187
#: actions/apiaccountupdateprofilecolors.php:142
msgid "Could not update your design."
msgstr "Не удаётся обновить ваше оформление."

#: actions/apiaccountupdateprofilebackgroundimage.php:194
#: actions/apiaccountupdateprofilecolors.php:185
#: actions/apiaccountupdateprofileimage.php:130
#: actions/apiaccountupdateprofile.php:112 actions/apiusershow.php:108
#: actions/avatarbynickname.php:80 actions/foaf.php:65 actions/replies.php:80
#: actions/usergroups.php:98 lib/galleryaction.php:66 lib/profileaction.php:84
msgid "User has no profile."
msgstr "У пользователя нет профиля."

#: actions/apiaccountupdateprofile.php:147
msgid "Could not save profile."
msgstr "Не удаётся сохранить профиль."

#: actions/apiblockcreate.php:108
msgid "Block user failed."
msgstr "Неудача при блокировке пользователя."

#: actions/apiblockdestroy.php:107
msgid "Unblock user failed."
msgstr "Неудача при разблокировке пользователя."

#: actions/apidirectmessagenew.php:126
msgid "No message text!"
msgstr "Отсутствует текст сообщения!"

#: actions/apidirectmessagenew.php:135 actions/newmessage.php:150
#, php-format
msgid "That's too long. Max message size is %d chars."
msgstr "Слишком длинно. Максимальная длина сообщения — %d знаков."

#: actions/apidirectmessagenew.php:146
msgid "Recipient user not found."
msgstr "Получатель не найден."

#: actions/apidirectmessagenew.php:150
msgid "Can't send direct messages to users who aren't your friend."
msgstr ""
"Не удаётся посылать прямые сообщения пользователям, которые не являются "
"Вашими друзьями."

#: actions/apidirectmessage.php:89
#, php-format
msgid "Direct messages from %s"
msgstr "Прямые сообщения от %s"

#: actions/apidirectmessage.php:93
#, php-format
msgid "All the direct messages sent from %s"
msgstr "Все прямые сообщения от %s"

#: actions/apidirectmessage.php:101
#, php-format
msgid "Direct messages to %s"
msgstr "Прямые сообщения для %s"

#: actions/apidirectmessage.php:105
#, php-format
msgid "All the direct messages sent to %s"
msgstr "Все прямые сообщения посланные для %s"

#: actions/apidirectmessage.php:156 actions/apifavoritecreate.php:99
#: actions/apifavoritedestroy.php:100 actions/apifriendshipscreate.php:100
#: actions/apifriendshipsdestroy.php:100 actions/apifriendshipsshow.php:129
#: actions/apigroupcreate.php:136 actions/apigroupismember.php:114
#: actions/apigroupjoin.php:155 actions/apigroupleave.php:141
#: actions/apigrouplistall.php:120 actions/apigrouplist.php:132
#: actions/apigroupmembership.php:106 actions/apigroupshow.php:105
#: actions/apihelptest.php:88 actions/apistatusesdestroy.php:102
#: actions/apistatusesshow.php:108 actions/apistatusnetconfig.php:133
#: actions/apistatusnetversion.php:93 actions/apisubscriptions.php:111
#: actions/apitimelinefavorites.php:144 actions/apitimelinefriends.php:154
#: actions/apitimelinegroup.php:147 actions/apitimelinementions.php:149
#: actions/apitimelinepublic.php:130 actions/apitimelinetag.php:139
#: actions/apitimelineuser.php:163 actions/apiusershow.php:101
msgid "API method not found!"
msgstr "Метод API не найден!"

#: actions/apifavoritecreate.php:108 actions/apifavoritedestroy.php:109
#: actions/apistatusesdestroy.php:113
msgid "No status found with that ID."
msgstr "Нет статуса с таким ID."

#: actions/apifavoritecreate.php:119
msgid "This status is already a favorite!"
msgstr "Этот статус уже входит в число любимых!"

#: actions/apifavoritecreate.php:130 actions/favor.php:84 lib/command.php:176
msgid "Could not create favorite."
msgstr "Не удаётся создать любимую запись."

#: actions/apifavoritedestroy.php:122
msgid "That status is not a favorite!"
msgstr "Этот статус не входит в число ваших любимых статусов!"

#: actions/apifavoritedestroy.php:134 actions/disfavor.php:87
msgid "Could not delete favorite."
msgstr "Не удаётся удалить любимую запись."

#: actions/apifriendshipscreate.php:109
msgid "Could not follow user: User not found."
msgstr ""
"Не удаётся следовать за пользователем, т. к. такого пользователя не "
"существует."

#: actions/apifriendshipscreate.php:118
#, php-format
msgid "Could not follow user: %s is already on your list."
msgstr "Не удается включить %s в список поддержки, он уже в Вашем списке."

#: actions/apifriendshipsdestroy.php:109
msgid "Could not unfollow user: User not found."
msgstr ""
"Не удаётся следовать за пользователем, т. к. такого пользователя не "
"существует."

#: actions/apifriendshipsdestroy.php:120
msgid "You cannot unfollow yourself!"
msgstr "Вы не можете перестать следовать за собой!"

#: actions/apifriendshipsexists.php:94
msgid "Two user ids or screen_names must be supplied."
msgstr "Надо представить два имени пользователя или кода."

#: actions/apifriendshipsshow.php:135
msgid "Could not determine source user."
msgstr "Не удаётся определить исходного пользователя."

#: actions/apifriendshipsshow.php:143
msgid "Could not find target user."
msgstr "Не удаётся найти целевого пользователя."

#: actions/apigroupcreate.php:164 actions/editgroup.php:182
#: actions/newgroup.php:126 actions/profilesettings.php:208
#: actions/register.php:205
msgid "Nickname must have only lowercase letters and numbers and no spaces."
msgstr ""
"Имя должно состоять только из прописных букв и цифр и не иметь пробелов."

#: actions/apigroupcreate.php:173 actions/editgroup.php:186
#: actions/newgroup.php:130 actions/profilesettings.php:231
#: actions/register.php:208
msgid "Nickname already in use. Try another one."
msgstr "Такое имя уже используется. Попробуйте какое-нибудь другое."

#: actions/apigroupcreate.php:180 actions/editgroup.php:189
#: actions/newgroup.php:133 actions/profilesettings.php:211
#: actions/register.php:210
msgid "Not a valid nickname."
msgstr "Неверное имя."

#: actions/apigroupcreate.php:196 actions/editgroup.php:195
#: actions/newgroup.php:139 actions/profilesettings.php:215
#: actions/register.php:217
msgid "Homepage is not a valid URL."
msgstr "URL Главной страницы неверен."

#: actions/apigroupcreate.php:205 actions/editgroup.php:198
#: actions/newgroup.php:142 actions/profilesettings.php:218
#: actions/register.php:220
msgid "Full name is too long (max 255 chars)."
msgstr "Полное имя слишком длинное (не больше 255 знаков)."

#: actions/apigroupcreate.php:213
#, php-format
msgid "Description is too long (max %d chars)."
msgstr "Слишком длинное описание (максимум %d символов)"

#: actions/apigroupcreate.php:224 actions/editgroup.php:204
#: actions/newgroup.php:148 actions/profilesettings.php:225
#: actions/register.php:227
msgid "Location is too long (max 255 chars)."
msgstr "Слишком длинное месторасположение (максимум 255 знаков)."

#: actions/apigroupcreate.php:243 actions/editgroup.php:215
#: actions/newgroup.php:159
#, php-format
msgid "Too many aliases! Maximum %d."
msgstr "Слишком много алиасов! Максимальное число — %d."

#: actions/apigroupcreate.php:264 actions/editgroup.php:224
#: actions/newgroup.php:168
#, php-format
msgid "Invalid alias: \"%s\""
msgstr "Неверный алиас: «%s»"

#: actions/apigroupcreate.php:273 actions/editgroup.php:228
#: actions/newgroup.php:172
#, php-format
msgid "Alias \"%s\" already in use. Try another one."
msgstr "Алиас «%s» уже используется. Попробуйте какой-нибудь другой."

#: actions/apigroupcreate.php:286 actions/editgroup.php:234
#: actions/newgroup.php:178
msgid "Alias can't be the same as nickname."
msgstr "Алиас не может совпадать с именем."

#: actions/apigroupismember.php:95 actions/apigroupjoin.php:104
#: actions/apigroupleave.php:104 actions/apigroupmembership.php:91
#: actions/apigroupshow.php:90 actions/apitimelinegroup.php:91
msgid "Group not found!"
msgstr "Группа не найдена!"

#: actions/apigroupjoin.php:110
msgid "You are already a member of that group."
msgstr "Вы уже являетесь членом этой группы."

#: actions/apigroupjoin.php:119 actions/joingroup.php:95 lib/command.php:221
msgid "You have been blocked from that group by the admin."
msgstr "Вы заблокированы из этой группы администратором."

#: actions/apigroupjoin.php:138
#, php-format
msgid "Could not join user %s to group %s."
msgstr "Не удаётся присоединить пользователя %s к группе %s."

#: actions/apigroupleave.php:114
msgid "You are not a member of this group."
msgstr "Вы не являетесь членом этой группы."

#: actions/apigroupleave.php:124
#, php-format
msgid "Could not remove user %s to group %s."
msgstr "Не удаётся удалить пользователя %s из группы %s."

#: actions/apigrouplistall.php:90 actions/usergroups.php:62
#, php-format
msgid "%s groups"
msgstr "Группы %s"

#: actions/apigrouplistall.php:94
#, php-format
msgid "groups on %s"
msgstr "группы на %s"

#: actions/apigrouplist.php:95
#, php-format
msgid "%s's groups"
msgstr "Группы %s"

#: actions/apigrouplist.php:103
#, php-format
msgid "Groups %s is a member of on %s."
msgstr "Группы, в которых состоит %s на %s."

#: actions/apistatusesdestroy.php:107
msgid "This method requires a POST or DELETE."
msgstr "Этот метод требует POST или DELETE."

#: actions/apistatusesdestroy.php:130
msgid "You may not delete another user's status."
msgstr "Вы не можете удалять статус других пользователей."

#: actions/apistatusesshow.php:138
msgid "Status deleted."
msgstr "Статус удалён."

#: actions/apistatusesshow.php:144
msgid "No status with that ID found."
msgstr "Не найдено статуса с таким ID."

#: actions/apistatusesupdate.php:157 actions/newnotice.php:155
#: scripts/maildaemon.php:71
#, php-format
msgid "That's too long. Max notice size is %d chars."
msgstr "Слишком длинная запись. Максимальная длина — %d знаков."

#: actions/apistatusesupdate.php:198
msgid "Not found"
msgstr "Не найдено"

#: actions/apistatusesupdate.php:227 actions/newnotice.php:183
#, php-format
msgid "Max notice size is %d chars, including attachment URL."
msgstr "Максимальная длина записи — %d символов, включая URL вложения."

#: actions/apisubscriptions.php:231 actions/apisubscriptions.php:261
msgid "Unsupported format."
msgstr "Неподдерживаемый формат."

#: actions/apitimelinefavorites.php:107
#, php-format
msgid "%s / Favorites from %s"
msgstr "%s / Любимое от %s"

#: actions/apitimelinefavorites.php:119
#, php-format
msgid "%s updates favorited by %s / %s."
msgstr "%s обновлённые любимые записи от %s / %s."

#: actions/apitimelinegroup.php:108 actions/apitimelineuser.php:117
#: actions/grouprss.php:131 actions/userrss.php:90
#, php-format
msgid "%s timeline"
msgstr "Лента %s"

#: actions/apitimelinegroup.php:116 actions/apitimelineuser.php:125
#: actions/userrss.php:92
#, php-format
msgid "Updates from %1$s on %2$s!"
msgstr "Обновлено от %1$s на %2$s!"

#: actions/apitimelinementions.php:116
#, php-format
msgid "%1$s / Updates mentioning %2$s"
msgstr "%1$s / Обновления, упоминающие %2$s"

#: actions/apitimelinementions.php:126
#, php-format
msgid "%1$s updates that reply to updates from %2$s / %3$s."
msgstr "%1$s обновил этот ответ на сообщение: %2$s / %3$s."

#: actions/apitimelinepublic.php:106 actions/publicrss.php:103
#, php-format
msgid "%s public timeline"
msgstr "Общая лента %s"

#: actions/apitimelinepublic.php:110 actions/publicrss.php:105
#, php-format
msgid "%s updates from everyone!"
msgstr "Обновления %s от всех!"

#: actions/apitimelinetag.php:101 actions/tag.php:66
#, php-format
msgid "Notices tagged with %s"
msgstr "Записи с тегом %s"

#: actions/apitimelinetag.php:107 actions/tagrss.php:64
#, php-format
msgid "Updates tagged with %1$s on %2$s!"
msgstr "Обновления с тегом %1$s на %2$s!"

#: actions/apiusershow.php:96
msgid "Not found."
msgstr "Не найдено."

#: actions/attachment.php:73
msgid "No such attachment."
msgstr "Нет такого вложения."

#: actions/avatarbynickname.php:59 actions/leavegroup.php:76
msgid "No nickname."
msgstr "Нет имени."

#: actions/avatarbynickname.php:64
msgid "No size."
msgstr "Нет размера."

#: actions/avatarbynickname.php:69
msgid "Invalid size."
msgstr "Неверный размер."

#: actions/avatarsettings.php:67 actions/showgroup.php:221
#: lib/accountsettingsaction.php:112
msgid "Avatar"
msgstr "Аватара"

#: actions/avatarsettings.php:78
#, php-format
msgid "You can upload your personal avatar. The maximum file size is %s."
msgstr ""
"Вы можете загрузить свою аватару. Максимальный размер файла составляет %s."

#: actions/avatarsettings.php:106 actions/avatarsettings.php:182
#: actions/grouplogo.php:178 actions/remotesubscribe.php:191
#: actions/userauthorization.php:72 actions/userrss.php:103
msgid "User without matching profile"
msgstr "Пользователь без соответствующего профиля"

#: actions/avatarsettings.php:119 actions/avatarsettings.php:194
#: actions/grouplogo.php:251
msgid "Avatar settings"
msgstr "Настройки аватары"

#: actions/avatarsettings.php:126 actions/avatarsettings.php:202
#: actions/grouplogo.php:199 actions/grouplogo.php:259
msgid "Original"
msgstr "Оригинал"

#: actions/avatarsettings.php:141 actions/avatarsettings.php:214
#: actions/grouplogo.php:210 actions/grouplogo.php:271
msgid "Preview"
msgstr "Просмотр"

#: actions/avatarsettings.php:148 lib/deleteuserform.php:66
#: lib/noticelist.php:550
msgid "Delete"
msgstr "Удалить"

#: actions/avatarsettings.php:165 actions/grouplogo.php:233
msgid "Upload"
msgstr "Загрузить"

#: actions/avatarsettings.php:228 actions/grouplogo.php:286
msgid "Crop"
msgstr "Обрезать"

#: actions/avatarsettings.php:265 actions/disfavor.php:74
#: actions/emailsettings.php:238 actions/favor.php:75
#: actions/groupblock.php:66 actions/grouplogo.php:309
#: actions/groupunblock.php:66 actions/imsettings.php:206
#: actions/invite.php:56 actions/login.php:129 actions/makeadmin.php:66
#: actions/newmessage.php:135 actions/newnotice.php:103 actions/nudge.php:80
#: actions/othersettings.php:145 actions/passwordsettings.php:138
#: actions/profilesettings.php:187 actions/recoverpassword.php:337
#: actions/register.php:165 actions/remotesubscribe.php:77
#: actions/smssettings.php:228 actions/subedit.php:38 actions/subscribe.php:46
#: actions/tagother.php:166 actions/unsubscribe.php:69
#: actions/userauthorization.php:52 lib/designsettings.php:294
msgid "There was a problem with your session token. Try again, please."
msgstr "Проблема с Вашей сессией. Попробуйте ещё раз, пожалуйста."

#: actions/avatarsettings.php:277 actions/designadminpanel.php:103
#: actions/emailsettings.php:256 actions/grouplogo.php:319
#: actions/imsettings.php:220 actions/recoverpassword.php:44
#: actions/smssettings.php:248 lib/designsettings.php:304
msgid "Unexpected form submission."
msgstr "Нетиповое подтверждение формы."

#: actions/avatarsettings.php:322
msgid "Pick a square area of the image to be your avatar"
msgstr "Подберите нужный квадратный участок для вашей аватары"

#: actions/avatarsettings.php:337 actions/grouplogo.php:377
msgid "Lost our file data."
msgstr "Потеряна информация о файле."

#: actions/avatarsettings.php:360
msgid "Avatar updated."
msgstr "Аватара обновлена."

#: actions/avatarsettings.php:363
msgid "Failed updating avatar."
msgstr "Неудача при обновлении аватары."

#: actions/avatarsettings.php:387
msgid "Avatar deleted."
msgstr "Аватара удалена."

#: actions/blockedfromgroup.php:73 actions/editgroup.php:84
#: actions/groupdesignsettings.php:84 actions/grouplogo.php:86
#: actions/groupmembers.php:76 actions/grouprss.php:91
#: actions/joingroup.php:76 actions/showgroup.php:121
msgid "No nickname"
msgstr "Нет названия группы"

#: actions/blockedfromgroup.php:80 actions/editgroup.php:96
#: actions/groupbyid.php:83 actions/groupdesignsettings.php:97
#: actions/grouplogo.php:99 actions/groupmembers.php:83
#: actions/grouprss.php:98 actions/joingroup.php:83 actions/showgroup.php:137
msgid "No such group"
msgstr "Нет такой группы"

#: actions/blockedfromgroup.php:90
#, php-format
msgid "%s blocked profiles"
msgstr "Заблокированные профили %s"

#: actions/blockedfromgroup.php:93
#, php-format
msgid "%s blocked profiles, page %d"
msgstr "Заблокированные профили %s, страница %d"

#: actions/blockedfromgroup.php:108
msgid "A list of the users blocked from joining this group."
msgstr "Список пользователей, заблокированных от присоединения к этой группе."

#: actions/blockedfromgroup.php:281
msgid "Unblock user from group"
msgstr "Разблокировать пользователя в группе."

#: actions/blockedfromgroup.php:313 lib/unblockform.php:69
msgid "Unblock"
msgstr "Разблокировать"

#: actions/blockedfromgroup.php:313 lib/unblockform.php:80
msgid "Unblock this user"
msgstr "Разблокировать пользователя."

#: actions/block.php:69
msgid "You already blocked that user."
msgstr "Вы уже заблокировали этого пользователя."

#: actions/block.php:105 actions/block.php:128 actions/groupblock.php:160
msgid "Block user"
msgstr "Заблокировать пользователя."

#: actions/block.php:130
msgid ""
"Are you sure you want to block this user? Afterwards, they will be "
"unsubscribed from you, unable to subscribe to you in the future, and you "
"will not be notified of any @-replies from them."
msgstr ""
"Вы действительно хотите заблокировать этого пользователя? После этого он "
"будет отписан от вас без возможности подписаться в будущем, а вам не будут "
"приходить уведомления об @-ответах от него."

#: actions/block.php:143 actions/deletenotice.php:145
#: actions/deleteuser.php:147 actions/groupblock.php:178
msgid "No"
msgstr "Нет"

#: actions/block.php:143 actions/deleteuser.php:147
msgid "Do not block this user"
msgstr "Не блокировать этого пользователя"

#: actions/block.php:144 actions/deletenotice.php:146
#: actions/deleteuser.php:148 actions/groupblock.php:179
msgid "Yes"
msgstr "Да"

#: actions/block.php:144 actions/groupmembers.php:346 lib/blockform.php:80
msgid "Block this user"
msgstr "Заблокировать пользователя."

#: actions/block.php:162
msgid "Failed to save block information."
msgstr "Не удаётся сохранить информацию о блокировании."

#: actions/bookmarklet.php:50
msgid "Post to "
msgstr "Отправить в "

#: actions/confirmaddress.php:75
msgid "No confirmation code."
msgstr "Нет кода подтверждения."

#: actions/confirmaddress.php:80
msgid "Confirmation code not found."
msgstr "Код подтверждения не найден."

#: actions/confirmaddress.php:85
msgid "That confirmation code is not for you!"
msgstr "Это не Ваш код подтверждения!"

#: actions/confirmaddress.php:90
#, php-format
msgid "Unrecognized address type %s"
msgstr "Нераспознанный тип адреса %s"

#: actions/confirmaddress.php:94
msgid "That address has already been confirmed."
msgstr "Этот адрес уже подтверждён."

#: actions/confirmaddress.php:114 actions/emailsettings.php:296
#: actions/emailsettings.php:427 actions/imsettings.php:258
#: actions/imsettings.php:401 actions/othersettings.php:174
#: actions/profilesettings.php:276 actions/smssettings.php:278
#: actions/smssettings.php:420
msgid "Couldn't update user."
msgstr "Не удаётся обновить пользователя."

#: actions/confirmaddress.php:126 actions/emailsettings.php:391
#: actions/imsettings.php:363 actions/smssettings.php:382
msgid "Couldn't delete email confirmation."
msgstr "Не удаётся удалить подверждение по электронному адресу."

#: actions/confirmaddress.php:144
msgid "Confirm Address"
msgstr "Подтвердить адрес"

#: actions/confirmaddress.php:159
#, php-format
msgid "The address \"%s\" has been confirmed for your account."
msgstr "Адрес «%s» подтверждён для вашего аккаунта."

#: actions/conversation.php:99
msgid "Conversation"
msgstr "Дискуссия"

#: actions/conversation.php:154 lib/mailbox.php:116 lib/noticelist.php:87
<<<<<<< HEAD
#: lib/profileaction.php:206 lib/searchgroupnav.php:82
=======
#: lib/profileaction.php:216 lib/searchgroupnav.php:82
>>>>>>> 9e0f89ba
msgid "Notices"
msgstr "Записи"

#: actions/deletenotice.php:52 actions/shownotice.php:92
msgid "No such notice."
msgstr "Нет такой записи."

#: actions/deletenotice.php:67 actions/disfavor.php:61 actions/favor.php:62
#: actions/groupblock.php:61 actions/groupunblock.php:61 actions/logout.php:69
#: actions/makeadmin.php:61 actions/newmessage.php:87 actions/newnotice.php:89
#: actions/nudge.php:63 actions/subedit.php:31 actions/subscribe.php:30
#: actions/unsubscribe.php:52 lib/adminpanelaction.php:72
#: lib/profileformaction.php:63 lib/settingsaction.php:72
msgid "Not logged in."
msgstr "Не авторизован."

#: actions/deletenotice.php:71
msgid "Can't delete this notice."
msgstr "Не удаётся удалить эту запись."

#: actions/deletenotice.php:103
msgid ""
"You are about to permanently delete a notice. Once this is done, it cannot "
"be undone."
msgstr ""
"Вы окончательно удаляете запись. После того, как это будет сделано, "
"восстановление будет невозможно."

#: actions/deletenotice.php:109 actions/deletenotice.php:141
msgid "Delete notice"
msgstr "Удалить запись"

#: actions/deletenotice.php:144
msgid "Are you sure you want to delete this notice?"
msgstr "Вы уверены, что хотите удалить эту запись?"

#: actions/deletenotice.php:145
msgid "Do not delete this notice"
msgstr "Не удалять эту запись"

#: actions/deletenotice.php:146 lib/noticelist.php:550
msgid "Delete this notice"
msgstr "Удалить эту запись"

#: actions/deletenotice.php:157
msgid "There was a problem with your session token.  Try again, please."
msgstr "Проблема с вашим ключом сессии.  Пожалуйста, попробуйте ещё раз."

#: actions/deleteuser.php:67
msgid "You cannot delete users."
msgstr "Вы не можете удалять пользователей."

#: actions/deleteuser.php:74
msgid "You can only delete local users."
msgstr "Вы можете удалять только внутренних пользователей."

#: actions/deleteuser.php:110 actions/deleteuser.php:133
msgid "Delete user"
msgstr "Удалить пользователя"

#: actions/deleteuser.php:135
msgid ""
"Are you sure you want to delete this user? This will clear all data about "
"the user from the database, without a backup."
msgstr ""
"Вы действительно хотите удалить этого пользователя? Это повлечёт удаление "
"всех данных о пользователе из базы данных без возможности восстановления."

#: actions/deleteuser.php:148 lib/deleteuserform.php:77
msgid "Delete this user"
msgstr "Удалить этого пользователя"

#: actions/designadminpanel.php:62 lib/accountsettingsaction.php:124
#: lib/adminpanelaction.php:302 lib/groupnav.php:119
msgid "Design"
msgstr "Оформление"

#: actions/designadminpanel.php:73
msgid "Design settings for this StatusNet site."
msgstr "Настройки оформления для этого сайта StatusNet."

#: actions/designadminpanel.php:270
msgid "Invalid logo URL."
msgstr "Неверный URL логотипа."

#: actions/designadminpanel.php:274
#, php-format
msgid "Theme not available: %s"
msgstr "Тема не доступна: %s"

#: actions/designadminpanel.php:370
msgid "Change logo"
msgstr "Изменить логотип"

#: actions/designadminpanel.php:375
msgid "Site logo"
msgstr "Логотип сайта"

#: actions/designadminpanel.php:382
msgid "Change theme"
msgstr "Изменить тему"

#: actions/designadminpanel.php:399
msgid "Site theme"
msgstr "Тема сайта"

#: actions/designadminpanel.php:400
msgid "Theme for the site."
msgstr "Тема для сайта."

#: actions/designadminpanel.php:412 lib/designsettings.php:101
msgid "Change background image"
msgstr "Изменение фонового изображения"

#: actions/designadminpanel.php:417 actions/designadminpanel.php:492
#: lib/designsettings.php:178
msgid "Background"
msgstr "Фон"

#: actions/designadminpanel.php:422
#, php-format
msgid ""
"You can upload a background image for the site. The maximum file size is %1"
"$s."
msgstr ""
"Вы можете загрузить фоновое изображение для сайта. Максимальный размер файла "
"составляет %1$s."

#: actions/designadminpanel.php:452 lib/designsettings.php:139
msgid "On"
msgstr "Включить"

#: actions/designadminpanel.php:468 lib/designsettings.php:155
msgid "Off"
msgstr "Отключить"

#: actions/designadminpanel.php:469 lib/designsettings.php:156
msgid "Turn background image on or off."
msgstr "Включить или отключить показ фонового изображения."

#: actions/designadminpanel.php:474 lib/designsettings.php:161
msgid "Tile background image"
msgstr "Растянуть фоновое изображение"

#: actions/designadminpanel.php:483 lib/designsettings.php:170
msgid "Change colours"
msgstr "Изменение цветовой гаммы"

#: actions/designadminpanel.php:505 lib/designsettings.php:191
msgid "Content"
msgstr "Содержание"

#: actions/designadminpanel.php:518 lib/designsettings.php:204
msgid "Sidebar"
msgstr "Боковая панель"

#: actions/designadminpanel.php:531 lib/designsettings.php:217
msgid "Text"
msgstr "Текст"

#: actions/designadminpanel.php:544 lib/designsettings.php:230
msgid "Links"
msgstr "Ссылки"

#: actions/designadminpanel.php:572 lib/designsettings.php:247
msgid "Use defaults"
msgstr "Использовать значения по умолчанию"

#: actions/designadminpanel.php:573 lib/designsettings.php:248
msgid "Restore default designs"
msgstr "Восстановить оформление по умолчанию"

#: actions/designadminpanel.php:579 lib/designsettings.php:254
msgid "Reset back to default"
msgstr "Восстановить значения по умолчанию"

#: actions/designadminpanel.php:581 actions/emailsettings.php:195
#: actions/imsettings.php:163 actions/othersettings.php:126
#: actions/pathsadminpanel.php:296 actions/profilesettings.php:167
#: actions/siteadminpanel.php:421 actions/smssettings.php:181
#: actions/subscriptions.php:203 actions/tagother.php:154
#: actions/useradminpanel.php:313 lib/designsettings.php:256
#: lib/groupeditform.php:202
msgid "Save"
msgstr "Сохранить"

#: actions/designadminpanel.php:582 lib/designsettings.php:257
msgid "Save design"
msgstr "Сохранить оформление"

#: actions/disfavor.php:81
msgid "This notice is not a favorite!"
msgstr "Эта запись не входит в число ваших любимых записей!"

#: actions/disfavor.php:94
msgid "Add to favorites"
msgstr "Добавить в любимые"

#: actions/doc.php:69
msgid "No such document."
msgstr "Нет такого документа."

#: actions/editgroup.php:56
#, php-format
msgid "Edit %s group"
msgstr "Изменить информацию о группе %s"

#: actions/editgroup.php:68 actions/grouplogo.php:70 actions/newgroup.php:65
msgid "You must be logged in to create a group."
msgstr "Вы должны авторизоваться, чтобы создать новую группу."

#: actions/editgroup.php:103 actions/editgroup.php:168
#: actions/groupdesignsettings.php:104 actions/grouplogo.php:106
msgid "You must be an admin to edit the group"
msgstr "Вы должны быть администратором, чтобы изменять информацию о группе"

#: actions/editgroup.php:154
msgid "Use this form to edit the group."
msgstr "Заполните информацию о группе в следующие поля"

#: actions/editgroup.php:201 actions/newgroup.php:145
#, php-format
msgid "description is too long (max %d chars)."
msgstr "Слишком длинное описание (максимум %d символов)"

#: actions/editgroup.php:253
msgid "Could not update group."
msgstr "Не удаётся обновить информацию о группе."

#: actions/editgroup.php:259 classes/User_group.php:390
msgid "Could not create aliases."
msgstr "Не удаётся создать алиасы."

#: actions/editgroup.php:269
msgid "Options saved."
msgstr "Настройки сохранены."

#: actions/emailsettings.php:60
msgid "Email Settings"
msgstr "Настройка почты"

#: actions/emailsettings.php:71
#, php-format
msgid "Manage how you get email from %%site.name%%."
msgstr "Управление процессом получения электронной почты с %%site.name%%."

#: actions/emailsettings.php:100 actions/imsettings.php:100
#: actions/smssettings.php:104
msgid "Address"
msgstr "Адрес"

#: actions/emailsettings.php:105
msgid "Current confirmed email address."
msgstr "Подтверждённый в настоящее время электронный адрес."

#: actions/emailsettings.php:107 actions/emailsettings.php:140
#: actions/imsettings.php:108 actions/smssettings.php:115
#: actions/smssettings.php:158
msgid "Remove"
msgstr "Убрать"

#: actions/emailsettings.php:113
msgid ""
"Awaiting confirmation on this address. Check your inbox (and spam box!) for "
"a message with further instructions."
msgstr ""
"Ожидание подтверждения этого адреса. Проверьте свой почтовый ящик (и папку "
"для спама!), там будут дальнейшие инструкции."

#: actions/emailsettings.php:117 actions/imsettings.php:120
#: actions/smssettings.php:126
msgid "Cancel"
msgstr "Отменить"

#: actions/emailsettings.php:121
msgid "Email Address"
msgstr "Электронный адрес"

#: actions/emailsettings.php:123
msgid "Email address, like \"UserName@example.org\""
msgstr "Электронный адрес вида \"UserName@example.org\""

#: actions/emailsettings.php:126 actions/imsettings.php:133
#: actions/smssettings.php:145
msgid "Add"
msgstr "Добавить"

#: actions/emailsettings.php:133 actions/smssettings.php:152
msgid "Incoming email"
msgstr "Входящий электронный адрес"

#: actions/emailsettings.php:138 actions/smssettings.php:157
msgid "Send email to this address to post new notices."
msgstr "Посылать электронные письма на этот адрес для постинга новых записей."

#: actions/emailsettings.php:145 actions/smssettings.php:162
msgid "Make a new email address for posting to; cancels the old one."
msgstr ""
"Создать новый адрес электронной почты для отсылки сообщений; отменяет старый "
"адрес."

#: actions/emailsettings.php:148 actions/smssettings.php:164
msgid "New"
msgstr "Новый"

#: actions/emailsettings.php:153 actions/imsettings.php:139
#: actions/smssettings.php:169
msgid "Preferences"
msgstr "Предпочтения"

#: actions/emailsettings.php:158
msgid "Send me notices of new subscriptions through email."
msgstr "Уведомлять меня о новых подписчиках по почте."

#: actions/emailsettings.php:163
msgid "Send me email when someone adds my notice as a favorite."
msgstr ""
"Посылать мне сообщение по электронной почте, если кто-нибудь добавит мою "
"запись в число любимых."

#: actions/emailsettings.php:169
msgid "Send me email when someone sends me a private message."
msgstr ""
"Посылать мне сообщение по электронной почте, если кто-нибудь пошлёт мне "
"приватное сообщение."

#: actions/emailsettings.php:174
msgid "Send me email when someone sends me an \"@-reply\"."
msgstr ""
"Посылать мне сообщение по электронной почте, если кто-нибудь пошлёт мне «@-"
"ответ»."

#: actions/emailsettings.php:179
msgid "Allow friends to nudge me and send me an email."
msgstr ""
"Разрешить друзьям «подталкивать» меня и посылать мне электронные сообщения."

#: actions/emailsettings.php:185
msgid "I want to post notices by email."
msgstr "Я хочу отправлять записи по электронной почте."

#: actions/emailsettings.php:191
msgid "Publish a MicroID for my email address."
msgstr "Опубликовать MicroID для моего электронного адреса."

#: actions/emailsettings.php:302 actions/imsettings.php:264
#: actions/othersettings.php:180 actions/smssettings.php:284
msgid "Preferences saved."
msgstr "Предпочтения сохранены."

#: actions/emailsettings.php:320
msgid "No email address."
msgstr "Нет электронного адреса."

#: actions/emailsettings.php:327
msgid "Cannot normalize that email address"
msgstr "Не удаётся стандартизировать этот электронный адрес"

#: actions/emailsettings.php:331 actions/siteadminpanel.php:158
msgid "Not a valid email address"
msgstr "Неверный электронный адрес"

#: actions/emailsettings.php:334
msgid "That is already your email address."
msgstr "Это уже Ваш электронный адрес."

#: actions/emailsettings.php:337
msgid "That email address already belongs to another user."
msgstr "Этот электронный адрес уже задействован другим пользователем."

#: actions/emailsettings.php:353 actions/imsettings.php:317
#: actions/smssettings.php:337
msgid "Couldn't insert confirmation code."
msgstr "Не удаётся вставить код подтверждения."

#: actions/emailsettings.php:359
msgid ""
"A confirmation code was sent to the email address you added. Check your "
"inbox (and spam box!) for the code and instructions on how to use it."
msgstr ""
"Код подтверждения выслан на добавленный вами электронный адрес. Просмотрите "
"папку входящей почты (а также папку спама!), чтобы найти этот кода и "
"инструкции по его использованию."

#: actions/emailsettings.php:379 actions/imsettings.php:351
#: actions/smssettings.php:370
msgid "No pending confirmation to cancel."
msgstr "Нет подтверждения отказа."

#: actions/emailsettings.php:383 actions/imsettings.php:355
msgid "That is the wrong IM address."
msgstr "Это неверный IM-адрес."

#: actions/emailsettings.php:395 actions/imsettings.php:367
#: actions/smssettings.php:386
msgid "Confirmation cancelled."
msgstr "Подтверждение отменено."

#: actions/emailsettings.php:413
msgid "That is not your email address."
msgstr "Это не Ваш электронный адрес."

#: actions/emailsettings.php:432 actions/imsettings.php:408
#: actions/smssettings.php:425
msgid "The address was removed."
msgstr "Адрес удалён."

#: actions/emailsettings.php:446 actions/smssettings.php:518
msgid "No incoming email address."
msgstr "Нет входящего электронного адреса."

#: actions/emailsettings.php:456 actions/emailsettings.php:478
#: actions/smssettings.php:528 actions/smssettings.php:552
msgid "Couldn't update user record."
msgstr "Не удаётся обновить пользовательскую запись."

#: actions/emailsettings.php:459 actions/smssettings.php:531
msgid "Incoming email address removed."
msgstr "Входящий электронный адрес удалён."

#: actions/emailsettings.php:481 actions/smssettings.php:555
msgid "New incoming email address added."
msgstr "Новый входящий электронный адрес добавлен."

#: actions/favorited.php:65 lib/popularnoticesection.php:88
#: lib/publicgroupnav.php:93
msgid "Popular notices"
msgstr "Популярные записи"

#: actions/favorited.php:67
#, php-format
msgid "Popular notices, page %d"
msgstr "Популярные записи, страница %d"

#: actions/favorited.php:79
msgid "The most popular notices on the site right now."
msgstr "Самые популярные записи на сайте на данный момент."

#: actions/favorited.php:150
msgid "Favorite notices appear on this page but no one has favorited one yet."
msgstr ""
"На этой странице появляются любимые записи, однако ни одна запись таковой "
"пока не отмечена."

#: actions/favorited.php:153
msgid ""
"Be the first to add a notice to your favorites by clicking the fave button "
"next to any notice you like."
msgstr ""
"Добавьте первую запись в число любимых, нажав соответствующую кнопку рядом с "
"любой понравившейся записью."

#: actions/favorited.php:156
#, php-format
msgid ""
"Why not [register an account](%%action.register%%) and be the first to add a "
"notice to your favorites!"
msgstr ""
"Почему бы не [зарегистрироваться](%%action.register%%) и первым добавить "
"запись в число любимых?"

#: actions/favoritesrss.php:111 actions/showfavorites.php:77
#: lib/personalgroupnav.php:115
#, php-format
msgid "%s's favorite notices"
msgstr "Любимые записи %s"

#: actions/favoritesrss.php:115
#, php-format
msgid "Updates favored by %1$s on %2$s!"
msgstr "Обновления, понравившиеся %1$s на %2$s!"

#: actions/favor.php:79
msgid "This notice is already a favorite!"
msgstr "Эта запись уже входит в число любимых!"

#: actions/favor.php:92 lib/disfavorform.php:140
msgid "Disfavor favorite"
msgstr "Разлюбить"

#: actions/featured.php:69 lib/featureduserssection.php:87
#: lib/publicgroupnav.php:89
msgid "Featured users"
msgstr "Особые пользователи"

#: actions/featured.php:71
#, php-format
msgid "Featured users, page %d"
msgstr "Особые пользователи, страница %d"

#: actions/featured.php:99
#, php-format
msgid "A selection of some of the great users on %s"
msgstr "Список наиболее активных, знаменитых и уважаемых пользователей на %s"

#: actions/file.php:34
msgid "No notice id"
msgstr "ID записи отсутствует"

#: actions/file.php:38
msgid "No notice"
msgstr "Запись отсутствует"

#: actions/file.php:42
msgid "No attachments"
msgstr "Нет вложений"

#: actions/file.php:51
msgid "No uploaded attachments"
msgstr "Нет загруженных вложений"

#: actions/finishremotesubscribe.php:69
msgid "Not expecting this response!"
msgstr "Неожиданный ответ!"

#: actions/finishremotesubscribe.php:80
msgid "User being listened to does not exist."
msgstr "Указанный пользователь не существует."

#: actions/finishremotesubscribe.php:87 actions/remotesubscribe.php:59
msgid "You can use the local subscription!"
msgstr "Вы можете использовать локальную подписку!"

#: actions/finishremotesubscribe.php:99
msgid "That user has blocked you from subscribing."
msgstr "Этот пользователь заблокировал вас на его подписку."

#: actions/finishremotesubscribe.php:110
msgid "You are not authorized."
msgstr "Вы не авторизованы."

<<<<<<< HEAD
#: actions/finishremotesubscribe.php:109
=======
#: actions/finishremotesubscribe.php:113
>>>>>>> 9e0f89ba
msgid "Could not convert request token to access token."
msgstr "Не удаётся преобразовать ключ запроса в ключ доступа."

#: actions/finishremotesubscribe.php:118
msgid "Remote service uses unknown version of OMB protocol."
msgstr "Удалённый сервис использует неизвестную версию протокола OMB."

#: actions/finishremotesubscribe.php:138 lib/oauthstore.php:306
msgid "Error updating remote profile"
msgstr "Ошибка обновления удалённого профиля"

#: actions/foafgroup.php:44 actions/foafgroup.php:62 actions/groupblock.php:86
#: actions/groupunblock.php:86 actions/leavegroup.php:83
#: actions/makeadmin.php:86 lib/command.php:212 lib/command.php:263
msgid "No such group."
msgstr "Нет такой группы."

#: actions/getfile.php:75
msgid "No such file."
msgstr "Нет такого файла."

#: actions/getfile.php:79
msgid "Cannot read file."
msgstr "Не удалось прочесть файл."

#: actions/groupblock.php:71 actions/groupunblock.php:71
#: actions/makeadmin.php:71 actions/subedit.php:46
#: lib/profileformaction.php:70
msgid "No profile specified."
msgstr "Профиль не определен."

#: actions/groupblock.php:76 actions/groupunblock.php:76
#: actions/makeadmin.php:76 actions/subedit.php:53 actions/tagother.php:46
#: lib/profileformaction.php:77
msgid "No profile with that ID."
msgstr "Нет профиля с таким ID."

#: actions/groupblock.php:81 actions/groupunblock.php:81
#: actions/makeadmin.php:81
msgid "No group specified."
msgstr "Группа не определена."

#: actions/groupblock.php:91
msgid "Only an admin can block group members."
msgstr "Только администратор может блокировать участников группы."

#: actions/groupblock.php:95
msgid "User is already blocked from group."
msgstr "Пользователь уже заблокирован из группы."

#: actions/groupblock.php:100
msgid "User is not a member of group."
msgstr "Пользователь не является членом этой группы."

#: actions/groupblock.php:136 actions/groupmembers.php:314
msgid "Block user from group"
msgstr "Заблокировать пользователя из группы."

#: actions/groupblock.php:162
#, php-format
msgid ""
"Are you sure you want to block user \"%s\" from the group \"%s\"? They will "
"be removed from the group, unable to post, and unable to subscribe to the "
"group in the future."
msgstr ""
"Вы действительно хотите заблокировать пользователя «%s» из группы «%s»? "
"Пользователь будет удалён из группы без возможности отправлять и "
"подписываться на группу в будущем."

#: actions/groupblock.php:178
msgid "Do not block this user from this group"
msgstr "Не блокировать этого пользователя из этой группы"

#: actions/groupblock.php:179
msgid "Block this user from this group"
msgstr "Заблокировать этого пользователя из этой группы"

#: actions/groupblock.php:196
msgid "Database error blocking user from group."
msgstr "Ошибка базы данных при блокировании пользователя из группы."

#: actions/groupbyid.php:74
msgid "No ID"
msgstr "Нет ID"

#: actions/groupdesignsettings.php:68
msgid "You must be logged in to edit a group."
msgstr "Вы должны авторизоваться, чтобы изменить группу."

#: actions/groupdesignsettings.php:141
msgid "Group design"
msgstr "Оформление группы"

#: actions/groupdesignsettings.php:152
msgid ""
"Customize the way your group looks with a background image and a colour "
"palette of your choice."
msgstr ""
"Настройте внешний вид группы, установив фоновое изображение и цветовую гамму "
"на ваш выбор."

#: actions/groupdesignsettings.php:262 actions/userdesignsettings.php:186
#: lib/designsettings.php:434 lib/designsettings.php:464
msgid "Couldn't update your design."
msgstr "Не удаётся обновить ваше оформление."

#: actions/groupdesignsettings.php:286 actions/groupdesignsettings.php:296
#: actions/userdesignsettings.php:210 actions/userdesignsettings.php:220
#: actions/userdesignsettings.php:263 actions/userdesignsettings.php:273
msgid "Unable to save your design settings!"
msgstr "Не удаётся сохранить ваши настройки оформления!"

#: actions/groupdesignsettings.php:307 actions/userdesignsettings.php:231
msgid "Design preferences saved."
msgstr "Настройки оформления сохранены."

#: actions/grouplogo.php:139 actions/grouplogo.php:192
msgid "Group logo"
msgstr "Логотип группы"

#: actions/grouplogo.php:150
#, php-format
msgid ""
"You can upload a logo image for your group. The maximum file size is %s."
msgstr ""
"Здесь вы можете загрузить логотип для группы. Максимальный размер файла "
"составляет %s."

#: actions/grouplogo.php:362
msgid "Pick a square area of the image to be the logo."
msgstr "Подберите нужный квадратный участок для вашего логотипа."

#: actions/grouplogo.php:396
msgid "Logo updated."
msgstr "Логотип обновлён."

#: actions/grouplogo.php:398
msgid "Failed updating logo."
msgstr "Неудача при обновлении логотипа."

#: actions/groupmembers.php:93 lib/groupnav.php:92
#, php-format
msgid "%s group members"
msgstr "Участники группы %s"

#: actions/groupmembers.php:96
#, php-format
msgid "%s group members, page %d"
msgstr "Участники группы %s, страница %d"

#: actions/groupmembers.php:111
msgid "A list of the users in this group."
msgstr "Список пользователей, являющихся членами этой группы."

#: actions/groupmembers.php:175 lib/action.php:440 lib/groupnav.php:107
msgid "Admin"
msgstr "Настройки"

#: actions/groupmembers.php:346 lib/blockform.php:69
msgid "Block"
msgstr "Блокировать"

#: actions/groupmembers.php:441
msgid "Make user an admin of the group"
msgstr "Сделать пользователя администратором группы"

#: actions/groupmembers.php:473
msgid "Make Admin"
msgstr "Сделать администратором"

#: actions/groupmembers.php:473
msgid "Make this user an admin"
msgstr "Сделать этого пользователя администратором"

#: actions/grouprss.php:133
#, php-format
msgid "Updates from members of %1$s on %2$s!"
msgstr "Обновления участников %1$s на %2$s!"

#: actions/groupsearch.php:52
#, php-format
msgid ""
"Search for groups on %%site.name%% by their name, location, or description. "
"Separate the terms by spaces; they must be 3 characters or more."
msgstr ""
"Поиск групп на %%site.name%% по имени, месторасположению или интересам. "
"Разделяйте ключевые слова пробелами. Минимальная длина слова — 3 буквы."

#: actions/groupsearch.php:58
msgid "Group search"
msgstr "Поиск группы"

#: actions/groupsearch.php:79 actions/noticesearch.php:117
#: actions/peoplesearch.php:83
msgid "No results."
msgstr "Нет результатов."

#: actions/groupsearch.php:82
#, php-format
msgid ""
"If you can't find the group you're looking for, you can [create it](%%action."
"newgroup%%) yourself."
msgstr ""
"Если вы не можете найти группу, которая вас интересует, [создайте её](%% "
"action.newgroup%%) сами."

#: actions/groupsearch.php:85
#, php-format
msgid ""
"Why not [register an account](%%action.register%%) and [create the group](%%"
"action.newgroup%%) yourself!"
msgstr ""
"Почему бы не [зарегистрироваться](%%action.register%%), чтобы [создать "
"группу](%%action.newgroup%%) самому?"

<<<<<<< HEAD
#: actions/groups.php:62 lib/profileaction.php:220 lib/publicgroupnav.php:81
#: lib/searchgroupnav.php:84 lib/subgroupnav.php:98
=======
#: actions/groups.php:62 lib/profileaction.php:210 lib/profileaction.php:230
#: lib/publicgroupnav.php:81 lib/searchgroupnav.php:84 lib/subgroupnav.php:98
>>>>>>> 9e0f89ba
msgid "Groups"
msgstr "Группы"

#: actions/groups.php:64
#, php-format
msgid "Groups, page %d"
msgstr "Группы, страница %d"

#: actions/groups.php:90
#, php-format
msgid ""
"%%%%site.name%%%% groups let you find and talk with people of similar "
"interests. After you join a group you can send messages to all other members "
"using the syntax \"!groupname\". Don't see a group you like? Try [searching "
"for one](%%%%action.groupsearch%%%%) or [start your own!](%%%%action.newgroup"
"%%%%)"
msgstr ""
"Группы на сайте %%%%site.name%%%% позволяют искать и общаться с людьми с "
"общими интересами. После присоединения к группе и вы сможете отправлять "
"сообщения до всех её участников, используя команду «!имягруппы». Не видите "
"группу, которая вас интересует? Попробуйте [найти её](%%%%action.groupsearch%"
"%%%) или [создайте собственную!](%%%%action.newgroup%%%%)"

#: actions/groups.php:107 actions/usergroups.php:124 lib/groupeditform.php:122
msgid "Create a new group"
msgstr "Создать новую группу"

#: actions/groupunblock.php:91
msgid "Only an admin can unblock group members."
msgstr "Только администратор может разблокировать участников группы."

#: actions/groupunblock.php:95
msgid "User is not blocked from group."
msgstr "Пользователь не заблокировал вас из группы."

#: actions/groupunblock.php:128 actions/unblock.php:77
msgid "Error removing the block."
msgstr "Ошибка при удалении данного блока."

#: actions/imsettings.php:59
msgid "IM Settings"
msgstr "IM-установки"

#: actions/imsettings.php:70
#, php-format
msgid ""
"You can send and receive notices through Jabber/GTalk [instant messages](%%"
"doc.im%%). Configure your address and settings below."
msgstr ""
"Вы можете отправлять и получать записи через Jabber/GTalk [онлайн-мессенджер]"
"(%%doc.im%%). Настройте ваш аккаунт и предпочтения ниже."

#: actions/imsettings.php:89
msgid "IM is not available."
msgstr "IM не доступен."

#: actions/imsettings.php:106
msgid "Current confirmed Jabber/GTalk address."
msgstr "Подтверждённый в настоящее время Jabber/Gtalk - адрес."

#: actions/imsettings.php:114
#, php-format
msgid ""
"Awaiting confirmation on this address. Check your Jabber/GTalk account for a "
"message with further instructions. (Did you add %s to your buddy list?)"
msgstr ""
"В ожидании подтверждения этого адреса. Проверьте ваш Jabber/GTalk на предмет "
"сообщения с дальнейшими инструкциями. (Вы включили %s в ваш список "
"контактов?)"

#: actions/imsettings.php:124
msgid "IM Address"
msgstr "IM-адрес"

#: actions/imsettings.php:126
#, php-format
msgid ""
"Jabber or GTalk address, like \"UserName@example.org\". First, make sure to "
"add %s to your buddy list in your IM client or on GTalk."
msgstr ""
"Jabber или GTalk - адрес, типа \"UserName@example.org\". Первым делом "
"убедитесь, что добавили %s в список Ваших корреспондентов на Вашем IM-"
"мессенджере или в GTalk."

#: actions/imsettings.php:143
msgid "Send me notices through Jabber/GTalk."
msgstr "Посылать мне записи через Jabber/GTalk."

#: actions/imsettings.php:148
msgid "Post a notice when my Jabber/GTalk status changes."
msgstr "Публиковать запись, когда мой Jabber/GTalk - статус изменяется."

#: actions/imsettings.php:153
msgid "Send me replies through Jabber/GTalk from people I'm not subscribed to."
msgstr ""
"Посылать мне реплики через Jabber/GTalk от людей, на которых я не подписан."

#: actions/imsettings.php:159
msgid "Publish a MicroID for my Jabber/GTalk address."
msgstr "Опубликовать MicroID для моего Jabber/GTalk - адреса."

#: actions/imsettings.php:285
msgid "No Jabber ID."
msgstr "Не Jabber ID."

#: actions/imsettings.php:292
msgid "Cannot normalize that Jabber ID"
msgstr "Не удаётся стандартизировать этот Jabber ID"

#: actions/imsettings.php:296
msgid "Not a valid Jabber ID"
msgstr "Неверный код Jabber ID"

#: actions/imsettings.php:299
msgid "That is already your Jabber ID."
msgstr "Это уже Ваш Jabber ID."

#: actions/imsettings.php:302
msgid "Jabber ID already belongs to another user."
msgstr "Этот Jabber ID уже используется другим пользователем."

#: actions/imsettings.php:327
#, php-format
msgid ""
"A confirmation code was sent to the IM address you added. You must approve %"
"s for sending messages to you."
msgstr ""
"Код подтверждения выслан на добавленный вами IM-адрес. Вы должны подтвердить "
"%s для отправки вам сообщений."

#: actions/imsettings.php:387
msgid "That is not your Jabber ID."
msgstr "Это не Ваш Jabber ID."

#: actions/inbox.php:59
#, php-format
msgid "Inbox for %s - page %d"
msgstr "Входящие для %s - страница %d"

#: actions/inbox.php:62
#, php-format
msgid "Inbox for %s"
msgstr "Входящие для %s"

#: actions/inbox.php:115
msgid "This is your inbox, which lists your incoming private messages."
msgstr ""
"Это Ваши входящие сообщения, где перечислены входящие приватные сообщения."

#: actions/invite.php:39
msgid "Invites have been disabled."
msgstr "Приглашения отключены."

#: actions/invite.php:41
#, php-format
msgid "You must be logged in to invite other users to use %s"
msgstr ""
"Вы должны авторизоваться, чтобы приглашать других пользователей следовать за "
"%s"

#: actions/invite.php:72
#, php-format
msgid "Invalid email address: %s"
msgstr "Неверный электронный адрес: %s"

#: actions/invite.php:110
msgid "Invitation(s) sent"
msgstr "Приглашение(я) отослано(ы)"

#: actions/invite.php:112
msgid "Invite new users"
msgstr "Пригласить новых пользователей"

#: actions/invite.php:128
msgid "You are already subscribed to these users:"
msgstr "Вы уже подписаны на пользователя:"

#: actions/invite.php:131 actions/invite.php:139
#, php-format
msgid "%s (%s)"
msgstr "%s (%s)"

#: actions/invite.php:136
msgid ""
"These people are already users and you were automatically subscribed to them:"
msgstr ""
"Это люди, которые уже являются пользователями, и на которых Вы подписались "
"автоматически:"

#: actions/invite.php:144
msgid "Invitation(s) sent to the following people:"
msgstr "Приглашение(я) отослано(ы) следующим адресатам:"

#: actions/invite.php:150
msgid ""
"You will be notified when your invitees accept the invitation and register "
"on the site. Thanks for growing the community!"
msgstr ""
"Мы сообщим Вам, если приглашения будут приняты и вновь приглашенные "
"зарегистрируются на сайте. Спасибо за помощь в росте нашего сообщества!"

#: actions/invite.php:162
msgid ""
"Use this form to invite your friends and colleagues to use this service."
msgstr "В этой форме ты можешь пригласить друзей и коллег на этот сервис."

#: actions/invite.php:187
msgid "Email addresses"
msgstr "Почтовый адрес"

#: actions/invite.php:189
msgid "Addresses of friends to invite (one per line)"
msgstr "Адреса друзей, которых ты хочешь пригласить (по одному на строчку)"

#: actions/invite.php:192
msgid "Personal message"
msgstr "Личное сообщение"

#: actions/invite.php:194
msgid "Optionally add a personal message to the invitation."
msgstr "Можно добавить к приглашению личное сообщение."

#: actions/invite.php:197 lib/messageform.php:181 lib/noticeform.php:225
msgid "Send"
msgstr "ОК"

#: actions/invite.php:226
#, php-format
msgid "%1$s has invited you to join them on %2$s"
msgstr "%1$s пригласил вас присоединиться к нему на %2$s"

#: actions/invite.php:228
#, php-format
msgid ""
"%1$s has invited you to join them on %2$s (%3$s).\n"
"\n"
"%2$s is a micro-blogging service that lets you keep up-to-date with people "
"you know and people who interest you.\n"
"\n"
"You can also share news about yourself, your thoughts, or your life online "
"with people who know about you. It's also great for meeting new people who "
"share your interests.\n"
"\n"
"%1$s said:\n"
"\n"
"%4$s\n"
"\n"
"You can see %1$s's profile page on %2$s here:\n"
"\n"
"%5$s\n"
"\n"
"If you'd like to try the service, click on the link below to accept the "
"invitation.\n"
"\n"
"%6$s\n"
"\n"
"If not, you can ignore this message. Thanks for your patience and your "
"time.\n"
"\n"
"Sincerely, %2$s\n"
msgstr ""
"%1$s пригласил вас присоединиться к нему на %2$s (%3$s).\n"
"\n"
"%2$s — сервис микроблоггинга, позволяющий держать контакт с людьми, которых "
"вы знаете и которые вам интересны.\n"
"\n"
"Вы также можете поделиться новостями о себе, вашими мыслями или вашей онлайн-"
"жизнью со знающими вас людьми. Этот сервис также отлично подходит для "
"встречи с новыми людьми, разделяющими ваши интересы.\n"
"\n"
"%1$s говорит:\n"
"\n"
"%4$s\n"
"\n"
"Вы можете увидеть страницу профиля %1$s на %2$s здесь:\n"
"\n"
"%5$s\n"
"\n"
"Если вы хотите опробовать данный сервис, нажмите на приведённую ниже ссылку, "
"чтобы принять приглашение.\n"
"\n"
"%6$s\n"
"\n"
"В противном случае вы можете проигнорировать это сообщение. Спасибо за ваше "
"терпение и время.\n"
"\n"
"С уважением, %2$s\n"

#: actions/joingroup.php:60
msgid "You must be logged in to join a group."
msgstr "Вы должны авторизоваться для вступления в группу."

#: actions/joingroup.php:90 lib/command.php:217
msgid "You are already a member of that group"
msgstr "Вы уже являетесь членом этой группы"

#: actions/joingroup.php:128 lib/command.php:234
#, php-format
msgid "Could not join user %s to group %s"
msgstr "Не удаётся присоединить пользователя %s к группе %s"

#: actions/joingroup.php:135 lib/command.php:239
#, php-format
msgid "%s joined group %s"
msgstr "%s вступил в группу %s"

#: actions/leavegroup.php:60
msgid "You must be logged in to leave a group."
msgstr "Вы должны авторизоваться, чтобы покинуть группу."

#: actions/leavegroup.php:90 lib/command.php:268
msgid "You are not a member of that group."
msgstr "Вы не являетесь членом этой группы."

#: actions/leavegroup.php:119 lib/command.php:278
msgid "Could not find membership record."
msgstr "Не удаётся найти учетную запись."

#: actions/leavegroup.php:127 lib/command.php:284
#, php-format
msgid "Could not remove user %s to group %s"
msgstr "Не удаётся удалить пользователя %s из группы %s"

#: actions/leavegroup.php:134 lib/command.php:289
#, php-format
msgid "%s left group %s"
msgstr "%s покинул группу %s"

#: actions/login.php:79 actions/register.php:137
msgid "Already logged in."
msgstr "Вы уже авторизовались."

<<<<<<< HEAD
#: actions/login.php:110 actions/login.php:120
=======
#: actions/login.php:108 actions/login.php:118
>>>>>>> 9e0f89ba
msgid "Invalid or expired token."
msgstr "Неверный или устаревший ключ."

#: actions/login.php:146
msgid "Incorrect username or password."
msgstr "Некорректное имя или пароль."

<<<<<<< HEAD
#: actions/login.php:149
msgid "Error setting user. You are probably not authorized."
msgstr "Ошибка установки пользователя. Вы, вероятно, не авторизованы."

#: actions/login.php:204 actions/login.php:257 lib/action.php:458
=======
#: actions/login.php:152
msgid "Error setting user. You are probably not authorized."
msgstr "Ошибка установки пользователя. Вы, вероятно, не авторизованы."

#: actions/login.php:207 actions/login.php:260 lib/action.php:458
>>>>>>> 9e0f89ba
#: lib/logingroupnav.php:79
msgid "Login"
msgstr "Вход"

#: actions/login.php:246
msgid "Login to site"
msgstr "Авторизоваться"

#: actions/login.php:249 actions/profilesettings.php:106
#: actions/register.php:423 actions/showgroup.php:236 actions/tagother.php:94
#: lib/groupeditform.php:152 lib/userprofile.php:131
msgid "Nickname"
msgstr "Имя"

#: actions/login.php:252 actions/register.php:428
#: lib/accountsettingsaction.php:116
msgid "Password"
msgstr "Пароль"

#: actions/login.php:255 actions/register.php:477
msgid "Remember me"
msgstr "Запомнить меня"

#: actions/login.php:256 actions/register.php:479
msgid "Automatically login in the future; not for shared computers!"
msgstr "Автоматическии входить в дальнейшем. Не для общедоступных компьютеров!"

#: actions/login.php:266
msgid "Lost or forgotten password?"
msgstr "Потеряли или забыли пароль?"

#: actions/login.php:285
msgid ""
"For security reasons, please re-enter your user name and password before "
"changing your settings."
msgstr ""
"По причинам сохранения безопасности введите имя и пароль ещё раз, прежде чем "
"изменять Ваши установки."

<<<<<<< HEAD
#: actions/login.php:286
=======
#: actions/login.php:289
>>>>>>> 9e0f89ba
#, php-format
msgid ""
"Login with your username and password. Don't have a username yet? [Register]"
"(%%action.register%%) a new account."
msgstr ""
"Вход с вашим логином и паролем. Нет аккаунта? [Зарегистрируйте](%%action."
"register%%) новый аккаунт."

#: actions/makeadmin.php:91
msgid "Only an admin can make another user an admin."
msgstr ""
"Только администратор может сделать другого пользователя администратором."

#: actions/makeadmin.php:95
#, php-format
msgid "%s is already an admin for group \"%s\"."
msgstr "%s уже является администратором группы «%s»."

#: actions/makeadmin.php:132
#, php-format
msgid "Can't get membership record for %s in group %s"
msgstr "Не удаётся получить запись принадлежности для %s к группе %s"

#: actions/makeadmin.php:145
#, php-format
msgid "Can't make %s an admin for group %s"
msgstr "Невозможно сделать %s администратором группы %s"

#: actions/microsummary.php:69
msgid "No current status"
msgstr "Нет текущего статуса"

#: actions/newgroup.php:53
msgid "New group"
msgstr "Новая группа"

#: actions/newgroup.php:110
msgid "Use this form to create a new group."
msgstr "Используйте эту форму для создания новой группы."

#: actions/newmessage.php:71 actions/newmessage.php:231
msgid "New message"
msgstr "Новое сообщение"

#: actions/newmessage.php:121 actions/newmessage.php:161 lib/command.php:367
msgid "You can't send a message to this user."
msgstr "Вы не можете послать сообщение этому пользователю."

#: actions/newmessage.php:144 actions/newnotice.php:136 lib/command.php:351
#: lib/command.php:424
msgid "No content!"
msgstr "Нет контента!"

#: actions/newmessage.php:158
msgid "No recipient specified."
msgstr "Нет адресата."

#: actions/newmessage.php:164 lib/command.php:370
msgid ""
"Don't send a message to yourself; just say it to yourself quietly instead."
msgstr "Не посылайте сообщения сами себе; просто потихоньку скажите это себе."

#: actions/newmessage.php:181
msgid "Message sent"
msgstr "Сообщение отправлено"

#: actions/newmessage.php:185 lib/command.php:375
#, php-format
msgid "Direct message to %s sent"
msgstr "Прямое сообщение для %s послано"

#: actions/newmessage.php:210 actions/newnotice.php:240 lib/channel.php:170
msgid "Ajax Error"
msgstr "Ошибка AJAX"

#: actions/newnotice.php:69
msgid "New notice"
msgstr "Новая запись"

#: actions/newnotice.php:206
msgid "Notice posted"
msgstr "Запись опубликована"

#: actions/noticesearch.php:68
#, php-format
msgid ""
"Search for notices on %%site.name%% by their contents. Separate search terms "
"by spaces; they must be 3 characters or more."
msgstr ""
"Поиск по содержанию записей на %%site.name%%. Между ключевыми словами "
"ставьте пробелы. Минимальная длина слова — 3 буквы."

#: actions/noticesearch.php:78
msgid "Text search"
msgstr "Поиск текста"

#: actions/noticesearch.php:91
#, php-format
msgid "Search results for \"%s\" on %s"
msgstr "Результаты поиска для «%s» на %s"

#: actions/noticesearch.php:121
#, php-format
msgid ""
"Be the first to [post on this topic](%%%%action.newnotice%%%%?"
"status_textarea=%s)!"
msgstr ""
"Станьте первыми, кто [напишет на эту тему](%%%%action.newnotice%%%%?"
"status_textarea=%s)!"

#: actions/noticesearch.php:124
#, php-format
msgid ""
"Why not [register an account](%%%%action.register%%%%) and be the first to "
"[post on this topic](%%%%action.newnotice%%%%?status_textarea=%s)!"
msgstr ""
"Почему бы не [зарегистрироваться](%%%%action.register%%%%) и не отправить "
"первое [сообщение на эту тему](%%%%action.newnotice%%%%?status_textarea=%s)?"

#: actions/noticesearchrss.php:96
#, php-format
msgid "Updates with \"%s\""
msgstr "Обновления с «$s»"

#: actions/noticesearchrss.php:98
#, php-format
msgid "Updates matching search term \"%1$s\" on %2$s!"
msgstr "Все обновления, соответствующие поисковому запросу «%s»"

#: actions/nudge.php:85
msgid ""
"This user doesn't allow nudges or hasn't confirmed or set his email yet."
msgstr ""
"Этот пользователь не разрешает \"подталкивать\" его, или ещё не подтверждён "
"или ещё не представил свой электронный адрес."

#: actions/nudge.php:94
msgid "Nudge sent"
msgstr "«Подталкивание» послано"

#: actions/nudge.php:97
msgid "Nudge sent!"
msgstr "«Подталкивание» отправлено!"

#: actions/oembed.php:79 actions/shownotice.php:100
msgid "Notice has no profile"
msgstr "Запись без профиля"

#: actions/oembed.php:86 actions/shownotice.php:180
#, php-format
msgid "%1$s's status on %2$s"
msgstr "Статус %1$s на %2$s"

#: actions/oembed.php:157
msgid "content type "
msgstr "тип содержимого "

#: actions/oembed.php:160
msgid "Only "
msgstr "Только "

#: actions/oembed.php:181 actions/oembed.php:200 lib/api.php:999
#: lib/api.php:1027 lib/api.php:1137
msgid "Not a supported data format."
msgstr "Неподдерживаемый формат данных."

#: actions/opensearch.php:64
msgid "People Search"
msgstr "Поиск людей"

#: actions/opensearch.php:67
msgid "Notice Search"
msgstr "Поиск в записях"

#: actions/othersettings.php:60
msgid "Other Settings"
msgstr "Другие настройки"

#: actions/othersettings.php:71
msgid "Manage various other options."
msgstr "Управление другими опциями."

#: actions/othersettings.php:108
msgid " (free service)"
msgstr " (бесплатный сервис)"

#: actions/othersettings.php:116
msgid "Shorten URLs with"
msgstr "Сокращать URL с помощью"

#: actions/othersettings.php:117
msgid "Automatic shortening service to use."
msgstr "Автоматически использовать выбранный сервис"

#: actions/othersettings.php:122
msgid "View profile designs"
msgstr "Показать оформления профиля"

#: actions/othersettings.php:123
msgid "Show or hide profile designs."
msgstr "Показать или скрыть оформления профиля."

#: actions/othersettings.php:153
msgid "URL shortening service is too long (max 50 chars)."
msgstr "Сервис сокращения URL слишком длинный (максимум 50 символов)."

#: actions/outbox.php:58
#, php-format
msgid "Outbox for %s - page %d"
msgstr "Исходящие для %s - страница %d"

#: actions/outbox.php:61
#, php-format
msgid "Outbox for %s"
msgstr "Исходящие для %s"

#: actions/outbox.php:116
msgid "This is your outbox, which lists private messages you have sent."
msgstr ""
"Это список исходящих писем, в котором перечислены отправленные вами личные "
"сообщения."

#: actions/passwordsettings.php:58
msgid "Change password"
msgstr "Изменение пароля"

#: actions/passwordsettings.php:69
msgid "Change your password."
msgstr "Измените ваш пароль."

#: actions/passwordsettings.php:96 actions/recoverpassword.php:231
msgid "Password change"
msgstr "Пароль сохранён."

#: actions/passwordsettings.php:104
msgid "Old password"
msgstr "Старый пароль"

#: actions/passwordsettings.php:108 actions/recoverpassword.php:235
msgid "New password"
msgstr "Новый пароль"

#: actions/passwordsettings.php:109
msgid "6 or more characters"
msgstr "6 или больше знаков"

#: actions/passwordsettings.php:112 actions/recoverpassword.php:239
#: actions/register.php:432 actions/smssettings.php:134
msgid "Confirm"
msgstr "Подтверждение"

#: actions/passwordsettings.php:113 actions/recoverpassword.php:240
msgid "Same as password above"
msgstr "Тот же пароль, что и выше"

#: actions/passwordsettings.php:117
msgid "Change"
msgstr "Изменить"

#: actions/passwordsettings.php:154 actions/register.php:230
msgid "Password must be 6 or more characters."
msgstr "Пароль должен быть длиной не менее 6 символов."

#: actions/passwordsettings.php:157 actions/register.php:233
msgid "Passwords don't match."
msgstr "Пароли не совпадают."

#: actions/passwordsettings.php:165
msgid "Incorrect old password"
msgstr "Некорректный старый пароль"

#: actions/passwordsettings.php:181
msgid "Error saving user; invalid."
msgstr "Ошибка сохранения пользователя; неверное имя."

#: actions/passwordsettings.php:186 actions/recoverpassword.php:368
msgid "Can't save new password."
msgstr "Не удаётся сохранить новый пароль."

#: actions/passwordsettings.php:192 actions/recoverpassword.php:211
msgid "Password saved."
msgstr "Пароль сохранён."

#: actions/pathsadminpanel.php:59 lib/adminpanelaction.php:308
msgid "Paths"
msgstr "Пути"

#: actions/pathsadminpanel.php:70
msgid "Path and server settings for this StatusNet site."
msgstr "Настройки путей и серверов для этого сайта StatusNet."

#: actions/pathsadminpanel.php:140
#, php-format
msgid "Theme directory not readable: %s"
msgstr "Директория тем недоступна для чтения: %s"

#: actions/pathsadminpanel.php:146
#, php-format
msgid "Avatar directory not writable: %s"
msgstr "Директория аватар не доступна для записи: %s"

#: actions/pathsadminpanel.php:152
#, php-format
msgid "Background directory not writable: %s"
msgstr "Директория фоновых изображений не доступна для записи: %s"

#: actions/pathsadminpanel.php:160
#, php-format
msgid "Locales directory not readable: %s"
msgstr "Директория локализаций не доступна для чтения: %s"

#: actions/pathsadminpanel.php:212 actions/siteadminpanel.php:58
#: lib/adminpanelaction.php:299
msgid "Site"
msgstr "Сайт"

#: actions/pathsadminpanel.php:216
msgid "Path"
msgstr "Путь"

#: actions/pathsadminpanel.php:216
msgid "Site path"
msgstr "Путь к сайту"

#: actions/pathsadminpanel.php:220
msgid "Path to locales"
msgstr "Пусть к локализациям"

#: actions/pathsadminpanel.php:220
msgid "Directory path to locales"
msgstr "Путь к директории локализаций"

#: actions/pathsadminpanel.php:227
msgid "Theme"
msgstr "Тема"

#: actions/pathsadminpanel.php:232
msgid "Theme server"
msgstr "Сервер темы"

#: actions/pathsadminpanel.php:236
msgid "Theme path"
msgstr "Путь темы"

#: actions/pathsadminpanel.php:240
msgid "Theme directory"
msgstr "Директория темы"

#: actions/pathsadminpanel.php:247
msgid "Avatars"
msgstr "Аватары"

#: actions/pathsadminpanel.php:252
msgid "Avatar server"
msgstr "Сервер аватар"

#: actions/pathsadminpanel.php:256
msgid "Avatar path"
msgstr "Путь к аватарам"

#: actions/pathsadminpanel.php:260
msgid "Avatar directory"
msgstr "Директория аватар"

#: actions/pathsadminpanel.php:269
msgid "Backgrounds"
msgstr "Фоновые изображения"

#: actions/pathsadminpanel.php:273
msgid "Background server"
msgstr "Сервер фонового изображения"

#: actions/pathsadminpanel.php:277
msgid "Background path"
msgstr "Путь к фоновому изображению"

#: actions/pathsadminpanel.php:281
msgid "Background directory"
msgstr "Директория фонового изображения"

#: actions/pathsadminpanel.php:297
msgid "Save paths"
msgstr "Сохранить пути"

#: actions/peoplesearch.php:52
#, php-format
msgid ""
"Search for people on %%site.name%% by their name, location, or interests. "
"Separate the terms by spaces; they must be 3 characters or more."
msgstr ""
"Поиск людей на %%site.name%% по имени, месторасположению или интересам. "
"Разделяйте ключевые слова пробелами. Минимальная длина слова — 3 буквы."

#: actions/peoplesearch.php:58
msgid "People search"
msgstr "Поиск людей"

#: actions/peopletag.php:70
#, php-format
msgid "Not a valid people tag: %s"
msgstr "Неверный тег человека: %s"

#: actions/peopletag.php:144
#, php-format
msgid "Users self-tagged with %s - page %d"
msgstr "Пользовательские авто-теги от %s - страница %d"

#: actions/postnotice.php:84
msgid "Invalid notice content"
msgstr "Неверный контент записи"

#: actions/postnotice.php:90
#, php-format
msgid "Notice license ‘%s’ is not compatible with site license ‘%s’."
msgstr "Лицензия записи «%s» не совместима с лицензией сайта «%s»."

#: actions/profilesettings.php:60
msgid "Profile settings"
msgstr "Настройки профиля"

#: actions/profilesettings.php:71
msgid ""
"You can update your personal profile info here so people know more about you."
msgstr ""
"Вы можете обновить ваш профиль ниже, так что люди узнают о вас немного "
"больше."

#: actions/profilesettings.php:99
msgid "Profile information"
msgstr "Информация профиля"

#: actions/profilesettings.php:108 lib/groupeditform.php:154
msgid "1-64 lowercase letters or numbers, no punctuation or spaces"
msgstr "1-64 латинских строчных буквы или цифры, без пробелов"

#: actions/profilesettings.php:111 actions/register.php:447
#: actions/showgroup.php:247 actions/tagother.php:104
#: lib/groupeditform.php:157 lib/userprofile.php:149
msgid "Full name"
msgstr "Полное имя"

#: actions/profilesettings.php:115 actions/register.php:452
#: lib/groupeditform.php:161
msgid "Homepage"
msgstr "Главная"

#: actions/profilesettings.php:117 actions/register.php:454
msgid "URL of your homepage, blog, or profile on another site"
msgstr "Адрес твоей страницы, дневника или профиля на другом портале"

#: actions/profilesettings.php:122 actions/register.php:460
#, php-format
msgid "Describe yourself and your interests in %d chars"
msgstr "Опишите себя и свои увлечения при помощи %d символов"

#: actions/profilesettings.php:125 actions/register.php:463
msgid "Describe yourself and your interests"
msgstr "Опишите себя и свои интересы"

#: actions/profilesettings.php:127 actions/register.php:465
msgid "Bio"
msgstr "Биография"

#: actions/profilesettings.php:132 actions/register.php:470
#: actions/showgroup.php:256 actions/tagother.php:112
#: actions/userauthorization.php:158 lib/groupeditform.php:177
#: lib/userprofile.php:164
msgid "Location"
msgstr "Месторасположение"

#: actions/profilesettings.php:134 actions/register.php:472
msgid "Where you are, like \"City, State (or Region), Country\""
msgstr "Где вы находитесь, например «Город, область, страна»"

#: actions/profilesettings.php:138 actions/tagother.php:149
#: actions/tagother.php:209 lib/subscriptionlist.php:106
#: lib/subscriptionlist.php:108 lib/userprofile.php:209
msgid "Tags"
msgstr "Теги"

#: actions/profilesettings.php:140
msgid ""
"Tags for yourself (letters, numbers, -, ., and _), comma- or space- separated"
msgstr ""
"Теги для самого себя (буквы, цифры, -, ., и _), разделенные запятой или "
"пробелом"

#: actions/profilesettings.php:144 actions/siteadminpanel.php:307
msgid "Language"
msgstr "Язык"

#: actions/profilesettings.php:145
msgid "Preferred language"
msgstr "Предпочитаемый язык"

#: actions/profilesettings.php:154
msgid "Timezone"
msgstr "Часовой пояс"

#: actions/profilesettings.php:155
msgid "What timezone are you normally in?"
msgstr "В каком часовом поясе Вы обычно находитесь?"

#: actions/profilesettings.php:160
msgid ""
"Automatically subscribe to whoever subscribes to me (best for non-humans)"
msgstr "Автоматически подписываться на всех, кто подписался на меня"

#: actions/profilesettings.php:221 actions/register.php:223
#, php-format
msgid "Bio is too long (max %d chars)."
msgstr "Слишком длинная биография (максимум %d символов)."

#: actions/profilesettings.php:228 actions/siteadminpanel.php:165
msgid "Timezone not selected."
msgstr "Часовой пояс не выбран."

#: actions/profilesettings.php:234
msgid "Language is too long (max 50 chars)."
msgstr "Слишком длинный язык (более 50 символов). "

#: actions/profilesettings.php:246 actions/tagother.php:178
#, php-format
msgid "Invalid tag: \"%s\""
msgstr "Неверный тег: «%s»"

#: actions/profilesettings.php:295
msgid "Couldn't update user for autosubscribe."
msgstr "Не удаётся обновить пользователя для автоподписки."

#: actions/profilesettings.php:328
msgid "Couldn't save profile."
msgstr "Не удаётся сохранить профиль."

#: actions/profilesettings.php:336
msgid "Couldn't save tags."
msgstr "Не удаётся сохранить теги."

#: actions/profilesettings.php:344 lib/adminpanelaction.php:126
msgid "Settings saved."
msgstr "Настройки сохранены."

#: actions/public.php:83
#, php-format
msgid "Beyond the page limit (%s)"
msgstr "Превышен предел страницы (%s)"

#: actions/public.php:92
msgid "Could not retrieve public stream."
msgstr "Не удаётся вернуть публичный поток."

#: actions/public.php:129
#, php-format
msgid "Public timeline, page %d"
msgstr "Общая лента, страница %d"

#: actions/public.php:131 lib/publicgroupnav.php:79
msgid "Public timeline"
msgstr "Общая лента"

#: actions/public.php:151
msgid "Public Stream Feed (RSS 1.0)"
msgstr "Лента публичного потока (RSS 1.0)"

#: actions/public.php:155
msgid "Public Stream Feed (RSS 2.0)"
msgstr "Лента публичного потока (RSS 2.0)"

#: actions/public.php:159
msgid "Public Stream Feed (Atom)"
msgstr "Лента публичного потока (Atom)"

#: actions/public.php:179
#, php-format
msgid ""
"This is the public timeline for %%site.name%% but no one has posted anything "
"yet."
msgstr "Это общая лента %%site.name%%, однако пока никто ничего не отправил."

#: actions/public.php:182
msgid "Be the first to post!"
msgstr "Создайте первую запись!"

#: actions/public.php:186
#, php-format
msgid ""
"Why not [register an account](%%action.register%%) and be the first to post!"
msgstr ""
"Почему бы не [зарегистрироваться](%%action.register%%), чтобы стать первым "
"отправителем?"

#: actions/public.php:233
#, php-format
msgid ""
"This is %%site.name%%, a [micro-blogging](http://en.wikipedia.org/wiki/Micro-"
"blogging) service based on the Free Software [StatusNet](http://status.net/) "
"tool. [Join now](%%action.register%%) to share notices about yourself with "
"friends, family, and colleagues! ([Read more](%%doc.help%%))"
msgstr ""
"%%site.name%% — это сайт для [микроблогинга](http://ru.wikipedia.org/wiki/"
"Микроблоггинг), созданный с использованием свободного программного "
"обеспечения [StatusNet](http://status.net/). [Стань участником](%%action."
"register%%), чтобы держать в курсе своих  событий  поклонников, друзей, "
"родственников и коллег! ([Читать далее](%%doc.help%%))"

#: actions/public.php:238
#, php-format
msgid ""
"This is %%site.name%%, a [micro-blogging](http://en.wikipedia.org/wiki/Micro-"
"blogging) service based on the Free Software [StatusNet](http://status.net/) "
"tool."
msgstr ""
"%%site.name%% - это сайт для [микроблогинга](http://ru.wikipedia.org/wiki/"
"Микроблоггинг), созданный с использованием свободного программного "
"обеспечения [StatusNet](http://status.net/)."

#: actions/publictagcloud.php:57
msgid "Public tag cloud"
msgstr "Общее облако тегов"

#: actions/publictagcloud.php:63
#, php-format
msgid "These are most popular recent tags on %s "
msgstr "Самые популярные теги на %s на данный момент "

#: actions/publictagcloud.php:69
#, php-format
msgid "No one has posted a notice with a [hashtag](%%doc.tags%%) yet."
msgstr "Пока никто на оставлял записей с [тегами](%%doc.tags%%)."

#: actions/publictagcloud.php:72
msgid "Be the first to post one!"
msgstr "Станьте первым отправителем!"

#: actions/publictagcloud.php:75
#, php-format
msgid ""
"Why not [register an account](%%action.register%%) and be the first to post "
"one!"
msgstr ""
"Почему бы не [зарегистрироваться](%%action.register%%), чтобы отправить "
"первым?"

#: actions/publictagcloud.php:135
msgid "Tag cloud"
msgstr "Облако тегов"

#: actions/recoverpassword.php:36
msgid "You are already logged in!"
msgstr "Вы уже авторизованы!"

#: actions/recoverpassword.php:62
msgid "No such recovery code."
msgstr "Нет такого кода восстановления."

#: actions/recoverpassword.php:66
msgid "Not a recovery code."
msgstr "Нет кода восстановления."

#: actions/recoverpassword.php:73
msgid "Recovery code for unknown user."
msgstr "Код восстановления неизвестного пользователя."

#: actions/recoverpassword.php:86
msgid "Error with confirmation code."
msgstr "Ошибка, связанная с кодом подтверждения."

#: actions/recoverpassword.php:97
msgid "This confirmation code is too old. Please start again."
msgstr "Код подтверждения слишком старый. Попробуйте ещё раз."

#: actions/recoverpassword.php:111
msgid "Could not update user with confirmed email address."
msgstr "Не удаётся обновить пользователя с подтверждённым электронным адресом."

#: actions/recoverpassword.php:152
msgid ""
"If you have forgotten or lost your password, you can get a new one sent to "
"the email address you have stored in your account."
msgstr ""
"Если вы забыли или потеряли свой пароль, вы можете запросить новый пароль на "
"email-адрес вашей учётной записи."

#: actions/recoverpassword.php:158
msgid "You have been identified. Enter a new password below. "
msgstr "Вы опознаны системой. Введите новый пароль ниже. "

#: actions/recoverpassword.php:188
msgid "Password recovery"
msgstr "Восстановление пароля"

#: actions/recoverpassword.php:191
msgid "Nickname or email address"
msgstr "Имя или email-адрес"

#: actions/recoverpassword.php:193
msgid "Your nickname on this server, or your registered email address."
msgstr "Ваше имя на этом сервере или электронный адрес регистрации."

#: actions/recoverpassword.php:199 actions/recoverpassword.php:200
msgid "Recover"
msgstr "Восстановление"

#: actions/recoverpassword.php:208
msgid "Reset password"
msgstr "Переустановить пароль"

#: actions/recoverpassword.php:209
msgid "Recover password"
msgstr "Восстановление пароля"

#: actions/recoverpassword.php:210 actions/recoverpassword.php:322
msgid "Password recovery requested"
msgstr "Запрошено восстановление пароля"

#: actions/recoverpassword.php:213
msgid "Unknown action"
msgstr "Неизвестное действие"

#: actions/recoverpassword.php:236
msgid "6 or more characters, and don't forget it!"
msgstr "6 или более символов, и не забывайте его!"

#: actions/recoverpassword.php:243
msgid "Reset"
msgstr "Сбросить"

#: actions/recoverpassword.php:252
msgid "Enter a nickname or email address."
msgstr "Введите имя или электронный адрес."

#: actions/recoverpassword.php:272
msgid "No user with that email address or username."
msgstr "Нет пользователя с таким электронным адресом или именем."

#: actions/recoverpassword.php:287
msgid "No registered email address for that user."
msgstr "Нет зарегистрированных электронных адресов для этого пользователя."

#: actions/recoverpassword.php:301
msgid "Error saving address confirmation."
msgstr "Ошибка сохранения подтверждённого адреса."

#: actions/recoverpassword.php:325
msgid ""
"Instructions for recovering your password have been sent to the email "
"address registered to your account."
msgstr ""
"Инструкции по восстановлению пароля посланы на электронный адрес, который Вы "
"указали при регистрации вашего аккаунта."

#: actions/recoverpassword.php:344
msgid "Unexpected password reset."
msgstr "Нетиповая переустановка пароля."

#: actions/recoverpassword.php:352
msgid "Password must be 6 chars or more."
msgstr "Пароль должен быть длиной не менее 6 символов."

#: actions/recoverpassword.php:356
msgid "Password and confirmation do not match."
msgstr "Пароль и его подтверждение не совпадают."

#: actions/recoverpassword.php:375 actions/register.php:248
msgid "Error setting user."
msgstr "Ошибка в установках пользователя."

#: actions/recoverpassword.php:382
msgid "New password successfully saved. You are now logged in."
msgstr "Новый пароль успешно сохранён. Вы авторизовались."

#: actions/register.php:85 actions/register.php:189 actions/register.php:404
msgid "Sorry, only invited people can register."
msgstr "Простите, регистрация только по приглашению."

#: actions/register.php:92
msgid "Sorry, invalid invitation code."
msgstr "Извините, неверный пригласительный код."

#: actions/register.php:112
msgid "Registration successful"
msgstr "Регистрация успешна!"

#: actions/register.php:114 actions/register.php:502 lib/action.php:455
#: lib/logingroupnav.php:85
msgid "Register"
msgstr "Регистрация"

#: actions/register.php:135
msgid "Registration not allowed."
msgstr "Регистрация недопустима."

#: actions/register.php:198
msgid "You can't register if you don't agree to the license."
msgstr ""
"Вы не можете зарегистрироваться, если Вы не подтверждаете лицензионного "
"соглашения."

#: actions/register.php:201
msgid "Not a valid email address."
msgstr "Неверный электронный адрес."

#: actions/register.php:212
msgid "Email address already exists."
msgstr "Такой электронный адрес уже задействован."

#: actions/register.php:243 actions/register.php:264
msgid "Invalid username or password."
msgstr "Неверное имя или пароль."

#: actions/register.php:342
msgid ""
"With this form you can create  a new account. You can then post notices and "
"link up to friends and colleagues. "
msgstr ""
"При помощи этой формы вы можете создать новый аккаунт, чтобы публиковать "
"короткие сообщения и устанавливать связи с друзьями и коллегами (Есть "
"[OpenID](http://openid.net/) аккаунт? Тогда используй [OpenID регистрацию](%%"
"action.openidlogin%%)!)"

#: actions/register.php:424
msgid "1-64 lowercase letters or numbers, no punctuation or spaces. Required."
msgstr ""
"1-64 латинских строчных букв или цифр, без пробелов. Обязательное поле."

#: actions/register.php:429
msgid "6 or more characters. Required."
msgstr "6 или более символов. Обязательное поле."

#: actions/register.php:433
msgid "Same as password above. Required."
msgstr "Тот же пароль что и сверху. Обязательное поле."

#: actions/register.php:437 actions/register.php:441
#: actions/siteadminpanel.php:283 lib/accountsettingsaction.php:120
msgid "Email"
msgstr "Email"

#: actions/register.php:438 actions/register.php:442
msgid "Used only for updates, announcements, and password recovery"
msgstr "Нужна только для обновлений, осведомлений и восстановления пароля."

#: actions/register.php:449
msgid "Longer name, preferably your \"real\" name"
msgstr "Полное имя, предпочтительно Ваше настоящее имя"

#: actions/register.php:493
msgid "My text and files are available under "
msgstr "Мои тексты и файлы находятся под лицензией"

#: actions/register.php:495
msgid "Creative Commons Attribution 3.0"
msgstr "Creative Commons Attribution 3.0"

#: actions/register.php:496
msgid ""
" except this private data: password, email address, IM address, and phone "
"number."
msgstr ""
", за исключением моей личной информации: пароля, почты, мессенджера и номера "
"телефона."

#: actions/register.php:537
#, php-format
msgid ""
"Congratulations, %s! And welcome to %%%%site.name%%%%. From here, you may "
"want to...\n"
"\n"
"* Go to [your profile](%s) and post your first message.\n"
"* Add a [Jabber/GTalk address](%%%%action.imsettings%%%%) so you can send "
"notices through instant messages.\n"
"* [Search for people](%%%%action.peoplesearch%%%%) that you may know or that "
"share your interests. \n"
"* Update your [profile settings](%%%%action.profilesettings%%%%) to tell "
"others more about you. \n"
"* Read over the [online docs](%%%%doc.help%%%%) for features you may have "
"missed. \n"
"\n"
"Thanks for signing up and we hope you enjoy using this service."
msgstr ""
"Наши поздравления, %s! И добро пожаловать на %%%%site.name%%%%. Здесь вы "
"можете…\n"
"\n"
"* Перейти на [ваш микроблог](%s) и опубликовать вашу первую запись.\n"
"* Добавить ваш [адрес Jabber/GTalk](%%%%action.imsettings%%%%), для "
"возможности отправлять записи через мгновенные сообщения.\n"
"* [Найти людей](%%%%action.peoplesearch%%%%), которых вы, возможно, знаете, "
"или с которыми разделяете одни и те же интересы.\n"
"* Обновить ваши [настройки профиля](%%%%action.profilesettings%%%%), чтобы "
"больше рассказать другим о себе.\n"
"* Прочитать [документацию](%%%%doc.help%%%%), чтобы узнать о возможностях, о "
"которые вы можете не знать.\n"
"\n"
"Спасибо за то, что присоединились к нам, надеемся, что вы получите "
"удовольствие от использования данного сервиса!"

#: actions/register.php:561
msgid ""
"(You should receive a message by email momentarily, with instructions on how "
"to confirm your email address.)"
msgstr ""
"(Вы должный получить письмо с описанием того, как подтвердить свой "
"электронный адрес.)"

#: actions/remotesubscribe.php:98
#, php-format
msgid ""
"To subscribe, you can [login](%%action.login%%), or [register](%%action."
"register%%) a new  account. If you already have an account  on a [compatible "
"microblogging site](%%doc.openmublog%%),  enter your profile URL below."
msgstr ""
"Чтобы подписаться, необходимо [авторизоваться](%%action.login%%) или "
"[зарегистрировать](%%action.register%%) новый аккаунт."

#: actions/remotesubscribe.php:112
msgid "Remote subscribe"
msgstr "Подписаться на пользователя"

#: actions/remotesubscribe.php:124
msgid "Subscribe to a remote user"
msgstr "Подписаться на удалённого пользователя"

#: actions/remotesubscribe.php:129
msgid "User nickname"
msgstr "Имя пользователя."

#: actions/remotesubscribe.php:130
msgid "Nickname of the user you want to follow"
msgstr "Имя пользователя, которому Вы хотите следовать"

#: actions/remotesubscribe.php:133
msgid "Profile URL"
msgstr "URL профиля"

#: actions/remotesubscribe.php:134
msgid "URL of your profile on another compatible microblogging service"
msgstr "Адрес URL твоего профиля на другом подходящем сервисе микроблогинга"

#: actions/remotesubscribe.php:137 lib/subscribeform.php:139
#: lib/userprofile.php:365
msgid "Subscribe"
msgstr "Подписаться"

#: actions/remotesubscribe.php:159
msgid "Invalid profile URL (bad format)"
msgstr "Неверный URL профиля (плохой формат)"

#: actions/remotesubscribe.php:168
<<<<<<< HEAD
msgid ""
"Not a valid profile URL (no YADIS document or no or invalid XRDS defined)."
=======
#, fuzzy
msgid "Not a valid profile URL (no YADIS document or invalid XRDS defined)."
>>>>>>> 9e0f89ba
msgstr ""
"Неверный URL профиля (не YADIS-документ либо не указан или указан неверный "
"XRDS)."

#: actions/remotesubscribe.php:176
msgid "That’s a local profile! Login to subscribe."
msgstr "Это локальный профиль! Авторизуйтесь для подписки."

#: actions/remotesubscribe.php:183
msgid "Couldn’t get a request token."
msgstr "Не удаётся получить получить ключ запроса."

#: actions/replies.php:125 actions/repliesrss.php:68
#: lib/personalgroupnav.php:105
#, php-format
msgid "Replies to %s"
msgstr "Ответы для %s"

#: actions/replies.php:127
#, php-format
msgid "Replies to %s, page %d"
msgstr "Ответы для %s, страница %d"

#: actions/replies.php:144
#, php-format
msgid "Replies feed for %s (RSS 1.0)"
msgstr "Лента записей для %s (RSS 1.0)"

#: actions/replies.php:151
#, php-format
msgid "Replies feed for %s (RSS 2.0)"
msgstr "Лента записей для %s (RSS 2.0)"

#: actions/replies.php:158
#, php-format
msgid "Replies feed for %s (Atom)"
msgstr "Лента записей для %s (Atom)"

#: actions/replies.php:198
#, php-format
msgid ""
"This is the timeline showing replies to %s but %s hasn't received a notice "
"to his attention yet."
msgstr "Эта лента содержит ответы  на записи %s, однако %s пока не получал их."

#: actions/replies.php:203
#, php-format
msgid ""
"You can engage other users in a conversation, subscribe to more people or "
"[join groups](%%action.groups%%)."
msgstr ""
"Вы можете вовлечь других пользователей в разговор, подписавшись на большее "
"число людей или [присоединившись к группам](%%action.groups%%)."

#: actions/replies.php:205
#, php-format
msgid ""
"You can try to [nudge %s](../%s) or [post something to his or her attention]"
"(%%%%action.newnotice%%%%?status_textarea=%s)."
msgstr ""
"Вы можете попробовать [«подтолкнуть» %s](../%s) или [написать что-нибудь для "
"привлечения его или её внимания](%%%%action.newnotice%%%%?status_textarea=%"
"s)."

#: actions/repliesrss.php:72
#, php-format
msgid "Replies to %1$s on %2$s!"
msgstr "Ответы на записи %1$s на %2$s!"

#: actions/sandbox.php:65 actions/unsandbox.php:65
msgid "You cannot sandbox users on this site."
msgstr ""
"Вы не можете устанавливать режим песочницы для пользователей этого сайта."

#: actions/sandbox.php:72
msgid "User is already sandboxed."
msgstr "Пользователь уже в режиме песочницы."

#: actions/showfavorites.php:79
#, php-format
msgid "%s's favorite notices, page %d"
msgstr "Любимые записи %s, страница %d"

#: actions/showfavorites.php:132
msgid "Could not retrieve favorite notices."
msgstr "Не удаётся восстановить любимые записи."

#: actions/showfavorites.php:170
#, php-format
msgid "Feed for favorites of %s (RSS 1.0)"
msgstr "Лента друзей %s (RSS 1.0)"

#: actions/showfavorites.php:177
#, php-format
msgid "Feed for favorites of %s (RSS 2.0)"
msgstr "Лента друзей %s (RSS 2.0)"

#: actions/showfavorites.php:184
#, php-format
msgid "Feed for favorites of %s (Atom)"
msgstr "Лента друзей %s (Atom)"

#: actions/showfavorites.php:205
msgid ""
"You haven't chosen any favorite notices yet. Click the fave button on "
"notices you like to bookmark them for later or shed a spotlight on them."
msgstr ""
"Вы пока не выбрали ни одной любимой записи. Нажмите на кнопку добавления в "
"любимые рядом с понравившейся записью, чтобы позже уделить ей внимание."

#: actions/showfavorites.php:207
#, php-format
msgid ""
"%s hasn't added any notices to his favorites yet. Post something interesting "
"they would add to their favorites :)"
msgstr ""
"%s пока не выбрал ни одной любимой записи. Напишите такую интересную запись, "
"которую он добавит её в число любимых :)"

#: actions/showfavorites.php:211
#, php-format
msgid ""
"%s hasn't added any notices to his favorites yet. Why not [register an "
"account](%%%%action.register%%%%) and then post something interesting they "
"would add to their favorites :)"
msgstr ""
"%s пока не добавил ни одноз записи в любимые. Почему бы не "
"[зарегистрироваться](%%%%action.register%%%%) и не написать что-нибудь "
"интересное, что понравилось бы этому пользователю? :)"

#: actions/showfavorites.php:242
msgid "This is a way to share what you like."
msgstr "Это способ разделить то, что вам нравится."

#: actions/showgroup.php:82 lib/groupnav.php:86
#, php-format
msgid "%s group"
msgstr "Группа %s"

#: actions/showgroup.php:84
#, php-format
msgid "%s group, page %d"
msgstr "Группа %s, страница %d"

#: actions/showgroup.php:218
msgid "Group profile"
msgstr "Профиль группы"

#: actions/showgroup.php:263 actions/tagother.php:118
#: actions/userauthorization.php:167 lib/userprofile.php:177
msgid "URL"
msgstr "URL"

#: actions/showgroup.php:274 actions/tagother.php:128
#: actions/userauthorization.php:179 lib/userprofile.php:194
msgid "Note"
msgstr "Запись"

#: actions/showgroup.php:284 lib/groupeditform.php:184
msgid "Aliases"
msgstr "Алиасы"

#: actions/showgroup.php:293
msgid "Group actions"
msgstr "Действия группы"

#: actions/showgroup.php:328
#, php-format
msgid "Notice feed for %s group (RSS 1.0)"
msgstr "Лента записей группы %s (RSS 1.0)"

#: actions/showgroup.php:334
#, php-format
msgid "Notice feed for %s group (RSS 2.0)"
msgstr "Лента записей группы %s (RSS 2.0)"

#: actions/showgroup.php:340
#, php-format
msgid "Notice feed for %s group (Atom)"
msgstr "Лента записей группы %s (Atom)"

#: actions/showgroup.php:345
#, php-format
msgid "FOAF for %s group"
msgstr "FOAF для группы %s"

#: actions/showgroup.php:381 actions/showgroup.php:438 lib/groupnav.php:91
msgid "Members"
msgstr "Участники"

#: actions/showgroup.php:386 lib/profileaction.php:117
#: lib/profileaction.php:148 lib/profileaction.php:236 lib/section.php:95
#: lib/tagcloudsection.php:71
msgid "(None)"
msgstr "(пока ничего нет)"

#: actions/showgroup.php:392
msgid "All members"
msgstr "Все участники"

#: actions/showgroup.php:429 lib/profileaction.php:174
msgid "Statistics"
msgstr "Статистика"

#: actions/showgroup.php:432
msgid "Created"
msgstr "Создано"

#: actions/showgroup.php:448
#, php-format
msgid ""
"**%s** is a user group on %%%%site.name%%%%, a [micro-blogging](http://en."
"wikipedia.org/wiki/Micro-blogging) service based on the Free Software "
"[StatusNet](http://status.net/) tool. Its members share short messages about "
"their life and interests. [Join now](%%%%action.register%%%%) to become part "
"of this group and many more! ([Read more](%%%%doc.help%%%%))"
msgstr ""
"**%s** — группа на %%%%site.name%%%%, сервисе [микроблоггинга](http://ru."
"wikipedia.org/wiki/Микроблоггинг), основанном на свободном программном "
"обеспечении [StatusNet](http://status.net/). Участники обмениваются "
"короткими сообщениями о своей жизни и интересах. [Зарегистрируйтесь](%%%%"
"action.register%%%%), чтобы стать участником группы и получить множество "
"других возможностей! ([Читать далее](%%%%doc.help%%%%))"

#: actions/showgroup.php:454
#, php-format
msgid ""
"**%s** is a user group on %%%%site.name%%%%, a [micro-blogging](http://en."
"wikipedia.org/wiki/Micro-blogging) service based on the Free Software "
"[StatusNet](http://status.net/) tool. Its members share short messages about "
"their life and interests. "
msgstr ""
"**%s** — группа на %%%%site.name%%%%, сервисе [микроблоггинга](http://ru."
"wikipedia.org/wiki/Микроблоггинг), основанном на свободном программном "
"обеспечении [StatusNet](http://status.net/). Участники обмениваются "
"короткими сообщениями о своей жизни и интересах. "

#: actions/showgroup.php:482
msgid "Admins"
msgstr "Администраторы"

#: actions/showmessage.php:81
msgid "No such message."
msgstr "Нет такого сообщения."

#: actions/showmessage.php:98
msgid "Only the sender and recipient may read this message."
msgstr "Только отправитель и получатель могут читать это сообщение."

#: actions/showmessage.php:108
#, php-format
msgid "Message to %1$s on %2$s"
msgstr "Сообщение для %1$s на %2$s"

#: actions/showmessage.php:113
#, php-format
msgid "Message from %1$s on %2$s"
msgstr "Сообщение от %1$s на %2$s"

#: actions/shownotice.php:90
msgid "Notice deleted."
msgstr "Запись удалена."

#: actions/showstream.php:73
#, php-format
msgid " tagged %s"
msgstr "  с тегом %s"

#: actions/showstream.php:79
#, php-format
msgid "%s, page %d"
msgstr "%s, страница %d"

#: actions/showstream.php:122
#, php-format
msgid "Notice feed for %s tagged %s (RSS 1.0)"
msgstr "Лента записей %s с тегом %s (RSS 1.0)"

#: actions/showstream.php:129
#, php-format
msgid "Notice feed for %s (RSS 1.0)"
msgstr "Лента записей для %s (RSS 1.0)"

#: actions/showstream.php:136
#, php-format
msgid "Notice feed for %s (RSS 2.0)"
msgstr "Лента записей для %s (RSS 2.0)"

#: actions/showstream.php:143
#, php-format
msgid "Notice feed for %s (Atom)"
msgstr "Лента записей для %s (Atom)"

#: actions/showstream.php:148
#, php-format
msgid "FOAF for %s"
msgstr "FOAF для %s"

#: actions/showstream.php:191
#, php-format
msgid "This is the timeline for %s but %s hasn't posted anything yet."
msgstr "Это лента %s, однако %s пока ничего не отправил."

#: actions/showstream.php:196
msgid ""
"Seen anything interesting recently? You haven't posted any notices yet, now "
"would be a good time to start :)"
msgstr ""
"Видели недавно что-нибудь интересное? Вы ещё не отправили ни одной записи, "
"сейчас хорошее время  для начала :)"

#: actions/showstream.php:198
#, php-format
msgid ""
"You can try to nudge %s or [post something to his or her attention](%%%%"
"action.newnotice%%%%?status_textarea=%s)."
msgstr ""
"Вы можете попробовать «подтолкнуть» %s или [написать что-нибудь для "
"привлечения его или её внимания](%%%%action.newnotice%%%%?status_textarea=%"
"s)."

#: actions/showstream.php:234
#, php-format
msgid ""
"**%s** has an account on %%%%site.name%%%%, a [micro-blogging](http://en."
"wikipedia.org/wiki/Micro-blogging) service based on the Free Software "
"[StatusNet](http://status.net/) tool. [Join now](%%%%action.register%%%%) to "
"follow **%s**'s notices and many more! ([Read more](%%%%doc.help%%%%))"
msgstr ""
"**%s** является зарегистрированным участником %%%%site.name%%%% - сайта для "
"[микроблогинга](http://ru.wikipedia.org/wiki/Микроблоггинг), созданного с "
"использованием свободного программного обеспечения [StatusNet](http://status."
"net/). [Зарегистрируйся](%%%%action.register%%%%), чтобы всегда получать "
"сообщения  участника **%s** и иметь доступ ко множеству других возможностей! "
"([Читать далее](%%%%doc.help%%%%))"

#: actions/showstream.php:239
#, php-format
msgid ""
"**%s** has an account on %%%%site.name%%%%, a [micro-blogging](http://en."
"wikipedia.org/wiki/Micro-blogging) service based on the Free Software "
"[StatusNet](http://status.net/) tool. "
msgstr ""
"**%s** является зарегистрированным участником %%%%site.name%%%% - сайта для "
"[микроблогинга](http://ru.wikipedia.org/wiki/Микроблоггинг), созданного с "
"использованием свободного программного обеспечения [StatusNet](http://status."
"net/)."

#: actions/silence.php:65 actions/unsilence.php:65
msgid "You cannot silence users on this site."
msgstr "Вы не можете заглушать пользователей на этом сайте."

#: actions/silence.php:72
msgid "User is already silenced."
msgstr "Пользователь уже заглушён."

#: actions/siteadminpanel.php:69
msgid "Basic settings for this StatusNet site."
msgstr "Основные настройки для этого сайта StatusNet."

#: actions/siteadminpanel.php:147
msgid "Site name must have non-zero length."
msgstr "Имя сайта должно быть ненулевой длины."

#: actions/siteadminpanel.php:155
msgid "You must have a valid contact email address"
msgstr "У вас должен быть действительный контактный email-адрес"

#: actions/siteadminpanel.php:173
#, php-format
msgid "Unknown language \"%s\""
msgstr "Неизвестный язык «%s»"

#: actions/siteadminpanel.php:180
msgid "Invalid snapshot report URL."
msgstr "Неверный URL отчёта снимка."

#: actions/siteadminpanel.php:186
msgid "Invalid snapshot run value."
msgstr "Неверное значение запуска снимка."

#: actions/siteadminpanel.php:192
msgid "Snapshot frequency must be a number."
msgstr "Частота снимков должна быть числом."

#: actions/siteadminpanel.php:199
msgid "You must set an SSL server when enabling SSL."
msgstr "Вы должны указать SSL-сервер при включении SSL."

#: actions/siteadminpanel.php:204
msgid "Invalid SSL server. The maximum length is 255 characters."
msgstr "Неверный SSL-сервер. Максимальная длина составляет 255 символов."

#: actions/siteadminpanel.php:210
msgid "Minimum text limit is 140 characters."
msgstr "Минимальное ограничение текста составляет 140 символов."

#: actions/siteadminpanel.php:216
msgid "Dupe limit must 1 or more seconds."
msgstr "Ограничение дублирования должно составлять 1 или более секунд."

#: actions/siteadminpanel.php:266
msgid "General"
msgstr "Базовые"

#: actions/siteadminpanel.php:269
msgid "Site name"
msgstr "Имя сайта"

#: actions/siteadminpanel.php:270
msgid "The name of your site, like \"Yourcompany Microblog\""
msgstr "Имя вашего сайта, например, «Yourcompany Microblog»"

#: actions/siteadminpanel.php:274
msgid "Brought by"
msgstr "Предоставлено"

#: actions/siteadminpanel.php:275
msgid "Text used for credits link in footer of each page"
msgstr ""
"Текст, используемый для указания авторов в нижнем колонтитуле каждой страницы"

#: actions/siteadminpanel.php:279
msgid "Brought by URL"
msgstr "URL-адрес поставщика услуг"

#: actions/siteadminpanel.php:280
msgid "URL used for credits link in footer of each page"
msgstr ""
"URL, используемый для ссылки на авторов в нижнем колонтитуле каждой страницы"

#: actions/siteadminpanel.php:284
msgid "Contact email address for your site"
msgstr "Контактный email-адрес для вашего сайта"

#: actions/siteadminpanel.php:290
msgid "Local"
msgstr "Внутренние настройки"

#: actions/siteadminpanel.php:301
msgid "Default timezone"
msgstr "Часовой пояс по умолчанию"

#: actions/siteadminpanel.php:302
msgid "Default timezone for the site; usually UTC."
msgstr "Часовой пояс по умолчанию для сайта; обычно UTC."

#: actions/siteadminpanel.php:308
msgid "Default site language"
msgstr "Язык сайта по умолчанию"

#: actions/siteadminpanel.php:316
msgid "URLs"
msgstr "URL-адреса"

#: actions/siteadminpanel.php:319
msgid "Server"
msgstr "Сервер"

#: actions/siteadminpanel.php:319
msgid "Site's server hostname."
msgstr "Имя хоста сервера сайта."

#: actions/siteadminpanel.php:323
msgid "Fancy URLs"
msgstr "Короткие URL"

#: actions/siteadminpanel.php:325
msgid "Use fancy (more readable and memorable) URLs?"
msgstr "Использовать ли короткие (более читаемые и запоминаемые) URL-адреса?"

#: actions/siteadminpanel.php:331
msgid "Access"
msgstr "Принять"

#: actions/siteadminpanel.php:334
msgid "Private"
msgstr "Личное"

#: actions/siteadminpanel.php:336
msgid "Prohibit anonymous users (not logged in) from viewing site?"
msgstr ""
"Запретить анонимным (не авторизовавшимся) пользователям просматривать сайт?"

#: actions/siteadminpanel.php:340
msgid "Invite only"
msgstr "Только по приглашениям"

#: actions/siteadminpanel.php:342
msgid "Make registration invitation only."
msgstr "Разрешить регистрацию только по приглашениям."

#: actions/siteadminpanel.php:346
msgid "Closed"
msgstr "Закрыта"

#: actions/siteadminpanel.php:348
msgid "Disable new registrations."
msgstr "Отключить новые регистрации."

#: actions/siteadminpanel.php:354
msgid "Snapshots"
msgstr "Снимки"

#: actions/siteadminpanel.php:357
msgid "Randomly during Web hit"
msgstr "При случайном посещении"

#: actions/siteadminpanel.php:358
msgid "In a scheduled job"
msgstr "По заданному графику"

#: actions/siteadminpanel.php:359 actions/siteadminpanel.php:383
msgid "Never"
msgstr "Никогда"

#: actions/siteadminpanel.php:360
msgid "Data snapshots"
msgstr "Снимки данных"

#: actions/siteadminpanel.php:361
msgid "When to send statistical data to status.net servers"
msgstr "Когда отправлять статистические данные на сервера status.net"

#: actions/siteadminpanel.php:366
msgid "Frequency"
msgstr "Частота"

#: actions/siteadminpanel.php:367
msgid "Snapshots will be sent once every N web hits"
msgstr "Снимки будут отправляться каждые N посещений"

#: actions/siteadminpanel.php:372
msgid "Report URL"
msgstr "URL отчёта"

#: actions/siteadminpanel.php:373
msgid "Snapshots will be sent to this URL"
msgstr "Снимки будут отправляться по этому URL-адресу"

#: actions/siteadminpanel.php:380
msgid "SSL"
msgstr "SSL"

#: actions/siteadminpanel.php:384
msgid "Sometimes"
msgstr "Иногда"

#: actions/siteadminpanel.php:385
msgid "Always"
msgstr "Всегда"

#: actions/siteadminpanel.php:387
msgid "Use SSL"
msgstr "Использовать SSL"

#: actions/siteadminpanel.php:388
msgid "When to use SSL"
msgstr "Когда использовать SSL"

#: actions/siteadminpanel.php:393
msgid "SSL Server"
msgstr "SSL-сервер"

#: actions/siteadminpanel.php:394
msgid "Server to direct SSL requests to"
msgstr "Сервер, которому направлять SSL-запросы"

#: actions/siteadminpanel.php:400
msgid "Limits"
msgstr "Границы"

#: actions/siteadminpanel.php:403
msgid "Text limit"
msgstr "Границы текста"

#: actions/siteadminpanel.php:403
msgid "Maximum number of characters for notices."
msgstr "Максимальное число символов для записей."

#: actions/siteadminpanel.php:407
msgid "Dupe limit"
msgstr "Предел дубликатов"

#: actions/siteadminpanel.php:407
msgid "How long users must wait (in seconds) to post the same thing again."
msgstr ""
"Сколько нужно ждать пользователям (в секундах) для отправки того же ещё раз."

#: actions/siteadminpanel.php:421 actions/useradminpanel.php:313
msgid "Save site settings"
msgstr "Сохранить настройки сайта"

#: actions/smssettings.php:58
msgid "SMS Settings"
msgstr "Установки СМС"

#: actions/smssettings.php:69
#, php-format
msgid "You can receive SMS messages through email from %%site.name%%."
msgstr ""
"Вы можете отправлять СМС-сообщения по электронному адресу от %%site.name%%."

#: actions/smssettings.php:91
msgid "SMS is not available."
msgstr "Отправка СМС недоступна."

#: actions/smssettings.php:112
msgid "Current confirmed SMS-enabled phone number."
msgstr ""
"Подтверждённый в настоящее время SMS-доступный номер мобильного телефона."

#: actions/smssettings.php:123
msgid "Awaiting confirmation on this phone number."
msgstr "В ожидании подтверждения данного номера телефона."

#: actions/smssettings.php:130
msgid "Confirmation code"
msgstr "Код подтверждения"

#: actions/smssettings.php:131
msgid "Enter the code you received on your phone."
msgstr "Введите код, который вы получили по телефону."

#: actions/smssettings.php:138
msgid "SMS Phone number"
msgstr "Номер телефона для СМС"

#: actions/smssettings.php:140
msgid "Phone number, no punctuation or spaces, with area code"
msgstr "Номер телефона, без пробелов, с кодом зоны"

#: actions/smssettings.php:174
msgid ""
"Send me notices through SMS; I understand I may incur exorbitant charges "
"from my carrier."
msgstr ""
"Посылать мне записи через СМС; я понимаю, что это может привести к расходам "
"по пересылке."

#: actions/smssettings.php:306
msgid "No phone number."
msgstr "Нет номера телефона."

#: actions/smssettings.php:311
msgid "No carrier selected."
msgstr "Провайдер не выбран."

#: actions/smssettings.php:318
msgid "That is already your phone number."
msgstr "Это уже ваш номер телефона."

#: actions/smssettings.php:321
msgid "That phone number already belongs to another user."
msgstr "Этот телефонный номер уже задействован другим пользователем."

#: actions/smssettings.php:347
msgid ""
"A confirmation code was sent to the phone number you added. Check your phone "
"for the code and instructions on how to use it."
msgstr ""
"Код подтверждения выслан на мобильный номер, который вы добавили. Проверьте "
"телефон для нахождения этого кода и инструкций по его использованию."

#: actions/smssettings.php:374
msgid "That is the wrong confirmation number."
msgstr "Это неверный номер подтверждения."

#: actions/smssettings.php:405
msgid "That is not your phone number."
msgstr "Это не Ваш номер телефона."

#: actions/smssettings.php:465
msgid "Mobile carrier"
msgstr "Выбор провайдера"

#: actions/smssettings.php:469
msgid "Select a carrier"
msgstr "Выбор провайдера"

#: actions/smssettings.php:476
#, php-format
msgid ""
"Mobile carrier for your phone. If you know a carrier that accepts SMS over "
"email but isn't listed here, send email to let us know at %s."
msgstr ""
"Провайдер Вашего мобильного телефона. Если вы знаете провайдера, который "
"принимает СМС при помощи электронных адресов и которого нет в списке ниже, "
"то сообщите нам об этом по электронной почте %s."

#: actions/smssettings.php:498
msgid "No code entered"
msgstr "Код не введён"

#: actions/subedit.php:70
msgid "You are not subscribed to that profile."
msgstr "Вы не подписаны на этот профиль."

#: actions/subedit.php:83
msgid "Could not save subscription."
msgstr "Не удаётся сохранить подписку."

#: actions/subscribe.php:55
msgid "Not a local user."
msgstr "Не локальный пользователь."

#: actions/subscribe.php:69
msgid "Subscribed"
msgstr "Подписано"

#: actions/subscribers.php:50
#, php-format
msgid "%s subscribers"
msgstr "Подписчики %s"

#: actions/subscribers.php:52
#, php-format
msgid "%s subscribers, page %d"
msgstr "%s подписчики, страница %d"

#: actions/subscribers.php:63
msgid "These are the people who listen to your notices."
msgstr "Это пользователи, которые читают ваши записи."

#: actions/subscribers.php:67
#, php-format
msgid "These are the people who listen to %s's notices."
msgstr "Эти пользователи читают записи %s."

#: actions/subscribers.php:108
msgid ""
"You have no subscribers. Try subscribing to people you know and they might "
"return the favor"
msgstr ""
"У вас нет подписчиков. Попробуйте подписаться на знакомых людей, и они могут "
"ответить взаимностью"

#: actions/subscribers.php:110
#, php-format
msgid "%s has no subscribers. Want to be the first?"
msgstr "У %s нет подписчиков. Хотите быть первым?"

#: actions/subscribers.php:114
#, php-format
msgid ""
"%s has no subscribers. Why not [register an account](%%%%action.register%%%"
"%) and be the first?"
msgstr ""
"У %s нет подписчиков. Почему бы не [зарегистрироваться](%%%%action.register%%"
"%%) и стать первым?"

#: actions/subscriptions.php:52
#, php-format
msgid "%s subscriptions"
msgstr "Подписки %s"

#: actions/subscriptions.php:54
#, php-format
msgid "%s subscriptions, page %d"
msgstr "Подписки %s, страница %d"

#: actions/subscriptions.php:65
msgid "These are the people whose notices you listen to."
msgstr "Это пользователи, записи которых вы читаете."

#: actions/subscriptions.php:69
#, php-format
msgid "These are the people whose notices %s listens to."
msgstr "Это пользователи, записи которых читает %s."

#: actions/subscriptions.php:121
#, php-format
msgid ""
"You're not listening to anyone's notices right now, try subscribing to "
"people you know. Try [people search](%%action.peoplesearch%%), look for "
"members in groups you're interested in and in our [featured users](%%action."
"featured%%). If you're a [Twitter user](%%action.twittersettings%%), you can "
"automatically subscribe to people you already follow there."
msgstr ""
"Вы сейчас не следите ни за чьими-либо записями; попробуйте подписаться на "
"знакомых вам людей. Попробуйте использовать [поиск людей](%%action."
"peoplesearch%%), посмотрите среди учасников групп, которые вас интересуют "
"или просмотрите список [особых пользователей](%%action.featured%%). Если Вы "
"пользуетесь [Твиттером](%%action.twittersettings%%), то можете автоматически "
"подписаться на тех людей, за которыми уже следите там."

#: actions/subscriptions.php:123 actions/subscriptions.php:127
#, php-format
msgid "%s is not listening to anyone."
msgstr "%s не просматривает ничьи записи."

#: actions/subscriptions.php:194
msgid "Jabber"
msgstr "Jabber"

#: actions/subscriptions.php:199 lib/connectsettingsaction.php:115
msgid "SMS"
msgstr "СМС"

#: actions/tagother.php:33
msgid "Not logged in"
msgstr "Не авторизовано"

#: actions/tagother.php:39
msgid "No id argument."
msgstr "Нет ID аргумента."

#: actions/tagother.php:65
#, php-format
msgid "Tag %s"
msgstr "Теги %s"

#: actions/tagother.php:77 lib/userprofile.php:75
msgid "User profile"
msgstr "Профиль пользователя"

#: actions/tagother.php:81 lib/userprofile.php:102
msgid "Photo"
msgstr "Фото"

#: actions/tagother.php:141
msgid "Tag user"
msgstr "Теги для пользователя"

#: actions/tagother.php:151
msgid ""
"Tags for this user (letters, numbers, -, ., and _), comma- or space- "
"separated"
msgstr ""
"Теги для этого пользователя (буквы, цифры, -, ., и _), разделённые запятой "
"или пробелом"

#: actions/tagother.php:193
msgid ""
"You can only tag people you are subscribed to or who are subscribed to you."
msgstr ""
"Вы можете помечать тегами только пользователей, на которых подписаны или "
"которые подписаны на Вас."

#: actions/tagother.php:200
msgid "Could not save tags."
msgstr "Не удаётся сохранить теги."

#: actions/tagother.php:236
msgid "Use this form to add tags to your subscribers or subscriptions."
msgstr ""
"Используйте эту форму для добавления тегов Вашим подписчикам или подписантам."

#: actions/tag.php:68
#, php-format
msgid "Notices tagged with %s, page %d"
msgstr "Записи с тегом %s, страница %d"

#: actions/tag.php:86
#, php-format
msgid "Notice feed for tag %s (RSS 1.0)"
msgstr "Лента записей для тега %s (RSS 1.0)"

#: actions/tag.php:92
#, php-format
msgid "Notice feed for tag %s (RSS 2.0)"
msgstr "Лента записей для тега %s (RSS 2.0)"

#: actions/tag.php:98
#, php-format
msgid "Notice feed for tag %s (Atom)"
msgstr "Лента записей для тега %s (Atom)"

#: actions/tagrss.php:35
msgid "No such tag."
msgstr "Нет такого тега."

#: actions/twitapitrends.php:87
msgid "API method under construction."
msgstr "Метод API реконструируется."

#: actions/unblock.php:59
msgid "You haven't blocked that user."
msgstr "Вы не заблокировали этого пользователя."

#: actions/unsandbox.php:72
msgid "User is not sandboxed."
msgstr "Для пользователя не установлен режим песочницы."

#: actions/unsilence.php:72
msgid "User is not silenced."
msgstr "Пользователь не заглушён."

#: actions/unsubscribe.php:77
msgid "No profile id in request."
msgstr "Нет ID профиля в запросе."

#: actions/unsubscribe.php:84
msgid "No profile with that id."
msgstr "Нет профиля с таким ID."

#: actions/unsubscribe.php:98
msgid "Unsubscribed"
msgstr "Отписано"

#: actions/updateprofile.php:62 actions/userauthorization.php:330
#, php-format
msgid "Listenee stream license ‘%s’ is not compatible with site license ‘%s’."
msgstr ""
"Лицензия просматриваемого потока «%s» несовместима с лицензией сайта «%s»."

#: actions/useradminpanel.php:58 lib/adminpanelaction.php:305
#: lib/personalgroupnav.php:115
msgid "User"
msgstr "Пользователь"

#: actions/useradminpanel.php:69
msgid "User settings for this StatusNet site."
msgstr "Пользовательские настройки для этого сайта StatusNet."

#: actions/useradminpanel.php:149
msgid "Invalid bio limit. Must be numeric."
msgstr "Неверное ограничение биографии. Должно быть числом."

#: actions/useradminpanel.php:155
msgid "Invalid welcome text. Max length is 255 characters."
msgstr ""
"Неверный текст приветствия. Максимальная длина составляет 255 символов."

#: actions/useradminpanel.php:165
#, php-format
msgid "Invalid default subscripton: '%1$s' is not user."
msgstr "Неверная подписка по умолчанию: «%1$s» не является пользователем."

#: actions/useradminpanel.php:218 lib/accountsettingsaction.php:108
#: lib/personalgroupnav.php:109
msgid "Profile"
msgstr "Профиль"

#: actions/useradminpanel.php:222
msgid "Bio Limit"
msgstr "Ограничение биографии"

#: actions/useradminpanel.php:223
msgid "Maximum length of a profile bio in characters."
msgstr "Максимальная длина биографии профиля в символах."

#: actions/useradminpanel.php:231
msgid "New users"
msgstr "Новые пользователи"

#: actions/useradminpanel.php:235
msgid "New user welcome"
msgstr "Приветствие новым пользователям"

#: actions/useradminpanel.php:236
msgid "Welcome text for new users (Max 255 chars)."
msgstr "Текст приветствия для новых пользователей (максимум 255 символов)."

#: actions/useradminpanel.php:241
msgid "Default subscription"
msgstr "Подписка по умолчанию"

#: actions/useradminpanel.php:242
msgid "Automatically subscribe new users to this user."
msgstr "Автоматически подписывать новых пользователей на этого пользователя."

#: actions/useradminpanel.php:251
msgid "Invitations"
msgstr "Приглашения"

#: actions/useradminpanel.php:256
msgid "Invitations enabled"
msgstr "Приглашения включены"

#: actions/useradminpanel.php:258
msgid "Whether to allow users to invite new users."
msgstr "Разрешать ли пользователям приглашать новых пользователей."

#: actions/useradminpanel.php:265
msgid "Sessions"
msgstr "Сессии"

#: actions/useradminpanel.php:270
msgid "Handle sessions"
msgstr "Управление сессиями"

#: actions/useradminpanel.php:272
msgid "Whether to handle sessions ourselves."
msgstr "Управлять ли сессиями самостоятельно."

#: actions/useradminpanel.php:276
msgid "Session debugging"
msgstr "Отладка сессий"

#: actions/useradminpanel.php:278
msgid "Turn on debugging output for sessions."
msgstr "Включить отладочный вывод для сессий."

#: actions/userauthorization.php:105
msgid "Authorize subscription"
msgstr "Авторизовать подписку"

#: actions/userauthorization.php:110
msgid ""
"Please check these details to make sure that you want to subscribe to this "
"user’s notices. If you didn’t just ask to subscribe to someone’s notices, "
"click “Reject”."
msgstr ""
"Пожалуйста, проверьте эти подробности, чтобы быть уверенным, что вы хотите "
"подписаться на записи этого пользователя. Если Вы этого не хотите делать, "
"нажмите «Отказ»."

#: actions/userauthorization.php:188
msgid "License"
msgstr "Лицензия"

#: actions/userauthorization.php:209
msgid "Accept"
msgstr "Принять"

#: actions/userauthorization.php:210 lib/subscribeform.php:115
#: lib/subscribeform.php:139
msgid "Subscribe to this user"
msgstr "Подписаться на %s"

#: actions/userauthorization.php:211
msgid "Reject"
msgstr "Отбросить"

#: actions/userauthorization.php:212
msgid "Reject this subscription"
msgstr "Отвергнуть эту подписку"

#: actions/userauthorization.php:225
msgid "No authorization request!"
msgstr "Не авторизованный запрос!"

#: actions/userauthorization.php:247
msgid "Subscription authorized"
msgstr "Подписка авторизована"

#: actions/userauthorization.php:249
msgid ""
"The subscription has been authorized, but no callback URL was passed. Check "
"with the site’s instructions for details on how to authorize the "
"subscription. Your subscription token is:"
msgstr ""
"Подписка авторизована, но нет обратного URL. Посмотрите инструкции на сайте "
"о том, как авторизовать подписку. Ваш ключ подписки:"

#: actions/userauthorization.php:259
msgid "Subscription rejected"
msgstr "Подписка отменена"

#: actions/userauthorization.php:261
msgid ""
"The subscription has been rejected, but no callback URL was passed. Check "
"with the site’s instructions for details on how to fully reject the "
"subscription."
msgstr ""
"Подписка отвергнута, но не бы передан URL обратного вызова. Проверьте "
"инструкции на сайте, чтобы полностью отказаться от подписки."

#: actions/userauthorization.php:296
#, php-format
msgid "Listener URI ‘%s’ not found here"
msgstr "Смотрящий URI «%s» здесь не найден"

#: actions/userauthorization.php:301
#, php-format
msgid "Listenee URI ‘%s’ is too long."
msgstr "Просматриваемый URI «%s» слишком длинный."

#: actions/userauthorization.php:307
#, php-format
msgid "Listenee URI ‘%s’ is a local user."
msgstr "Просматриваемый URI «%s» — локальный пользователь."

#: actions/userauthorization.php:322
#, php-format
msgid "Profile URL ‘%s’ is for a local user."
msgstr "URL профиля «%s» предназначен только для локального пользователя."

#: actions/userauthorization.php:338
#, php-format
msgid "Avatar URL ‘%s’ is not valid."
msgstr "URL аватары «%s» недействителен."

#: actions/userauthorization.php:343
#, php-format
msgid "Can’t read avatar URL ‘%s’."
msgstr "Не удаётся прочитать URL аватары «%s»"

#: actions/userauthorization.php:348
#, php-format
msgid "Wrong image type for avatar URL ‘%s’."
msgstr "Неверный тип изображения для URL аватары «%s»."

#: actions/userbyid.php:70
msgid "No id."
msgstr "Нет идентификатора."

#: actions/userdesignsettings.php:76 lib/designsettings.php:65
msgid "Profile design"
msgstr "Оформление профиля"

#: actions/userdesignsettings.php:87 lib/designsettings.php:76
msgid ""
"Customize the way your profile looks with a background image and a colour "
"palette of your choice."
msgstr ""
"Настройте внешний вид своего профиля, установив фоновое изображение и "
"цветовую гамму на свой выбор."

#: actions/userdesignsettings.php:282
msgid "Enjoy your hotdog!"
msgstr "Приятного аппетита!"

#: actions/usergroups.php:64
#, php-format
msgid "%s groups, page %d"
msgstr "Группы %s, страница %d"

#: actions/usergroups.php:130
msgid "Search for more groups"
msgstr "Искать другие группы"

#: actions/usergroups.php:153
#, php-format
msgid "%s is not a member of any group."
msgstr "%s не состоит ни в одной группе."

#: actions/usergroups.php:158
#, php-format
msgid "Try [searching for groups](%%action.groupsearch%%) and joining them."
msgstr ""
"Попробуйте [найти группы](%%action.groupsearch%%) и присоединиться к ним."

#: classes/File.php:137
#, php-format
msgid ""
"No file may be larger than %d bytes and the file you sent was %d bytes. Try "
"to upload a smaller version."
msgstr ""
"Файл не может быть больше %d байт, тогда как отправленный вами файл содержал "
"%d байт. Попробуйте загрузить меньшую версию."

#: classes/File.php:147
#, php-format
msgid "A file this large would exceed your user quota of %d bytes."
msgstr "Файл такого размера превысит вашу пользовательскую квоту в %d байта."

#: classes/File.php:154
#, php-format
msgid "A file this large would exceed your monthly quota of %d bytes."
msgstr "Файл такого размера превысит вашу месячную квоту в %d байта."

#: classes/Message.php:45
msgid "You are banned from sending direct messages."
msgstr "Вы заблокированы от отправки прямых сообщений."

#: classes/Message.php:61
msgid "Could not insert message."
msgstr "Не удаётся вставить сообщение."

#: classes/Message.php:71
msgid "Could not update message with new URI."
msgstr "Не удаётся обновить сообщение с новым URI."

#: classes/Notice.php:164
#, php-format
msgid "DB error inserting hashtag: %s"
msgstr "Ошибка баз данных при вставке хеш-тегов для %s"

#: classes/Notice.php:179
msgid "Problem saving notice. Too long."
msgstr "Проблемы с сохранением записи. Слишком длинно."

#: classes/Notice.php:183
msgid "Problem saving notice. Unknown user."
msgstr "Проблема при сохранении записи. Неизвестный пользователь."

#: classes/Notice.php:188
msgid ""
"Too many notices too fast; take a breather and post again in a few minutes."
msgstr ""
"Слишком много записей за столь короткий срок; передохните немного и "
"попробуйте вновь через пару минут."

#: classes/Notice.php:194
msgid ""
"Too many duplicate messages too quickly; take a breather and post again in a "
"few minutes."
msgstr ""
"Слишком много одинаковых записей за столь короткий срок; передохните немного "
"и попробуйте вновь через пару минут."

#: classes/Notice.php:200
msgid "You are banned from posting notices on this site."
msgstr "Вам запрещено поститься на этом сайте (бан)"

#: classes/Notice.php:265 classes/Notice.php:290
msgid "Problem saving notice."
msgstr "Проблемы с сохранением записи."

#: classes/Notice.php:1124
#, php-format
msgid "DB error inserting reply: %s"
msgstr "Ошибка баз данных при вставке ответа для %s"

#: classes/User_group.php:380
msgid "Could not create group."
msgstr "Не удаётся создать группу."

#: classes/User_group.php:409
msgid "Could not set group membership."
msgstr "Не удаётся назначить членство в группе."

#: classes/User.php:347
#, php-format
msgid "Welcome to %1$s, @%2$s!"
msgstr "Добро пожаловать на %1$s, @%2$s!"

#: lib/accountsettingsaction.php:108
msgid "Change your profile settings"
msgstr "Изменить ваши настройки профиля"

#: lib/accountsettingsaction.php:112
msgid "Upload an avatar"
msgstr "Загрузить аватару"

#: lib/accountsettingsaction.php:116
msgid "Change your password"
msgstr "Измените свой пароль"

#: lib/accountsettingsaction.php:120
msgid "Change email handling"
msgstr "Изменить электронный адрес"

#: lib/accountsettingsaction.php:124
msgid "Design your profile"
msgstr "Оформить ваш профиль"

#: lib/accountsettingsaction.php:128
msgid "Other"
msgstr "Другое"

#: lib/accountsettingsaction.php:128
msgid "Other options"
msgstr "Другие опции"

#: lib/action.php:144
#, php-format
msgid "%s - %s"
msgstr "%s (%s)"

#: lib/action.php:159
msgid "Untitled page"
msgstr "Страница без названия"

#: lib/action.php:425
msgid "Primary site navigation"
msgstr "Главная навигация"

#: lib/action.php:431
msgid "Home"
msgstr "Моё"

#: lib/action.php:431
msgid "Personal profile and friends timeline"
msgstr "Личный профиль и лента друзей"

#: lib/action.php:433
msgid "Account"
msgstr "Настройки"

#: lib/action.php:433
msgid "Change your email, avatar, password, profile"
msgstr "Изменить ваш email, аватару, пароль, профиль"

#: lib/action.php:436
msgid "Connect"
msgstr "Соединить"

#: lib/action.php:436
msgid "Connect to services"
msgstr "Соединить с сервисами"

#: lib/action.php:440
msgid "Change site configuration"
msgstr "Изменить конфигурацию сайта"

#: lib/action.php:444 lib/subgroupnav.php:105
msgid "Invite"
msgstr "Пригласить"

#: lib/action.php:445 lib/subgroupnav.php:106
#, php-format
msgid "Invite friends and colleagues to join you on %s"
msgstr "Пригласи друзей и коллег стать такими же как ты участниками %s"

#: lib/action.php:450
msgid "Logout"
msgstr "Выход"

#: lib/action.php:450
msgid "Logout from the site"
msgstr "Выйти"

#: lib/action.php:455
msgid "Create an account"
msgstr "Создать новый аккаунт"

#: lib/action.php:458
msgid "Login to the site"
msgstr "Войти"

#: lib/action.php:461 lib/action.php:724
msgid "Help"
msgstr "Помощь"

#: lib/action.php:461
msgid "Help me!"
msgstr "Помощь"

#: lib/action.php:464 lib/searchaction.php:127
msgid "Search"
msgstr "Поиск"

#: lib/action.php:464
msgid "Search for people or text"
msgstr "Искать людей или текст"

#: lib/action.php:485
msgid "Site notice"
msgstr "Новая запись"

#: lib/action.php:551
msgid "Local views"
msgstr "Локальные виды"

#: lib/action.php:617
msgid "Page notice"
msgstr "Новая запись"

#: lib/action.php:719
msgid "Secondary site navigation"
msgstr "Навигация по подпискам"

#: lib/action.php:726
msgid "About"
msgstr "О проекте"

#: lib/action.php:728
msgid "FAQ"
msgstr "ЧаВо"

#: lib/action.php:732
msgid "TOS"
msgstr "TOS"

#: lib/action.php:735
msgid "Privacy"
msgstr "Пользовательское соглашение"

#: lib/action.php:737
msgid "Source"
msgstr "Исходный код"

#: lib/action.php:739
msgid "Contact"
msgstr "Контактная информация"

#: lib/action.php:741
msgid "Badge"
msgstr "Бедж"

#: lib/action.php:769
msgid "StatusNet software license"
msgstr "StatusNet лицензия"

#: lib/action.php:772
#, php-format
msgid ""
"**%%site.name%%** is a microblogging service brought to you by [%%site."
"broughtby%%](%%site.broughtbyurl%%). "
msgstr ""
"**%%site.name%%** — это сервис микроблогинга, созданный для вас при помощи [%"
"%site.broughtby%%](%%site.broughtbyurl%%). "

#: lib/action.php:774
#, php-format
msgid "**%%site.name%%** is a microblogging service. "
msgstr "**%%site.name%%** — сервис микроблогинга. "

#: lib/action.php:776
#, php-format
msgid ""
"It runs the [StatusNet](http://status.net/) microblogging software, version %"
"s, available under the [GNU Affero General Public License](http://www.fsf."
"org/licensing/licenses/agpl-3.0.html)."
msgstr ""
"Этот сервис работает при помощи [StatusNet](http://status.net/) - "
"программного обеспечения для микроблогинга, версии %s, доступного под "
"лицензией [GNU Affero General Public License](http://www.fsf.org/licensing/"
"licenses/agpl-3.0.html)."

#: lib/action.php:790
msgid "Site content license"
msgstr "Лицензия содержимого сайта"

#: lib/action.php:799
msgid "All "
msgstr "All "

#: lib/action.php:804
msgid "license."
msgstr "license."

#: lib/action.php:1068
msgid "Pagination"
msgstr "Разбиение на страницы"

#: lib/action.php:1077
msgid "After"
msgstr "Сюда"

#: lib/action.php:1085
msgid "Before"
msgstr "Туда"

#: lib/action.php:1133
msgid "There was a problem with your session token."
msgstr "Проблема с Вашей сессией. Попробуйте ещё раз, пожалуйста."

#: lib/adminpanelaction.php:96
msgid "You cannot make changes to this site."
msgstr "Вы не можете изменять этот сайт."

#: lib/adminpanelaction.php:195
msgid "showForm() not implemented."
msgstr "showForm() не реализована."

#: lib/adminpanelaction.php:224
msgid "saveSettings() not implemented."
msgstr "saveSettings() не реализована."

#: lib/adminpanelaction.php:247
msgid "Unable to delete design setting."
msgstr "Не удаётся удалить настройки оформления."

#: lib/adminpanelaction.php:300
msgid "Basic site configuration"
msgstr "Основная конфигурация сайта"

#: lib/adminpanelaction.php:303
msgid "Design configuration"
msgstr "Конфигурация оформления"

#: lib/adminpanelaction.php:306 lib/adminpanelaction.php:309
msgid "Paths configuration"
msgstr "Конфигурация путей"

#: lib/attachmentlist.php:87
msgid "Attachments"
msgstr "Вложения"

#: lib/attachmentlist.php:265
msgid "Author"
msgstr "Автор"

#: lib/attachmentlist.php:278
msgid "Provider"
<<<<<<< HEAD
msgstr "Поставщик услуг"
=======
msgstr "Сервис"
>>>>>>> 9e0f89ba

#: lib/attachmentnoticesection.php:67
msgid "Notices where this attachment appears"
msgstr "Сообщает, где появляется это вложение"

#: lib/attachmenttagcloudsection.php:48
msgid "Tags for this attachment"
msgstr "Теги для этого вложения"

#: lib/channel.php:138 lib/channel.php:158
msgid "Command results"
msgstr "Команда исполнена"

#: lib/channel.php:210
msgid "Command complete"
msgstr "Команда завершена"

#: lib/channel.php:221
msgid "Command failed"
msgstr "Команда неудачна"

#: lib/command.php:44
msgid "Sorry, this command is not yet implemented."
msgstr "Простите, эта команда ещё не выполнена."

#: lib/command.php:88
#, php-format
msgid "Could not find a user with nickname %s"
msgstr "Не удаётся найти пользователя с именем %s"

#: lib/command.php:92
msgid "It does not make a lot of sense to nudge yourself!"
msgstr "Нет смысла «подталкивать» самого себя!"

#: lib/command.php:99
#, php-format
msgid "Nudge sent to %s"
msgstr "«Подталкивание» послано %s"

#: lib/command.php:126
#, php-format
msgid ""
"Subscriptions: %1$s\n"
"Subscribers: %2$s\n"
"Notices: %3$s"
msgstr ""
"Подписок: %1$s\n"
"Подписчиков: %2$s\n"
"Записей: %3$s"

#: lib/command.php:152 lib/command.php:400
msgid "Notice with that id does not exist"
msgstr "Записи с таким id не существует"

#: lib/command.php:168 lib/command.php:416 lib/command.php:471
msgid "User has no last notice"
msgstr "У пользователя нет записей"

#: lib/command.php:190
msgid "Notice marked as fave."
msgstr "Запись помечена как любимая."

#: lib/command.php:315
#, php-format
msgid "%1$s (%2$s)"
msgstr "%1$s (%2$s)"

#: lib/command.php:318
#, php-format
msgid "Fullname: %s"
msgstr "Полное имя: %s"

#: lib/command.php:321
#, php-format
msgid "Location: %s"
msgstr "Месторасположение: %s"

#: lib/command.php:324
#, php-format
msgid "Homepage: %s"
msgstr "Домашняя страница: %s"

#: lib/command.php:327
#, php-format
msgid "About: %s"
msgstr "О пользователе: %s"

#: lib/command.php:358 scripts/xmppdaemon.php:321
#, php-format
msgid "Message too long - maximum is %d characters, you sent %d"
msgstr "Сообщение слишком длинное — не больше %d символов, вы посылаете %d"

#: lib/command.php:377
msgid "Error sending direct message."
msgstr "Ошибка при отправке прямого сообщения."

#: lib/command.php:431
#, php-format
msgid "Notice too long - maximum is %d characters, you sent %d"
msgstr "Запись слишком длинная — не больше %d символов, вы посылаете %d"

#: lib/command.php:439
#, php-format
msgid "Reply to %s sent"
msgstr "Ответ %s отправлен"

#: lib/command.php:441
msgid "Error saving notice."
msgstr "Проблемы с сохранением записи."

#: lib/command.php:495
msgid "Specify the name of the user to subscribe to"
msgstr "Определите имя пользователя при подписке на"

#: lib/command.php:502
#, php-format
msgid "Subscribed to %s"
msgstr "Подписано на %s"

#: lib/command.php:523
msgid "Specify the name of the user to unsubscribe from"
msgstr "Определите имя пользователя для отписки от"

#: lib/command.php:530
#, php-format
msgid "Unsubscribed from %s"
msgstr "Отписано от %s"

#: lib/command.php:548 lib/command.php:571
msgid "Command not yet implemented."
msgstr "Команда ещё не выполнена."

#: lib/command.php:551
msgid "Notification off."
msgstr "Оповещение отсутствует."

#: lib/command.php:553
msgid "Can't turn off notification."
msgstr "Нет оповещения."

#: lib/command.php:574
msgid "Notification on."
msgstr "Есть оповещение."

#: lib/command.php:576
msgid "Can't turn on notification."
msgstr "Есть оповещение."

<<<<<<< HEAD
#: lib/command.php:597
#, php-format
msgid "Could not create login token for %s"
msgstr "Не удаётся создать ключ входа для %s"

#: lib/command.php:602
#, php-format
msgid "This link is useable only once, and is good for only 2 minutes: %s"
msgstr "Эта ссылка действительна только один раз в течение 2 минут: %s"

#: lib/command.php:618
msgid "You are not subscribed to anyone."
msgstr "Вы ни на кого не подписаны."

#: lib/command.php:620
=======
#: lib/command.php:592
msgid "You are not subscribed to anyone."
msgstr "Вы ни на кого не подписаны."

#: lib/command.php:594
>>>>>>> 9e0f89ba
msgid "You are subscribed to this person:"
msgid_plural "You are subscribed to these people:"
msgstr[0] "Вы подписаны на этих людей:"
msgstr[1] "Вы подписаны на этих людей:"
msgstr[2] "Вы подписаны на этих людей:"

<<<<<<< HEAD
#: lib/command.php:640
msgid "No one is subscribed to you."
msgstr "Никто не подписан на вас."

#: lib/command.php:642
=======
#: lib/command.php:614
msgid "No one is subscribed to you."
msgstr "Никто не подписан на вас."

#: lib/command.php:616
>>>>>>> 9e0f89ba
msgid "This person is subscribed to you:"
msgid_plural "These people are subscribed to you:"
msgstr[0] "Эти люди подписались на вас:"
msgstr[1] "Эти люди подписались на вас:"
msgstr[2] "Эти люди подписались на вас:"

<<<<<<< HEAD
#: lib/command.php:662
msgid "You are not a member of any groups."
msgstr "Вы не состоите ни в одной группе."

#: lib/command.php:664
=======
#: lib/command.php:636
msgid "You are not a member of any groups."
msgstr "Вы не состоите ни в одной группе."

#: lib/command.php:638
>>>>>>> 9e0f89ba
msgid "You are a member of this group:"
msgid_plural "You are a member of these groups:"
msgstr[0] "Вы являетесь участником следующих групп:"
msgstr[1] "Вы являетесь участником следующих групп:"
msgstr[2] "Вы являетесь участником следующих групп:"

#: lib/command.php:652
#, fuzzy
msgid ""
"Commands:\n"
"on - turn on notifications\n"
"off - turn off notifications\n"
"help - show this help\n"
"follow <nickname> - subscribe to user\n"
"groups - lists the groups you have joined\n"
"subscriptions - list the people you follow\n"
"subscribers - list the people that follow you\n"
"leave <nickname> - unsubscribe from user\n"
"d <nickname> <text> - direct message to user\n"
"get <nickname> - get last notice from user\n"
"whois <nickname> - get profile info on user\n"
"fav <nickname> - add user's last notice as a 'fave'\n"
"fav #<notice_id> - add notice with the given id as a 'fave'\n"
"reply #<notice_id> - reply to notice with a given id\n"
"reply <nickname> - reply to the last notice from user\n"
"join <group> - join group\n"
"drop <group> - leave group\n"
"stats - get your stats\n"
"stop - same as 'off'\n"
"quit - same as 'off'\n"
"sub <nickname> - same as 'follow'\n"
"unsub <nickname> - same as 'leave'\n"
"last <nickname> - same as 'get'\n"
"on <nickname> - not yet implemented.\n"
"off <nickname> - not yet implemented.\n"
"nudge <nickname> - remind a user to update.\n"
"invite <phone number> - not yet implemented.\n"
"track <word> - not yet implemented.\n"
"untrack <word> - not yet implemented.\n"
"track off - not yet implemented.\n"
"untrack all - not yet implemented.\n"
"tracks - not yet implemented.\n"
"tracking - not yet implemented.\n"
msgstr ""
"Команды:\n"
"on — включить уведомления\n"
"off — отключить уведомления\n"
"help — показать эту справку\n"
"follow <nickname> — подписаться на пользователя\n"
"groups — список групп, к которым вы присоединены\n"
"subscriptions — список людей, за которыми вы следите\n"
"subscribers — список людей, следящих на вами\n"
"leave <nickname> — отписаться от пользователя\n"
"d <nickname> <text> — прямое сообщение пользователю\n"
"get <nickname> — получить последнюю запись от пользователя\n"
"whois <nickname> — получить информацию из профиля пользователя\n"
"fav <nickname> — добавить последнюю запись пользователя в число любимых\n"
"fav #<notice_id> — добавить запись с заданным id в число любимых\n"
"reply #<notice_id> — ответить на запись с заданным id\n"
"reply <nickname> — ответить на последнюю запись пользователя\n"
"join <group> — присоединиться к группе\n"
"login — получить ссылку на вход в веб-интерфейс\n"
"drop <group> — покинуть группу\n"
"stats — получить свою статистику\n"
"stop — то же, что и 'off'\n"
"quit — то же, что и 'off'\n"
"sub <nickname> — то же, что и 'follow'\n"
"unsub <nickname> — то же, что и 'leave'\n"
"last <nickname> — то же, что и 'get'\n"
"on <nickname> — пока не реализовано.\n"
"off <nickname> — пока не реализовано.\n"
"nudge <nickname> — напомнить пользователю обновиться.\n"
"invite <phone number> — пока не реализовано.\n"
"track <word> — пока не реализовано.\n"
"untrack <word> — пока не реализовано.\n"
"track off — пока не реализовано.\n"
"untrack all — пока не реализовано.\n"
"tracks — пока не реализовано.\n"
"tracking — пока не реализовано.\n"

#: lib/common.php:199
msgid "No configuration file found. "
msgstr "Конфигурационный файл не найден. "

#: lib/common.php:200
msgid "I looked for configuration files in the following places: "
msgstr "Конфигурационные файлы искались в следующих местах: "

#: lib/common.php:201
msgid "You may wish to run the installer to fix this."
msgstr "Возможно, вы решите запустить установщик для исправления этого."

#: lib/common.php:202
msgid "Go to the installer."
msgstr "Перейти к установщику"

#: lib/connectsettingsaction.php:110
msgid "IM"
msgstr "IM"

#: lib/connectsettingsaction.php:111
msgid "Updates by instant messenger (IM)"
msgstr "Обновлено по IM"

#: lib/connectsettingsaction.php:116
msgid "Updates by SMS"
msgstr "Обновления по СМС"

#: lib/dberroraction.php:60
msgid "Database error"
msgstr "Ошибка базы данных"

#: lib/designsettings.php:105
msgid "Upload file"
msgstr "Загрузить файл"

#: lib/designsettings.php:109
#, fuzzy
msgid ""
"You can upload your personal background image. The maximum file size is 2MB."
msgstr ""
"Вы можете загрузить собственное фоновое изображение. Максимальный размер "
"файла составляет 2МБ."

#: lib/designsettings.php:372
msgid "Bad default color settings: "
msgstr "Плохие настройки цвета по умолчанию: "

#: lib/designsettings.php:468
msgid "Design defaults restored."
msgstr "Оформление по умолчанию восстановлено."

#: lib/disfavorform.php:114 lib/disfavorform.php:140
msgid "Disfavor this notice"
msgstr "Мне не нравится эта запись"

#: lib/favorform.php:114 lib/favorform.php:140
msgid "Favor this notice"
msgstr "Мне нравится эта запись"

#: lib/favorform.php:140
msgid "Favor"
msgstr "Пометить"

#: lib/feedlist.php:64
msgid "Export data"
msgstr "Экспорт потока записей"

#: lib/feed.php:85
msgid "RSS 1.0"
msgstr "RSS 1.0"

#: lib/feed.php:87
msgid "RSS 2.0"
msgstr "RSS 2.0"

#: lib/feed.php:89
msgid "Atom"
msgstr "Atom"

#: lib/feed.php:91
msgid "FOAF"
msgstr "FOAF"

#: lib/galleryaction.php:121
msgid "Filter tags"
msgstr "Фильтровать теги"

#: lib/galleryaction.php:131
msgid "All"
msgstr "Все"

#: lib/galleryaction.php:139
msgid "Select tag to filter"
msgstr "Выберите тег для фильтрации"

#: lib/galleryaction.php:140
msgid "Tag"
msgstr "Теги"

#: lib/galleryaction.php:141
msgid "Choose a tag to narrow list"
msgstr "Выберите тег из выпадающего списка"

#: lib/galleryaction.php:143
msgid "Go"
msgstr "Перейти"

#: lib/groupeditform.php:163
msgid "URL of the homepage or blog of the group or topic"
msgstr "Адрес страницы, дневника или профиля группы на другом портале"

#: lib/groupeditform.php:168
msgid "Describe the group or topic"
msgstr "Опишите группу или тему"

#: lib/groupeditform.php:170
#, php-format
msgid "Describe the group or topic in %d characters"
msgstr "Опишите группу или тему при помощи %d символов"

#: lib/groupeditform.php:172
msgid "Description"
msgstr "Описание"

#: lib/groupeditform.php:179
msgid ""
"Location for the group, if any, like \"City, State (or Region), Country\""
msgstr "Где находится группа, например «Город, область, страна»"

#: lib/groupeditform.php:187
#, php-format
msgid "Extra nicknames for the group, comma- or space- separated, max %d"
msgstr ""
"Дополнительные имена для группы, разделённые запятой или пробелом, максимум %"
"d имён"

#: lib/groupnav.php:85
msgid "Group"
msgstr "Группа"

#: lib/groupnav.php:101
msgid "Blocked"
msgstr "Заблокированные"

#: lib/groupnav.php:102
#, php-format
msgid "%s blocked users"
msgstr "%s заблокированных пользователей"

#: lib/groupnav.php:108
#, php-format
msgid "Edit %s group properties"
msgstr "Редактировать информацию о группе %s"

#: lib/groupnav.php:113
msgid "Logo"
msgstr "Логотип"

#: lib/groupnav.php:114
#, php-format
msgid "Add or edit %s logo"
msgstr "Добавить или изменить логотип группы %s"

#: lib/groupnav.php:120
#, php-format
msgid "Add or edit %s design"
msgstr "Добавить или изменить оформление %s"

#: lib/groupsbymemberssection.php:71
msgid "Groups with most members"
msgstr "Группы с наибольшим количеством участников"

#: lib/groupsbypostssection.php:71
msgid "Groups with most posts"
msgstr "Группы с наибольшим количеством записей"

#: lib/grouptagcloudsection.php:56
#, php-format
msgid "Tags in %s group's notices"
msgstr "Теги записей группы %s"

#: lib/htmloutputter.php:103
msgid "This page is not available in a media type you accept"
msgstr "Страница недоступна для того типа, который Вы задействовали."

#: lib/imagefile.php:75
#, php-format
msgid "That file is too big. The maximum file size is %s."
msgstr "Этот файл слишком большой. Максимальный размер файла составляет %s."

#: lib/imagefile.php:80
msgid "Partial upload."
msgstr "Частичная загрузка."

#: lib/imagefile.php:88 lib/mediafile.php:170
msgid "System error uploading file."
msgstr "Системная ошибка при загрузке файла."

#: lib/imagefile.php:96
msgid "Not an image or corrupt file."
msgstr "Не является изображением или повреждённый файл."

#: lib/imagefile.php:105
msgid "Unsupported image file format."
msgstr "Неподдерживаемый формат файла изображения."

#: lib/imagefile.php:118
msgid "Lost our file."
msgstr "Потерян файл."

#: lib/imagefile.php:150 lib/imagefile.php:197
msgid "Unknown file type"
msgstr "Неподдерживаемый тип файла"

#: lib/imagefile.php:217
msgid "MB"
<<<<<<< HEAD
msgstr ""

#: lib/imagefile.php:219
msgid "kB"
msgstr ""

#: lib/jabber.php:192
=======
msgstr "МБ"

#: lib/imagefile.php:219
msgid "kB"
msgstr "КБ"

#: lib/jabber.php:191
>>>>>>> 9e0f89ba
#, php-format
msgid "[%s]"
msgstr "[%s]"

#: lib/joinform.php:114
msgid "Join"
msgstr "Присоединиться"

#: lib/leaveform.php:114
msgid "Leave"
msgstr "Покинуть"

#: lib/logingroupnav.php:80
msgid "Login with a username and password"
msgstr "Войти с вашим ником и паролем."

#: lib/logingroupnav.php:86
msgid "Sign up for a new account"
msgstr "Создать новый аккаунт"

#: lib/mailbox.php:89
msgid "Only the user can read their own mailboxes."
msgstr "Только сам пользователь может читать собственный почтовый ящик."

#: lib/mailbox.php:139
msgid ""
"You have no private messages. You can send private message to engage other "
"users in conversation. People can send you messages for your eyes only."
msgstr ""
"У вас нет личных сообщений. Вы можете отправить личное сообщение для "
"вовлечения других пользователей в разговор. Сообщения, получаемые от других "
"людей, видите только вы."

#: lib/mailbox.php:227 lib/noticelist.php:452
msgid "from"
msgstr "от "

#: lib/mail.php:172
msgid "Email address confirmation"
msgstr "Подтверждение электронного адреса"

#: lib/mail.php:174
#, php-format
msgid ""
"Hey, %s.\n"
"\n"
"Someone just entered this email address on %s.\n"
"\n"
"If it was you, and you want to confirm your entry, use the URL below:\n"
"\n"
"\t%s\n"
"\n"
"If not, just ignore this message.\n"
"\n"
"Thanks for your time, \n"
"%s\n"
msgstr ""
"Здраствуйте, %s.\n"
"\n"
"Кто-то только что ввёл этот email-адрес на %s.\n"
"\n"
"Если это были вы и вы хотите подтвердить введённые данные, используйте "
"ссылку ниже:\n"
"\n"
"%s\n"
"\n"
"Если нет, просто проигнорируйте это сообщение.\n"
"\n"
"Благодарим за потраченное время,  \n"
"%s\n"

#: lib/mail.php:236
#, php-format
msgid "%1$s is now listening to your notices on %2$s."
msgstr "%1$s сейчас слушает ваши заметки на %2$s."

#: lib/mail.php:241
#, php-format
msgid ""
"%1$s is now listening to your notices on %2$s.\n"
"\n"
"\t%3$s\n"
"\n"
"%4$s%5$s%6$s\n"
"Faithfully yours,\n"
"%7$s.\n"
"\n"
"----\n"
"Change your email address or notification options at %8$s\n"
msgstr ""
"%1$s сейчас следит за вашими записями на %2$s.\n"
"\n"
"%3$s\n"
"\n"
"%4$s%5$s%6$s\n"
"Искренне ваш,\n"
"%7$s.\n"
"\n"
"----\n"
"Измените email-адрес и настройки уведомлений на %8$s\n"

#: lib/mail.php:254
#, php-format
msgid "Location: %s\n"
msgstr "Месторасположение: %s\n"

#: lib/mail.php:256
#, php-format
msgid "Homepage: %s\n"
msgstr "Домашняя страница: %s\n"

#: lib/mail.php:258
#, php-format
msgid ""
"Bio: %s\n"
"\n"
msgstr ""
"Биография: %s\n"
"\n"

#: lib/mail.php:286
#, php-format
msgid "New email address for posting to %s"
msgstr "Новый электронный адрес для постинга %s"

#: lib/mail.php:289
#, php-format
msgid ""
"You have a new posting address on %1$s.\n"
"\n"
"Send email to %2$s to post new messages.\n"
"\n"
"More email instructions at %3$s.\n"
"\n"
"Faithfully yours,\n"
"%4$s"
msgstr ""
"У Вас новый адрес постинга на %1$s.\n"
"\n"
"Посылайте электронные письма на %2$s для постинга новых записей.\n"
"\n"
"Инструкции по электронным публикациям записей на %3$s.\n"
"\n"
"Искренне Ваш,\n"
"%4$s"

#: lib/mail.php:413
#, php-format
msgid "%s status"
msgstr "%s статус"

#: lib/mail.php:439
msgid "SMS confirmation"
msgstr "Подтверждение СМС"

#: lib/mail.php:463
#, php-format
msgid "You've been nudged by %s"
msgstr "Вас «подтолкнул» пользователь %s"

#: lib/mail.php:467
#, php-format
msgid ""
"%1$s (%2$s) is wondering what you are up to these days and is inviting you "
"to post some news.\n"
"\n"
"So let's hear from you :)\n"
"\n"
"%3$s\n"
"\n"
"Don't reply to this email; it won't get to them.\n"
"\n"
"With kind regards,\n"
"%4$s\n"
msgstr ""
"%1$s (%2$s) интересуется, что произошло с вами за эти дни и предлагает "
"отправить немного новостей.\n"
"\n"
"Мы ждём от вас этого :)\n"
"\n"
"%3$s\n"
"\n"
"Не отвечайте на это письмо, ответ никто не получит.\n"
"\n"
"С уважением,\n"
"%4$s\n"

#: lib/mail.php:510
#, php-format
msgid "New private message from %s"
msgstr "Новое приватное сообщение от %s"

#: lib/mail.php:514
#, php-format
msgid ""
"%1$s (%2$s) sent you a private message:\n"
"\n"
"------------------------------------------------------\n"
"%3$s\n"
"------------------------------------------------------\n"
"\n"
"You can reply to their message here:\n"
"\n"
"%4$s\n"
"\n"
"Don't reply to this email; it won't get to them.\n"
"\n"
"With kind regards,\n"
"%5$s\n"
msgstr ""
"%1$s (%2$s) отправил вам личное сообщение:\n"
"\n"
"------------------------------------------------------\n"
"%3$s\n"
"------------------------------------------------------\n"
"\n"
"Вы можете ответить на сообщение здесь:\n"
"\n"
"%4$s\n"
"\n"
"Не отвечайте на это письмо; ответ не дойдёт до пользователя.\n"
"\n"
"С уважением,\n"
"%5$s\n"

#: lib/mail.php:559
#, php-format
msgid "%s (@%s) added your notice as a favorite"
msgstr "%s (@%s) добавил вашу запись в число своих любимых"

#: lib/mail.php:561
#, php-format
msgid ""
"%1$s (@%7$s) just added your notice from %2$s as one of their favorites.\n"
"\n"
"The URL of your notice is:\n"
"\n"
"%3$s\n"
"\n"
"The text of your notice is:\n"
"\n"
"%4$s\n"
"\n"
"You can see the list of %1$s's favorites here:\n"
"\n"
"%5$s\n"
"\n"
"Faithfully yours,\n"
"%6$s\n"
msgstr ""
"%1$s (@%7$s) только что добавил запись из %2$s в число своих любимых.\n"
"\n"
"URL-адрес записи:\n"
"\n"
"%3$s\n"
"\n"
"Текст записи:\n"
"\n"
"%4$s\n"
"\n"
"Вы можете просмотреть список любимых записей %1$s здесь:\n"
"\n"
"%5$s\n"
"\n"
"С уважением,\n"
"%6$s\n"

#: lib/mail.php:620
#, php-format
msgid "%s (@%s) sent a notice to your attention"
msgstr "%s (@%s)  отправил запись для вашего внимания"

#: lib/mail.php:622
#, php-format
msgid ""
"%1$s (@%9$s) just sent a notice to your attention (an '@-reply') on %2$s.\n"
"\n"
"The notice is here:\n"
"\n"
"\t%3$s\n"
"\n"
"It reads:\n"
"\n"
"\t%4$s\n"
"\n"
msgstr ""
"%1$s (@%9$s) только что отправил запись для вашего внимания («@-ответ») на %2"
"$s.\n"
"\n"
"Текст записи:\n"
"\n"
"%3$s\n"
"\n"
"Оно содержит:\n"
"\n"
"%4$s\n"
"\n"

#: lib/mediafile.php:98 lib/mediafile.php:123
msgid "There was a database error while saving your file. Please try again."
msgstr ""
"При сохранении вашего файла возникла ошибка базы данных. Пожалуйста, "
"попробуйте ещё раз."

#: lib/mediafile.php:142
msgid "The uploaded file exceeds the upload_max_filesize directive in php.ini."
msgstr "Загружаемый файл превышает директиву upload_max_filesize в php.ini."

#: lib/mediafile.php:147
msgid ""
"The uploaded file exceeds the MAX_FILE_SIZE directive that was specified in "
"the HTML form."
msgstr ""
"Загружаемый файл превышает директиву MAX_FILE_SIZE, указанную в HTML-форме."

#: lib/mediafile.php:152
msgid "The uploaded file was only partially uploaded."
msgstr "Загружаемый файл загружен только частично."

#: lib/mediafile.php:159
msgid "Missing a temporary folder."
msgstr "Отсутствует временной каталог."

#: lib/mediafile.php:162
msgid "Failed to write file to disk."
msgstr "Не удаётся записать файл на диск."

#: lib/mediafile.php:165
msgid "File upload stopped by extension."
msgstr "Загрузка файла остановлена по расширению."

#: lib/mediafile.php:179 lib/mediafile.php:216
msgid "File exceeds user's quota!"
msgstr "Файл превышает пользовательскую квоту!"

#: lib/mediafile.php:196 lib/mediafile.php:233
msgid "File could not be moved to destination directory."
msgstr "Файл не может быть перемещён в целевую директорию."

#: lib/mediafile.php:201 lib/mediafile.php:237
msgid "Could not determine file's mime-type!"
msgstr "Не удаётся определить mime-тип файла!"

#: lib/mediafile.php:270
#, php-format
msgid " Try using another %s format."
msgstr " Попробуйте использовать другой формат %s."

#: lib/mediafile.php:275
#, php-format
msgid "%s is not a supported filetype on this server."
msgstr "Тип файла %s не поддерживается не этом сервере."

#: lib/messageform.php:120
msgid "Send a direct notice"
msgstr "Послать прямую запись"

#: lib/messageform.php:146
msgid "To"
msgstr "Для"

#: lib/messageform.php:162 lib/noticeform.php:186
msgid "Available characters"
msgstr "6 или больше знаков"

#: lib/noticeform.php:158
msgid "Send a notice"
msgstr "Послать запись"

#: lib/noticeform.php:171
#, php-format
msgid "What's up, %s?"
msgstr "Что нового, %s?"

#: lib/noticeform.php:193
msgid "Attach"
msgstr "Прикрепить"

#: lib/noticeform.php:197
msgid "Attach a file"
msgstr "Прикрепить файл"

#: lib/noticelist.php:403
#, php-format
msgid "%1$u°%2$u'%3$u\"%4$s %5$u°%6$u'%7$u\"%8$s"
msgstr "%1$u°%2$u'%3$u\" %4$s %5$u°%6$u'%7$u\" %8$s"

#: lib/noticelist.php:404
msgid "N"
msgstr "с. ш."

#: lib/noticelist.php:404
msgid "S"
msgstr "ю. ш."

#: lib/noticelist.php:405
msgid "E"
msgstr "в. д."

#: lib/noticelist.php:405
msgid "W"
msgstr "з. д."

#: lib/noticelist.php:411
msgid "at"
msgstr "на"

#: lib/noticelist.php:506
msgid "in context"
msgstr "в контексте"

#: lib/noticelist.php:526
msgid "Reply to this notice"
msgstr "Ответить на эту запись"

#: lib/noticelist.php:527
msgid "Reply"
msgstr "Ответить"

#: lib/nudgeform.php:116
msgid "Nudge this user"
msgstr "«Подтолкнуть» этого пользователя"

#: lib/nudgeform.php:128
msgid "Nudge"
msgstr "«Подтолкнуть»"

#: lib/nudgeform.php:128
msgid "Send a nudge to this user"
msgstr "«Подтолкнуть» этого пользователя"

#: lib/oauthstore.php:283
msgid "Error inserting new profile"
msgstr "Ошибка при вставке нового профиля"

#: lib/oauthstore.php:291
msgid "Error inserting avatar"
msgstr "Ошибка при вставке аватары"

#: lib/oauthstore.php:311
msgid "Error inserting remote profile"
msgstr "Ошибка вставки удалённого профиля"

#: lib/oauthstore.php:345
msgid "Duplicate notice"
msgstr "Дублировать запись"

#: lib/oauthstore.php:467 lib/subs.php:48
msgid "You have been banned from subscribing."
msgstr "Вы заблокированы от подписки."

#: lib/oauthstore.php:492
msgid "Couldn't insert new subscription."
msgstr "Не удаётся вставить новую подписку."

#: lib/personalgroupnav.php:99
msgid "Personal"
msgstr "Личное"

#: lib/personalgroupnav.php:104
msgid "Replies"
msgstr "Ответы"

#: lib/personalgroupnav.php:114
msgid "Favorites"
msgstr "Любимое"

#: lib/personalgroupnav.php:124
msgid "Inbox"
msgstr "Входящие"

#: lib/personalgroupnav.php:125
msgid "Your incoming messages"
msgstr "Ваши входящие сообщения"

#: lib/personalgroupnav.php:129
msgid "Outbox"
msgstr "Исходящие"

#: lib/personalgroupnav.php:130
msgid "Your sent messages"
msgstr "Ваши исходящие сообщения"

#: lib/personaltagcloudsection.php:56
#, php-format
msgid "Tags in %s's notices"
msgstr "Теги записей пользователя %s"

#: lib/profileaction.php:109 lib/profileaction.php:192 lib/subgroupnav.php:82
msgid "Subscriptions"
msgstr "Подписки"

#: lib/profileaction.php:126
msgid "All subscriptions"
msgstr "Все подписки."

#: lib/profileaction.php:140 lib/profileaction.php:201 lib/subgroupnav.php:90
msgid "Subscribers"
msgstr "Подписчики"

#: lib/profileaction.php:157
msgid "All subscribers"
msgstr "Все подписчики"

#: lib/profileaction.php:178
msgid "User ID"
msgstr "ID пользователя"

#: lib/profileaction.php:183
msgid "Member since"
msgstr "Регистрация"

#: lib/profileaction.php:245
msgid "All groups"
msgstr "Все группы"

#: lib/profileformaction.php:123
msgid "No return-to arguments"
msgstr "Нет аргумента return-to"

#: lib/profileformaction.php:137
msgid "unimplemented method"
msgstr "нереализованный метод"

#: lib/publicgroupnav.php:78
msgid "Public"
msgstr "Общее"

#: lib/publicgroupnav.php:82
msgid "User groups"
msgstr "Группы"

#: lib/publicgroupnav.php:84 lib/publicgroupnav.php:85
msgid "Recent tags"
msgstr "Облако тегов"

#: lib/publicgroupnav.php:88
msgid "Featured"
msgstr "Особые"

#: lib/publicgroupnav.php:92
msgid "Popular"
msgstr "Популярное"

#: lib/sandboxform.php:67
msgid "Sandbox"
msgstr "Песочница"

#: lib/sandboxform.php:78
msgid "Sandbox this user"
msgstr "Установить режим песочницы для этого пользователя"

#: lib/searchaction.php:120
msgid "Search site"
msgstr "Поиск по сайту"

#: lib/searchaction.php:126
msgid "Keyword(s)"
msgstr "Ключевые слова"

#: lib/searchaction.php:162
msgid "Search help"
msgstr "Справка по поиску"

#: lib/searchgroupnav.php:80
msgid "People"
msgstr "Люди"

#: lib/searchgroupnav.php:81
msgid "Find people on this site"
msgstr "Найти человека на этом сайте"

#: lib/searchgroupnav.php:83
msgid "Find content of notices"
msgstr "Найти запись по содержимому"

#: lib/searchgroupnav.php:85
msgid "Find groups on this site"
msgstr "Найти группы на этом сайте"

#: lib/section.php:89
msgid "Untitled section"
msgstr "Секция без названия"

#: lib/section.php:106
msgid "More..."
msgstr "Далее…"

#: lib/silenceform.php:67
msgid "Silence"
msgstr "Заглушить"

#: lib/silenceform.php:78
msgid "Silence this user"
msgstr "Заглушить этого пользователя."

#: lib/subgroupnav.php:83
#, php-format
msgid "People %s subscribes to"
msgstr "Люди на которых подписан %s"

#: lib/subgroupnav.php:91
#, php-format
msgid "People subscribed to %s"
msgstr "Люди подписанные на %s"

#: lib/subgroupnav.php:99
#, php-format
msgid "Groups %s is a member of"
msgstr "Группы, в которых состоит %s"

#: lib/subscriberspeopleselftagcloudsection.php:48
#: lib/subscriptionspeopleselftagcloudsection.php:48
msgid "People Tagcloud as self-tagged"
msgstr "Облако собственных тегов людей"

#: lib/subscriberspeopletagcloudsection.php:48
#: lib/subscriptionspeopletagcloudsection.php:48
msgid "People Tagcloud as tagged"
msgstr "Облако тегов людей"

#: lib/subscriptionlist.php:126
msgid "(none)"
msgstr "(пока ничего нет)"

#: lib/subs.php:52
msgid "Already subscribed!"
msgstr "Уже подписаны!"

#: lib/subs.php:56
msgid "User has blocked you."
msgstr "Пользователь заблокировал Вас."

#: lib/subs.php:60
msgid "Could not subscribe."
msgstr "Подписка неудачна."

#: lib/subs.php:79
msgid "Could not subscribe other to you."
msgstr "Не удаётся подписать других на вашу ленту."

#: lib/subs.php:128
msgid "Not subscribed!"
msgstr "Не подписаны!"

#: lib/subs.php:140
msgid "Couldn't delete subscription."
msgstr "Не удаётся удалить подписку."

#: lib/tagcloudsection.php:56
msgid "None"
msgstr "Нет тегов"

#: lib/topposterssection.php:74
msgid "Top posters"
msgstr "Самые активные"

#: lib/unsandboxform.php:69
msgid "Unsandbox"
msgstr "Снять режим песочницы"

#: lib/unsandboxform.php:80
msgid "Unsandbox this user"
msgstr "Снять режим песочницы с этого пользователя."

#: lib/unsilenceform.php:67
msgid "Unsilence"
msgstr "Снять заглушение"

#: lib/unsilenceform.php:78
msgid "Unsilence this user"
msgstr "Снять заглушение с этого пользователя."

#: lib/unsubscribeform.php:113 lib/unsubscribeform.php:137
msgid "Unsubscribe from this user"
msgstr "Отписаться от этого пользователя"

#: lib/unsubscribeform.php:137
msgid "Unsubscribe"
msgstr "Отписаться"

#: lib/userprofile.php:116
msgid "Edit Avatar"
msgstr "Изменить аватару"

#: lib/userprofile.php:236
msgid "User actions"
msgstr "Действия пользователя"

#: lib/userprofile.php:248
msgid "Edit profile settings"
msgstr "Изменение настроек профиля"

#: lib/userprofile.php:249
msgid "Edit"
msgstr "Редактировать"

#: lib/userprofile.php:272
msgid "Send a direct message to this user"
msgstr "Послать приватное сообщение этому пользователю."

#: lib/userprofile.php:273
msgid "Message"
msgstr "Сообщение"

#: lib/userprofile.php:311
msgid "Moderate"
<<<<<<< HEAD
msgstr ""
=======
msgstr "Модерировать"
>>>>>>> 9e0f89ba

#: lib/util.php:825
msgid "a few seconds ago"
msgstr "пару секунд назад"

#: lib/util.php:827
msgid "about a minute ago"
msgstr "около минуты назад"

#: lib/util.php:829
#, php-format
msgid "about %d minutes ago"
msgstr "около %d минут(ы) назад"

#: lib/util.php:831
msgid "about an hour ago"
msgstr "около часа назад"

#: lib/util.php:833
#, php-format
msgid "about %d hours ago"
msgstr "около %d часа(ов) назад"

#: lib/util.php:835
msgid "about a day ago"
msgstr "около дня назад"

#: lib/util.php:837
#, php-format
msgid "about %d days ago"
msgstr "около %d дня(ей) назад"

#: lib/util.php:839
msgid "about a month ago"
msgstr "около месяца назад"

#: lib/util.php:841
#, php-format
msgid "about %d months ago"
msgstr "около %d месяца(ев) назад"

#: lib/util.php:843
msgid "about a year ago"
msgstr "около года назад"

#: lib/webcolor.php:82
#, php-format
msgid "%s is not a valid color!"
msgstr "%s не допустимым подходящим цветом!"

#: lib/webcolor.php:123
#, php-format
msgid "%s is not a valid color! Use 3 or 6 hex chars."
msgstr ""
"%s не является допустимым цветом! Используйте 3 или 6 шестнадцатеричных "
"символов."

#: scripts/maildaemon.php:48
msgid "Could not parse message."
msgstr "Сообщение не удаётся разобрать."

#: scripts/maildaemon.php:53
msgid "Not a registered user."
msgstr "Незарегистрированный пользователь."

#: scripts/maildaemon.php:57
msgid "Sorry, that is not your incoming email address."
msgstr "Простите, это не Ваш входящий электронный адрес."

#: scripts/maildaemon.php:61
msgid "Sorry, no incoming email allowed."
msgstr "Простите, входящих писем нет."<|MERGE_RESOLUTION|>--- conflicted
+++ resolved
@@ -10,21 +10,12 @@
 msgstr ""
 "Project-Id-Version: StatusNet\n"
 "Report-Msgid-Bugs-To: \n"
-<<<<<<< HEAD
-"POT-Creation-Date: 2009-11-27 23:50+0000\n"
-"PO-Revision-Date: 2009-11-28 19:50:53+0000\n"
-"Language-Team: Russian\n"
-"Content-Type: text/plain; charset=UTF-8\n"
-"Content-Transfer-Encoding: 8bit\n"
-"X-Generator: MediaWiki 1.16alpha(r59523); Translate extension (2009-11-16)\n"
-=======
 "POT-Creation-Date: 2009-12-02 23:18+0000\n"
 "PO-Revision-Date: 2009-12-02 23:20:42+0000\n"
 "Language-Team: Russian\n"
 "Content-Type: text/plain; charset=UTF-8\n"
 "Content-Transfer-Encoding: 8bit\n"
 "X-Generator: MediaWiki 1.16alpha(r59683); Translate extension (2009-11-29)\n"
->>>>>>> 9e0f89ba
 "X-Translation-Project: translatewiki.net at http://translatewiki.net\n"
 "X-Language-Code: ru\n"
 "X-Message-Group: out-statusnet\n"
@@ -756,11 +747,7 @@
 msgstr "Дискуссия"
 
 #: actions/conversation.php:154 lib/mailbox.php:116 lib/noticelist.php:87
-<<<<<<< HEAD
-#: lib/profileaction.php:206 lib/searchgroupnav.php:82
-=======
 #: lib/profileaction.php:216 lib/searchgroupnav.php:82
->>>>>>> 9e0f89ba
 msgid "Notices"
 msgstr "Записи"
 
@@ -1292,11 +1279,7 @@
 msgid "You are not authorized."
 msgstr "Вы не авторизованы."
 
-<<<<<<< HEAD
-#: actions/finishremotesubscribe.php:109
-=======
 #: actions/finishremotesubscribe.php:113
->>>>>>> 9e0f89ba
 msgid "Could not convert request token to access token."
 msgstr "Не удаётся преобразовать ключ запроса в ключ доступа."
 
@@ -1512,13 +1495,8 @@
 "Почему бы не [зарегистрироваться](%%action.register%%), чтобы [создать "
 "группу](%%action.newgroup%%) самому?"
 
-<<<<<<< HEAD
-#: actions/groups.php:62 lib/profileaction.php:220 lib/publicgroupnav.php:81
-#: lib/searchgroupnav.php:84 lib/subgroupnav.php:98
-=======
 #: actions/groups.php:62 lib/profileaction.php:210 lib/profileaction.php:230
 #: lib/publicgroupnav.php:81 lib/searchgroupnav.php:84 lib/subgroupnav.php:98
->>>>>>> 9e0f89ba
 msgid "Groups"
 msgstr "Группы"
 
@@ -1851,11 +1829,7 @@
 msgid "Already logged in."
 msgstr "Вы уже авторизовались."
 
-<<<<<<< HEAD
-#: actions/login.php:110 actions/login.php:120
-=======
 #: actions/login.php:108 actions/login.php:118
->>>>>>> 9e0f89ba
 msgid "Invalid or expired token."
 msgstr "Неверный или устаревший ключ."
 
@@ -1863,19 +1837,11 @@
 msgid "Incorrect username or password."
 msgstr "Некорректное имя или пароль."
 
-<<<<<<< HEAD
-#: actions/login.php:149
-msgid "Error setting user. You are probably not authorized."
-msgstr "Ошибка установки пользователя. Вы, вероятно, не авторизованы."
-
-#: actions/login.php:204 actions/login.php:257 lib/action.php:458
-=======
 #: actions/login.php:152
 msgid "Error setting user. You are probably not authorized."
 msgstr "Ошибка установки пользователя. Вы, вероятно, не авторизованы."
 
 #: actions/login.php:207 actions/login.php:260 lib/action.php:458
->>>>>>> 9e0f89ba
 #: lib/logingroupnav.php:79
 msgid "Login"
 msgstr "Вход"
@@ -1915,11 +1881,7 @@
 "По причинам сохранения безопасности введите имя и пароль ещё раз, прежде чем "
 "изменять Ваши установки."
 
-<<<<<<< HEAD
-#: actions/login.php:286
-=======
 #: actions/login.php:289
->>>>>>> 9e0f89ba
 #, php-format
 msgid ""
 "Login with your username and password. Don't have a username yet? [Register]"
@@ -2868,13 +2830,8 @@
 msgstr "Неверный URL профиля (плохой формат)"
 
 #: actions/remotesubscribe.php:168
-<<<<<<< HEAD
-msgid ""
-"Not a valid profile URL (no YADIS document or no or invalid XRDS defined)."
-=======
 #, fuzzy
 msgid "Not a valid profile URL (no YADIS document or invalid XRDS defined)."
->>>>>>> 9e0f89ba
 msgstr ""
 "Неверный URL профиля (не YADIS-документ либо не указан или указан неверный "
 "XRDS)."
@@ -4344,11 +4301,7 @@
 
 #: lib/attachmentlist.php:278
 msgid "Provider"
-<<<<<<< HEAD
-msgstr "Поставщик услуг"
-=======
 msgstr "Сервис"
->>>>>>> 9e0f89ba
 
 #: lib/attachmentnoticesection.php:67
 msgid "Notices where this attachment appears"
@@ -4497,67 +4450,33 @@
 msgid "Can't turn on notification."
 msgstr "Есть оповещение."
 
-<<<<<<< HEAD
-#: lib/command.php:597
-#, php-format
-msgid "Could not create login token for %s"
-msgstr "Не удаётся создать ключ входа для %s"
-
-#: lib/command.php:602
-#, php-format
-msgid "This link is useable only once, and is good for only 2 minutes: %s"
-msgstr "Эта ссылка действительна только один раз в течение 2 минут: %s"
-
-#: lib/command.php:618
-msgid "You are not subscribed to anyone."
-msgstr "Вы ни на кого не подписаны."
-
-#: lib/command.php:620
-=======
 #: lib/command.php:592
 msgid "You are not subscribed to anyone."
 msgstr "Вы ни на кого не подписаны."
 
 #: lib/command.php:594
->>>>>>> 9e0f89ba
 msgid "You are subscribed to this person:"
 msgid_plural "You are subscribed to these people:"
 msgstr[0] "Вы подписаны на этих людей:"
 msgstr[1] "Вы подписаны на этих людей:"
 msgstr[2] "Вы подписаны на этих людей:"
 
-<<<<<<< HEAD
-#: lib/command.php:640
-msgid "No one is subscribed to you."
-msgstr "Никто не подписан на вас."
-
-#: lib/command.php:642
-=======
 #: lib/command.php:614
 msgid "No one is subscribed to you."
 msgstr "Никто не подписан на вас."
 
 #: lib/command.php:616
->>>>>>> 9e0f89ba
 msgid "This person is subscribed to you:"
 msgid_plural "These people are subscribed to you:"
 msgstr[0] "Эти люди подписались на вас:"
 msgstr[1] "Эти люди подписались на вас:"
 msgstr[2] "Эти люди подписались на вас:"
 
-<<<<<<< HEAD
-#: lib/command.php:662
-msgid "You are not a member of any groups."
-msgstr "Вы не состоите ни в одной группе."
-
-#: lib/command.php:664
-=======
 #: lib/command.php:636
 msgid "You are not a member of any groups."
 msgstr "Вы не состоите ни в одной группе."
 
 #: lib/command.php:638
->>>>>>> 9e0f89ba
 msgid "You are a member of this group:"
 msgid_plural "You are a member of these groups:"
 msgstr[0] "Вы являетесь участником следующих групп:"
@@ -4675,7 +4594,6 @@
 msgstr "Загрузить файл"
 
 #: lib/designsettings.php:109
-#, fuzzy
 msgid ""
 "You can upload your personal background image. The maximum file size is 2MB."
 msgstr ""
@@ -4855,15 +4773,6 @@
 
 #: lib/imagefile.php:217
 msgid "MB"
-<<<<<<< HEAD
-msgstr ""
-
-#: lib/imagefile.php:219
-msgid "kB"
-msgstr ""
-
-#: lib/jabber.php:192
-=======
 msgstr "МБ"
 
 #: lib/imagefile.php:219
@@ -4871,7 +4780,6 @@
 msgstr "КБ"
 
 #: lib/jabber.php:191
->>>>>>> 9e0f89ba
 #, php-format
 msgid "[%s]"
 msgstr "[%s]"
@@ -5579,11 +5487,7 @@
 
 #: lib/userprofile.php:311
 msgid "Moderate"
-<<<<<<< HEAD
-msgstr ""
-=======
 msgstr "Модерировать"
->>>>>>> 9e0f89ba
 
 #: lib/util.php:825
 msgid "a few seconds ago"
