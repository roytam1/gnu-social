--- conflicted
+++ resolved
@@ -8,11 +8,7 @@
 msgstr ""
 "Project-Id-Version: PACKAGE VERSION\n"
 "Report-Msgid-Bugs-To: \n"
-<<<<<<< HEAD
-"POT-Creation-Date: 2010-03-01 15:47+0000\n"
-=======
-"POT-Creation-Date: 2010-03-01 14:08+0000\n"
->>>>>>> 7bbdea10
+"POT-Creation-Date: 2010-03-01 14:58-0800\n"
 "PO-Revision-Date: YEAR-MO-DA HO:MI+ZONE\n"
 "Last-Translator: FULL NAME <EMAIL@ADDRESS>\n"
 "Language-Team: LANGUAGE <LL@li.org>\n"
@@ -180,13 +176,9 @@
 #: actions/apigroupismember.php:114 actions/apigroupjoin.php:155
 #: actions/apigroupleave.php:141 actions/apigrouplist.php:132
 #: actions/apigrouplistall.php:120 actions/apigroupmembership.php:106
-#: actions/apigroupshow.php:105 actions/apihelptest.php:88
+#: actions/apigroupshow.php:115 actions/apihelptest.php:88
 #: actions/apistatusesdestroy.php:102 actions/apistatusesretweets.php:112
-<<<<<<< HEAD
 #: actions/apistatusesshow.php:108 actions/apistatusnetconfig.php:135
-=======
-#: actions/apistatusesshow.php:108 actions/apistatusnetconfig.php:131
->>>>>>> 7bbdea10
 #: actions/apistatusnetversion.php:93 actions/apisubscriptions.php:111
 #: actions/apitimelinefavorites.php:183 actions/apitimelinefriends.php:187
 #: actions/apitimelinegroup.php:185 actions/apitimelinehome.php:184
@@ -429,7 +421,7 @@
 
 #: actions/apigroupismember.php:95 actions/apigroupjoin.php:104
 #: actions/apigroupleave.php:104 actions/apigroupmembership.php:91
-#: actions/apigroupshow.php:90 actions/apitimelinegroup.php:91
+#: actions/apigroupshow.php:82 actions/apitimelinegroup.php:91
 msgid "Group not found!"
 msgstr ""
 
@@ -487,6 +479,7 @@
 #: actions/newmessage.php:135 actions/newnotice.php:103 actions/nudge.php:80
 #: actions/oauthappssettings.php:159 actions/oauthconnectionssettings.php:135
 #: actions/othersettings.php:145 actions/passwordsettings.php:138
+#: actions/plugindisable.php:69 actions/pluginenable.php:69
 #: actions/profilesettings.php:194 actions/recoverpassword.php:337
 #: actions/register.php:165 actions/remotesubscribe.php:77
 #: actions/repeat.php:83 actions/smssettings.php:228 actions/subedit.php:38
@@ -501,11 +494,11 @@
 msgstr ""
 
 #: actions/apioauthauthorize.php:159
-msgid "DB error deleting OAuth app user."
+msgid "Database error deleting OAuth application user."
 msgstr ""
 
 #: actions/apioauthauthorize.php:185
-msgid "DB error inserting OAuth app user."
+msgid "Database error inserting OAuth application user."
 msgstr ""
 
 #: actions/apioauthauthorize.php:214
@@ -545,7 +538,7 @@
 "give access to your %4$s account to third parties you trust."
 msgstr ""
 
-#: actions/apioauthauthorize.php:310 lib/action.php:441
+#: actions/apioauthauthorize.php:310
 msgid "Account"
 msgstr ""
 
@@ -889,7 +882,7 @@
 msgstr ""
 
 #: actions/confirmaddress.php:144
-msgid "Confirm Address"
+msgid "Confirm address"
 msgstr ""
 
 #: actions/confirmaddress.php:159
@@ -947,7 +940,8 @@
 #: actions/deletenotice.php:67 actions/disfavor.php:61 actions/favor.php:62
 #: actions/groupblock.php:61 actions/groupunblock.php:61 actions/logout.php:69
 #: actions/makeadmin.php:61 actions/newmessage.php:87 actions/newnotice.php:89
-#: actions/nudge.php:63 actions/subedit.php:31 actions/subscribe.php:96
+#: actions/nudge.php:63 actions/plugindisable.php:51
+#: actions/pluginenable.php:51 actions/subedit.php:31 actions/subscribe.php:96
 #: actions/tagother.php:33 actions/unsubscribe.php:52
 #: lib/adminpanelaction.php:72 lib/profileformaction.php:63
 #: lib/settingsaction.php:72
@@ -1637,7 +1631,7 @@
 msgid "A list of the users in this group."
 msgstr ""
 
-#: actions/groupmembers.php:182 lib/action.php:448 lib/groupnav.php:107
+#: actions/groupmembers.php:182 lib/groupnav.php:107
 msgid "Admin"
 msgstr ""
 
@@ -1972,8 +1966,7 @@
 msgid "Error setting user. You are probably not authorized."
 msgstr ""
 
-#: actions/login.php:188 actions/login.php:241 lib/action.php:466
-#: lib/logingroupnav.php:79
+#: actions/login.php:188 actions/login.php:241 lib/logingroupnav.php:79
 msgid "Login"
 msgstr ""
 
@@ -2212,13 +2205,8 @@
 msgid "Only "
 msgstr ""
 
-<<<<<<< HEAD
 #: actions/oembed.php:181 actions/oembed.php:200 lib/apiaction.php:1040
 #: lib/apiaction.php:1068 lib/apiaction.php:1177
-=======
-#: actions/oembed.php:181 actions/oembed.php:200 lib/apiaction.php:1039
-#: lib/apiaction.php:1067 lib/apiaction.php:1176
->>>>>>> 7bbdea10
 msgid "Not a supported data format."
 msgstr ""
 
@@ -2231,7 +2219,7 @@
 msgstr ""
 
 #: actions/othersettings.php:60
-msgid "Other Settings"
+msgid "Other settings"
 msgstr ""
 
 #: actions/othersettings.php:71
@@ -2529,6 +2517,22 @@
 #: actions/peopletag.php:144
 #, php-format
 msgid "Users self-tagged with %1$s - page %2$d"
+msgstr ""
+
+#: actions/plugindisable.php:76
+msgid "Plugin inactive or missing."
+msgstr ""
+
+#: actions/plugindisable.php:90
+msgid "Disabled"
+msgstr ""
+
+#: actions/pluginenable.php:76
+msgid "Plugin already active."
+msgstr ""
+
+#: actions/pluginenable.php:92
+msgid "Enabled"
 msgstr ""
 
 #: actions/postnotice.php:84
@@ -2895,8 +2899,7 @@
 msgid "Registration successful"
 msgstr ""
 
-#: actions/register.php:114 actions/register.php:503 lib/action.php:463
-#: lib/logingroupnav.php:85
+#: actions/register.php:114 actions/register.php:503 lib/logingroupnav.php:85
 msgid "Register"
 msgstr ""
 
@@ -3914,8 +3917,8 @@
 "Listenee stream license ‘%1$s’ is not compatible with site license ‘%2$s’."
 msgstr ""
 
-#: actions/useradminpanel.php:58 lib/adminpanelaction.php:332
-#: lib/personalgroupnav.php:115
+#: actions/useradminpanel.php:58
+msgctxt "User admin panel title"
 msgid "User"
 msgstr ""
 
@@ -4269,7 +4272,7 @@
 msgid "Couldn't delete self-subscription."
 msgstr ""
 
-#: classes/Subscription.php:179
+#: classes/Subscription.php:179 lib/subs.php:69
 msgid "Couldn't delete subscription."
 msgstr ""
 
@@ -4283,11 +4286,7 @@
 msgstr ""
 
 #: classes/User_group.php:471
-<<<<<<< HEAD
 msgid "Could not set group URI."
-=======
-msgid "Could not set group uri."
->>>>>>> 7bbdea10
 msgstr ""
 
 #: classes/User_group.php:492
@@ -4340,67 +4339,112 @@
 msgstr ""
 
 #: lib/action.php:439
-msgid "Home"
+msgctxt ""
+"Main menu option when logged in for access to personal profile and friends "
+"timeline"
+msgid "Personal"
 msgstr ""
 
 #: lib/action.php:439
+msgctxt "Tooltip for main menu option \"Personal\""
 msgid "Personal profile and friends timeline"
 msgstr ""
 
 #: lib/action.php:441
+msgctxt "Main menu option when logged in for access to user settings"
+msgid "Account"
+msgstr ""
+
+#: lib/action.php:441
+msgctxt "Tooltip for main menu option \"Account\""
 msgid "Change your email, avatar, password, profile"
 msgstr ""
 
 #: lib/action.php:444
+msgctxt ""
+"Main menu option when logged in and connection are possible for access to "
+"options to connect to other services"
 msgid "Connect"
 msgstr ""
 
 #: lib/action.php:444
+msgctxt "Tooltip for main menu option \"Services\""
 msgid "Connect to services"
 msgstr ""
 
 #: lib/action.php:448
+msgctxt ""
+"Main menu option when logged in and site admin for access to site "
+"configuration"
+msgid "Admin"
+msgstr ""
+
+#: lib/action.php:448
+msgctxt "Tooltip for menu option \"Admin\""
 msgid "Change site configuration"
 msgstr ""
 
-#: lib/action.php:452 lib/subgroupnav.php:105
+#: lib/action.php:452
+msgctxt ""
+"Main menu option when logged in and invitation are allowed for inviting new "
+"users"
 msgid "Invite"
 msgstr ""
 
-#: lib/action.php:453 lib/subgroupnav.php:106
-#, php-format
+#: lib/action.php:453
+#, php-format
+msgctxt "Tooltip for main menu option \"Invite\""
 msgid "Invite friends and colleagues to join you on %s"
 msgstr ""
 
 #: lib/action.php:458
+msgctxt "Main menu option when logged in to log out the current user"
 msgid "Logout"
 msgstr ""
 
 #: lib/action.php:458
+msgctxt "Tooltip for main menu option \"Logout\""
 msgid "Logout from the site"
 msgstr ""
 
 #: lib/action.php:463
+msgctxt "Main menu option when not logged in to register a new account"
+msgid "Register"
+msgstr ""
+
+#: lib/action.php:463
+msgctxt "Tooltip for main menu option \"Register\""
 msgid "Create an account"
 msgstr ""
 
 #: lib/action.php:466
+msgctxt "Main menu option when not logged in to log in"
+msgid "Login"
+msgstr ""
+
+#: lib/action.php:466
+msgctxt "Tooltip for main menu option \"Login\""
 msgid "Login to the site"
 msgstr ""
 
-#: lib/action.php:469 lib/action.php:732
+#: lib/action.php:469
+msgctxt "Main menu option for help on the StatusNet site"
 msgid "Help"
 msgstr ""
 
 #: lib/action.php:469
+msgctxt "Tooltip for main menu option \"Help\""
 msgid "Help me!"
 msgstr ""
 
-#: lib/action.php:472 lib/searchaction.php:127
+#: lib/action.php:472
+msgctxt ""
+"Main menu option when logged in or when the StatusNet instance is not private"
 msgid "Search"
 msgstr ""
 
 #: lib/action.php:472
+msgctxt "Tooltip for main menu option \"Search\""
 msgid "Search for people or text"
 msgstr ""
 
@@ -4418,6 +4462,10 @@
 
 #: lib/action.php:727
 msgid "Secondary site navigation"
+msgstr ""
+
+#: lib/action.php:732
+msgid "Help"
 msgstr ""
 
 #: lib/action.php:734
@@ -4550,6 +4598,10 @@
 msgid "Design configuration"
 msgstr ""
 
+#: lib/adminpanelaction.php:332 lib/personalgroupnav.php:115
+msgid "User"
+msgstr ""
+
 #: lib/adminpanelaction.php:333
 msgid "User configuration"
 msgstr ""
@@ -4660,11 +4712,11 @@
 msgid "Tags for this attachment"
 msgstr ""
 
-#: lib/authenticationplugin.php:182 lib/authenticationplugin.php:187
+#: lib/authenticationplugin.php:220 lib/authenticationplugin.php:225
 msgid "Password changing failed"
 msgstr ""
 
-#: lib/authenticationplugin.php:197
+#: lib/authenticationplugin.php:235
 msgid "Password changing is not allowed"
 msgstr ""
 
@@ -4821,7 +4873,7 @@
 msgid "Subscribed to %s"
 msgstr ""
 
-#: lib/command.php:582
+#: lib/command.php:582 lib/command.php:685
 msgid "Specify the name of the user to unsubscribe from"
 msgstr ""
 
@@ -4859,37 +4911,42 @@
 msgid "This link is useable only once, and is good for only 2 minutes: %s"
 msgstr ""
 
-#: lib/command.php:681
+#: lib/command.php:692
+#, php-format
+msgid "Unsubscribed  %s"
+msgstr ""
+
+#: lib/command.php:709
 msgid "You are not subscribed to anyone."
 msgstr ""
 
-#: lib/command.php:683
+#: lib/command.php:711
 msgid "You are subscribed to this person:"
 msgid_plural "You are subscribed to these people:"
 msgstr[0] ""
 msgstr[1] ""
 
-#: lib/command.php:703
+#: lib/command.php:731
 msgid "No one is subscribed to you."
 msgstr ""
 
-#: lib/command.php:705
+#: lib/command.php:733
 msgid "This person is subscribed to you:"
 msgid_plural "These people are subscribed to you:"
 msgstr[0] ""
 msgstr[1] ""
 
-#: lib/command.php:725
+#: lib/command.php:753
 msgid "You are not a member of any groups."
 msgstr ""
 
-#: lib/command.php:727
+#: lib/command.php:755
 msgid "You are a member of this group:"
 msgid_plural "You are a member of these groups:"
 msgstr[0] ""
 msgstr[1] ""
 
-#: lib/command.php:741
+#: lib/command.php:769
 msgid ""
 "Commands:\n"
 "on - turn on notifications\n"
@@ -4903,6 +4960,7 @@
 "d <nickname> <text> - direct message to user\n"
 "get <nickname> - get last notice from user\n"
 "whois <nickname> - get profile info on user\n"
+"lose <nickname> - force user to stop following you\n"
 "fav <nickname> - add user's last notice as a 'fave'\n"
 "fav #<notice_id> - add notice with the given id as a 'fave'\n"
 "repeat #<notice_id> - repeat a notice with a given id\n"
@@ -5671,6 +5729,10 @@
 msgid "Keyword(s)"
 msgstr ""
 
+#: lib/searchaction.php:127
+msgid "Search"
+msgstr ""
+
 #: lib/searchaction.php:162
 msgid "Search help"
 msgstr ""
@@ -5720,6 +5782,15 @@
 #: lib/subgroupnav.php:99
 #, php-format
 msgid "Groups %s is a member of"
+msgstr ""
+
+#: lib/subgroupnav.php:105
+msgid "Invite"
+msgstr ""
+
+#: lib/subgroupnav.php:106
+#, php-format
+msgid "Invite friends and colleagues to join you on %s"
 msgstr ""
 
 #: lib/subscriberspeopleselftagcloudsection.php:48
@@ -5792,7 +5863,6 @@
 msgid "Moderate"
 msgstr ""
 
-<<<<<<< HEAD
 #: lib/util.php:993
 msgid "a few seconds ago"
 msgstr ""
@@ -5802,77 +5872,38 @@
 msgstr ""
 
 #: lib/util.php:997
-=======
-#: lib/util.php:1000
-msgid "a few seconds ago"
-msgstr ""
-
-#: lib/util.php:1002
-msgid "about a minute ago"
-msgstr ""
-
-#: lib/util.php:1004
->>>>>>> 7bbdea10
 #, php-format
 msgid "about %d minutes ago"
 msgstr ""
 
-<<<<<<< HEAD
 #: lib/util.php:999
 msgid "about an hour ago"
 msgstr ""
 
 #: lib/util.php:1001
-=======
-#: lib/util.php:1006
-msgid "about an hour ago"
-msgstr ""
-
-#: lib/util.php:1008
->>>>>>> 7bbdea10
 #, php-format
 msgid "about %d hours ago"
 msgstr ""
 
-<<<<<<< HEAD
 #: lib/util.php:1003
 msgid "about a day ago"
 msgstr ""
 
 #: lib/util.php:1005
-=======
-#: lib/util.php:1010
-msgid "about a day ago"
-msgstr ""
-
-#: lib/util.php:1012
->>>>>>> 7bbdea10
 #, php-format
 msgid "about %d days ago"
 msgstr ""
 
-<<<<<<< HEAD
 #: lib/util.php:1007
 msgid "about a month ago"
 msgstr ""
 
 #: lib/util.php:1009
-=======
-#: lib/util.php:1014
-msgid "about a month ago"
-msgstr ""
-
-#: lib/util.php:1016
->>>>>>> 7bbdea10
 #, php-format
 msgid "about %d months ago"
 msgstr ""
 
-<<<<<<< HEAD
 #: lib/util.php:1011
-=======
-#: lib/util.php:1018
->>>>>>> 7bbdea10
 msgid "about a year ago"
 msgstr ""
 
