# Translation of StatusNet to Arabic
#
# Author@translatewiki.net: Meno25
# Author@translatewiki.net: OsamaK
# --
# This file is distributed under the same license as the StatusNet package.
#
msgid ""
msgstr ""
"Project-Id-Version: StatusNet\n"
"Report-Msgid-Bugs-To: \n"
<<<<<<< HEAD
"POT-Creation-Date: 2010-01-15 19:15+0000\n"
"PO-Revision-Date: 2010-01-15 19:15:48+0000\n"
"Language-Team: Arabic\n"
"Content-Type: text/plain; charset=UTF-8\n"
"Content-Transfer-Encoding: 8bit\n"
"X-Generator: MediaWiki 1.16alpha (r61101); Translate extension (2010-01-04)\n"
=======
"POT-Creation-Date: 2010-01-18 23:16+0000\n"
"PO-Revision-Date: 2010-01-18 23:17:05+0000\n"
"Language-Team: Arabic\n"
"Content-Type: text/plain; charset=UTF-8\n"
"Content-Transfer-Encoding: 8bit\n"
"X-Generator: MediaWiki 1.16alpha (r61218); Translate extension (2010-01-16)\n"
>>>>>>> 0ddfcc55
"X-Translation-Project: translatewiki.net at http://translatewiki.net\n"
"X-Language-Code: ar\n"
"X-Message-Group: out-statusnet\n"
"Plural-Forms: nplurals=6; plural= n==0 ? 0 : n==1 ? 1 : n==2 ? 2 : n%100>=3 "
"&& n%100<=10 ? 3 : n%100>=11 && n%100<=99 ? 4 : 5;\n"

#: actions/all.php:63 actions/public.php:97 actions/replies.php:92
#: actions/showfavorites.php:137 actions/tag.php:51
msgid "No such page"
msgstr "لا صفحة كهذه"

#: actions/all.php:74 actions/allrss.php:68
#: actions/apiaccountupdatedeliverydevice.php:113
#: actions/apiaccountupdateprofile.php:105
#: actions/apiaccountupdateprofilebackgroundimage.php:116
#: actions/apiaccountupdateprofileimage.php:105 actions/apiblockcreate.php:97
#: actions/apiblockdestroy.php:96 actions/apidirectmessage.php:77
#: actions/apidirectmessagenew.php:75 actions/apigroupcreate.php:112
#: actions/apigroupismember.php:90 actions/apigroupjoin.php:99
#: actions/apigroupleave.php:99 actions/apigrouplist.php:90
#: actions/apistatusesupdate.php:149 actions/apisubscriptions.php:87
#: actions/apitimelinefavorites.php:70 actions/apitimelinefriends.php:78
#: actions/apitimelinehome.php:79 actions/apitimelinementions.php:79
#: actions/apitimelineuser.php:81 actions/avatarbynickname.php:75
#: actions/favoritesrss.php:74 actions/foaf.php:40 actions/foaf.php:58
#: actions/microsummary.php:62 actions/newmessage.php:116 actions/otp.php:76
#: actions/remotesubscribe.php:145 actions/remotesubscribe.php:154
#: actions/replies.php:73 actions/repliesrss.php:38
#: actions/showfavorites.php:105 actions/userbyid.php:74
#: actions/usergroups.php:91 actions/userrss.php:38 actions/xrds.php:71
#: lib/command.php:163 lib/command.php:302 lib/command.php:355
#: lib/command.php:401 lib/command.php:462 lib/command.php:518
#: lib/galleryaction.php:59 lib/mailbox.php:82 lib/profileaction.php:77
#: lib/subs.php:34 lib/subs.php:125
msgid "No such user."
msgstr "لا مستخدم كهذا."

#: actions/all.php:84
<<<<<<< HEAD
#, fuzzy, php-format
msgid "%1$s and friends, page %2$d"
msgstr "%1$s ملفات ممنوعة, الصفحة %2$d"
=======
#, php-format
msgid "%1$s and friends, page %2$d"
msgstr "%1$s والأصدقاء, الصفحة %2$d"
>>>>>>> 0ddfcc55

#: actions/all.php:86 actions/all.php:167 actions/allrss.php:115
#: actions/apitimelinefriends.php:114 actions/apitimelinehome.php:115
#: lib/personalgroupnav.php:100
#, php-format
msgid "%s and friends"
msgstr "%s والأصدقاء"

#: actions/all.php:99
#, php-format
msgid "Feed for friends of %s (RSS 1.0)"
msgstr ""

#: actions/all.php:107
#, php-format
msgid "Feed for friends of %s (RSS 2.0)"
msgstr ""

#: actions/all.php:115
#, php-format
msgid "Feed for friends of %s (Atom)"
msgstr ""

#: actions/all.php:127
#, php-format
msgid ""
"This is the timeline for %s and friends but no one has posted anything yet."
msgstr ""

#: actions/all.php:132
#, php-format
msgid ""
"Try subscribing to more people, [join a group](%%action.groups%%) or post "
"something yourself."
msgstr ""

#: actions/all.php:134
#, php-format
msgid ""
"You can try to [nudge %1$s](../%2$s) from his profile or [post something to "
"his or her attention](%%%%action.newnotice%%%%?status_textarea=%3$s)."
msgstr ""

#: actions/all.php:137 actions/replies.php:209 actions/showstream.php:202
#, php-format
msgid ""
"Why not [register an account](%%%%action.register%%%%) and then nudge %s or "
"post a notice to his or her attention."
msgstr ""

#: actions/all.php:165
msgid "You and friends"
msgstr "أنت والأصدقاء"

#: actions/allrss.php:119 actions/apitimelinefriends.php:121
#: actions/apitimelinehome.php:122
#, php-format
msgid "Updates from %1$s and friends on %2$s!"
msgstr ""

#: actions/apiaccountratelimitstatus.php:70
#: actions/apiaccountupdatedeliverydevice.php:93
#: actions/apiaccountupdateprofile.php:97
#: actions/apiaccountupdateprofilebackgroundimage.php:94
#: actions/apiaccountupdateprofilecolors.php:118
#: actions/apidirectmessage.php:156 actions/apifavoritecreate.php:99
#: actions/apifavoritedestroy.php:100 actions/apifriendshipscreate.php:100
#: actions/apifriendshipsdestroy.php:100 actions/apifriendshipsshow.php:129
#: actions/apigroupcreate.php:136 actions/apigroupismember.php:114
#: actions/apigroupjoin.php:155 actions/apigroupleave.php:141
#: actions/apigrouplist.php:132 actions/apigrouplistall.php:120
#: actions/apigroupmembership.php:106 actions/apigroupshow.php:105
#: actions/apihelptest.php:88 actions/apistatusesdestroy.php:102
#: actions/apistatusesretweets.php:112 actions/apistatusesshow.php:108
#: actions/apistatusnetconfig.php:133 actions/apistatusnetversion.php:93
#: actions/apisubscriptions.php:111 actions/apitimelinefavorites.php:146
#: actions/apitimelinefriends.php:155 actions/apitimelinegroup.php:150
#: actions/apitimelinehome.php:156 actions/apitimelinementions.php:151
#: actions/apitimelinepublic.php:131 actions/apitimelineretweetedbyme.php:122
#: actions/apitimelineretweetedtome.php:121
#: actions/apitimelineretweetsofme.php:122 actions/apitimelinetag.php:141
#: actions/apitimelineuser.php:165 actions/apiusershow.php:101
msgid "API method not found."
msgstr "لم يتم العثور على وسيلة API."

#: actions/apiaccountupdatedeliverydevice.php:85
#: actions/apiaccountupdateprofile.php:89
#: actions/apiaccountupdateprofilebackgroundimage.php:86
#: actions/apiaccountupdateprofilecolors.php:110
#: actions/apiaccountupdateprofileimage.php:84 actions/apiblockcreate.php:89
#: actions/apiblockdestroy.php:88 actions/apidirectmessagenew.php:117
#: actions/apifavoritecreate.php:90 actions/apifavoritedestroy.php:91
#: actions/apifriendshipscreate.php:91 actions/apifriendshipsdestroy.php:91
#: actions/apigroupcreate.php:104 actions/apigroupjoin.php:91
#: actions/apigroupleave.php:91 actions/apistatusesretweet.php:65
#: actions/apistatusesupdate.php:119
msgid "This method requires a POST."
msgstr "تتطلب هذه الطريقة POST."

#: actions/apiaccountupdatedeliverydevice.php:105
msgid ""
"You must specify a parameter named 'device' with a value of one of: sms, im, "
"none"
msgstr ""

#: actions/apiaccountupdatedeliverydevice.php:132
msgid "Could not update user."
msgstr "تعذّر تحديث المستخدم."

#: actions/apiaccountupdateprofile.php:112
#: actions/apiaccountupdateprofilebackgroundimage.php:194
#: actions/apiaccountupdateprofilecolors.php:185
#: actions/apiaccountupdateprofileimage.php:130 actions/apiusershow.php:108
#: actions/avatarbynickname.php:80 actions/foaf.php:65 actions/replies.php:80
#: actions/usergroups.php:98 lib/galleryaction.php:66 lib/profileaction.php:84
msgid "User has no profile."
msgstr "ليس للمستخدم ملف شخصي."

#: actions/apiaccountupdateprofile.php:147
msgid "Could not save profile."
msgstr "لم يمكن حفظ الملف."

#: actions/apiaccountupdateprofilebackgroundimage.php:108
#: actions/apiaccountupdateprofileimage.php:97
#: actions/apistatusesupdate.php:132 actions/avatarsettings.php:257
#: actions/designadminpanel.php:122 actions/editapplication.php:118
#: actions/newapplication.php:101 actions/newnotice.php:94
#: lib/designsettings.php:283
#, php-format
msgid ""
"The server was unable to handle that much POST data (%s bytes) due to its "
"current configuration."
msgstr ""

#: actions/apiaccountupdateprofilebackgroundimage.php:136
#: actions/apiaccountupdateprofilebackgroundimage.php:146
#: actions/apiaccountupdateprofilecolors.php:164
#: actions/apiaccountupdateprofilecolors.php:174
#: actions/groupdesignsettings.php:287 actions/groupdesignsettings.php:297
#: actions/userdesignsettings.php:210 actions/userdesignsettings.php:220
#: actions/userdesignsettings.php:263 actions/userdesignsettings.php:273
msgid "Unable to save your design settings."
msgstr ""

#: actions/apiaccountupdateprofilebackgroundimage.php:187
#: actions/apiaccountupdateprofilecolors.php:142
msgid "Could not update your design."
msgstr "تعذّر تحديث تصميمك."

#: actions/apiblockcreate.php:105
msgid "You cannot block yourself!"
msgstr "لا يمكنك منع نفسك!"

#: actions/apiblockcreate.php:126
msgid "Block user failed."
msgstr "فشل منع المستخدم."

#: actions/apiblockdestroy.php:114
msgid "Unblock user failed."
msgstr "فشل إلغاء منع المستخدم."

#: actions/apidirectmessage.php:89
#, php-format
msgid "Direct messages from %s"
msgstr "رسائل مباشرة من %s"

#: actions/apidirectmessage.php:93
#, php-format
msgid "All the direct messages sent from %s"
msgstr ""

#: actions/apidirectmessage.php:101
#, php-format
msgid "Direct messages to %s"
msgstr "رسالة مباشرة %s"

#: actions/apidirectmessage.php:105
#, php-format
msgid "All the direct messages sent to %s"
msgstr ""

#: actions/apidirectmessagenew.php:126
msgid "No message text!"
msgstr "لا نص في الرسالة!"

#: actions/apidirectmessagenew.php:135 actions/newmessage.php:150
#, php-format
msgid "That's too long. Max message size is %d chars."
msgstr ""

#: actions/apidirectmessagenew.php:146
msgid "Recipient user not found."
msgstr "لم يُعثر على المستخدم المستلم."

#: actions/apidirectmessagenew.php:150
msgid "Can't send direct messages to users who aren't your friend."
msgstr ""

#: actions/apifavoritecreate.php:108 actions/apifavoritedestroy.php:109
#: actions/apistatusesdestroy.php:113
msgid "No status found with that ID."
msgstr ""

#: actions/apifavoritecreate.php:119
msgid "This status is already a favorite."
msgstr "هذه الحالة مفضلة بالفعل."

#: actions/apifavoritecreate.php:130 actions/favor.php:84 lib/command.php:176
msgid "Could not create favorite."
msgstr "تعذّر إنشاء مفضلة."

#: actions/apifavoritedestroy.php:122
msgid "That status is not a favorite."
msgstr "تلك الحالة ليست مفضلة."

#: actions/apifavoritedestroy.php:134 actions/disfavor.php:87
msgid "Could not delete favorite."
msgstr "تعذّر حذف المفضلة."

#: actions/apifriendshipscreate.php:109
msgid "Could not follow user: User not found."
msgstr ""

#: actions/apifriendshipscreate.php:118
#, php-format
msgid "Could not follow user: %s is already on your list."
msgstr ""

#: actions/apifriendshipsdestroy.php:109
msgid "Could not unfollow user: User not found."
msgstr ""

#: actions/apifriendshipsdestroy.php:120
msgid "You cannot unfollow yourself."
msgstr "لا يمكنك عدم متابعة نفسك."

#: actions/apifriendshipsexists.php:94
msgid "Two user ids or screen_names must be supplied."
msgstr ""

#: actions/apifriendshipsshow.php:135
msgid "Could not determine source user."
msgstr ""

#: actions/apifriendshipsshow.php:143
msgid "Could not find target user."
msgstr "تعذّر إيجاد المستخدم الهدف."

#: actions/apigroupcreate.php:164 actions/editgroup.php:182
#: actions/newgroup.php:126 actions/profilesettings.php:215
#: actions/register.php:205
msgid "Nickname must have only lowercase letters and numbers and no spaces."
msgstr ""

#: actions/apigroupcreate.php:173 actions/editgroup.php:186
#: actions/newgroup.php:130 actions/profilesettings.php:238
#: actions/register.php:208
msgid "Nickname already in use. Try another one."
msgstr ""

#: actions/apigroupcreate.php:180 actions/editgroup.php:189
#: actions/newgroup.php:133 actions/profilesettings.php:218
#: actions/register.php:210
msgid "Not a valid nickname."
msgstr "ليس اسمًا مستعارًا صحيحًا."

#: actions/apigroupcreate.php:196 actions/editapplication.php:212
#: actions/editgroup.php:195 actions/newapplication.php:200
#: actions/newgroup.php:139 actions/profilesettings.php:222
#: actions/register.php:217
msgid "Homepage is not a valid URL."
msgstr "الصفحة الرئيسية ليست عنونًا صالحًا."

#: actions/apigroupcreate.php:205 actions/editgroup.php:198
#: actions/newgroup.php:142 actions/profilesettings.php:225
#: actions/register.php:220
msgid "Full name is too long (max 255 chars)."
msgstr "الاسم الكامل طويل جدا (الأقصى 255 حرفًا)"

#: actions/apigroupcreate.php:213 actions/editapplication.php:187
#: actions/newapplication.php:169
#, php-format
msgid "Description is too long (max %d chars)."
msgstr ""

#: actions/apigroupcreate.php:224 actions/editgroup.php:204
#: actions/newgroup.php:148 actions/profilesettings.php:232
#: actions/register.php:227
msgid "Location is too long (max 255 chars)."
msgstr ""

#: actions/apigroupcreate.php:243 actions/editgroup.php:215
#: actions/newgroup.php:159
#, php-format
msgid "Too many aliases! Maximum %d."
msgstr ""

#: actions/apigroupcreate.php:264 actions/editgroup.php:224
#: actions/newgroup.php:168
#, php-format
msgid "Invalid alias: \"%s\""
msgstr "كنية غير صالحة: \"%s\""

#: actions/apigroupcreate.php:273 actions/editgroup.php:228
#: actions/newgroup.php:172
#, php-format
msgid "Alias \"%s\" already in use. Try another one."
msgstr ""

#: actions/apigroupcreate.php:286 actions/editgroup.php:234
#: actions/newgroup.php:178
msgid "Alias can't be the same as nickname."
msgstr ""

#: actions/apigroupismember.php:95 actions/apigroupjoin.php:104
#: actions/apigroupleave.php:104 actions/apigroupmembership.php:91
#: actions/apigroupshow.php:90 actions/apitimelinegroup.php:91
msgid "Group not found!"
msgstr "لم توجد المجموعة!"

#: actions/apigroupjoin.php:110 actions/joingroup.php:90
msgid "You are already a member of that group."
msgstr ""

#: actions/apigroupjoin.php:119 actions/joingroup.php:95 lib/command.php:221
msgid "You have been blocked from that group by the admin."
msgstr ""

#: actions/apigroupjoin.php:138 actions/joingroup.php:124
#, php-format
msgid "Could not join user %1$s to group %2$s."
msgstr "لم يمكن ضم المستخدم %1$s إلى المجموعة %2$s."

#: actions/apigroupleave.php:114
msgid "You are not a member of this group."
msgstr ""

#: actions/apigroupleave.php:124 actions/leavegroup.php:119
#, php-format
msgid "Could not remove user %1$s from group %2$s."
msgstr "لم يمكن إزالة المستخدم %1$s من المجموعة %2$s."

#: actions/apigrouplist.php:95
#, php-format
msgid "%s's groups"
msgstr "مجموعات %s"

#: actions/apigrouplistall.php:90 actions/usergroups.php:62
#, php-format
msgid "%s groups"
msgstr "مجموعات %s"

#: actions/apigrouplistall.php:94
#, php-format
msgid "groups on %s"
msgstr "مجموعات %s"

#: actions/apioauthauthorize.php:108 actions/apioauthauthorize.php:114
msgid "Bad request."
<<<<<<< HEAD
msgstr ""
=======
msgstr "طلب سيء."
>>>>>>> 0ddfcc55

#: actions/apioauthauthorize.php:134 actions/avatarsettings.php:268
#: actions/deletenotice.php:157 actions/disfavor.php:74
#: actions/emailsettings.php:238 actions/favor.php:75 actions/geocode.php:50
#: actions/groupblock.php:66 actions/grouplogo.php:309
#: actions/groupunblock.php:66 actions/imsettings.php:206
#: actions/invite.php:56 actions/login.php:115 actions/makeadmin.php:66
#: actions/newmessage.php:135 actions/newnotice.php:103 actions/nudge.php:80
#: actions/oauthappssettings.php:159 actions/oauthconnectionssettings.php:139
#: actions/othersettings.php:145 actions/passwordsettings.php:138
#: actions/profilesettings.php:194 actions/recoverpassword.php:337
#: actions/register.php:165 actions/remotesubscribe.php:77
#: actions/repeat.php:83 actions/smssettings.php:228 actions/subedit.php:38
#: actions/subscribe.php:46 actions/tagother.php:166
#: actions/unsubscribe.php:69 actions/userauthorization.php:52
#: lib/designsettings.php:294
msgid "There was a problem with your session token. Try again, please."
msgstr ""

#: actions/apioauthauthorize.php:146
<<<<<<< HEAD
#, fuzzy
msgid "Invalid nickname / password!"
msgstr "اسم مستخدم أو كلمة سر غير صالحة."

#: actions/apioauthauthorize.php:170
#, fuzzy
msgid "DB error deleting OAuth app user."
msgstr "خطأ أثناء ضبط المستخدم."

#: actions/apioauthauthorize.php:196
#, fuzzy
msgid "DB error inserting OAuth app user."
msgstr "خطأ في إدراج الأفتار"
=======
msgid "Invalid nickname / password!"
msgstr "اسم/كلمة سر غير صحيحة!"

#: actions/apioauthauthorize.php:170
msgid "DB error deleting OAuth app user."
msgstr "خطأ قاعدة البيانات أثناء حذف المستخدم OAuth app"

#: actions/apioauthauthorize.php:196
msgid "DB error inserting OAuth app user."
msgstr "خطأ قاعدة البيانات أثناء إدخال المستخدم OAuth app"
>>>>>>> 0ddfcc55

#: actions/apioauthauthorize.php:231
#, php-format
msgid ""
"The request token %s has been authorized. Please exchange it for an access "
"token."
msgstr ""

#: actions/apioauthauthorize.php:241
#, php-format
msgid "The request token %s has been denied."
msgstr ""

#: actions/apioauthauthorize.php:246 actions/avatarsettings.php:281
#: actions/designadminpanel.php:103 actions/editapplication.php:139
#: actions/emailsettings.php:256 actions/grouplogo.php:319
#: actions/imsettings.php:220 actions/newapplication.php:121
#: actions/oauthconnectionssettings.php:151 actions/recoverpassword.php:44
#: actions/smssettings.php:248 lib/designsettings.php:304
msgid "Unexpected form submission."
msgstr ""

#: actions/apioauthauthorize.php:273
msgid "An application would like to connect to your account"
msgstr ""

#: actions/apioauthauthorize.php:290
msgid "Allow or deny access"
msgstr ""

#: actions/apioauthauthorize.php:320 lib/action.php:435
msgid "Account"
msgstr "الحساب"

#: actions/apioauthauthorize.php:323 actions/login.php:230
#: actions/profilesettings.php:106 actions/register.php:424
#: actions/showgroup.php:236 actions/tagother.php:94 lib/groupeditform.php:152
#: lib/userprofile.php:131
msgid "Nickname"
msgstr "الاسم المستعار"

#: actions/apioauthauthorize.php:326 actions/login.php:233
#: actions/register.php:429 lib/accountsettingsaction.php:116
msgid "Password"
msgstr "كلمة السر"

#: actions/apioauthauthorize.php:338
<<<<<<< HEAD
#, fuzzy
msgid "Deny"
msgstr "التصميم"

#: actions/apioauthauthorize.php:344
#, fuzzy
msgid "Allow"
msgstr "الكل"
=======
msgid "Deny"
msgstr "ارفض"

#: actions/apioauthauthorize.php:344
msgid "Allow"
msgstr "اسمح"
>>>>>>> 0ddfcc55

#: actions/apioauthauthorize.php:361
msgid "Allow or deny access to your account information."
msgstr ""

#: actions/apistatusesdestroy.php:107
msgid "This method requires a POST or DELETE."
msgstr ""

#: actions/apistatusesdestroy.php:130
msgid "You may not delete another user's status."
msgstr ""

#: actions/apistatusesretweet.php:75 actions/apistatusesretweets.php:72
#: actions/deletenotice.php:52 actions/shownotice.php:92
msgid "No such notice."
msgstr "لا إشعار كهذا."

#: actions/apistatusesretweet.php:83
msgid "Cannot repeat your own notice."
msgstr "لا يمكنك تكرار ملحوظتك الخاصة."

#: actions/apistatusesretweet.php:91
msgid "Already repeated that notice."
msgstr "كرر بالفعل هذه الملاحظة."

#: actions/apistatusesshow.php:138
msgid "Status deleted."
msgstr "حُذِفت الحالة."

#: actions/apistatusesshow.php:144
msgid "No status with that ID found."
msgstr "لا حالة وُجدت بهذه الهوية."

#: actions/apistatusesupdate.php:162 actions/newnotice.php:155
#: lib/mailhandler.php:60
#, php-format
msgid "That's too long. Max notice size is %d chars."
msgstr ""

#: actions/apistatusesupdate.php:203
msgid "Not found"
msgstr "لم يوجد"

#: actions/apistatusesupdate.php:226 actions/newnotice.php:178
#, php-format
msgid "Max notice size is %d chars, including attachment URL."
msgstr ""

#: actions/apisubscriptions.php:231 actions/apisubscriptions.php:261
msgid "Unsupported format."
msgstr "نسق غير مدعوم."

#: actions/apitimelinefavorites.php:108
#, php-format
msgid "%1$s / Favorites from %2$s"
msgstr ""

#: actions/apitimelinefavorites.php:120
#, php-format
msgid "%1$s updates favorited by %2$s / %2$s."
msgstr ""

#: actions/apitimelinegroup.php:109 actions/apitimelineuser.php:118
#: actions/grouprss.php:131 actions/userrss.php:90
#, php-format
msgid "%s timeline"
msgstr "مسار %s الزمني"

#: actions/apitimelinegroup.php:117 actions/apitimelineuser.php:126
#: actions/userrss.php:92
#, php-format
msgid "Updates from %1$s on %2$s!"
msgstr ""

#: actions/apitimelinementions.php:117
#, php-format
msgid "%1$s / Updates mentioning %2$s"
msgstr ""

#: actions/apitimelinementions.php:127
#, php-format
msgid "%1$s updates that reply to updates from %2$s / %3$s."
msgstr ""

#: actions/apitimelinepublic.php:107 actions/publicrss.php:103
#, php-format
msgid "%s public timeline"
msgstr "مسار %s الزمني العام"

#: actions/apitimelinepublic.php:111 actions/publicrss.php:105
#, php-format
msgid "%s updates from everyone!"
msgstr ""

#: actions/apitimelineretweetedbyme.php:112
#, php-format
msgid "Repeated by %s"
msgstr ""

#: actions/apitimelineretweetedtome.php:111
#, php-format
msgid "Repeated to %s"
msgstr "كرر إلى %s"

#: actions/apitimelineretweetsofme.php:112
#, php-format
msgid "Repeats of %s"
msgstr "تكرارات %s"

#: actions/apitimelinetag.php:102 actions/tag.php:66
#, php-format
msgid "Notices tagged with %s"
msgstr "الإشعارات الموسومة ب%s"

#: actions/apitimelinetag.php:108 actions/tagrss.php:64
#, php-format
msgid "Updates tagged with %1$s on %2$s!"
msgstr ""

#: actions/apiusershow.php:96
msgid "Not found."
msgstr "لم يوجد."

#: actions/attachment.php:73
msgid "No such attachment."
msgstr "لا مرفق كهذا."

#: actions/avatarbynickname.php:59 actions/blockedfromgroup.php:73
#: actions/editgroup.php:84 actions/groupdesignsettings.php:84
#: actions/grouplogo.php:86 actions/groupmembers.php:76
#: actions/grouprss.php:91 actions/joingroup.php:76 actions/leavegroup.php:76
#: actions/showgroup.php:121
msgid "No nickname."
msgstr "لا اسم مستعار."

#: actions/avatarbynickname.php:64
msgid "No size."
msgstr "لا حجم."

#: actions/avatarbynickname.php:69
msgid "Invalid size."
msgstr "حجم غير صالح."

#: actions/avatarsettings.php:67 actions/showgroup.php:221
#: lib/accountsettingsaction.php:112
msgid "Avatar"
msgstr "أفتار"

#: actions/avatarsettings.php:78
#, php-format
msgid "You can upload your personal avatar. The maximum file size is %s."
msgstr ""

#: actions/avatarsettings.php:106 actions/avatarsettings.php:185
#: actions/remotesubscribe.php:191 actions/userauthorization.php:72
#: actions/userrss.php:103
msgid "User without matching profile"
msgstr ""

#: actions/avatarsettings.php:119 actions/avatarsettings.php:197
#: actions/grouplogo.php:251
msgid "Avatar settings"
msgstr "إعدادات الأفتار"

#: actions/avatarsettings.php:127 actions/avatarsettings.php:205
#: actions/grouplogo.php:199 actions/grouplogo.php:259
msgid "Original"
msgstr "الأصلي"

#: actions/avatarsettings.php:142 actions/avatarsettings.php:217
#: actions/grouplogo.php:210 actions/grouplogo.php:271
msgid "Preview"
msgstr "عاين"

#: actions/avatarsettings.php:149 lib/deleteuserform.php:66
#: lib/noticelist.php:611
msgid "Delete"
msgstr "احذف"

#: actions/avatarsettings.php:166 actions/grouplogo.php:233
msgid "Upload"
msgstr "ارفع"

#: actions/avatarsettings.php:231 actions/grouplogo.php:286
msgid "Crop"
msgstr ""

#: actions/avatarsettings.php:328
msgid "Pick a square area of the image to be your avatar"
msgstr ""

#: actions/avatarsettings.php:343 actions/grouplogo.php:377
msgid "Lost our file data."
msgstr ""

#: actions/avatarsettings.php:366
msgid "Avatar updated."
msgstr "رُفع الأفتار."

#: actions/avatarsettings.php:369
msgid "Failed updating avatar."
msgstr "فشل تحديث الأفتار."

#: actions/avatarsettings.php:393
msgid "Avatar deleted."
msgstr "حُذف الأفتار."

#: actions/block.php:69
msgid "You already blocked that user."
msgstr "لقد منعت مسبقا هذا المستخدم."

#: actions/block.php:105 actions/block.php:128 actions/groupblock.php:160
msgid "Block user"
msgstr "امنع المستخدم"

#: actions/block.php:130
msgid ""
"Are you sure you want to block this user? Afterwards, they will be "
"unsubscribed from you, unable to subscribe to you in the future, and you "
"will not be notified of any @-replies from them."
msgstr ""

#: actions/block.php:143 actions/deletenotice.php:145
#: actions/deleteuser.php:147 actions/groupblock.php:178
msgid "No"
msgstr "لا"

#: actions/block.php:143 actions/deleteuser.php:147
msgid "Do not block this user"
msgstr "لا تمنع هذا المستخدم"

#: actions/block.php:144 actions/deletenotice.php:146
#: actions/deleteuser.php:148 actions/groupblock.php:179
#: lib/repeatform.php:132
msgid "Yes"
msgstr "نعم"

#: actions/block.php:144 actions/groupmembers.php:346 lib/blockform.php:80
msgid "Block this user"
msgstr "امنع هذا المستخدم"

#: actions/block.php:167
msgid "Failed to save block information."
msgstr "فشل حفظ معلومات المنع."

#: actions/blockedfromgroup.php:80 actions/editgroup.php:96
#: actions/foafgroup.php:44 actions/foafgroup.php:62 actions/groupblock.php:86
#: actions/groupbyid.php:83 actions/groupdesignsettings.php:97
#: actions/grouplogo.php:99 actions/groupmembers.php:83
#: actions/grouprss.php:98 actions/groupunblock.php:86
#: actions/joingroup.php:83 actions/leavegroup.php:83 actions/makeadmin.php:86
#: actions/showgroup.php:137 lib/command.php:212 lib/command.php:260
msgid "No such group."
msgstr "لا مجموعة كهذه."

#: actions/blockedfromgroup.php:90
#, php-format
msgid "%s blocked profiles"
msgstr ""

#: actions/blockedfromgroup.php:93
#, php-format
msgid "%1$s blocked profiles, page %2$d"
msgstr "%1$s ملفات ممنوعة, الصفحة %2$d"

#: actions/blockedfromgroup.php:108
msgid "A list of the users blocked from joining this group."
msgstr ""

#: actions/blockedfromgroup.php:281
msgid "Unblock user from group"
msgstr "ألغ منع المستخدم من المجموعة"

#: actions/blockedfromgroup.php:313 lib/unblockform.php:69
msgid "Unblock"
msgstr "ألغِ المنع"

#: actions/blockedfromgroup.php:313 lib/unblockform.php:80
msgid "Unblock this user"
msgstr "ألغِ منع هذا المستخدم"

#: actions/bookmarklet.php:50
msgid "Post to "
msgstr ""

#: actions/confirmaddress.php:75
msgid "No confirmation code."
msgstr "لا رمز تأكيد."

#: actions/confirmaddress.php:80
msgid "Confirmation code not found."
msgstr "لم يوجد رمز التأكيد."

#: actions/confirmaddress.php:85
msgid "That confirmation code is not for you!"
msgstr "رمز التأكيد ليس لك!"

#: actions/confirmaddress.php:90
#, php-format
msgid "Unrecognized address type %s"
msgstr ""

#: actions/confirmaddress.php:94
msgid "That address has already been confirmed."
msgstr ""

#: actions/confirmaddress.php:114 actions/emailsettings.php:296
#: actions/emailsettings.php:427 actions/imsettings.php:258
#: actions/imsettings.php:401 actions/othersettings.php:174
#: actions/profilesettings.php:283 actions/smssettings.php:278
#: actions/smssettings.php:420
msgid "Couldn't update user."
msgstr "تعذّر تحديث المستخدم."

#: actions/confirmaddress.php:126 actions/emailsettings.php:391
#: actions/imsettings.php:363 actions/smssettings.php:382
msgid "Couldn't delete email confirmation."
msgstr "تعذّر حذف تأكيد البريد الإلكتروني."

#: actions/confirmaddress.php:144
<<<<<<< HEAD
#, fuzzy
msgid "Confirm address"
msgstr "عنوان التأكيد"
=======
msgid "Confirm address"
msgstr "أكد العنوان"
>>>>>>> 0ddfcc55

#: actions/confirmaddress.php:159
#, php-format
msgid "The address \"%s\" has been confirmed for your account."
msgstr ""

#: actions/conversation.php:99
msgid "Conversation"
msgstr "محادثة"

#: actions/conversation.php:154 lib/mailbox.php:116 lib/noticelist.php:87
#: lib/profileaction.php:216 lib/searchgroupnav.php:82
msgid "Notices"
msgstr "الإشعارات"

#: actions/deletenotice.php:67 actions/disfavor.php:61 actions/favor.php:62
#: actions/groupblock.php:61 actions/groupunblock.php:61 actions/logout.php:69
#: actions/makeadmin.php:61 actions/newmessage.php:87 actions/newnotice.php:89
#: actions/nudge.php:63 actions/subedit.php:31 actions/subscribe.php:30
#: actions/tagother.php:33 actions/unsubscribe.php:52
#: lib/adminpanelaction.php:72 lib/profileformaction.php:63
#: lib/settingsaction.php:72
msgid "Not logged in."
msgstr "لست والجًا."

#: actions/deletenotice.php:71
msgid "Can't delete this notice."
msgstr "تعذّر حذف هذا الإشعار."

#: actions/deletenotice.php:103
msgid ""
"You are about to permanently delete a notice. Once this is done, it cannot "
"be undone."
msgstr ""

#: actions/deletenotice.php:109 actions/deletenotice.php:141
msgid "Delete notice"
msgstr "احذف الإشعار"

#: actions/deletenotice.php:144
msgid "Are you sure you want to delete this notice?"
msgstr "أمتأكد من أنك تريد حذف هذا الإشعار؟"

#: actions/deletenotice.php:145
msgid "Do not delete this notice"
msgstr "لا تحذف هذا الإشعار"

#: actions/deletenotice.php:146 lib/noticelist.php:611
msgid "Delete this notice"
msgstr "احذف هذا الإشعار"

#: actions/deleteuser.php:67
msgid "You cannot delete users."
msgstr "لا يمكنك حذف المستخدمين."

#: actions/deleteuser.php:74
msgid "You can only delete local users."
msgstr "يمكنك حذف المستخدمين المحليين فقط."

#: actions/deleteuser.php:110 actions/deleteuser.php:133
msgid "Delete user"
msgstr "احذف المستخدم"

#: actions/deleteuser.php:135
msgid ""
"Are you sure you want to delete this user? This will clear all data about "
"the user from the database, without a backup."
msgstr ""

#: actions/deleteuser.php:148 lib/deleteuserform.php:77
msgid "Delete this user"
msgstr "احذف هذا المستخدم"

#: actions/designadminpanel.php:62 lib/accountsettingsaction.php:124
#: lib/adminpanelaction.php:316 lib/groupnav.php:119
msgid "Design"
msgstr "التصميم"

#: actions/designadminpanel.php:73
msgid "Design settings for this StatusNet site."
msgstr ""

#: actions/designadminpanel.php:275
msgid "Invalid logo URL."
msgstr "مسار شعار غير صالح."

#: actions/designadminpanel.php:279
#, php-format
msgid "Theme not available: %s"
msgstr "السمة غير متوفرة: %s"

#: actions/designadminpanel.php:375
msgid "Change logo"
msgstr "غيّر الشعار"

#: actions/designadminpanel.php:380
msgid "Site logo"
msgstr "شعار الموقع"

#: actions/designadminpanel.php:387
msgid "Change theme"
msgstr "غيّر السمة"

#: actions/designadminpanel.php:404
msgid "Site theme"
msgstr "سمة الموقع"

#: actions/designadminpanel.php:405
msgid "Theme for the site."
msgstr "سمة الموقع."

#: actions/designadminpanel.php:417 lib/designsettings.php:101
msgid "Change background image"
msgstr "تغيير صورة الخلفية"

#: actions/designadminpanel.php:422 actions/designadminpanel.php:497
#: lib/designsettings.php:178
msgid "Background"
msgstr "الخلفية"

#: actions/designadminpanel.php:427
#, php-format
msgid ""
"You can upload a background image for the site. The maximum file size is %1"
"$s."
msgstr ""

#: actions/designadminpanel.php:457 lib/designsettings.php:139
msgid "On"
msgstr "مكّن"

#: actions/designadminpanel.php:473 lib/designsettings.php:155
msgid "Off"
msgstr "عطّل"

#: actions/designadminpanel.php:474 lib/designsettings.php:156
msgid "Turn background image on or off."
msgstr "مكّن صورة الخلفية أو عطّلها."

#: actions/designadminpanel.php:479 lib/designsettings.php:161
msgid "Tile background image"
msgstr ""

#: actions/designadminpanel.php:488 lib/designsettings.php:170
msgid "Change colours"
msgstr "تغيير الألوان"

#: actions/designadminpanel.php:510 lib/designsettings.php:191
msgid "Content"
msgstr "المحتوى"

#: actions/designadminpanel.php:523 lib/designsettings.php:204
msgid "Sidebar"
msgstr "الشريط الجانبي"

#: actions/designadminpanel.php:536 lib/designsettings.php:217
msgid "Text"
msgstr "النص"

#: actions/designadminpanel.php:549 lib/designsettings.php:230
msgid "Links"
msgstr "وصلات"

#: actions/designadminpanel.php:577 lib/designsettings.php:247
msgid "Use defaults"
msgstr "استخدم المبدئيات"

#: actions/designadminpanel.php:578 lib/designsettings.php:248
msgid "Restore default designs"
msgstr "استعد التصميمات المبدئية"

#: actions/designadminpanel.php:584 lib/designsettings.php:254
msgid "Reset back to default"
msgstr "ارجع إلى المبدئي"

#: actions/designadminpanel.php:586 actions/emailsettings.php:195
#: actions/imsettings.php:163 actions/othersettings.php:126
#: actions/pathsadminpanel.php:324 actions/profilesettings.php:174
#: actions/siteadminpanel.php:388 actions/smssettings.php:181
#: actions/subscriptions.php:203 actions/tagother.php:154
#: actions/useradminpanel.php:313 lib/applicationeditform.php:335
#: lib/applicationeditform.php:336 lib/designsettings.php:256
#: lib/groupeditform.php:202
msgid "Save"
msgstr "أرسل"

#: actions/designadminpanel.php:587 lib/designsettings.php:257
msgid "Save design"
msgstr "احفظ التصميم"

#: actions/disfavor.php:81
msgid "This notice is not a favorite!"
msgstr "هذا الشعار ليس مفضلًا!"

#: actions/disfavor.php:94
msgid "Add to favorites"
msgstr "أضف إلى المفضلات"

#: actions/doc.php:69
msgid "No such document."
msgstr "لا مستند كهذا."

#: actions/editapplication.php:54 lib/applicationeditform.php:136
msgid "Edit application"
<<<<<<< HEAD
msgstr ""

#: actions/editapplication.php:66
#, fuzzy
msgid "You must be logged in to edit an application."
msgstr "يجب أن تلج لتُعدّل المجموعات."

#: actions/editapplication.php:77 actions/showapplication.php:94
#, fuzzy
msgid "You are not the owner of this application."
msgstr "لست عضوا في تلك المجموعة."

#: actions/editapplication.php:81 actions/oauthconnectionssettings.php:163
#: actions/showapplication.php:87
#, fuzzy
msgid "No such application."
msgstr "لا إشعار كهذا."
=======
msgstr "عدّل التطبيق"

#: actions/editapplication.php:66
msgid "You must be logged in to edit an application."
msgstr "يجب أن تكون مسجل الدخول لتعدل تطبيقا."

#: actions/editapplication.php:77 actions/showapplication.php:94
msgid "You are not the owner of this application."
msgstr "أنت لست مالك هذا التطبيق."

#: actions/editapplication.php:81 actions/oauthconnectionssettings.php:163
#: actions/showapplication.php:87
msgid "No such application."
msgstr "لا تطبيق كهذا."
>>>>>>> 0ddfcc55

#: actions/editapplication.php:127 actions/newapplication.php:110
#: actions/showapplication.php:118 lib/action.php:1167
msgid "There was a problem with your session token."
msgstr ""

#: actions/editapplication.php:161
<<<<<<< HEAD
#, fuzzy
msgid "Use this form to edit your application."
msgstr "استخدم هذا النموذج لتعديل المجموعة."

#: actions/editapplication.php:177 actions/newapplication.php:159
#, fuzzy
msgid "Name is required."
msgstr "نفس كلمة السر أعلاه. مطلوب."

#: actions/editapplication.php:180 actions/newapplication.php:162
#, fuzzy
msgid "Name is too long (max 255 chars)."
msgstr "الاسم الكامل طويل جدا (الأقصى 255 حرفًا)"

#: actions/editapplication.php:183 actions/newapplication.php:165
#, fuzzy
msgid "Description is required."
msgstr "الوصف"
=======
msgid "Use this form to edit your application."
msgstr "استخدم هذا النموذج لتعدل تطبيقك."

#: actions/editapplication.php:177 actions/newapplication.php:159
msgid "Name is required."
msgstr "الاسم مطلوب."

#: actions/editapplication.php:180 actions/newapplication.php:162
msgid "Name is too long (max 255 chars)."
msgstr "الاسم طويل جدا (الأقصى 255 حرفا)."

#: actions/editapplication.php:183 actions/newapplication.php:165
msgid "Description is required."
msgstr "الوصف مطلوب."
>>>>>>> 0ddfcc55

#: actions/editapplication.php:191
msgid "Source URL is too long."
msgstr ""

#: actions/editapplication.php:197 actions/newapplication.php:182
<<<<<<< HEAD
#, fuzzy
msgid "Source URL is not valid."
msgstr "الصفحة الرئيسية ليست عنونًا صالحًا."

#: actions/editapplication.php:200 actions/newapplication.php:185
msgid "Organization is required."
msgstr ""

#: actions/editapplication.php:203 actions/newapplication.php:188
#, fuzzy
msgid "Organization is too long (max 255 chars)."
msgstr "الاسم الكامل طويل جدا (الأقصى 255 حرفًا)"

#: actions/editapplication.php:206 actions/newapplication.php:191
msgid "Organization homepage is required."
msgstr ""
=======
msgid "Source URL is not valid."
msgstr "مسار المصدر ليس صحيحا."

#: actions/editapplication.php:200 actions/newapplication.php:185
msgid "Organization is required."
msgstr "المنظمة مطلوبة."

#: actions/editapplication.php:203 actions/newapplication.php:188
msgid "Organization is too long (max 255 chars)."
msgstr "المنظمة طويلة جدا (الأقصى 255 حرفا)."

#: actions/editapplication.php:206 actions/newapplication.php:191
msgid "Organization homepage is required."
msgstr "صفحة المنظمة الرئيسية مطلوبة."
>>>>>>> 0ddfcc55

#: actions/editapplication.php:215 actions/newapplication.php:203
msgid "Callback is too long."
msgstr ""

#: actions/editapplication.php:222 actions/newapplication.php:212
msgid "Callback URL is not valid."
msgstr ""

#: actions/editapplication.php:255
<<<<<<< HEAD
#, fuzzy
msgid "Could not update application."
msgstr "تعذر تحديث المجموعة."
=======
msgid "Could not update application."
msgstr "لم يمكن تحديث التطبيق."
>>>>>>> 0ddfcc55

#: actions/editgroup.php:56
#, php-format
msgid "Edit %s group"
msgstr "عدّل مجموعة %s"

#: actions/editgroup.php:68 actions/grouplogo.php:70 actions/newgroup.php:65
msgid "You must be logged in to create a group."
msgstr "يجب أن تكون والجًا لتنشئ مجموعة."

#: actions/editgroup.php:103 actions/editgroup.php:168
#: actions/groupdesignsettings.php:104 actions/grouplogo.php:106
msgid "You must be an admin to edit the group."
msgstr "يجب أن تكون إداريا لتعدل المجموعة."

#: actions/editgroup.php:154
msgid "Use this form to edit the group."
msgstr "استخدم هذا النموذج لتعديل المجموعة."

#: actions/editgroup.php:201 actions/newgroup.php:145
#, php-format
msgid "description is too long (max %d chars)."
msgstr ""

#: actions/editgroup.php:253
msgid "Could not update group."
msgstr "تعذر تحديث المجموعة."

#: actions/editgroup.php:259 classes/User_group.php:390
msgid "Could not create aliases."
msgstr "تعذّر إنشاء الكنى."

#: actions/editgroup.php:269
msgid "Options saved."
msgstr "حُفظت الخيارات."

#: actions/emailsettings.php:60
msgid "Email settings"
msgstr "إعدادات البريد الإلكتروني"

#: actions/emailsettings.php:71
#, php-format
msgid "Manage how you get email from %%site.name%%."
msgstr "أدر كيف تستلم البريد الإلكتروني من %%site.name%%."

#: actions/emailsettings.php:100 actions/imsettings.php:100
#: actions/smssettings.php:104
msgid "Address"
msgstr "العنوان"

#: actions/emailsettings.php:105
msgid "Current confirmed email address."
msgstr "عنوان البريد الإلكتروني المُؤكد الحالي."

#: actions/emailsettings.php:107 actions/emailsettings.php:140
#: actions/imsettings.php:108 actions/smssettings.php:115
#: actions/smssettings.php:158
msgid "Remove"
msgstr "أزل"

#: actions/emailsettings.php:113
msgid ""
"Awaiting confirmation on this address. Check your inbox (and spam box!) for "
"a message with further instructions."
msgstr ""

#: actions/emailsettings.php:117 actions/imsettings.php:120
#: actions/smssettings.php:126 lib/applicationeditform.php:333
#: lib/applicationeditform.php:334
msgid "Cancel"
msgstr "ألغِ"

#: actions/emailsettings.php:121
msgid "Email address"
msgstr "عنوان البريد الإلكتروني"

#: actions/emailsettings.php:123
msgid "Email address, like \"UserName@example.org\""
msgstr "عنوان البريد الإلكتروني، مثل \"UserName@example.org\""

#: actions/emailsettings.php:126 actions/imsettings.php:133
#: actions/smssettings.php:145
msgid "Add"
msgstr "أضف"

#: actions/emailsettings.php:133 actions/smssettings.php:152
msgid "Incoming email"
msgstr "البريد الإلكتروني الوارد"

#: actions/emailsettings.php:138 actions/smssettings.php:157
msgid "Send email to this address to post new notices."
msgstr "أرسل بريدًا إلكترونيًا إلى هذا العنوان لترسل إشعارات جديدة."

#: actions/emailsettings.php:145 actions/smssettings.php:162
msgid "Make a new email address for posting to; cancels the old one."
msgstr "أنشئ عنوان بريد إلكتروني لترسل إليه؛ ألغِ القديم."

#: actions/emailsettings.php:148 actions/smssettings.php:164
msgid "New"
msgstr "جديد"

#: actions/emailsettings.php:153 actions/imsettings.php:139
#: actions/smssettings.php:169
msgid "Preferences"
msgstr "التفضيلات"

#: actions/emailsettings.php:158
msgid "Send me notices of new subscriptions through email."
msgstr "أرسل لي إشعارات بالاشتراكات الجديدة عبر البريد الإلكتروني."

#: actions/emailsettings.php:163
msgid "Send me email when someone adds my notice as a favorite."
msgstr "أرسل لي بريدًا إلكرتونيًا عندما يضيف أحدهم إشعاري مفضلة."

#: actions/emailsettings.php:169
msgid "Send me email when someone sends me a private message."
msgstr ""

#: actions/emailsettings.php:174
msgid "Send me email when someone sends me an \"@-reply\"."
msgstr "أرسل لي بريدًا إلكترونيًا عندما يرسل لي أحدهم \"@-رد\"."

#: actions/emailsettings.php:179
msgid "Allow friends to nudge me and send me an email."
msgstr ""

#: actions/emailsettings.php:185
msgid "I want to post notices by email."
msgstr "أريد أن أرسل الملاحظات عبر البريد الإلكتروني."

#: actions/emailsettings.php:191
msgid "Publish a MicroID for my email address."
msgstr ""

#: actions/emailsettings.php:302 actions/imsettings.php:264
#: actions/othersettings.php:180 actions/smssettings.php:284
msgid "Preferences saved."
msgstr "حُفِظت التفضيلات."

#: actions/emailsettings.php:320
msgid "No email address."
msgstr "لا عنوان بريد إلكتروني."

#: actions/emailsettings.php:327
msgid "Cannot normalize that email address"
msgstr ""

#: actions/emailsettings.php:331 actions/register.php:201
#: actions/siteadminpanel.php:157
msgid "Not a valid email address."
msgstr "ليس عنوان بريد صالح."

#: actions/emailsettings.php:334
msgid "That is already your email address."
msgstr "هذا هو عنوان بريدك الإكتروني سابقًا."

#: actions/emailsettings.php:337
msgid "That email address already belongs to another user."
msgstr "هذا البريد الإلكتروني ملك مستخدم آخر بالفعل."

#: actions/emailsettings.php:353 actions/imsettings.php:317
#: actions/smssettings.php:337
msgid "Couldn't insert confirmation code."
msgstr "تعذّر إدراج رمز التأكيد."

#: actions/emailsettings.php:359
msgid ""
"A confirmation code was sent to the email address you added. Check your "
"inbox (and spam box!) for the code and instructions on how to use it."
msgstr ""

#: actions/emailsettings.php:379 actions/imsettings.php:351
#: actions/smssettings.php:370
msgid "No pending confirmation to cancel."
msgstr ""

#: actions/emailsettings.php:383 actions/imsettings.php:355
msgid "That is the wrong IM address."
msgstr "هذا عنوان محادثة فورية خاطئ."

#: actions/emailsettings.php:395 actions/imsettings.php:367
#: actions/smssettings.php:386
msgid "Confirmation cancelled."
msgstr "أُلغي التأكيد."

#: actions/emailsettings.php:413
msgid "That is not your email address."
msgstr "هذا ليس عنوان بريدك الإلكتروني."

#: actions/emailsettings.php:432 actions/imsettings.php:408
#: actions/smssettings.php:425
msgid "The address was removed."
msgstr "أزيل هذا العنوان."

#: actions/emailsettings.php:446 actions/smssettings.php:518
msgid "No incoming email address."
msgstr "لا عنوان بريد إلكتروني وارد."

#: actions/emailsettings.php:456 actions/emailsettings.php:478
#: actions/smssettings.php:528 actions/smssettings.php:552
msgid "Couldn't update user record."
msgstr ""

#: actions/emailsettings.php:459 actions/smssettings.php:531
msgid "Incoming email address removed."
msgstr ""

#: actions/emailsettings.php:481 actions/smssettings.php:555
msgid "New incoming email address added."
msgstr ""

#: actions/favor.php:79
msgid "This notice is already a favorite!"
msgstr "هذا الإشعار مفضلة مسبقًا!"

#: actions/favor.php:92 lib/disfavorform.php:140
msgid "Disfavor favorite"
msgstr "ألغِ تفضيل المفضلة"

#: actions/favorited.php:65 lib/popularnoticesection.php:88
#: lib/publicgroupnav.php:93
msgid "Popular notices"
msgstr "إشعارات مشهورة"

#: actions/favorited.php:67
#, php-format
msgid "Popular notices, page %d"
msgstr "إشعارات مشهورة، الصفحة %d"

#: actions/favorited.php:79
msgid "The most popular notices on the site right now."
msgstr "أشهر الإشعارات على الموقع حاليًا."

#: actions/favorited.php:150
msgid "Favorite notices appear on this page but no one has favorited one yet."
msgstr ""

#: actions/favorited.php:153
msgid ""
"Be the first to add a notice to your favorites by clicking the fave button "
"next to any notice you like."
msgstr ""

#: actions/favorited.php:156
#, php-format
msgid ""
"Why not [register an account](%%action.register%%) and be the first to add a "
"notice to your favorites!"
msgstr ""

#: actions/favoritesrss.php:111 actions/showfavorites.php:77
#: lib/personalgroupnav.php:115
#, php-format
msgid "%s's favorite notices"
msgstr "إشعارات %s المُفضلة"

#: actions/favoritesrss.php:115
#, php-format
msgid "Updates favored by %1$s on %2$s!"
msgstr ""

#: actions/featured.php:69 lib/featureduserssection.php:87
#: lib/publicgroupnav.php:89
msgid "Featured users"
msgstr "مستخدمون مختارون"

#: actions/featured.php:71
#, php-format
msgid "Featured users, page %d"
msgstr "مستخدمون مختارون، صفحة %d"

#: actions/featured.php:99
#, php-format
msgid "A selection of some great users on %s"
msgstr "اختيار لبعض المستخدمين المتميزين على %s"

#: actions/file.php:34
msgid "No notice ID."
msgstr "لا رقم ملاحظة."

#: actions/file.php:38
msgid "No notice."
msgstr "لا ملاحظة."

#: actions/file.php:42
msgid "No attachments."
msgstr "لا مرفقات."

#: actions/file.php:51
msgid "No uploaded attachments."
msgstr "لا مرفقات مرفوعة."

#: actions/finishremotesubscribe.php:69
msgid "Not expecting this response!"
msgstr "لم أتوقع هذا الرد!"

#: actions/finishremotesubscribe.php:80
msgid "User being listened to does not exist."
msgstr "المستخدم الذي تستمع إليه غير موجود."

#: actions/finishremotesubscribe.php:87 actions/remotesubscribe.php:59
msgid "You can use the local subscription!"
msgstr "تستطيع استخدام الاشتراك المحلي!"

#: actions/finishremotesubscribe.php:99
msgid "That user has blocked you from subscribing."
msgstr ""

#: actions/finishremotesubscribe.php:110
msgid "You are not authorized."
msgstr "لا تملك تصريحًا."

#: actions/finishremotesubscribe.php:113
msgid "Could not convert request token to access token."
msgstr ""

#: actions/finishremotesubscribe.php:118
msgid "Remote service uses unknown version of OMB protocol."
msgstr ""

#: actions/finishremotesubscribe.php:138 lib/oauthstore.php:306
msgid "Error updating remote profile"
msgstr "خطأ أثناء تحديث الملف الشخصي البعيد"

#: actions/getfile.php:79
msgid "No such file."
msgstr "لا ملف كهذا."

#: actions/getfile.php:83
msgid "Cannot read file."
msgstr "تعذّرت قراءة الملف."

#: actions/groupblock.php:71 actions/groupunblock.php:71
#: actions/makeadmin.php:71 actions/subedit.php:46
#: lib/profileformaction.php:70
msgid "No profile specified."
msgstr "لا ملف شخصي مُحدّد."

#: actions/groupblock.php:76 actions/groupunblock.php:76
#: actions/makeadmin.php:76 actions/subedit.php:53 actions/tagother.php:46
#: actions/unsubscribe.php:84 lib/profileformaction.php:77
msgid "No profile with that ID."
msgstr "لا ملف شخصي بهذه الهوية."

#: actions/groupblock.php:81 actions/groupunblock.php:81
#: actions/makeadmin.php:81
msgid "No group specified."
msgstr "لا مجموعة مُحدّدة."

#: actions/groupblock.php:91
msgid "Only an admin can block group members."
msgstr ""

#: actions/groupblock.php:95
msgid "User is already blocked from group."
msgstr ""

#: actions/groupblock.php:100
msgid "User is not a member of group."
msgstr "المستخدم ليس عضوًا في المجموعة."

#: actions/groupblock.php:136 actions/groupmembers.php:314
msgid "Block user from group"
msgstr "امنع المستخدم من المجموعة"

#: actions/groupblock.php:162
#, php-format
msgid ""
"Are you sure you want to block user \"%1$s\" from the group \"%2$s\"? They "
"will be removed from the group, unable to post, and unable to subscribe to "
"the group in the future."
msgstr ""

#: actions/groupblock.php:178
msgid "Do not block this user from this group"
msgstr "لا تمنع هذا المستخدم من هذه المجموعة"

#: actions/groupblock.php:179
msgid "Block this user from this group"
msgstr "امنع هذا المستخدم من هذه المجموعة"

#: actions/groupblock.php:196
msgid "Database error blocking user from group."
msgstr "خطأ في قاعدة البيانات أثناء منع المستخدم من المجموعة."

#: actions/groupbyid.php:74 actions/userbyid.php:70
msgid "No ID."
msgstr "لا هوية."

#: actions/groupdesignsettings.php:68
msgid "You must be logged in to edit a group."
msgstr "يجب أن تلج لتُعدّل المجموعات."

#: actions/groupdesignsettings.php:141
msgid "Group design"
msgstr "تصميم المجموعة"

#: actions/groupdesignsettings.php:152
msgid ""
"Customize the way your group looks with a background image and a colour "
"palette of your choice."
msgstr ""

#: actions/groupdesignsettings.php:263 actions/userdesignsettings.php:186
#: lib/designsettings.php:391 lib/designsettings.php:413
msgid "Couldn't update your design."
msgstr "تعذّر تحديث تصميمك."

#: actions/groupdesignsettings.php:308 actions/userdesignsettings.php:231
msgid "Design preferences saved."
msgstr ""

#: actions/grouplogo.php:139 actions/grouplogo.php:192
msgid "Group logo"
msgstr "شعار المجموعة"

#: actions/grouplogo.php:150
#, php-format
msgid ""
"You can upload a logo image for your group. The maximum file size is %s."
msgstr ""

#: actions/grouplogo.php:178
msgid "User without matching profile."
msgstr "المستخدم بدون ملف مطابق."

#: actions/grouplogo.php:362
msgid "Pick a square area of the image to be the logo."
msgstr ""

#: actions/grouplogo.php:396
msgid "Logo updated."
msgstr "حُدّث الشعار."

#: actions/grouplogo.php:398
msgid "Failed updating logo."
msgstr "فشل رفع الشعار."

#: actions/groupmembers.php:93 lib/groupnav.php:92
#, php-format
msgid "%s group members"
msgstr "أعضاء مجموعة %s"

#: actions/groupmembers.php:96
#, php-format
msgid "%1$s group members, page %2$d"
msgstr "%1$s أعضاء المجموعة, الصفحة %2$d"

#: actions/groupmembers.php:111
msgid "A list of the users in this group."
msgstr "قائمة بمستخدمي هذه المجموعة."

#: actions/groupmembers.php:175 lib/action.php:442 lib/groupnav.php:107
msgid "Admin"
msgstr "إداري"

#: actions/groupmembers.php:346 lib/blockform.php:69
msgid "Block"
msgstr "امنع"

#: actions/groupmembers.php:441
msgid "Make user an admin of the group"
msgstr ""

#: actions/groupmembers.php:473
msgid "Make Admin"
msgstr ""

#: actions/groupmembers.php:473
msgid "Make this user an admin"
msgstr "اجعل هذا المستخدم إداريًا"

#: actions/grouprss.php:133
#, php-format
msgid "Updates from members of %1$s on %2$s!"
msgstr ""

#: actions/groups.php:62 lib/profileaction.php:210 lib/profileaction.php:230
#: lib/publicgroupnav.php:81 lib/searchgroupnav.php:84 lib/subgroupnav.php:98
msgid "Groups"
msgstr "مجموعات"

#: actions/groups.php:64
#, php-format
msgid "Groups, page %d"
msgstr "المجموعات، صفحة %d"

#: actions/groups.php:90
#, php-format
msgid ""
"%%%%site.name%%%% groups let you find and talk with people of similar "
"interests. After you join a group you can send messages to all other members "
"using the syntax \"!groupname\". Don't see a group you like? Try [searching "
"for one](%%%%action.groupsearch%%%%) or [start your own!](%%%%action.newgroup"
"%%%%)"
msgstr ""

#: actions/groups.php:107 actions/usergroups.php:124 lib/groupeditform.php:122
msgid "Create a new group"
msgstr "أنشئ مجموعة جديدة"

#: actions/groupsearch.php:52
#, php-format
msgid ""
"Search for groups on %%site.name%% by their name, location, or description. "
"Separate the terms by spaces; they must be 3 characters or more."
msgstr ""

#: actions/groupsearch.php:58
msgid "Group search"
msgstr "بحث في المجموعات"

#: actions/groupsearch.php:79 actions/noticesearch.php:117
#: actions/peoplesearch.php:83
msgid "No results."
msgstr "لا نتائج."

#: actions/groupsearch.php:82
#, php-format
msgid ""
"If you can't find the group you're looking for, you can [create it](%%action."
"newgroup%%) yourself."
msgstr ""

#: actions/groupsearch.php:85
#, php-format
msgid ""
"Why not [register an account](%%action.register%%) and [create the group](%%"
"action.newgroup%%) yourself!"
msgstr ""

#: actions/groupunblock.php:91
msgid "Only an admin can unblock group members."
msgstr ""

#: actions/groupunblock.php:95
msgid "User is not blocked from group."
msgstr "المستخدم ليس ممنوعًا من المجموعة."

#: actions/groupunblock.php:128 actions/unblock.php:86
msgid "Error removing the block."
msgstr "خطأ أثناء منع الحجب."

#: actions/imsettings.php:59
msgid "IM settings"
msgstr "إعدادات المراسلة الفورية"

#: actions/imsettings.php:70
#, php-format
msgid ""
"You can send and receive notices through Jabber/GTalk [instant messages](%%"
"doc.im%%). Configure your address and settings below."
msgstr ""

#: actions/imsettings.php:89
msgid "IM is not available."
msgstr "المراسلة الفورية غير متوفرة."

#: actions/imsettings.php:106
msgid "Current confirmed Jabber/GTalk address."
msgstr ""

#: actions/imsettings.php:114
#, php-format
msgid ""
"Awaiting confirmation on this address. Check your Jabber/GTalk account for a "
"message with further instructions. (Did you add %s to your buddy list?)"
msgstr ""

#: actions/imsettings.php:124
msgid "IM address"
msgstr "عنوان المراسلة الفورية"

#: actions/imsettings.php:126
#, php-format
msgid ""
"Jabber or GTalk address, like \"UserName@example.org\". First, make sure to "
"add %s to your buddy list in your IM client or on GTalk."
msgstr ""

#: actions/imsettings.php:143
msgid "Send me notices through Jabber/GTalk."
msgstr ""

#: actions/imsettings.php:148
msgid "Post a notice when my Jabber/GTalk status changes."
msgstr ""

#: actions/imsettings.php:153
msgid "Send me replies through Jabber/GTalk from people I'm not subscribed to."
msgstr ""

#: actions/imsettings.php:159
msgid "Publish a MicroID for my Jabber/GTalk address."
msgstr ""

#: actions/imsettings.php:285
msgid "No Jabber ID."
msgstr "لا هوية جابر."

#: actions/imsettings.php:292
msgid "Cannot normalize that Jabber ID"
msgstr ""

#: actions/imsettings.php:296
msgid "Not a valid Jabber ID"
msgstr "ليست هوية جابر صالحة"

#: actions/imsettings.php:299
msgid "That is already your Jabber ID."
msgstr ""

#: actions/imsettings.php:302
msgid "Jabber ID already belongs to another user."
msgstr ""

#: actions/imsettings.php:327
#, php-format
msgid ""
"A confirmation code was sent to the IM address you added. You must approve %"
"s for sending messages to you."
msgstr ""

#: actions/imsettings.php:387
msgid "That is not your Jabber ID."
msgstr "هذه ليست هويتك في جابر."

#: actions/inbox.php:62
#, php-format
msgid "Inbox for %s"
msgstr ""

#: actions/inbox.php:115
msgid "This is your inbox, which lists your incoming private messages."
msgstr ""

#: actions/invite.php:39
msgid "Invites have been disabled."
msgstr ""

#: actions/invite.php:41
#, php-format
msgid "You must be logged in to invite other users to use %s"
msgstr ""

#: actions/invite.php:72
#, php-format
msgid "Invalid email address: %s"
msgstr "عنوان بريد إلكتروني غير صالح: %s"

#: actions/invite.php:110
msgid "Invitation(s) sent"
msgstr "أُرسلت الدعوة"

#: actions/invite.php:112
msgid "Invite new users"
msgstr "دعوة مستخدمين جدد"

#: actions/invite.php:128
msgid "You are already subscribed to these users:"
msgstr ""

#: actions/invite.php:131 actions/invite.php:139 lib/command.php:306
#, php-format
msgid "%1$s (%2$s)"
msgstr "%1$s (%2$s)"

#: actions/invite.php:136
msgid ""
"These people are already users and you were automatically subscribed to them:"
msgstr ""

#: actions/invite.php:144
msgid "Invitation(s) sent to the following people:"
msgstr ""

#: actions/invite.php:150
msgid ""
"You will be notified when your invitees accept the invitation and register "
"on the site. Thanks for growing the community!"
msgstr ""

#: actions/invite.php:162
msgid ""
"Use this form to invite your friends and colleagues to use this service."
msgstr ""

#: actions/invite.php:187
msgid "Email addresses"
msgstr "عناوين البريد الإلكتروني"

#: actions/invite.php:189
msgid "Addresses of friends to invite (one per line)"
msgstr ""

#: actions/invite.php:192
msgid "Personal message"
msgstr "رسالة شخصية"

#: actions/invite.php:194
msgid "Optionally add a personal message to the invitation."
msgstr ""

#: actions/invite.php:197 lib/messageform.php:178 lib/noticeform.php:236
msgid "Send"
msgstr "أرسل"

#: actions/invite.php:226
#, php-format
msgid "%1$s has invited you to join them on %2$s"
msgstr ""

#: actions/invite.php:228
#, php-format
msgid ""
"%1$s has invited you to join them on %2$s (%3$s).\n"
"\n"
"%2$s is a micro-blogging service that lets you keep up-to-date with people "
"you know and people who interest you.\n"
"\n"
"You can also share news about yourself, your thoughts, or your life online "
"with people who know about you. It's also great for meeting new people who "
"share your interests.\n"
"\n"
"%1$s said:\n"
"\n"
"%4$s\n"
"\n"
"You can see %1$s's profile page on %2$s here:\n"
"\n"
"%5$s\n"
"\n"
"If you'd like to try the service, click on the link below to accept the "
"invitation.\n"
"\n"
"%6$s\n"
"\n"
"If not, you can ignore this message. Thanks for your patience and your "
"time.\n"
"\n"
"Sincerely, %2$s\n"
msgstr ""

#: actions/joingroup.php:60
msgid "You must be logged in to join a group."
msgstr ""

#: actions/joingroup.php:131
#, php-format
msgid "%1$s joined group %2$s"
msgstr "%1$s انضم للمجموعة %2$s"

#: actions/leavegroup.php:60
msgid "You must be logged in to leave a group."
msgstr ""

#: actions/leavegroup.php:90 lib/command.php:265
msgid "You are not a member of that group."
msgstr "لست عضوا في تلك المجموعة."

#: actions/leavegroup.php:127
#, php-format
msgid "%1$s left group %2$s"
msgstr "%1$s ترك المجموعة %2$s"

#: actions/login.php:80 actions/otp.php:62 actions/register.php:137
msgid "Already logged in."
msgstr "والج بالفعل."

#: actions/login.php:126
msgid "Incorrect username or password."
msgstr "اسم المستخدم أو كلمة السر غير صحيحان."

#: actions/login.php:132 actions/otp.php:120
msgid "Error setting user. You are probably not authorized."
msgstr "خطأ أثناء ضبط المستخدم. لست مُصرحًا على الأرجح."

#: actions/login.php:188 actions/login.php:241 lib/action.php:460
#: lib/logingroupnav.php:79
msgid "Login"
msgstr "لُج"

#: actions/login.php:227
msgid "Login to site"
msgstr "لُج إلى الموقع"

#: actions/login.php:236 actions/register.php:478
msgid "Remember me"
msgstr "تذكّرني"

#: actions/login.php:237 actions/register.php:480
msgid "Automatically login in the future; not for shared computers!"
msgstr ""

#: actions/login.php:247
msgid "Lost or forgotten password?"
msgstr "أنسيت كلمة السر؟"

#: actions/login.php:266
msgid ""
"For security reasons, please re-enter your user name and password before "
"changing your settings."
msgstr ""

#: actions/login.php:270
#, php-format
msgid ""
"Login with your username and password. Don't have a username yet? [Register]"
"(%%action.register%%) a new account."
msgstr ""

#: actions/makeadmin.php:91
msgid "Only an admin can make another user an admin."
msgstr ""

#: actions/makeadmin.php:95
#, php-format
msgid "%1$s is already an admin for group \"%2$s\"."
msgstr ""

#: actions/makeadmin.php:132
#, php-format
msgid "Can't get membership record for %1$s in group %2$s."
msgstr "لم يمكن الحصول على تسجيل العضوية ل%1$s في المجموعة %2$s."

#: actions/makeadmin.php:145
#, php-format
msgid "Can't make %1$s an admin for group %2$s."
msgstr "لم يمكن جعل %1$s إداريا للمجموعة %2$s."

#: actions/microsummary.php:69
msgid "No current status"
msgstr "لا حالة حالية"

#: actions/newapplication.php:52
msgid "New application"
msgstr ""

#: actions/newapplication.php:64
<<<<<<< HEAD
#, fuzzy
msgid "You must be logged in to register an application."
msgstr "يجب أن تكون والجًا لتنشئ مجموعة."

#: actions/newapplication.php:143
#, fuzzy
msgid "Use this form to register a new application."
msgstr "استخدم هذا النموذج لإنشاء مجموعة جديدة."
=======
msgid "You must be logged in to register an application."
msgstr "يجب أن تكون مسجل الدخول لتسجل تطبيقا."

#: actions/newapplication.php:143
msgid "Use this form to register a new application."
msgstr "استخدم هذا النموذج لتسجل تطبيقا جديدا."
>>>>>>> 0ddfcc55

#: actions/newapplication.php:173
msgid "Source URL is required."
msgstr ""

#: actions/newapplication.php:255 actions/newapplication.php:264
<<<<<<< HEAD
#, fuzzy
msgid "Could not create application."
msgstr "تعذّر إنشاء الكنى."
=======
msgid "Could not create application."
msgstr "لم يمكن إنشاء التطبيق."
>>>>>>> 0ddfcc55

#: actions/newgroup.php:53
msgid "New group"
msgstr "مجموعة جديدة"

#: actions/newgroup.php:110
msgid "Use this form to create a new group."
msgstr "استخدم هذا النموذج لإنشاء مجموعة جديدة."

#: actions/newmessage.php:71 actions/newmessage.php:231
msgid "New message"
msgstr "رسالة جديدة"

#: actions/newmessage.php:121 actions/newmessage.php:161 lib/command.php:358
msgid "You can't send a message to this user."
msgstr ""

#: actions/newmessage.php:144 actions/newnotice.php:136 lib/command.php:342
#: lib/command.php:475
msgid "No content!"
msgstr "لا محتوى!"

#: actions/newmessage.php:158
msgid "No recipient specified."
msgstr "لا مستلم حُدّد."

#: actions/newmessage.php:164 lib/command.php:361
msgid ""
"Don't send a message to yourself; just say it to yourself quietly instead."
msgstr ""

#: actions/newmessage.php:181
msgid "Message sent"
msgstr "أُرسلت الرسالة"

#: actions/newmessage.php:185
#, php-format
msgid "Direct message to %s sent."
msgstr "رسالة مباشرة ل%s تم إرسالها."

#: actions/newmessage.php:210 actions/newnotice.php:245 lib/channel.php:170
msgid "Ajax Error"
msgstr "خطأ أجاكس"

#: actions/newnotice.php:69
msgid "New notice"
msgstr "إشعار جديد"

#: actions/newnotice.php:211
msgid "Notice posted"
msgstr "أُرسل الإشعار"

#: actions/noticesearch.php:68
#, php-format
msgid ""
"Search for notices on %%site.name%% by their contents. Separate search terms "
"by spaces; they must be 3 characters or more."
msgstr ""

#: actions/noticesearch.php:78
msgid "Text search"
msgstr "بحث في النصوص"

#: actions/noticesearch.php:91
#, php-format
msgid "Search results for \"%1$s\" on %2$s"
msgstr "نتائج البحث ل\"%1$s\" على %2$s"

#: actions/noticesearch.php:121
#, php-format
msgid ""
"Be the first to [post on this topic](%%%%action.newnotice%%%%?"
"status_textarea=%s)!"
msgstr ""

#: actions/noticesearch.php:124
#, php-format
msgid ""
"Why not [register an account](%%%%action.register%%%%) and be the first to "
"[post on this topic](%%%%action.newnotice%%%%?status_textarea=%s)!"
msgstr ""

#: actions/noticesearchrss.php:96
#, php-format
msgid "Updates with \"%s\""
msgstr ""

#: actions/noticesearchrss.php:98
#, php-format
msgid "Updates matching search term \"%1$s\" on %2$s!"
msgstr ""

#: actions/nudge.php:85
msgid ""
"This user doesn't allow nudges or hasn't confirmed or set his email yet."
msgstr ""

#: actions/nudge.php:94
msgid "Nudge sent"
msgstr "أرسل التنبيه"

#: actions/nudge.php:97
msgid "Nudge sent!"
msgstr "أُرسل التنبيه!"

#: actions/oauthappssettings.php:59
<<<<<<< HEAD
#, fuzzy
msgid "You must be logged in to list your applications."
msgstr "يجب أن تلج لتُعدّل المجموعات."

#: actions/oauthappssettings.php:74
#, fuzzy
msgid "OAuth applications"
msgstr "خيارات أخرى"
=======
msgid "You must be logged in to list your applications."
msgstr "يجب أن تكون مسجل الدخول لعرض تطبيقاتك."

#: actions/oauthappssettings.php:74
msgid "OAuth applications"
msgstr "تطبيقات OAuth"
>>>>>>> 0ddfcc55

#: actions/oauthappssettings.php:85
msgid "Applications you have registered"
msgstr ""

#: actions/oauthappssettings.php:135
#, php-format
msgid "You have not registered any applications yet."
msgstr ""

#: actions/oauthconnectionssettings.php:71
msgid "Connected applications"
msgstr ""

#: actions/oauthconnectionssettings.php:87
msgid "You have allowed the following applications to access you account."
msgstr ""

#: actions/oauthconnectionssettings.php:170
<<<<<<< HEAD
#, fuzzy
msgid "You are not a user of that application."
msgstr "لست عضوا في تلك المجموعة."
=======
msgid "You are not a user of that application."
msgstr "لست مستخدما لهذا التطبيق."
>>>>>>> 0ddfcc55

#: actions/oauthconnectionssettings.php:180
msgid "Unable to revoke access for app: "
msgstr ""

#: actions/oauthconnectionssettings.php:192
#, php-format
msgid "You have not authorized any applications to use your account."
msgstr ""

#: actions/oauthconnectionssettings.php:205
msgid "Developers can edit the registration settings for their applications "
msgstr ""

#: actions/oembed.php:79 actions/shownotice.php:100
msgid "Notice has no profile"
msgstr ""

#: actions/oembed.php:86 actions/shownotice.php:180
#, php-format
msgid "%1$s's status on %2$s"
msgstr ""

#: actions/oembed.php:157
msgid "content type "
msgstr "نوع المحتوى "

#: actions/oembed.php:160
msgid "Only "
msgstr ""

#: actions/oembed.php:181 actions/oembed.php:200 lib/api.php:1038
#: lib/api.php:1066 lib/api.php:1176
msgid "Not a supported data format."
msgstr "ليس نسق بيانات مدعوم."

#: actions/opensearch.php:64
msgid "People Search"
msgstr "بحث في الأشخاص"

#: actions/opensearch.php:67
msgid "Notice Search"
msgstr "بحث الإشعارات"

#: actions/othersettings.php:60
<<<<<<< HEAD
#, fuzzy
=======
>>>>>>> 0ddfcc55
msgid "Other settings"
msgstr "إعدادات أخرى"

#: actions/othersettings.php:71
msgid "Manage various other options."
msgstr "أدر خيارات أخرى عديدة."

#: actions/othersettings.php:108
msgid " (free service)"
msgstr " (خدمة حرة)"

#: actions/othersettings.php:116
msgid "Shorten URLs with"
msgstr "قصّر المسارات بـ"

#: actions/othersettings.php:117
msgid "Automatic shortening service to use."
msgstr "خدمة التقصير المطلوب استخدامها."

#: actions/othersettings.php:122
msgid "View profile designs"
msgstr "اعرض تصاميم الملف الشخصي"

#: actions/othersettings.php:123
msgid "Show or hide profile designs."
msgstr "أظهر أو أخفِ تصاميم الملفات الشخصية."

#: actions/othersettings.php:153
msgid "URL shortening service is too long (max 50 chars)."
msgstr ""

#: actions/otp.php:69
msgid "No user ID specified."
msgstr "لا هوية مستخدم محددة."

#: actions/otp.php:83
msgid "No login token specified."
msgstr "لا محتوى دخول محدد."

#: actions/otp.php:90
msgid "No login token requested."
msgstr "لا طلب استيثاق."

#: actions/otp.php:95
msgid "Invalid login token specified."
msgstr "توكن دخول غير صحيح محدد."

#: actions/otp.php:104
msgid "Login token expired."
msgstr "توكن الدخول انتهى."

#: actions/outbox.php:61
#, php-format
msgid "Outbox for %s"
msgstr ""

#: actions/outbox.php:116
msgid "This is your outbox, which lists private messages you have sent."
msgstr ""

#: actions/passwordsettings.php:58
msgid "Change password"
msgstr "غيّر كلمة السر"

#: actions/passwordsettings.php:69
msgid "Change your password."
msgstr "غيّر كلمة سرك."

#: actions/passwordsettings.php:96 actions/recoverpassword.php:231
msgid "Password change"
msgstr "تغيير كلمة السر"

#: actions/passwordsettings.php:104
msgid "Old password"
msgstr "كلمة السر القديمة"

#: actions/passwordsettings.php:108 actions/recoverpassword.php:235
msgid "New password"
msgstr "كلمة سر جديدة"

#: actions/passwordsettings.php:109
msgid "6 or more characters"
msgstr ""

#: actions/passwordsettings.php:112 actions/recoverpassword.php:239
#: actions/register.php:433 actions/smssettings.php:134
msgid "Confirm"
msgstr "أكّد"

#: actions/passwordsettings.php:113 actions/recoverpassword.php:240
msgid "Same as password above"
msgstr "نفس كلمة السر أعلاه"

#: actions/passwordsettings.php:117
msgid "Change"
msgstr "غيّر"

#: actions/passwordsettings.php:154 actions/register.php:230
msgid "Password must be 6 or more characters."
msgstr "يجب أن تكون كلمة السر 6 حروف أو أكثر."

#: actions/passwordsettings.php:157 actions/register.php:233
msgid "Passwords don't match."
msgstr "كلمتا السر غير متطابقتين."

#: actions/passwordsettings.php:165
msgid "Incorrect old password"
msgstr "كلمة السر القديمة غير صحيحة"

#: actions/passwordsettings.php:181
msgid "Error saving user; invalid."
msgstr "خطأ أثناء حفظ المستخدم؛ غير صالح."

#: actions/passwordsettings.php:186 actions/recoverpassword.php:368
msgid "Can't save new password."
msgstr "تعذّر حفظ كلمة السر الجديدة."

#: actions/passwordsettings.php:192 actions/recoverpassword.php:211
msgid "Password saved."
msgstr "حُفظت كلمة السر."

#: actions/pathsadminpanel.php:59 lib/adminpanelaction.php:326
msgid "Paths"
msgstr "المسارات"

#: actions/pathsadminpanel.php:70
msgid "Path and server settings for this StatusNet site."
msgstr ""

#: actions/pathsadminpanel.php:140
#, php-format
msgid "Theme directory not readable: %s"
msgstr "لا يمكن قراءة دليل السمات: %s"

#: actions/pathsadminpanel.php:146
#, php-format
msgid "Avatar directory not writable: %s"
msgstr "لا يمكن الكتابة في دليل الأفتارات: %s"

#: actions/pathsadminpanel.php:152
#, php-format
msgid "Background directory not writable: %s"
msgstr "لا يمكن الكتابة في دليل الخلفيات: %s"

#: actions/pathsadminpanel.php:160
#, php-format
msgid "Locales directory not readable: %s"
msgstr "لا يمكن قراءة دليل المحليات: %s"

#: actions/pathsadminpanel.php:166
msgid "Invalid SSL server. The maximum length is 255 characters."
msgstr ""

#: actions/pathsadminpanel.php:217 actions/siteadminpanel.php:58
#: lib/adminpanelaction.php:311
msgid "Site"
msgstr "الموقع"

#: actions/pathsadminpanel.php:221
msgid "Path"
msgstr "المسار"

#: actions/pathsadminpanel.php:221
msgid "Site path"
msgstr "مسار الموقع"

#: actions/pathsadminpanel.php:225
msgid "Path to locales"
msgstr "مسار المحليات"

#: actions/pathsadminpanel.php:225
msgid "Directory path to locales"
msgstr "مسار دليل المحليات"

#: actions/pathsadminpanel.php:232
msgid "Theme"
msgstr "السمة"

#: actions/pathsadminpanel.php:237
msgid "Theme server"
msgstr "خادوم السمات"

#: actions/pathsadminpanel.php:241
msgid "Theme path"
msgstr "مسار السمات"

#: actions/pathsadminpanel.php:245
msgid "Theme directory"
msgstr "دليل السمات"

#: actions/pathsadminpanel.php:252
msgid "Avatars"
msgstr "أفتارات"

#: actions/pathsadminpanel.php:257
msgid "Avatar server"
msgstr "خادوم الأفتارات"

#: actions/pathsadminpanel.php:261
msgid "Avatar path"
msgstr "مسار الأفتارات"

#: actions/pathsadminpanel.php:265
msgid "Avatar directory"
msgstr "دليل الأفتار."

#: actions/pathsadminpanel.php:274
msgid "Backgrounds"
msgstr "خلفيات"

#: actions/pathsadminpanel.php:278
msgid "Background server"
msgstr "خادوم الخلفيات"

#: actions/pathsadminpanel.php:282
msgid "Background path"
msgstr "مسار الخلفيات"

#: actions/pathsadminpanel.php:286
msgid "Background directory"
msgstr "دليل الخلفيات"

#: actions/pathsadminpanel.php:293
msgid "SSL"
msgstr "SSL"

#: actions/pathsadminpanel.php:296 actions/siteadminpanel.php:346
msgid "Never"
msgstr "مطلقا"

#: actions/pathsadminpanel.php:297
msgid "Sometimes"
msgstr "أحيانًا"

#: actions/pathsadminpanel.php:298
msgid "Always"
msgstr "دائمًا"

#: actions/pathsadminpanel.php:302
msgid "Use SSL"
msgstr "استخدم SSL"

#: actions/pathsadminpanel.php:303
msgid "When to use SSL"
msgstr ""

#: actions/pathsadminpanel.php:308
msgid "SSL server"
msgstr "خادم SSL"

#: actions/pathsadminpanel.php:309
msgid "Server to direct SSL requests to"
msgstr ""

#: actions/pathsadminpanel.php:325
msgid "Save paths"
msgstr "احفظ المسارات"

#: actions/peoplesearch.php:52
#, php-format
msgid ""
"Search for people on %%site.name%% by their name, location, or interests. "
"Separate the terms by spaces; they must be 3 characters or more."
msgstr ""

#: actions/peoplesearch.php:58
msgid "People search"
msgstr "بحث في الأشخاص"

#: actions/peopletag.php:70
#, php-format
msgid "Not a valid people tag: %s"
msgstr "ليس وسم أشخاص صالح: %s"

#: actions/peopletag.php:144
#, php-format
msgid "Users self-tagged with %1$s - page %2$d"
msgstr ""

#: actions/postnotice.php:84
msgid "Invalid notice content"
msgstr "محتوى إشعار غير صالح"

#: actions/postnotice.php:90
#, php-format
msgid "Notice license ‘%1$s’ is not compatible with site license ‘%2$s’."
msgstr ""

#: actions/profilesettings.php:60
msgid "Profile settings"
msgstr "إعدادات الملف الشخصي"

#: actions/profilesettings.php:71
msgid ""
"You can update your personal profile info here so people know more about you."
msgstr ""

#: actions/profilesettings.php:99
msgid "Profile information"
msgstr "معلومات الملف الشخصي"

#: actions/profilesettings.php:108 lib/groupeditform.php:154
msgid "1-64 lowercase letters or numbers, no punctuation or spaces"
msgstr ""

#: actions/profilesettings.php:111 actions/register.php:448
#: actions/showgroup.php:247 actions/tagother.php:104
#: lib/groupeditform.php:157 lib/userprofile.php:149
msgid "Full name"
msgstr "الاسم الكامل"

#: actions/profilesettings.php:115 actions/register.php:453
#: lib/applicationeditform.php:230 lib/groupeditform.php:161
msgid "Homepage"
msgstr "الصفحة الرئيسية"

#: actions/profilesettings.php:117 actions/register.php:455
msgid "URL of your homepage, blog, or profile on another site"
msgstr ""

#: actions/profilesettings.php:122 actions/register.php:461
#, php-format
msgid "Describe yourself and your interests in %d chars"
msgstr ""

#: actions/profilesettings.php:125 actions/register.php:464
msgid "Describe yourself and your interests"
msgstr "صِف نفسك واهتماماتك"

#: actions/profilesettings.php:127 actions/register.php:466
msgid "Bio"
msgstr "السيرة"

#: actions/profilesettings.php:132 actions/register.php:471
#: actions/showgroup.php:256 actions/tagother.php:112
#: actions/userauthorization.php:158 lib/groupeditform.php:177
#: lib/userprofile.php:164
msgid "Location"
msgstr "الموقع"

#: actions/profilesettings.php:134 actions/register.php:473
msgid "Where you are, like \"City, State (or Region), Country\""
msgstr ""

#: actions/profilesettings.php:138
msgid "Share my current location when posting notices"
msgstr ""

#: actions/profilesettings.php:145 actions/tagother.php:149
#: actions/tagother.php:209 lib/subscriptionlist.php:106
#: lib/subscriptionlist.php:108 lib/userprofile.php:209
msgid "Tags"
msgstr "الوسوم"

#: actions/profilesettings.php:147
msgid ""
"Tags for yourself (letters, numbers, -, ., and _), comma- or space- separated"
msgstr ""

#: actions/profilesettings.php:151 actions/siteadminpanel.php:294
msgid "Language"
msgstr "اللغة"

#: actions/profilesettings.php:152
msgid "Preferred language"
msgstr "اللغة المفضلة"

#: actions/profilesettings.php:161
msgid "Timezone"
msgstr "المنطقة الزمنية"

#: actions/profilesettings.php:162
msgid "What timezone are you normally in?"
msgstr "ما المنطقة الزمنية التي تتواجد فيها عادة؟"

#: actions/profilesettings.php:167
msgid ""
"Automatically subscribe to whoever subscribes to me (best for non-humans)"
msgstr ""

#: actions/profilesettings.php:228 actions/register.php:223
#, php-format
msgid "Bio is too long (max %d chars)."
msgstr ""

#: actions/profilesettings.php:235 actions/siteadminpanel.php:164
msgid "Timezone not selected."
msgstr "لم تُختر المنطقة الزمنية."

#: actions/profilesettings.php:241
msgid "Language is too long (max 50 chars)."
msgstr ""

#: actions/profilesettings.php:253 actions/tagother.php:178
#, php-format
msgid "Invalid tag: \"%s\""
msgstr "وسم غير صالح: \"%s\""

#: actions/profilesettings.php:302
msgid "Couldn't update user for autosubscribe."
msgstr ""

#: actions/profilesettings.php:359
msgid "Couldn't save location prefs."
msgstr "لم يمكن حفظ تفضيلات الموقع."

#: actions/profilesettings.php:371
msgid "Couldn't save profile."
msgstr "تعذّر حفظ الملف الشخصي."

#: actions/profilesettings.php:379
msgid "Couldn't save tags."
msgstr "تعذّر حفظ الوسوم."

#: actions/profilesettings.php:387 lib/adminpanelaction.php:137
msgid "Settings saved."
msgstr "حُفظت الإعدادات."

#: actions/public.php:83
#, php-format
msgid "Beyond the page limit (%s)"
msgstr "وراء حد الصفحة (%s)"

#: actions/public.php:92
msgid "Could not retrieve public stream."
msgstr ""

#: actions/public.php:129
#, php-format
msgid "Public timeline, page %d"
msgstr "المسار الزمني العام، صفحة %d"

#: actions/public.php:131 lib/publicgroupnav.php:79
msgid "Public timeline"
msgstr "المسار الزمني العام"

#: actions/public.php:151
msgid "Public Stream Feed (RSS 1.0)"
msgstr ""

#: actions/public.php:155
msgid "Public Stream Feed (RSS 2.0)"
msgstr ""

#: actions/public.php:159
msgid "Public Stream Feed (Atom)"
msgstr ""

#: actions/public.php:179
#, php-format
msgid ""
"This is the public timeline for %%site.name%% but no one has posted anything "
"yet."
msgstr ""

#: actions/public.php:182
msgid "Be the first to post!"
msgstr "كن أول من يُرسل!"

#: actions/public.php:186
#, php-format
msgid ""
"Why not [register an account](%%action.register%%) and be the first to post!"
msgstr ""

#: actions/public.php:233
#, php-format
msgid ""
"This is %%site.name%%, a [micro-blogging](http://en.wikipedia.org/wiki/Micro-"
"blogging) service based on the Free Software [StatusNet](http://status.net/) "
"tool. [Join now](%%action.register%%) to share notices about yourself with "
"friends, family, and colleagues! ([Read more](%%doc.help%%))"
msgstr ""
"هنا %%site.name%%، خدمة [التدوين المُصغّر](http://en.wikipedia.org/wiki/Micro-"
"blogging) المبنية على البرنامج الحر [StatusNet](http://status.net/).  [انضم "
"الآن](%%action.register%%) لتشارك اشعاراتك مع أصدقائك وعائلتك وزملائك! "
"([اقرأ المزيد](%%doc.help%%))"

#: actions/public.php:238
#, php-format
msgid ""
"This is %%site.name%%, a [micro-blogging](http://en.wikipedia.org/wiki/Micro-"
"blogging) service based on the Free Software [StatusNet](http://status.net/) "
"tool."
msgstr ""
"هنا %%site.name%%، خدمة [التدوين المُصغّر](http://en.wikipedia.org/wiki/Micro-"
"blogging) المبنية على البرنامج الحر [StatusNet](http://status.net/)."

#: actions/publictagcloud.php:57
msgid "Public tag cloud"
msgstr "سحابة الوسوم العمومية"

#: actions/publictagcloud.php:63
#, php-format
msgid "These are most popular recent tags on %s "
msgstr "هذه هي أكثر الوسوم شهرة على %s "

#: actions/publictagcloud.php:69
#, php-format
msgid "No one has posted a notice with a [hashtag](%%doc.tags%%) yet."
msgstr ""

#: actions/publictagcloud.php:72
msgid "Be the first to post one!"
msgstr "كن أول من يُرسل!"

#: actions/publictagcloud.php:75
#, php-format
msgid ""
"Why not [register an account](%%action.register%%) and be the first to post "
"one!"
msgstr ""

#: actions/publictagcloud.php:131
msgid "Tag cloud"
msgstr "سحابة الوسوم"

#: actions/recoverpassword.php:36
msgid "You are already logged in!"
msgstr "أنت والج بالفعل!"

#: actions/recoverpassword.php:62
msgid "No such recovery code."
msgstr "لا رمز استعادة كهذا."

#: actions/recoverpassword.php:66
msgid "Not a recovery code."
msgstr "ليس رمز استعادة."

#: actions/recoverpassword.php:73
msgid "Recovery code for unknown user."
msgstr "رمز استعادة لمستخدم غير معروف."

#: actions/recoverpassword.php:86
msgid "Error with confirmation code."
msgstr "خطأ في رمز التأكيد."

#: actions/recoverpassword.php:97
msgid "This confirmation code is too old. Please start again."
msgstr "رمز التأكيد هذا قديم جدًا. من فضلك ابدأ من جديد."

#: actions/recoverpassword.php:111
msgid "Could not update user with confirmed email address."
msgstr ""

#: actions/recoverpassword.php:152
msgid ""
"If you have forgotten or lost your password, you can get a new one sent to "
"the email address you have stored in your account."
msgstr ""

#: actions/recoverpassword.php:158
msgid "You have been identified. Enter a new password below. "
msgstr ""

#: actions/recoverpassword.php:188
msgid "Password recovery"
msgstr "استعادة كلمة السر"

#: actions/recoverpassword.php:191
msgid "Nickname or email address"
msgstr "الاسم المستعار أو البريد الإلكتروني"

#: actions/recoverpassword.php:193
msgid "Your nickname on this server, or your registered email address."
msgstr ""

#: actions/recoverpassword.php:199 actions/recoverpassword.php:200
msgid "Recover"
msgstr "استرجع"

#: actions/recoverpassword.php:208
msgid "Reset password"
msgstr "أعد ضبط كلمة السر"

#: actions/recoverpassword.php:209
msgid "Recover password"
msgstr "استعد كلمة السر"

#: actions/recoverpassword.php:210 actions/recoverpassword.php:322
msgid "Password recovery requested"
msgstr "طُلبت استعادة كلمة السر"

#: actions/recoverpassword.php:213
msgid "Unknown action"
msgstr "إجراء غير معروف"

#: actions/recoverpassword.php:236
msgid "6 or more characters, and don't forget it!"
msgstr ""

#: actions/recoverpassword.php:243
msgid "Reset"
msgstr "أعد الضبط"

#: actions/recoverpassword.php:252
msgid "Enter a nickname or email address."
msgstr "أدخل اسمًا مستعارًا أو عنوان بريد إلكتروني."

#: actions/recoverpassword.php:272
msgid "No user with that email address or username."
msgstr ""

#: actions/recoverpassword.php:287
msgid "No registered email address for that user."
msgstr ""

#: actions/recoverpassword.php:301
msgid "Error saving address confirmation."
msgstr "خطأ أثناء حفظ تأكيد العنوان."

#: actions/recoverpassword.php:325
msgid ""
"Instructions for recovering your password have been sent to the email "
"address registered to your account."
msgstr ""

#: actions/recoverpassword.php:344
msgid "Unexpected password reset."
msgstr ""

#: actions/recoverpassword.php:352
msgid "Password must be 6 chars or more."
msgstr "يجب أن تكون كلمة السر 6 محارف أو أكثر."

#: actions/recoverpassword.php:356
msgid "Password and confirmation do not match."
msgstr ""

#: actions/recoverpassword.php:375 actions/register.php:248
msgid "Error setting user."
msgstr "خطأ أثناء ضبط المستخدم."

#: actions/recoverpassword.php:382
msgid "New password successfully saved. You are now logged in."
msgstr ""

#: actions/register.php:85 actions/register.php:189 actions/register.php:405
msgid "Sorry, only invited people can register."
msgstr "عذرًا، الأشخاص المدعوون وحدهم يستطيعون التسجيل."

#: actions/register.php:92
msgid "Sorry, invalid invitation code."
msgstr "عذرا، رمز دعوة غير صالح."

#: actions/register.php:112
msgid "Registration successful"
msgstr "نجح التسجيل"

#: actions/register.php:114 actions/register.php:503 lib/action.php:457
#: lib/logingroupnav.php:85
msgid "Register"
msgstr "سجّل"

#: actions/register.php:135
msgid "Registration not allowed."
msgstr "لا يُسمح بالتسجيل."

#: actions/register.php:198
msgid "You can't register if you don't agree to the license."
msgstr ""

#: actions/register.php:212
msgid "Email address already exists."
msgstr "عنوان البريد الإلكتروني موجود مسبقًا."

#: actions/register.php:243 actions/register.php:265
msgid "Invalid username or password."
msgstr "اسم مستخدم أو كلمة سر غير صالحة."

#: actions/register.php:343
msgid ""
"With this form you can create  a new account. You can then post notices and "
"link up to friends and colleagues. "
msgstr ""

#: actions/register.php:425
msgid "1-64 lowercase letters or numbers, no punctuation or spaces. Required."
msgstr ""

#: actions/register.php:430
msgid "6 or more characters. Required."
msgstr "6 حروف أو أكثر. مطلوب."

#: actions/register.php:434
msgid "Same as password above. Required."
msgstr "نفس كلمة السر أعلاه. مطلوب."

#: actions/register.php:438 actions/register.php:442
#: actions/siteadminpanel.php:270 lib/accountsettingsaction.php:120
msgid "Email"
msgstr "البريد الإلكتروني"

#: actions/register.php:439 actions/register.php:443
msgid "Used only for updates, announcements, and password recovery"
msgstr ""

#: actions/register.php:450
msgid "Longer name, preferably your \"real\" name"
msgstr ""

#: actions/register.php:494
msgid "My text and files are available under "
msgstr "نصوصي وملفاتي متاحة تحت رخصة "

#: actions/register.php:496
msgid "Creative Commons Attribution 3.0"
msgstr "المشاع المبدع نسبة المنصف إلى مؤلفه 3.0"

#: actions/register.php:497
msgid ""
" except this private data: password, email address, IM address, and phone "
"number."
msgstr ""

#: actions/register.php:538
#, php-format
msgid ""
"Congratulations, %1$s! And welcome to %%%%site.name%%%%. From here, you may "
"want to...\n"
"\n"
"* Go to [your profile](%2$s) and post your first message.\n"
"* Add a [Jabber/GTalk address](%%%%action.imsettings%%%%) so you can send "
"notices through instant messages.\n"
"* [Search for people](%%%%action.peoplesearch%%%%) that you may know or that "
"share your interests. \n"
"* Update your [profile settings](%%%%action.profilesettings%%%%) to tell "
"others more about you. \n"
"* Read over the [online docs](%%%%doc.help%%%%) for features you may have "
"missed. \n"
"\n"
"Thanks for signing up and we hope you enjoy using this service."
msgstr ""

#: actions/register.php:562
msgid ""
"(You should receive a message by email momentarily, with instructions on how "
"to confirm your email address.)"
msgstr ""

#: actions/remotesubscribe.php:98
#, php-format
msgid ""
"To subscribe, you can [login](%%action.login%%), or [register](%%action."
"register%%) a new  account. If you already have an account  on a [compatible "
"microblogging site](%%doc.openmublog%%),  enter your profile URL below."
msgstr ""

#: actions/remotesubscribe.php:112
msgid "Remote subscribe"
msgstr "اشتراك بعيد"

#: actions/remotesubscribe.php:124
msgid "Subscribe to a remote user"
msgstr "اشترك بمستخدم بعيد"

#: actions/remotesubscribe.php:129
msgid "User nickname"
msgstr "اسم المستخدم المستعار"

#: actions/remotesubscribe.php:130
msgid "Nickname of the user you want to follow"
msgstr ""

#: actions/remotesubscribe.php:133
msgid "Profile URL"
msgstr "مسار الملف الشخصي"

#: actions/remotesubscribe.php:134
msgid "URL of your profile on another compatible microblogging service"
msgstr ""

#: actions/remotesubscribe.php:137 lib/subscribeform.php:139
#: lib/userprofile.php:365
msgid "Subscribe"
msgstr "اشترك"

#: actions/remotesubscribe.php:159
msgid "Invalid profile URL (bad format)"
msgstr ""

#: actions/remotesubscribe.php:168
msgid "Not a valid profile URL (no YADIS document or invalid XRDS defined)."
msgstr ""

#: actions/remotesubscribe.php:176
msgid "That’s a local profile! Login to subscribe."
msgstr ""

#: actions/remotesubscribe.php:183
msgid "Couldn’t get a request token."
msgstr ""

#: actions/repeat.php:57
msgid "Only logged-in users can repeat notices."
msgstr ""

#: actions/repeat.php:64 actions/repeat.php:71
msgid "No notice specified."
msgstr "لا ملاحظة محددة."

#: actions/repeat.php:76
msgid "You can't repeat your own notice."
msgstr "لا يمكنك تكرار ملاحظتك الشخصية."

#: actions/repeat.php:90
msgid "You already repeated that notice."
msgstr "أنت كررت هذه الملاحظة بالفعل."

#: actions/repeat.php:114 lib/noticelist.php:629
msgid "Repeated"
msgstr "مكرر"

#: actions/repeat.php:119
msgid "Repeated!"
msgstr "مكرر!"

#: actions/replies.php:125 actions/repliesrss.php:68
#: lib/personalgroupnav.php:105
#, php-format
msgid "Replies to %s"
msgstr "الردود على %s"

#: actions/replies.php:144
#, php-format
msgid "Replies feed for %s (RSS 1.0)"
msgstr ""

#: actions/replies.php:151
#, php-format
msgid "Replies feed for %s (RSS 2.0)"
msgstr ""

#: actions/replies.php:158
#, php-format
msgid "Replies feed for %s (Atom)"
msgstr ""

#: actions/replies.php:198
#, php-format
msgid ""
"This is the timeline showing replies to %1$s but %2$s hasn't received a "
"notice to his attention yet."
msgstr ""

#: actions/replies.php:203
#, php-format
msgid ""
"You can engage other users in a conversation, subscribe to more people or "
"[join groups](%%action.groups%%)."
msgstr ""

#: actions/replies.php:205
#, php-format
msgid ""
"You can try to [nudge %1$s](../%2$s) or [post something to his or her "
"attention](%%%%action.newnotice%%%%?status_textarea=%3$s)."
msgstr ""

#: actions/repliesrss.php:72
#, php-format
msgid "Replies to %1$s on %2$s!"
msgstr ""

#: actions/sandbox.php:65 actions/unsandbox.php:65
msgid "You cannot sandbox users on this site."
msgstr ""

#: actions/sandbox.php:72
msgid "User is already sandboxed."
msgstr ""

#: actions/showapplication.php:82
<<<<<<< HEAD
#, fuzzy
msgid "You must be logged in to view an application."
msgstr "يجب أن تلج لتُعدّل المجموعات."
=======
msgid "You must be logged in to view an application."
msgstr "يجب أن تكون مسجل الدخول لرؤية تطبيق."
>>>>>>> 0ddfcc55

#: actions/showapplication.php:158
msgid "Application profile"
msgstr ""

#: actions/showapplication.php:160 lib/applicationeditform.php:182
msgid "Icon"
msgstr ""

#: actions/showapplication.php:170 actions/version.php:195
#: lib/applicationeditform.php:197
msgid "Name"
msgstr "الاسم"

#: actions/showapplication.php:179 lib/applicationeditform.php:224
<<<<<<< HEAD
#, fuzzy
msgid "Organization"
msgstr "الدعوات"
=======
msgid "Organization"
msgstr "المنظمة"
>>>>>>> 0ddfcc55

#: actions/showapplication.php:188 actions/version.php:198
#: lib/applicationeditform.php:211 lib/groupeditform.php:172
msgid "Description"
msgstr "الوصف"

#: actions/showapplication.php:193 actions/showgroup.php:429
#: lib/profileaction.php:174
msgid "Statistics"
msgstr "إحصاءات"

#: actions/showapplication.php:204
#, php-format
msgid "created by %1$s - %2$s access by default - %3$d users"
msgstr ""

#: actions/showapplication.php:214
msgid "Application actions"
msgstr ""

#: actions/showapplication.php:233
msgid "Reset key & secret"
msgstr ""

#: actions/showapplication.php:241
msgid "Application info"
msgstr ""

#: actions/showapplication.php:243
msgid "Consumer key"
msgstr ""

#: actions/showapplication.php:248
msgid "Consumer secret"
msgstr ""

#: actions/showapplication.php:253
msgid "Request token URL"
msgstr ""

#: actions/showapplication.php:258
msgid "Access token URL"
msgstr ""

#: actions/showapplication.php:263
<<<<<<< HEAD
#, fuzzy
msgid "Authorize URL"
msgstr "المؤلف"
=======
msgid "Authorize URL"
msgstr "اسمح بالمسار"
>>>>>>> 0ddfcc55

#: actions/showapplication.php:268
msgid ""
"Note: We support HMAC-SHA1 signatures. We do not support the plaintext "
"signature method."
msgstr ""

#: actions/showfavorites.php:132
msgid "Could not retrieve favorite notices."
msgstr ""

#: actions/showfavorites.php:170
#, php-format
msgid "Feed for favorites of %s (RSS 1.0)"
msgstr ""

#: actions/showfavorites.php:177
#, php-format
msgid "Feed for favorites of %s (RSS 2.0)"
msgstr ""

#: actions/showfavorites.php:184
#, php-format
msgid "Feed for favorites of %s (Atom)"
msgstr ""

#: actions/showfavorites.php:205
msgid ""
"You haven't chosen any favorite notices yet. Click the fave button on "
"notices you like to bookmark them for later or shed a spotlight on them."
msgstr ""

#: actions/showfavorites.php:207
#, php-format
msgid ""
"%s hasn't added any notices to his favorites yet. Post something interesting "
"they would add to their favorites :)"
msgstr ""
"%s لم يضف أي إشعارات إلى مفضلته إلى الآن. أرسل شيئًا شيقًا ليضيفه إلى "
"مفضلته. :)"

#: actions/showfavorites.php:211
#, php-format
msgid ""
"%s hasn't added any notices to his favorites yet. Why not [register an "
"account](%%%%action.register%%%%) and then post something interesting they "
"would add to their favorites :)"
msgstr ""
"%s لم يضف أي إشعارات إلى مفضلته إلى الآن. لمّ لا [تسجل حسابًا](%%%%action."
"register%%%%) وترسل شيئًا شيقًا ليضيفه إلى مفضلته. :)"

#: actions/showfavorites.php:242
msgid "This is a way to share what you like."
msgstr "إنها إحدى وسائل مشاركة ما تحب."

#: actions/showgroup.php:82 lib/groupnav.php:86
#, php-format
msgid "%s group"
msgstr "مجموعة %s"

#: actions/showgroup.php:218
msgid "Group profile"
msgstr "ملف المجموعة الشخصي"

#: actions/showgroup.php:263 actions/tagother.php:118
#: actions/userauthorization.php:167 lib/userprofile.php:177
msgid "URL"
msgstr "مسار"

#: actions/showgroup.php:274 actions/tagother.php:128
#: actions/userauthorization.php:179 lib/userprofile.php:194
msgid "Note"
msgstr "ملاحظة"

#: actions/showgroup.php:284 lib/groupeditform.php:184
msgid "Aliases"
msgstr "الكنى"

#: actions/showgroup.php:293
msgid "Group actions"
msgstr ""

#: actions/showgroup.php:328
#, php-format
msgid "Notice feed for %s group (RSS 1.0)"
msgstr ""

#: actions/showgroup.php:334
#, php-format
msgid "Notice feed for %s group (RSS 2.0)"
msgstr ""

#: actions/showgroup.php:340
#, php-format
msgid "Notice feed for %s group (Atom)"
msgstr ""

#: actions/showgroup.php:345
#, php-format
msgid "FOAF for %s group"
msgstr ""

#: actions/showgroup.php:381 actions/showgroup.php:438 lib/groupnav.php:91
msgid "Members"
msgstr "الأعضاء"

#: actions/showgroup.php:386 lib/profileaction.php:117
#: lib/profileaction.php:148 lib/profileaction.php:236 lib/section.php:95
#: lib/subscriptionlist.php:126 lib/tagcloudsection.php:71
msgid "(None)"
msgstr "(لا شيء)"

#: actions/showgroup.php:392
msgid "All members"
msgstr "جميع الأعضاء"

#: actions/showgroup.php:432
msgid "Created"
msgstr "أنشئ"

#: actions/showgroup.php:448
#, php-format
msgid ""
"**%s** is a user group on %%%%site.name%%%%, a [micro-blogging](http://en."
"wikipedia.org/wiki/Micro-blogging) service based on the Free Software "
"[StatusNet](http://status.net/) tool. Its members share short messages about "
"their life and interests. [Join now](%%%%action.register%%%%) to become part "
"of this group and many more! ([Read more](%%%%doc.help%%%%))"
msgstr ""

#: actions/showgroup.php:454
#, php-format
msgid ""
"**%s** is a user group on %%%%site.name%%%%, a [micro-blogging](http://en."
"wikipedia.org/wiki/Micro-blogging) service based on the Free Software "
"[StatusNet](http://status.net/) tool. Its members share short messages about "
"their life and interests. "
msgstr ""

#: actions/showgroup.php:482
msgid "Admins"
msgstr "الإداريون"

#: actions/showmessage.php:81
msgid "No such message."
msgstr "لا رسالة كهذه."

#: actions/showmessage.php:98
msgid "Only the sender and recipient may read this message."
msgstr "يحق للمُرسل والمستلم فقط قراءة هذه الرسالة."

#: actions/showmessage.php:108
#, php-format
msgid "Message to %1$s on %2$s"
msgstr ""

#: actions/showmessage.php:113
#, php-format
msgid "Message from %1$s on %2$s"
msgstr ""

#: actions/shownotice.php:90
msgid "Notice deleted."
msgstr "حُذف الإشعار."

#: actions/showstream.php:73
#, php-format
msgid " tagged %s"
msgstr ""

#: actions/showstream.php:122
#, php-format
msgid "Notice feed for %1$s tagged %2$s (RSS 1.0)"
msgstr ""

#: actions/showstream.php:129
#, php-format
msgid "Notice feed for %s (RSS 1.0)"
msgstr ""

#: actions/showstream.php:136
#, php-format
msgid "Notice feed for %s (RSS 2.0)"
msgstr ""

#: actions/showstream.php:143
#, php-format
msgid "Notice feed for %s (Atom)"
msgstr ""

#: actions/showstream.php:148
#, php-format
msgid "FOAF for %s"
msgstr ""

#: actions/showstream.php:191
#, php-format
msgid "This is the timeline for %1$s but %2$s hasn't posted anything yet."
msgstr ""

#: actions/showstream.php:196
msgid ""
"Seen anything interesting recently? You haven't posted any notices yet, now "
"would be a good time to start :)"
msgstr ""

#: actions/showstream.php:198
#, php-format
msgid ""
"You can try to nudge %1$s or [post something to his or her attention](%%%%"
"action.newnotice%%%%?status_textarea=%2$s)."
msgstr ""

#: actions/showstream.php:234
#, php-format
msgid ""
"**%s** has an account on %%%%site.name%%%%, a [micro-blogging](http://en."
"wikipedia.org/wiki/Micro-blogging) service based on the Free Software "
"[StatusNet](http://status.net/) tool. [Join now](%%%%action.register%%%%) to "
"follow **%s**'s notices and many more! ([Read more](%%%%doc.help%%%%))"
msgstr ""

#: actions/showstream.php:239
#, php-format
msgid ""
"**%s** has an account on %%%%site.name%%%%, a [micro-blogging](http://en."
"wikipedia.org/wiki/Micro-blogging) service based on the Free Software "
"[StatusNet](http://status.net/) tool. "
msgstr ""

#: actions/showstream.php:313
#, php-format
msgid "Repeat of %s"
msgstr "تكرارات %s"

#: actions/silence.php:65 actions/unsilence.php:65
msgid "You cannot silence users on this site."
msgstr "لا يمكنك إسكات المستخدمين على هذا الموقع."

#: actions/silence.php:72
msgid "User is already silenced."
msgstr "المستخدم مسكت من قبل."

#: actions/siteadminpanel.php:69
msgid "Basic settings for this StatusNet site."
msgstr "الإعدادات الأساسية لموقع StatusNet هذا."

#: actions/siteadminpanel.php:146
msgid "Site name must have non-zero length."
msgstr "يجب ألا يكون طول اسم الموقع صفرًا."

#: actions/siteadminpanel.php:154
msgid "You must have a valid contact email address."
msgstr "يجب أن تملك عنوان بريد إلكتروني صحيح."

#: actions/siteadminpanel.php:172
#, php-format
msgid "Unknown language \"%s\"."
msgstr "لغة غير معروفة \"%s\"."

#: actions/siteadminpanel.php:179
msgid "Invalid snapshot report URL."
msgstr ""

#: actions/siteadminpanel.php:185
msgid "Invalid snapshot run value."
msgstr ""

#: actions/siteadminpanel.php:191
msgid "Snapshot frequency must be a number."
msgstr ""

#: actions/siteadminpanel.php:197
msgid "Minimum text limit is 140 characters."
msgstr "حد النص الأدنى هو 140 حرفًا."

#: actions/siteadminpanel.php:203
msgid "Dupe limit must 1 or more seconds."
msgstr ""

#: actions/siteadminpanel.php:253
msgid "General"
msgstr "عام"

#: actions/siteadminpanel.php:256
msgid "Site name"
msgstr "اسم الموقع"

#: actions/siteadminpanel.php:257
msgid "The name of your site, like \"Yourcompany Microblog\""
msgstr "اسم موقعك، \"التدوين المصغر لشركتك\" مثلا"

#: actions/siteadminpanel.php:261
msgid "Brought by"
msgstr ""

#: actions/siteadminpanel.php:262
msgid "Text used for credits link in footer of each page"
msgstr ""

#: actions/siteadminpanel.php:266
msgid "Brought by URL"
msgstr ""

#: actions/siteadminpanel.php:267
msgid "URL used for credits link in footer of each page"
msgstr ""

#: actions/siteadminpanel.php:271
msgid "Contact email address for your site"
msgstr "عنوان البريد الإلكتروني للاتصال بموقعك"

#: actions/siteadminpanel.php:277
msgid "Local"
msgstr "محلي"

#: actions/siteadminpanel.php:288
msgid "Default timezone"
msgstr "المنطقة الزمنية المبدئية"

#: actions/siteadminpanel.php:289
msgid "Default timezone for the site; usually UTC."
msgstr "المنطقة الزمنية المبدئية للموقع؛ ت‌ع‌م عادة."

#: actions/siteadminpanel.php:295
msgid "Default site language"
msgstr "لغة الموقع المبدئية"

#: actions/siteadminpanel.php:303
msgid "URLs"
msgstr "مسارات"

#: actions/siteadminpanel.php:306
msgid "Server"
msgstr "خادوم"

#: actions/siteadminpanel.php:306
msgid "Site's server hostname."
msgstr "اسم مضيف خادوم الموقع."

#: actions/siteadminpanel.php:310
msgid "Fancy URLs"
msgstr "مسارات فاخرة"

#: actions/siteadminpanel.php:312
msgid "Use fancy (more readable and memorable) URLs?"
msgstr "أأستخدم مسارات فاخرة (يمكن قراءتها وتذكرها بسهولة أكبر)؟"

#: actions/siteadminpanel.php:318
msgid "Access"
msgstr "نفاذ"

#: actions/siteadminpanel.php:321
msgid "Private"
msgstr "خاص"

#: actions/siteadminpanel.php:323
msgid "Prohibit anonymous users (not logged in) from viewing site?"
msgstr "أأمنع المستخدمين المجهولين (غير الوالجين) من عرض الموقع؟"

#: actions/siteadminpanel.php:327
msgid "Invite only"
msgstr "بالدعوة فقط"

#: actions/siteadminpanel.php:329
msgid "Make registration invitation only."
msgstr ""

#: actions/siteadminpanel.php:333
msgid "Closed"
msgstr "مُغلق"

#: actions/siteadminpanel.php:335
msgid "Disable new registrations."
msgstr "عطّل التسجيل الجديد."

#: actions/siteadminpanel.php:341
msgid "Snapshots"
msgstr ""

#: actions/siteadminpanel.php:344
msgid "Randomly during Web hit"
msgstr ""

#: actions/siteadminpanel.php:345
msgid "In a scheduled job"
msgstr "في مهمة مُجدولة"

#: actions/siteadminpanel.php:347
msgid "Data snapshots"
msgstr ""

#: actions/siteadminpanel.php:348
msgid "When to send statistical data to status.net servers"
msgstr ""

#: actions/siteadminpanel.php:353
msgid "Frequency"
msgstr "التكرار"

#: actions/siteadminpanel.php:354
msgid "Snapshots will be sent once every N web hits"
msgstr ""

#: actions/siteadminpanel.php:359
msgid "Report URL"
msgstr "بلّغ عن المسار"

#: actions/siteadminpanel.php:360
msgid "Snapshots will be sent to this URL"
msgstr ""

#: actions/siteadminpanel.php:367
msgid "Limits"
msgstr "الحدود"

#: actions/siteadminpanel.php:370
msgid "Text limit"
msgstr "حد النص"

#: actions/siteadminpanel.php:370
msgid "Maximum number of characters for notices."
msgstr "أقصى عدد للحروف في الإشعارات."

#: actions/siteadminpanel.php:374
msgid "Dupe limit"
msgstr ""

#: actions/siteadminpanel.php:374
msgid "How long users must wait (in seconds) to post the same thing again."
msgstr ""

#: actions/siteadminpanel.php:388 actions/useradminpanel.php:313
msgid "Save site settings"
msgstr "اذف إعدادت الموقع"

#: actions/smssettings.php:58
msgid "SMS settings"
msgstr "إعدادات الرسائل القصيرة"

#: actions/smssettings.php:69
#, php-format
msgid "You can receive SMS messages through email from %%site.name%%."
msgstr "لا يمكنك استلام رسائل قصيرة عبر البريد الإلكرتوني من %%site.name%%."

#: actions/smssettings.php:91
msgid "SMS is not available."
msgstr "الرسائل القصيرة غير متوفرة."

#: actions/smssettings.php:112
msgid "Current confirmed SMS-enabled phone number."
msgstr ""

#: actions/smssettings.php:123
msgid "Awaiting confirmation on this phone number."
msgstr ""

#: actions/smssettings.php:130
msgid "Confirmation code"
msgstr "رمز التأكيد"

#: actions/smssettings.php:131
msgid "Enter the code you received on your phone."
msgstr ""

#: actions/smssettings.php:138
msgid "SMS phone number"
msgstr "رقم هاتف SMS"

#: actions/smssettings.php:140
msgid "Phone number, no punctuation or spaces, with area code"
msgstr ""

#: actions/smssettings.php:174
msgid ""
"Send me notices through SMS; I understand I may incur exorbitant charges "
"from my carrier."
msgstr ""

#: actions/smssettings.php:306
msgid "No phone number."
msgstr "لا رقم هاتف."

#: actions/smssettings.php:311
msgid "No carrier selected."
msgstr ""

#: actions/smssettings.php:318
msgid "That is already your phone number."
msgstr ""

#: actions/smssettings.php:321
msgid "That phone number already belongs to another user."
msgstr ""

#: actions/smssettings.php:347
msgid ""
"A confirmation code was sent to the phone number you added. Check your phone "
"for the code and instructions on how to use it."
msgstr ""

#: actions/smssettings.php:374
msgid "That is the wrong confirmation number."
msgstr ""

#: actions/smssettings.php:405
msgid "That is not your phone number."
msgstr "هذا ليس رقم هاتفك."

#: actions/smssettings.php:465
msgid "Mobile carrier"
msgstr ""

#: actions/smssettings.php:469
msgid "Select a carrier"
msgstr ""

#: actions/smssettings.php:476
#, php-format
msgid ""
"Mobile carrier for your phone. If you know a carrier that accepts SMS over "
"email but isn't listed here, send email to let us know at %s."
msgstr ""

#: actions/smssettings.php:498
msgid "No code entered"
msgstr ""

#: actions/subedit.php:70
msgid "You are not subscribed to that profile."
msgstr ""

#: actions/subedit.php:83
msgid "Could not save subscription."
msgstr "تعذّر حفظ الاشتراك."

#: actions/subscribe.php:55
msgid "Not a local user."
msgstr "ليس مُستخدمًا محليًا."

#: actions/subscribe.php:69
msgid "Subscribed"
msgstr "مُشترك"

#: actions/subscribers.php:50
#, php-format
msgid "%s subscribers"
msgstr "مشتركو %s"

#: actions/subscribers.php:52
#, php-format
msgid "%1$s subscribers, page %2$d"
msgstr "مشتركو %1$s, الصفحة %2$d"

#: actions/subscribers.php:63
msgid "These are the people who listen to your notices."
msgstr "هؤلاء هم الأشخاص الذين يستمعون إلى إشعاراتك."

#: actions/subscribers.php:67
#, php-format
msgid "These are the people who listen to %s's notices."
msgstr ""

#: actions/subscribers.php:108
msgid ""
"You have no subscribers. Try subscribing to people you know and they might "
"return the favor"
msgstr ""

#: actions/subscribers.php:110
#, php-format
msgid "%s has no subscribers. Want to be the first?"
msgstr ""

#: actions/subscribers.php:114
#, php-format
msgid ""
"%s has no subscribers. Why not [register an account](%%%%action.register%%%"
"%) and be the first?"
msgstr ""

#: actions/subscriptions.php:52
#, php-format
msgid "%s subscriptions"
msgstr "اشتراكات %s"

#: actions/subscriptions.php:54
#, php-format
msgid "%1$s subscriptions, page %2$d"
msgstr "اشتراكات%1$s, الصفحة %2$d"

#: actions/subscriptions.php:65
msgid "These are the people whose notices you listen to."
msgstr "هؤلاء الأشخاص الذي تستمع إليهم."

#: actions/subscriptions.php:69
#, php-format
msgid "These are the people whose notices %s listens to."
msgstr "هؤلاء الأشخاص الذي يستمع %s إليهم."

#: actions/subscriptions.php:121
#, php-format
msgid ""
"You're not listening to anyone's notices right now, try subscribing to "
"people you know. Try [people search](%%action.peoplesearch%%), look for "
"members in groups you're interested in and in our [featured users](%%action."
"featured%%). If you're a [Twitter user](%%action.twittersettings%%), you can "
"automatically subscribe to people you already follow there."
msgstr ""

#: actions/subscriptions.php:123 actions/subscriptions.php:127
#, php-format
msgid "%s is not listening to anyone."
msgstr ""

#: actions/subscriptions.php:194
msgid "Jabber"
msgstr "جابر"

#: actions/subscriptions.php:199 lib/connectsettingsaction.php:115
msgid "SMS"
msgstr "رسائل قصيرة"

#: actions/tag.php:86
#, php-format
msgid "Notice feed for tag %s (RSS 1.0)"
msgstr ""

#: actions/tag.php:92
#, php-format
msgid "Notice feed for tag %s (RSS 2.0)"
msgstr ""

#: actions/tag.php:98
#, php-format
msgid "Notice feed for tag %s (Atom)"
msgstr ""

#: actions/tagother.php:39
msgid "No ID argument."
msgstr "لا مدخل هوية."

#: actions/tagother.php:65
#, php-format
msgid "Tag %s"
msgstr ""

#: actions/tagother.php:77 lib/userprofile.php:75
msgid "User profile"
msgstr "ملف المستخدم الشخصي"

#: actions/tagother.php:81 lib/userprofile.php:102
msgid "Photo"
msgstr "صورة"

#: actions/tagother.php:141
msgid "Tag user"
msgstr "اوسم المستخدم"

#: actions/tagother.php:151
msgid ""
"Tags for this user (letters, numbers, -, ., and _), comma- or space- "
"separated"
msgstr ""

#: actions/tagother.php:193
msgid ""
"You can only tag people you are subscribed to or who are subscribed to you."
msgstr ""

#: actions/tagother.php:200
msgid "Could not save tags."
msgstr "تعذّر حفظ الوسوم."

#: actions/tagother.php:236
msgid "Use this form to add tags to your subscribers or subscriptions."
msgstr ""

#: actions/tagrss.php:35
msgid "No such tag."
msgstr "لا وسم كهذا."

#: actions/twitapitrends.php:87
msgid "API method under construction."
msgstr ""

#: actions/unblock.php:59
msgid "You haven't blocked that user."
msgstr "لم تمنع هذا المستخدم."

#: actions/unsandbox.php:72
msgid "User is not sandboxed."
msgstr "المستخدم ليس في صندوق الرمل."

#: actions/unsilence.php:72
msgid "User is not silenced."
msgstr "المستخدم ليس مُسكتًا."

#: actions/unsubscribe.php:77
msgid "No profile id in request."
msgstr ""

#: actions/unsubscribe.php:98
msgid "Unsubscribed"
msgstr ""

#: actions/updateprofile.php:62 actions/userauthorization.php:330
#, php-format
msgid ""
"Listenee stream license ‘%1$s’ is not compatible with site license ‘%2$s’."
msgstr ""

#: actions/useradminpanel.php:58 lib/adminpanelaction.php:321
#: lib/personalgroupnav.php:115
msgid "User"
msgstr "المستخدم"

#: actions/useradminpanel.php:69
msgid "User settings for this StatusNet site."
msgstr ""

#: actions/useradminpanel.php:149
msgid "Invalid bio limit. Must be numeric."
msgstr ""

#: actions/useradminpanel.php:155
msgid "Invalid welcome text. Max length is 255 characters."
msgstr "رسالة ترحيب غير صالحة. أقصى طول هو 255 حرف."

#: actions/useradminpanel.php:165
#, php-format
msgid "Invalid default subscripton: '%1$s' is not user."
msgstr ""

#: actions/useradminpanel.php:218 lib/accountsettingsaction.php:108
#: lib/personalgroupnav.php:109
msgid "Profile"
msgstr "الملف الشخصي"

#: actions/useradminpanel.php:222
msgid "Bio Limit"
msgstr "حد السيرة"

#: actions/useradminpanel.php:223
msgid "Maximum length of a profile bio in characters."
msgstr ""

#: actions/useradminpanel.php:231
msgid "New users"
msgstr "مستخدمون جدد"

#: actions/useradminpanel.php:235
msgid "New user welcome"
msgstr "ترحيب المستخدمين الجدد"

#: actions/useradminpanel.php:236
msgid "Welcome text for new users (Max 255 chars)."
msgstr "نص الترحيب بالمستخدمين الجدد (255 حرفًا كحد أقصى)."

#: actions/useradminpanel.php:241
msgid "Default subscription"
msgstr "الاشتراك المبدئي"

#: actions/useradminpanel.php:242
msgid "Automatically subscribe new users to this user."
msgstr "أشرك المستخدمين الجدد بهذا المستخدم تلقائيًا."

#: actions/useradminpanel.php:251
msgid "Invitations"
msgstr "الدعوات"

#: actions/useradminpanel.php:256
msgid "Invitations enabled"
msgstr "الدعوات مُفعلة"

#: actions/useradminpanel.php:258
msgid "Whether to allow users to invite new users."
msgstr ""

#: actions/useradminpanel.php:265
msgid "Sessions"
msgstr "الجلسات"

#: actions/useradminpanel.php:270
msgid "Handle sessions"
msgstr ""

#: actions/useradminpanel.php:272
msgid "Whether to handle sessions ourselves."
msgstr ""

#: actions/useradminpanel.php:276
msgid "Session debugging"
msgstr "تنقيح الجلسة"

#: actions/useradminpanel.php:278
msgid "Turn on debugging output for sessions."
msgstr "مكّن تنقيح مُخرجات الجلسة."

#: actions/userauthorization.php:105
msgid "Authorize subscription"
msgstr ""

#: actions/userauthorization.php:110
msgid ""
"Please check these details to make sure that you want to subscribe to this "
"user’s notices. If you didn’t just ask to subscribe to someone’s notices, "
"click “Reject”."
msgstr ""

#: actions/userauthorization.php:188 actions/version.php:165
msgid "License"
msgstr "الرخصة"

#: actions/userauthorization.php:209
msgid "Accept"
msgstr "اقبل"

#: actions/userauthorization.php:210 lib/subscribeform.php:115
#: lib/subscribeform.php:139
msgid "Subscribe to this user"
msgstr "اشترك بهذا المستخدم"

#: actions/userauthorization.php:211
msgid "Reject"
msgstr "ارفض"

#: actions/userauthorization.php:212
msgid "Reject this subscription"
msgstr "ارفض هذا الاشتراك"

#: actions/userauthorization.php:225
msgid "No authorization request!"
msgstr "لا طلب استيثاق!"

#: actions/userauthorization.php:247
msgid "Subscription authorized"
msgstr ""

#: actions/userauthorization.php:249
msgid ""
"The subscription has been authorized, but no callback URL was passed. Check "
"with the site’s instructions for details on how to authorize the "
"subscription. Your subscription token is:"
msgstr ""

#: actions/userauthorization.php:259
msgid "Subscription rejected"
msgstr "رُفض الاشتراك"

#: actions/userauthorization.php:261
msgid ""
"The subscription has been rejected, but no callback URL was passed. Check "
"with the site’s instructions for details on how to fully reject the "
"subscription."
msgstr ""

#: actions/userauthorization.php:296
#, php-format
msgid "Listener URI ‘%s’ not found here."
msgstr ""

#: actions/userauthorization.php:301
#, php-format
msgid "Listenee URI ‘%s’ is too long."
msgstr ""

#: actions/userauthorization.php:307
#, php-format
msgid "Listenee URI ‘%s’ is a local user."
msgstr ""

#: actions/userauthorization.php:322
#, php-format
msgid "Profile URL ‘%s’ is for a local user."
msgstr ""

#: actions/userauthorization.php:338
#, php-format
msgid "Avatar URL ‘%s’ is not valid."
msgstr ""

#: actions/userauthorization.php:343
#, php-format
msgid "Can’t read avatar URL ‘%s’."
msgstr ""

#: actions/userauthorization.php:348
#, php-format
msgid "Wrong image type for avatar URL ‘%s’."
msgstr ""

#: actions/userdesignsettings.php:76 lib/designsettings.php:65
msgid "Profile design"
msgstr "تصميم الملف الشخصي"

#: actions/userdesignsettings.php:87 lib/designsettings.php:76
msgid ""
"Customize the way your profile looks with a background image and a colour "
"palette of your choice."
msgstr ""

#: actions/userdesignsettings.php:282
msgid "Enjoy your hotdog!"
msgstr "استمتع بالنقانق!"

#: actions/usergroups.php:130
msgid "Search for more groups"
msgstr ""

#: actions/usergroups.php:153
#, php-format
msgid "%s is not a member of any group."
msgstr ""

#: actions/usergroups.php:158
#, php-format
msgid "Try [searching for groups](%%action.groupsearch%%) and joining them."
msgstr ""

#: actions/version.php:73
#, php-format
msgid "StatusNet %s"
msgstr "ستاتس نت %s"

#: actions/version.php:153
#, php-format
msgid ""
"This site is powered by %1$s version %2$s, Copyright 2008-2010 StatusNet, "
"Inc. and contributors."
msgstr ""

#: actions/version.php:157
msgid "StatusNet"
msgstr "ستاتس نت"

#: actions/version.php:161
msgid "Contributors"
msgstr ""

#: actions/version.php:168
msgid ""
"StatusNet is free software: you can redistribute it and/or modify it under "
"the terms of the GNU Affero General Public License as published by the Free "
"Software Foundation, either version 3 of the License, or (at your option) "
"any later version. "
msgstr ""

#: actions/version.php:174
msgid ""
"This program is distributed in the hope that it will be useful, but WITHOUT "
"ANY WARRANTY; without even the implied warranty of MERCHANTABILITY or "
"FITNESS FOR A PARTICULAR PURPOSE.  See the GNU Affero General Public License "
"for more details. "
msgstr ""

#: actions/version.php:180
#, php-format
msgid ""
"You should have received a copy of the GNU Affero General Public License "
"along with this program.  If not, see %s."
msgstr ""

#: actions/version.php:189
msgid "Plugins"
<<<<<<< HEAD
msgstr ""
=======
msgstr "ملحقات"
>>>>>>> 0ddfcc55

#: actions/version.php:196 lib/action.php:741
msgid "Version"
msgstr "النسخة"

#: actions/version.php:197
msgid "Author(s)"
msgstr "المؤلف(ون)"

#: classes/File.php:144
#, php-format
msgid ""
"No file may be larger than %d bytes and the file you sent was %d bytes. Try "
"to upload a smaller version."
msgstr ""

#: classes/File.php:154
#, php-format
msgid "A file this large would exceed your user quota of %d bytes."
msgstr ""

#: classes/File.php:161
#, php-format
msgid "A file this large would exceed your monthly quota of %d bytes."
msgstr ""

#: classes/Group_member.php:41
msgid "Group join failed."
msgstr "الانضمام للمجموعة فشل."

#: classes/Group_member.php:53
msgid "Not part of group."
msgstr "ليس جزءا من المجموعة."

#: classes/Group_member.php:60
msgid "Group leave failed."
msgstr "ترك المجموعة فشل."

#: classes/Login_token.php:76
#, php-format
msgid "Could not create login token for %s"
msgstr "لم يمكن إنشاء توكن الولوج ل%s"

#: classes/Message.php:45
msgid "You are banned from sending direct messages."
msgstr "أنت ممنوع من إرسال رسائل مباشرة."

#: classes/Message.php:61
msgid "Could not insert message."
msgstr "تعذّر إدراج الرسالة."

#: classes/Message.php:71
msgid "Could not update message with new URI."
msgstr ""

#: classes/Notice.php:171
#, php-format
msgid "DB error inserting hashtag: %s"
msgstr ""

#: classes/Notice.php:225
msgid "Problem saving notice. Too long."
msgstr "مشكلة في حفظ الإشعار. طويل جدًا."

#: classes/Notice.php:229
msgid "Problem saving notice. Unknown user."
msgstr "مشكلة في حفظ الإشعار. مستخدم غير معروف."

#: classes/Notice.php:234
msgid ""
"Too many notices too fast; take a breather and post again in a few minutes."
msgstr ""

#: classes/Notice.php:240
msgid ""
"Too many duplicate messages too quickly; take a breather and post again in a "
"few minutes."
msgstr ""

#: classes/Notice.php:246
msgid "You are banned from posting notices on this site."
msgstr ""

#: classes/Notice.php:305 classes/Notice.php:330
msgid "Problem saving notice."
msgstr "مشكلة أثناء حفظ الإشعار."

#: classes/Notice.php:1059
#, php-format
msgid "DB error inserting reply: %s"
msgstr ""

#: classes/Notice.php:1441
#, php-format
msgid "RT @%1$s %2$s"
msgstr "آر تي @%1$s %2$s"

#: classes/User.php:382
#, php-format
msgid "Welcome to %1$s, @%2$s!"
msgstr "أهلا بكم في %1$s يا @%2$s!"

#: classes/User_group.php:380
msgid "Could not create group."
msgstr "تعذّر إنشاء المجموعة."

#: classes/User_group.php:409
msgid "Could not set group membership."
msgstr "تعذّر ضبط عضوية المجموعة."

#: lib/accountsettingsaction.php:108
msgid "Change your profile settings"
msgstr "غيّر إعدادات ملفك الشخصي"

#: lib/accountsettingsaction.php:112
msgid "Upload an avatar"
msgstr "ارفع أفتارًا"

#: lib/accountsettingsaction.php:116
msgid "Change your password"
msgstr "غير كلمة سرّك"

#: lib/accountsettingsaction.php:120
msgid "Change email handling"
msgstr "غير أسلوب التعامل مع البريد الإلكتروني"

#: lib/accountsettingsaction.php:124
msgid "Design your profile"
msgstr "صمّم ملفك الشخصي"

#: lib/accountsettingsaction.php:128
msgid "Other"
msgstr "أخرى"

#: lib/accountsettingsaction.php:128
msgid "Other options"
msgstr "خيارات أخرى"

#: lib/action.php:144
#, php-format
msgid "%1$s - %2$s"
msgstr "%1$s - %2$s"

#: lib/action.php:159
msgid "Untitled page"
msgstr "صفحة غير مُعنونة"

#: lib/action.php:427
msgid "Primary site navigation"
msgstr ""

#: lib/action.php:433
msgid "Home"
msgstr "الرئيسية"

#: lib/action.php:433
msgid "Personal profile and friends timeline"
msgstr "الملف الشخصي ومسار الأصدقاء الزمني"

#: lib/action.php:435
msgid "Change your email, avatar, password, profile"
msgstr ""

#: lib/action.php:438
msgid "Connect"
msgstr "اتصل"

#: lib/action.php:438
msgid "Connect to services"
msgstr ""

#: lib/action.php:442
msgid "Change site configuration"
msgstr "غيّر ضبط الموقع"

#: lib/action.php:446 lib/subgroupnav.php:105
msgid "Invite"
msgstr "ادعُ"

#: lib/action.php:447 lib/subgroupnav.php:106
#, php-format
msgid "Invite friends and colleagues to join you on %s"
msgstr ""

#: lib/action.php:452
msgid "Logout"
msgstr "اخرج"

#: lib/action.php:452
msgid "Logout from the site"
msgstr "اخرج من الموقع"

#: lib/action.php:457
msgid "Create an account"
msgstr "أنشئ حسابًا"

#: lib/action.php:460
msgid "Login to the site"
msgstr "لُج إلى الموقع"

#: lib/action.php:463 lib/action.php:726
msgid "Help"
msgstr "مساعدة"

#: lib/action.php:463
msgid "Help me!"
msgstr "ساعدني!"

#: lib/action.php:466 lib/searchaction.php:127
msgid "Search"
msgstr "ابحث"

#: lib/action.php:466
msgid "Search for people or text"
msgstr "ابحث عن أشخاص أو نص"

#: lib/action.php:487
msgid "Site notice"
msgstr "إشعار الموقع"

#: lib/action.php:553
msgid "Local views"
msgstr "المشاهدات المحلية"

#: lib/action.php:619
msgid "Page notice"
msgstr "إشعار الصفحة"

#: lib/action.php:721
msgid "Secondary site navigation"
msgstr ""

#: lib/action.php:728
msgid "About"
msgstr "عن"

#: lib/action.php:730
msgid "FAQ"
msgstr "الأسئلة المكررة"

#: lib/action.php:734
msgid "TOS"
msgstr "الشروط"

#: lib/action.php:737
msgid "Privacy"
msgstr "خصوصية"

#: lib/action.php:739
msgid "Source"
msgstr "المصدر"

#: lib/action.php:743
msgid "Contact"
msgstr "اتصل"

#: lib/action.php:745
msgid "Badge"
msgstr ""

#: lib/action.php:773
msgid "StatusNet software license"
msgstr "رخصة برنامج StatusNet"

#: lib/action.php:776
#, php-format
msgid ""
"**%%site.name%%** is a microblogging service brought to you by [%%site."
"broughtby%%](%%site.broughtbyurl%%). "
msgstr ""
"**%%site.name%%** خدمة تدوين مصغر يقدمها لك [%%site.broughtby%%](%%site."
"broughtbyurl%%). "

#: lib/action.php:778
#, php-format
msgid "**%%site.name%%** is a microblogging service. "
msgstr ""

#: lib/action.php:780
#, php-format
msgid ""
"It runs the [StatusNet](http://status.net/) microblogging software, version %"
"s, available under the [GNU Affero General Public License](http://www.fsf."
"org/licensing/licenses/agpl-3.0.html)."
msgstr ""
"يعمل على برنامج التدوين المُصغّر [StatusNet](http://status.net/) -النسخة %s- "
"المتوفر تحت [رخصة غنو أفيرو العمومية](http://www.fsf.org/licensing/licenses/"
"agpl-3.0.html)."

#: lib/action.php:794
msgid "Site content license"
msgstr "رخصة محتوى الموقع"

#: lib/action.php:803
msgid "All "
msgstr ""

#: lib/action.php:808
msgid "license."
msgstr "الرخصة."

#: lib/action.php:1102
msgid "Pagination"
msgstr ""

#: lib/action.php:1111
msgid "After"
msgstr "بعد"

#: lib/action.php:1119
msgid "Before"
msgstr "قبل"

#: lib/adminpanelaction.php:96
msgid "You cannot make changes to this site."
msgstr ""

#: lib/adminpanelaction.php:107
msgid "Changes to that panel are not allowed."
msgstr "التغييرات لهذه اللوحة غير مسموح بها."

#: lib/adminpanelaction.php:206
msgid "showForm() not implemented."
msgstr ""

#: lib/adminpanelaction.php:235
msgid "saveSettings() not implemented."
msgstr ""

#: lib/adminpanelaction.php:258
msgid "Unable to delete design setting."
msgstr "تعذّر حذف إعدادات التصميم."

#: lib/adminpanelaction.php:312
msgid "Basic site configuration"
msgstr "ضبط الموقع الأساسي"

#: lib/adminpanelaction.php:317
msgid "Design configuration"
msgstr "ضبط التصميم"

#: lib/adminpanelaction.php:322 lib/adminpanelaction.php:327
msgid "Paths configuration"
msgstr "ضبط المسارات"

#: lib/applicationeditform.php:186
msgid "Icon for this application"
msgstr ""

#: lib/applicationeditform.php:206
#, php-format
msgid "Describe your application in %d characters"
msgstr ""

#: lib/applicationeditform.php:209
<<<<<<< HEAD
#, fuzzy
msgid "Describe your application"
msgstr "الوصف"

#: lib/applicationeditform.php:218
#, fuzzy
msgid "Source URL"
msgstr "المصدر"
=======
msgid "Describe your application"
msgstr "صف تطبيقك"

#: lib/applicationeditform.php:218
msgid "Source URL"
msgstr "مسار المصدر"
>>>>>>> 0ddfcc55

#: lib/applicationeditform.php:220
msgid "URL of the homepage of this application"
msgstr ""

#: lib/applicationeditform.php:226
msgid "Organization responsible for this application"
msgstr ""

#: lib/applicationeditform.php:232
msgid "URL for the homepage of the organization"
msgstr ""

#: lib/applicationeditform.php:238
msgid "URL to redirect to after authentication"
msgstr ""

#: lib/applicationeditform.php:260
msgid "Browser"
msgstr ""

#: lib/applicationeditform.php:276
msgid "Desktop"
msgstr ""

#: lib/applicationeditform.php:277
msgid "Type of application, browser or desktop"
msgstr ""

#: lib/applicationeditform.php:299
msgid "Read-only"
msgstr ""

#: lib/applicationeditform.php:317
msgid "Read-write"
msgstr ""

#: lib/applicationeditform.php:318
msgid "Default access for this application: read-only, or read-write"
msgstr ""

#: lib/applicationlist.php:154
<<<<<<< HEAD
#, fuzzy
msgid "Revoke"
msgstr "أزل"
=======
msgid "Revoke"
msgstr "اسحب"
>>>>>>> 0ddfcc55

#: lib/attachmentlist.php:87
msgid "Attachments"
msgstr "مرفقات"

#: lib/attachmentlist.php:265
msgid "Author"
msgstr "المؤلف"

#: lib/attachmentlist.php:278
msgid "Provider"
msgstr "المزود"

#: lib/attachmentnoticesection.php:67
msgid "Notices where this attachment appears"
msgstr ""

#: lib/attachmenttagcloudsection.php:48
msgid "Tags for this attachment"
msgstr "وسوم هذا المرفق"

#: lib/authenticationplugin.php:214 lib/authenticationplugin.php:219
msgid "Password changing failed"
msgstr "تغيير كلمة السر فشل"

#: lib/authenticationplugin.php:229
msgid "Password changing is not allowed"
msgstr "تغيير كلمة السر غير مسموح به"

#: lib/channel.php:138 lib/channel.php:158
msgid "Command results"
msgstr "نتائج الأمر"

#: lib/channel.php:210 lib/mailhandler.php:142
msgid "Command complete"
msgstr "اكتمل الأمر"

#: lib/channel.php:221
msgid "Command failed"
msgstr "فشل الأمر"

#: lib/command.php:44
msgid "Sorry, this command is not yet implemented."
msgstr ""

#: lib/command.php:88
#, php-format
msgid "Could not find a user with nickname %s"
msgstr "لم يمكن إيجاد مستخدم بالاسم %s"

#: lib/command.php:92
msgid "It does not make a lot of sense to nudge yourself!"
msgstr ""

#: lib/command.php:99
#, php-format
msgid "Nudge sent to %s"
msgstr "التنبيه تم إرساله إلى %s"

#: lib/command.php:126
#, php-format
msgid ""
"Subscriptions: %1$s\n"
"Subscribers: %2$s\n"
"Notices: %3$s"
msgstr ""
"الاشتراكات: %1$s\n"
"المشتركون: %2$s\n"
"الإشعارات: %3$s"

#: lib/command.php:152 lib/command.php:390 lib/command.php:451
msgid "Notice with that id does not exist"
msgstr "الملاحظة بهذا الرقم غير موجودة"

#: lib/command.php:168 lib/command.php:406 lib/command.php:467
#: lib/command.php:523
msgid "User has no last notice"
msgstr "ليس للمستخدم إشعار أخير"

#: lib/command.php:190
msgid "Notice marked as fave."
msgstr ""

#: lib/command.php:217
msgid "You are already a member of that group"
msgstr "أنت بالفعل عضو في هذه المجموعة"

#: lib/command.php:231
#, php-format
msgid "Could not join user %s to group %s"
msgstr "لم يمكن ضم المستخدم %s إلى المجموعة %s"

#: lib/command.php:236
#, php-format
msgid "%s joined group %s"
msgstr "%s انضم إلى مجموعة %s"

#: lib/command.php:275
#, php-format
msgid "Could not remove user %s to group %s"
msgstr "لم يمكن إزالة المستخدم %s من المجموعة %s"

#: lib/command.php:280
#, php-format
msgid "%s left group %s"
msgstr "%s ترك المجموعة %s"

#: lib/command.php:309
#, php-format
msgid "Fullname: %s"
msgstr "الاسم الكامل: %s"

#: lib/command.php:312 lib/mail.php:254
#, php-format
msgid "Location: %s"
msgstr "الموقع: %s"

#: lib/command.php:315 lib/mail.php:256
#, php-format
msgid "Homepage: %s"
msgstr "الصفحة الرئيسية: %s"

#: lib/command.php:318
#, php-format
msgid "About: %s"
msgstr "عن: %s"

#: lib/command.php:349
#, php-format
msgid "Message too long - maximum is %d characters, you sent %d"
msgstr ""

#: lib/command.php:367
#, php-format
msgid "Direct message to %s sent"
msgstr "رسالة مباشرة إلى %s تم إرسالها"

#: lib/command.php:369
msgid "Error sending direct message."
msgstr ""

#: lib/command.php:413
msgid "Cannot repeat your own notice"
msgstr "لا يمكنك تكرار ملاحظتك الخاصة"

#: lib/command.php:418
msgid "Already repeated that notice"
msgstr "كرر بالفعل هذا الإشعار"

#: lib/command.php:426
#, php-format
msgid "Notice from %s repeated"
msgstr "الإشعار من %s مكرر"

#: lib/command.php:428
msgid "Error repeating notice."
msgstr "خطأ تكرار الإشعار."

#: lib/command.php:482
#, php-format
msgid "Notice too long - maximum is %d characters, you sent %d"
msgstr ""

#: lib/command.php:491
#, php-format
msgid "Reply to %s sent"
msgstr "رُد على رسالة %s"

#: lib/command.php:493
msgid "Error saving notice."
msgstr "خطأ أثناء حفظ الإشعار."

#: lib/command.php:547
msgid "Specify the name of the user to subscribe to"
msgstr ""

#: lib/command.php:554
#, php-format
msgid "Subscribed to %s"
msgstr "مُشترك ب%s"

#: lib/command.php:575
msgid "Specify the name of the user to unsubscribe from"
msgstr ""

#: lib/command.php:582
#, php-format
msgid "Unsubscribed from %s"
msgstr ""

#: lib/command.php:600 lib/command.php:623
msgid "Command not yet implemented."
msgstr ""

#: lib/command.php:603
msgid "Notification off."
msgstr ""

#: lib/command.php:605
msgid "Can't turn off notification."
msgstr ""

#: lib/command.php:626
msgid "Notification on."
msgstr ""

#: lib/command.php:628
msgid "Can't turn on notification."
msgstr ""

#: lib/command.php:641
msgid "Login command is disabled"
msgstr ""

#: lib/command.php:652
#, php-format
msgid "This link is useable only once, and is good for only 2 minutes: %s"
msgstr ""

#: lib/command.php:668
msgid "You are not subscribed to anyone."
msgstr "لست مُشتركًا بأي أحد."

#: lib/command.php:670
msgid "You are subscribed to this person:"
msgid_plural "You are subscribed to these people:"
msgstr[0] "لست مشتركًا بأحد."
msgstr[1] "أنت مشترك بهذا الشخص:"
msgstr[2] "أنت مشترك بهذين الشخصين:"
msgstr[3] "أنت مشترك بهؤلاء الأشخاص:"
msgstr[4] ""
msgstr[5] ""

#: lib/command.php:690
msgid "No one is subscribed to you."
msgstr "لا أحد مشترك بك."

#: lib/command.php:692
msgid "This person is subscribed to you:"
msgid_plural "These people are subscribed to you:"
msgstr[0] "لا أحد مشترك بك."
msgstr[1] "هذا الشخص مشترك بك:"
msgstr[2] "هذان الشخصان مشتركان بك:"
msgstr[3] "هؤلاء الأشخاص مشتركون بك:"
msgstr[4] ""
msgstr[5] ""

#: lib/command.php:712
msgid "You are not a member of any groups."
msgstr "لست عضوًا في أي مجموعة."

#: lib/command.php:714
msgid "You are a member of this group:"
msgid_plural "You are a member of these groups:"
msgstr[0] "لست عضوًا في أي مجموعة."
msgstr[1] "أنت عضو في هذه المجموعة:"
msgstr[2] "أنت عضو في هذين المجموعتين:"
msgstr[3] "أنت عضو في هذه المجموعات:"
msgstr[4] ""
msgstr[5] ""

#: lib/command.php:728
msgid ""
"Commands:\n"
"on - turn on notifications\n"
"off - turn off notifications\n"
"help - show this help\n"
"follow <nickname> - subscribe to user\n"
"groups - lists the groups you have joined\n"
"subscriptions - list the people you follow\n"
"subscribers - list the people that follow you\n"
"leave <nickname> - unsubscribe from user\n"
"d <nickname> <text> - direct message to user\n"
"get <nickname> - get last notice from user\n"
"whois <nickname> - get profile info on user\n"
"fav <nickname> - add user's last notice as a 'fave'\n"
"fav #<notice_id> - add notice with the given id as a 'fave'\n"
"repeat #<notice_id> - repeat a notice with a given id\n"
"repeat <nickname> - repeat the last notice from user\n"
"reply #<notice_id> - reply to notice with a given id\n"
"reply <nickname> - reply to the last notice from user\n"
"join <group> - join group\n"
"login - Get a link to login to the web interface\n"
"drop <group> - leave group\n"
"stats - get your stats\n"
"stop - same as 'off'\n"
"quit - same as 'off'\n"
"sub <nickname> - same as 'follow'\n"
"unsub <nickname> - same as 'leave'\n"
"last <nickname> - same as 'get'\n"
"on <nickname> - not yet implemented.\n"
"off <nickname> - not yet implemented.\n"
"nudge <nickname> - remind a user to update.\n"
"invite <phone number> - not yet implemented.\n"
"track <word> - not yet implemented.\n"
"untrack <word> - not yet implemented.\n"
"track off - not yet implemented.\n"
"untrack all - not yet implemented.\n"
"tracks - not yet implemented.\n"
"tracking - not yet implemented.\n"
msgstr ""

#: lib/common.php:131
msgid "No configuration file found. "
msgstr ""

#: lib/common.php:132
msgid "I looked for configuration files in the following places: "
msgstr ""

#: lib/common.php:134
msgid "You may wish to run the installer to fix this."
msgstr ""

#: lib/common.php:135
msgid "Go to the installer."
msgstr "اذهب إلى المُثبّت."

#: lib/connectsettingsaction.php:110
msgid "IM"
msgstr "محادثة فورية"

#: lib/connectsettingsaction.php:111
msgid "Updates by instant messenger (IM)"
msgstr ""

#: lib/connectsettingsaction.php:116
msgid "Updates by SMS"
msgstr ""

#: lib/connectsettingsaction.php:120
<<<<<<< HEAD
#, fuzzy
msgid "Connections"
msgstr "اتصل"
=======
msgid "Connections"
msgstr "اتصالات"
>>>>>>> 0ddfcc55

#: lib/connectsettingsaction.php:121
msgid "Authorized connected applications"
msgstr ""

#: lib/dberroraction.php:60
msgid "Database error"
msgstr "خطأ قاعدة بيانات"

#: lib/designsettings.php:105
msgid "Upload file"
msgstr "ارفع ملفًا"

#: lib/designsettings.php:109
msgid ""
"You can upload your personal background image. The maximum file size is 2MB."
msgstr "تستطيع رفع صورتك الشخصية. أقصى حجم للملف هو 2 م.ب."

#: lib/designsettings.php:418
msgid "Design defaults restored."
msgstr "استعيدت مبدئيات التصميم."

#: lib/disfavorform.php:114 lib/disfavorform.php:140
msgid "Disfavor this notice"
msgstr "ألغِ تفضيل هذا الإشعار"

#: lib/favorform.php:114 lib/favorform.php:140
msgid "Favor this notice"
msgstr "فضّل هذا الإشعار"

#: lib/favorform.php:140
msgid "Favor"
msgstr "فضّل"

#: lib/feed.php:85
msgid "RSS 1.0"
msgstr "آرإس​إس 1.0"

#: lib/feed.php:87
msgid "RSS 2.0"
msgstr "آرإس​إس 2.0"

#: lib/feed.php:89
msgid "Atom"
msgstr "أتوم"

#: lib/feed.php:91
msgid "FOAF"
msgstr "FOAF"

#: lib/feedlist.php:64
msgid "Export data"
msgstr "تصدير البيانات"

#: lib/galleryaction.php:121
msgid "Filter tags"
msgstr "رشّح الوسوم"

#: lib/galleryaction.php:131
msgid "All"
msgstr "الكل"

#: lib/galleryaction.php:139
msgid "Select tag to filter"
msgstr "اختر وسمًا لترشيحه"

#: lib/galleryaction.php:140
msgid "Tag"
msgstr "الوسم"

#: lib/galleryaction.php:141
msgid "Choose a tag to narrow list"
msgstr ""

#: lib/galleryaction.php:143
msgid "Go"
msgstr "اذهب"

#: lib/groupeditform.php:163
msgid "URL of the homepage or blog of the group or topic"
msgstr ""

#: lib/groupeditform.php:168
msgid "Describe the group or topic"
msgstr ""

#: lib/groupeditform.php:170
#, php-format
msgid "Describe the group or topic in %d characters"
msgstr ""

#: lib/groupeditform.php:179
msgid ""
"Location for the group, if any, like \"City, State (or Region), Country\""
msgstr ""

#: lib/groupeditform.php:187
#, php-format
msgid "Extra nicknames for the group, comma- or space- separated, max %d"
msgstr ""

#: lib/groupnav.php:85
msgid "Group"
msgstr "مجموعات"

#: lib/groupnav.php:101
msgid "Blocked"
msgstr "ممنوع"

#: lib/groupnav.php:102
#, php-format
msgid "%s blocked users"
msgstr ""

#: lib/groupnav.php:108
#, php-format
msgid "Edit %s group properties"
msgstr "عدّل خصائص مجموعة %s"

#: lib/groupnav.php:113
msgid "Logo"
msgstr "الشعار"

#: lib/groupnav.php:114
#, php-format
msgid "Add or edit %s logo"
msgstr "أضف أو عدّل شعار %s"

#: lib/groupnav.php:120
#, php-format
msgid "Add or edit %s design"
msgstr ""

#: lib/groupsbymemberssection.php:71
msgid "Groups with most members"
msgstr "المجموعات الأكثر أعضاءً"

#: lib/groupsbypostssection.php:71
msgid "Groups with most posts"
msgstr "المجموعات الأكثر مرسلات"

#: lib/grouptagcloudsection.php:56
#, php-format
msgid "Tags in %s group's notices"
msgstr ""

#: lib/htmloutputter.php:103
msgid "This page is not available in a media type you accept"
msgstr ""

#: lib/imagefile.php:75
#, php-format
msgid "That file is too big. The maximum file size is %s."
msgstr "هذا الملف كبير جدًا. إن أقصى حجم للملفات هو %s."

#: lib/imagefile.php:80
msgid "Partial upload."
msgstr ""

#: lib/imagefile.php:88 lib/mediafile.php:170
msgid "System error uploading file."
msgstr ""

#: lib/imagefile.php:96
msgid "Not an image or corrupt file."
msgstr ""

#: lib/imagefile.php:105
msgid "Unsupported image file format."
msgstr ""

#: lib/imagefile.php:118
msgid "Lost our file."
msgstr ""

#: lib/imagefile.php:150 lib/imagefile.php:197
msgid "Unknown file type"
msgstr "نوع ملف غير معروف"

#: lib/imagefile.php:217
msgid "MB"
msgstr "ميجابايت"

#: lib/imagefile.php:219
msgid "kB"
msgstr "كيلوبايت"

#: lib/jabber.php:202
#, php-format
msgid "[%s]"
msgstr "[%s]"

#: lib/jabber.php:385
#, php-format
msgid "Unknown inbox source %d."
msgstr "مصدر صندوق وارد غير معروف %d."

#: lib/joinform.php:114
msgid "Join"
msgstr "انضم"

#: lib/leaveform.php:114
msgid "Leave"
msgstr "غادر"

#: lib/logingroupnav.php:80
msgid "Login with a username and password"
msgstr ""

#: lib/logingroupnav.php:86
msgid "Sign up for a new account"
msgstr ""

#: lib/mail.php:172
msgid "Email address confirmation"
msgstr "تأكيد عنوان البريد الإلكتروني"

#: lib/mail.php:174
#, php-format
msgid ""
"Hey, %s.\n"
"\n"
"Someone just entered this email address on %s.\n"
"\n"
"If it was you, and you want to confirm your entry, use the URL below:\n"
"\n"
"\t%s\n"
"\n"
"If not, just ignore this message.\n"
"\n"
"Thanks for your time, \n"
"%s\n"
msgstr ""

#: lib/mail.php:236
#, php-format
msgid "%1$s is now listening to your notices on %2$s."
msgstr ""

#: lib/mail.php:241
#, php-format
msgid ""
"%1$s is now listening to your notices on %2$s.\n"
"\n"
"\t%3$s\n"
"\n"
"%4$s%5$s%6$s\n"
"Faithfully yours,\n"
"%7$s.\n"
"\n"
"----\n"
"Change your email address or notification options at %8$s\n"
msgstr ""

#: lib/mail.php:258
#, php-format
msgid "Bio: %s"
msgstr "السيرة: %s"

#: lib/mail.php:286
#, php-format
msgid "New email address for posting to %s"
msgstr ""

#: lib/mail.php:289
#, php-format
msgid ""
"You have a new posting address on %1$s.\n"
"\n"
"Send email to %2$s to post new messages.\n"
"\n"
"More email instructions at %3$s.\n"
"\n"
"Faithfully yours,\n"
"%4$s"
msgstr ""

#: lib/mail.php:413
#, php-format
msgid "%s status"
msgstr "حالة %s"

#: lib/mail.php:439
msgid "SMS confirmation"
msgstr ""

#: lib/mail.php:463
#, php-format
msgid "You've been nudged by %s"
msgstr ""

#: lib/mail.php:467
#, php-format
msgid ""
"%1$s (%2$s) is wondering what you are up to these days and is inviting you "
"to post some news.\n"
"\n"
"So let's hear from you :)\n"
"\n"
"%3$s\n"
"\n"
"Don't reply to this email; it won't get to them.\n"
"\n"
"With kind regards,\n"
"%4$s\n"
msgstr ""

#: lib/mail.php:510
#, php-format
msgid "New private message from %s"
msgstr "رسالة خاصة جديدة من %s"

#: lib/mail.php:514
#, php-format
msgid ""
"%1$s (%2$s) sent you a private message:\n"
"\n"
"------------------------------------------------------\n"
"%3$s\n"
"------------------------------------------------------\n"
"\n"
"You can reply to their message here:\n"
"\n"
"%4$s\n"
"\n"
"Don't reply to this email; it won't get to them.\n"
"\n"
"With kind regards,\n"
"%5$s\n"
msgstr ""

#: lib/mail.php:559
#, php-format
msgid "%s (@%s) added your notice as a favorite"
msgstr ""

#: lib/mail.php:561
#, php-format
msgid ""
"%1$s (@%7$s) just added your notice from %2$s as one of their favorites.\n"
"\n"
"The URL of your notice is:\n"
"\n"
"%3$s\n"
"\n"
"The text of your notice is:\n"
"\n"
"%4$s\n"
"\n"
"You can see the list of %1$s's favorites here:\n"
"\n"
"%5$s\n"
"\n"
"Faithfully yours,\n"
"%6$s\n"
msgstr ""

#: lib/mail.php:624
#, php-format
msgid "%s (@%s) sent a notice to your attention"
msgstr ""

#: lib/mail.php:626
#, php-format
msgid ""
"%1$s (@%9$s) just sent a notice to your attention (an '@-reply') on %2$s.\n"
"\n"
"The notice is here:\n"
"\n"
"\t%3$s\n"
"\n"
"It reads:\n"
"\n"
"\t%4$s\n"
"\n"
msgstr ""

#: lib/mailbox.php:89
msgid "Only the user can read their own mailboxes."
msgstr ""

#: lib/mailbox.php:139
msgid ""
"You have no private messages. You can send private message to engage other "
"users in conversation. People can send you messages for your eyes only."
msgstr ""

#: lib/mailbox.php:227 lib/noticelist.php:477
msgid "from"
msgstr "من"

#: lib/mailhandler.php:37
msgid "Could not parse message."
msgstr "تعذّر تحليل الرسالة."

#: lib/mailhandler.php:42
msgid "Not a registered user."
msgstr "ليس مستخدمًا مسجلًا."

#: lib/mailhandler.php:46
msgid "Sorry, that is not your incoming email address."
msgstr ""

#: lib/mailhandler.php:50
msgid "Sorry, no incoming email allowed."
msgstr ""

#: lib/mailhandler.php:228
#, php-format
msgid "Unsupported message type: %s"
msgstr "نوع رسالة غير مدعوم: %s"

#: lib/mediafile.php:98 lib/mediafile.php:123
msgid "There was a database error while saving your file. Please try again."
msgstr ""

#: lib/mediafile.php:142
msgid "The uploaded file exceeds the upload_max_filesize directive in php.ini."
msgstr ""

#: lib/mediafile.php:147
msgid ""
"The uploaded file exceeds the MAX_FILE_SIZE directive that was specified in "
"the HTML form."
msgstr ""

#: lib/mediafile.php:152
msgid "The uploaded file was only partially uploaded."
msgstr ""

#: lib/mediafile.php:159
msgid "Missing a temporary folder."
msgstr ""

#: lib/mediafile.php:162
msgid "Failed to write file to disk."
msgstr "فشل في كتابة الملف إلى القرص."

#: lib/mediafile.php:165
msgid "File upload stopped by extension."
msgstr ""

#: lib/mediafile.php:179 lib/mediafile.php:216
msgid "File exceeds user's quota."
msgstr ""

#: lib/mediafile.php:196 lib/mediafile.php:233
msgid "File could not be moved to destination directory."
msgstr ""

#: lib/mediafile.php:201 lib/mediafile.php:237
msgid "Could not determine file's MIME type."
msgstr "لم يمكن تحديد نوع MIME للملف."

#: lib/mediafile.php:270
#, php-format
msgid " Try using another %s format."
msgstr ""

#: lib/mediafile.php:275
#, php-format
msgid "%s is not a supported file type on this server."
msgstr ""

#: lib/messageform.php:120
msgid "Send a direct notice"
msgstr "أرسل إشعارًا مباشرًا"

#: lib/messageform.php:146
msgid "To"
msgstr "إلى"

#: lib/messageform.php:159 lib/noticeform.php:185
msgid "Available characters"
msgstr "المحارف المتوفرة"

#: lib/noticeform.php:160
msgid "Send a notice"
msgstr "أرسل إشعارًا"

#: lib/noticeform.php:173
#, php-format
msgid "What's up, %s?"
msgstr "ما الأخبار يا %s؟"

#: lib/noticeform.php:192
msgid "Attach"
msgstr "أرفق"

#: lib/noticeform.php:196
msgid "Attach a file"
msgstr "أرفق ملفًا"

#: lib/noticeform.php:212
msgid "Share my location"
msgstr "شارك موقعي"

#: lib/noticeform.php:215
msgid "Do not share my location"
msgstr "لا تشارك موقعي"

#: lib/noticeform.php:216
msgid ""
"Sorry, retrieving your geo location is taking longer than expected, please "
"try again later"
msgstr ""

#: lib/noticelist.php:428
#, php-format
msgid "%1$u°%2$u'%3$u\"%4$s %5$u°%6$u'%7$u\"%8$s"
msgstr ""

#: lib/noticelist.php:429
msgid "N"
msgstr "ش"

#: lib/noticelist.php:429
msgid "S"
msgstr "ج"

#: lib/noticelist.php:430
msgid "E"
msgstr "ر"

#: lib/noticelist.php:430
msgid "W"
msgstr "غ"

#: lib/noticelist.php:436
msgid "at"
msgstr "في"

#: lib/noticelist.php:531
msgid "in context"
msgstr "في السياق"

#: lib/noticelist.php:556
msgid "Repeated by"
msgstr "مكرر بواسطة"

#: lib/noticelist.php:585
msgid "Reply to this notice"
msgstr "رُد على هذا الإشعار"

#: lib/noticelist.php:586
msgid "Reply"
msgstr "رُد"

#: lib/noticelist.php:628
msgid "Notice repeated"
msgstr "الإشعار مكرر"

#: lib/nudgeform.php:116
msgid "Nudge this user"
msgstr "نبّه هذا المستخدم"

#: lib/nudgeform.php:128
msgid "Nudge"
msgstr "نبّه"

#: lib/nudgeform.php:128
msgid "Send a nudge to this user"
msgstr ""

#: lib/oauthstore.php:283
msgid "Error inserting new profile"
msgstr "خطأ أثناء إدراج الملف الشخصي الجديد"

#: lib/oauthstore.php:291
msgid "Error inserting avatar"
msgstr "خطأ في إدراج الأفتار"

#: lib/oauthstore.php:311
msgid "Error inserting remote profile"
msgstr "خطأ أثناء إدراج الملف الشخصي البعيد"

#: lib/oauthstore.php:345
msgid "Duplicate notice"
msgstr "ضاعف الإشعار"

#: lib/oauthstore.php:466 lib/subs.php:48
msgid "You have been banned from subscribing."
msgstr ""

#: lib/oauthstore.php:491
msgid "Couldn't insert new subscription."
msgstr "تعذّر إدراج اشتراك جديد."

#: lib/personalgroupnav.php:99
msgid "Personal"
msgstr "شخصية"

#: lib/personalgroupnav.php:104
msgid "Replies"
msgstr "الردود"

#: lib/personalgroupnav.php:114
msgid "Favorites"
msgstr "المفضلات"

#: lib/personalgroupnav.php:124
msgid "Inbox"
msgstr "صندوق الوارد"

#: lib/personalgroupnav.php:125
msgid "Your incoming messages"
msgstr "رسائلك الواردة"

#: lib/personalgroupnav.php:129
msgid "Outbox"
msgstr "صندوق الصادر"

#: lib/personalgroupnav.php:130
msgid "Your sent messages"
msgstr "رسائلك المُرسلة"

#: lib/personaltagcloudsection.php:56
#, php-format
msgid "Tags in %s's notices"
msgstr ""

#: lib/plugin.php:114
msgid "Unknown"
msgstr "غير معروف"

#: lib/profileaction.php:109 lib/profileaction.php:192 lib/subgroupnav.php:82
msgid "Subscriptions"
msgstr "الاشتراكات"

#: lib/profileaction.php:126
msgid "All subscriptions"
msgstr "جميع الاشتراكات"

#: lib/profileaction.php:140 lib/profileaction.php:201 lib/subgroupnav.php:90
msgid "Subscribers"
msgstr "المشتركون"

#: lib/profileaction.php:157
msgid "All subscribers"
msgstr "جميع المشتركين"

#: lib/profileaction.php:178
msgid "User ID"
msgstr "هوية المستخدم"

#: lib/profileaction.php:183
msgid "Member since"
msgstr "عضو منذ"

#: lib/profileaction.php:245
msgid "All groups"
msgstr "كل المجموعات"

#: lib/profileformaction.php:123
msgid "No return-to arguments."
msgstr "لا مدخلات رجوع إلى."

#: lib/profileformaction.php:137
msgid "Unimplemented method."
msgstr ""

#: lib/publicgroupnav.php:78
msgid "Public"
msgstr "عام"

#: lib/publicgroupnav.php:82
msgid "User groups"
msgstr "مجموعات المستخدمين"

#: lib/publicgroupnav.php:84 lib/publicgroupnav.php:85
msgid "Recent tags"
msgstr "الوسوم الحديثة"

#: lib/publicgroupnav.php:88
msgid "Featured"
msgstr "مُختارون"

#: lib/publicgroupnav.php:92
msgid "Popular"
msgstr "مشهورة"

#: lib/repeatform.php:107
msgid "Repeat this notice?"
msgstr "كرر هذا الإشعار؟"

#: lib/repeatform.php:132
msgid "Repeat this notice"
msgstr "كرر هذا الإشعار"

#: lib/sandboxform.php:67
msgid "Sandbox"
msgstr ""

#: lib/sandboxform.php:78
msgid "Sandbox this user"
msgstr "أضف هذا المستخدم إلى صندوق الرمل"

#: lib/searchaction.php:120
msgid "Search site"
msgstr "ابحث في الموقع"

#: lib/searchaction.php:126
msgid "Keyword(s)"
msgstr "الكلمات المفتاحية"

#: lib/searchaction.php:162
msgid "Search help"
msgstr "ابحث في المساعدة"

#: lib/searchgroupnav.php:80
msgid "People"
msgstr "أشخاص"

#: lib/searchgroupnav.php:81
msgid "Find people on this site"
msgstr "ابحث عن أشخاص على هذا الموقع"

#: lib/searchgroupnav.php:83
msgid "Find content of notices"
msgstr "ابحث عن محتويات في الإشعارات"

#: lib/searchgroupnav.php:85
msgid "Find groups on this site"
msgstr "ابحث عن مجموعات على هذا الموقع"

#: lib/section.php:89
msgid "Untitled section"
msgstr "قسم غير مُعنون"

#: lib/section.php:106
msgid "More..."
msgstr "المزيد..."

#: lib/silenceform.php:67
msgid "Silence"
msgstr "أسكت"

#: lib/silenceform.php:78
msgid "Silence this user"
msgstr "أسكت هذا المستخدم"

#: lib/subgroupnav.php:83
#, php-format
msgid "People %s subscribes to"
msgstr "الأشخاص الذين اشترك بهم %s"

#: lib/subgroupnav.php:91
#, php-format
msgid "People subscribed to %s"
msgstr "الأشخاص المشتركون ب%s"

#: lib/subgroupnav.php:99
#, php-format
msgid "Groups %s is a member of"
msgstr "المجموعات التي %s عضو فيها"

#: lib/subs.php:52
msgid "Already subscribed!"
msgstr "مُشترك أصلا!"

#: lib/subs.php:56
msgid "User has blocked you."
msgstr "لقد منعك المستخدم."

#: lib/subs.php:63
msgid "Could not subscribe."
msgstr "تعذّر الاشتراك."

#: lib/subs.php:82
msgid "Could not subscribe other to you."
msgstr ""

#: lib/subs.php:137
msgid "Not subscribed!"
msgstr "غير مشترك!"

#: lib/subs.php:142
msgid "Couldn't delete self-subscription."
msgstr "لم يمكن حذف اشتراك ذاتي."

#: lib/subs.php:158
msgid "Couldn't delete subscription."
msgstr "تعذّر حذف الاشتراك."

#: lib/subscriberspeopleselftagcloudsection.php:48
#: lib/subscriptionspeopleselftagcloudsection.php:48
msgid "People Tagcloud as self-tagged"
msgstr ""

#: lib/subscriberspeopletagcloudsection.php:48
#: lib/subscriptionspeopletagcloudsection.php:48
msgid "People Tagcloud as tagged"
msgstr ""

#: lib/tagcloudsection.php:56
msgid "None"
msgstr "لا شيء"

#: lib/topposterssection.php:74
msgid "Top posters"
msgstr "أعلى المرسلين"

#: lib/unsandboxform.php:69
msgid "Unsandbox"
msgstr ""

#: lib/unsandboxform.php:80
msgid "Unsandbox this user"
msgstr "أزل هذا المستخدم من صندوق الرمل"

#: lib/unsilenceform.php:67
msgid "Unsilence"
msgstr "ألغِ الإسكات"

#: lib/unsilenceform.php:78
msgid "Unsilence this user"
msgstr "ألغِ إسكات هذا المستخدم"

#: lib/unsubscribeform.php:113 lib/unsubscribeform.php:137
msgid "Unsubscribe from this user"
msgstr "ألغِ الاشتراك مع هذا المستخدم"

#: lib/unsubscribeform.php:137
msgid "Unsubscribe"
msgstr "ألغِ الاشتراك"

#: lib/userprofile.php:116
msgid "Edit Avatar"
msgstr "عدّل الأفتار"

#: lib/userprofile.php:236
msgid "User actions"
msgstr "تصرفات المستخدم"

#: lib/userprofile.php:248
msgid "Edit profile settings"
msgstr "عدّل إعدادات الملف الشخصي"

#: lib/userprofile.php:249
msgid "Edit"
msgstr "عدّل"

#: lib/userprofile.php:272
msgid "Send a direct message to this user"
msgstr "أرسل رسالة مباشرة إلى هذا المستخدم"

#: lib/userprofile.php:273
msgid "Message"
msgstr "رسالة"

#: lib/userprofile.php:311
msgid "Moderate"
msgstr ""

#: lib/util.php:875
msgid "a few seconds ago"
msgstr "قبل لحظات قليلة"

#: lib/util.php:877
msgid "about a minute ago"
msgstr "قبل دقيقة تقريبًا"

#: lib/util.php:879
#, php-format
msgid "about %d minutes ago"
msgstr ""

#: lib/util.php:881
msgid "about an hour ago"
msgstr "قبل ساعة تقريبًا"

#: lib/util.php:883
#, php-format
msgid "about %d hours ago"
msgstr ""

#: lib/util.php:885
msgid "about a day ago"
msgstr "قبل يوم تقريبا"

#: lib/util.php:887
#, php-format
msgid "about %d days ago"
msgstr ""

#: lib/util.php:889
msgid "about a month ago"
msgstr "قبل شهر تقريبًا"

#: lib/util.php:891
#, php-format
msgid "about %d months ago"
msgstr ""

#: lib/util.php:893
msgid "about a year ago"
msgstr "قبل سنة تقريبًا"

#: lib/webcolor.php:82
#, php-format
msgid "%s is not a valid color!"
msgstr "%s ليس لونًا صحيحًا!"

#: lib/webcolor.php:123
#, php-format
msgid "%s is not a valid color! Use 3 or 6 hex chars."
msgstr ""

#: scripts/xmppdaemon.php:301
#, php-format
msgid "Message too long - maximum is %1$d characters, you sent %2$d."
msgstr ""<|MERGE_RESOLUTION|>--- conflicted
+++ resolved
@@ -9,21 +9,12 @@
 msgstr ""
 "Project-Id-Version: StatusNet\n"
 "Report-Msgid-Bugs-To: \n"
-<<<<<<< HEAD
-"POT-Creation-Date: 2010-01-15 19:15+0000\n"
-"PO-Revision-Date: 2010-01-15 19:15:48+0000\n"
-"Language-Team: Arabic\n"
-"Content-Type: text/plain; charset=UTF-8\n"
-"Content-Transfer-Encoding: 8bit\n"
-"X-Generator: MediaWiki 1.16alpha (r61101); Translate extension (2010-01-04)\n"
-=======
 "POT-Creation-Date: 2010-01-18 23:16+0000\n"
 "PO-Revision-Date: 2010-01-18 23:17:05+0000\n"
 "Language-Team: Arabic\n"
 "Content-Type: text/plain; charset=UTF-8\n"
 "Content-Transfer-Encoding: 8bit\n"
 "X-Generator: MediaWiki 1.16alpha (r61218); Translate extension (2010-01-16)\n"
->>>>>>> 0ddfcc55
 "X-Translation-Project: translatewiki.net at http://translatewiki.net\n"
 "X-Language-Code: ar\n"
 "X-Message-Group: out-statusnet\n"
@@ -62,15 +53,9 @@
 msgstr "لا مستخدم كهذا."
 
 #: actions/all.php:84
-<<<<<<< HEAD
-#, fuzzy, php-format
-msgid "%1$s and friends, page %2$d"
-msgstr "%1$s ملفات ممنوعة, الصفحة %2$d"
-=======
 #, php-format
 msgid "%1$s and friends, page %2$d"
 msgstr "%1$s والأصدقاء, الصفحة %2$d"
->>>>>>> 0ddfcc55
 
 #: actions/all.php:86 actions/all.php:167 actions/allrss.php:115
 #: actions/apitimelinefriends.php:114 actions/apitimelinehome.php:115
@@ -430,11 +415,7 @@
 
 #: actions/apioauthauthorize.php:108 actions/apioauthauthorize.php:114
 msgid "Bad request."
-<<<<<<< HEAD
-msgstr ""
-=======
 msgstr "طلب سيء."
->>>>>>> 0ddfcc55
 
 #: actions/apioauthauthorize.php:134 actions/avatarsettings.php:268
 #: actions/deletenotice.php:157 actions/disfavor.php:74
@@ -455,21 +436,6 @@
 msgstr ""
 
 #: actions/apioauthauthorize.php:146
-<<<<<<< HEAD
-#, fuzzy
-msgid "Invalid nickname / password!"
-msgstr "اسم مستخدم أو كلمة سر غير صالحة."
-
-#: actions/apioauthauthorize.php:170
-#, fuzzy
-msgid "DB error deleting OAuth app user."
-msgstr "خطأ أثناء ضبط المستخدم."
-
-#: actions/apioauthauthorize.php:196
-#, fuzzy
-msgid "DB error inserting OAuth app user."
-msgstr "خطأ في إدراج الأفتار"
-=======
 msgid "Invalid nickname / password!"
 msgstr "اسم/كلمة سر غير صحيحة!"
 
@@ -480,7 +446,6 @@
 #: actions/apioauthauthorize.php:196
 msgid "DB error inserting OAuth app user."
 msgstr "خطأ قاعدة البيانات أثناء إدخال المستخدم OAuth app"
->>>>>>> 0ddfcc55
 
 #: actions/apioauthauthorize.php:231
 #, php-format
@@ -528,23 +493,12 @@
 msgstr "كلمة السر"
 
 #: actions/apioauthauthorize.php:338
-<<<<<<< HEAD
-#, fuzzy
-msgid "Deny"
-msgstr "التصميم"
-
-#: actions/apioauthauthorize.php:344
-#, fuzzy
-msgid "Allow"
-msgstr "الكل"
-=======
 msgid "Deny"
 msgstr "ارفض"
 
 #: actions/apioauthauthorize.php:344
 msgid "Allow"
 msgstr "اسمح"
->>>>>>> 0ddfcc55
 
 #: actions/apioauthauthorize.php:361
 msgid "Allow or deny access to your account information."
@@ -866,14 +820,8 @@
 msgstr "تعذّر حذف تأكيد البريد الإلكتروني."
 
 #: actions/confirmaddress.php:144
-<<<<<<< HEAD
-#, fuzzy
-msgid "Confirm address"
-msgstr "عنوان التأكيد"
-=======
 msgid "Confirm address"
 msgstr "أكد العنوان"
->>>>>>> 0ddfcc55
 
 #: actions/confirmaddress.php:159
 #, php-format
@@ -1078,25 +1026,6 @@
 
 #: actions/editapplication.php:54 lib/applicationeditform.php:136
 msgid "Edit application"
-<<<<<<< HEAD
-msgstr ""
-
-#: actions/editapplication.php:66
-#, fuzzy
-msgid "You must be logged in to edit an application."
-msgstr "يجب أن تلج لتُعدّل المجموعات."
-
-#: actions/editapplication.php:77 actions/showapplication.php:94
-#, fuzzy
-msgid "You are not the owner of this application."
-msgstr "لست عضوا في تلك المجموعة."
-
-#: actions/editapplication.php:81 actions/oauthconnectionssettings.php:163
-#: actions/showapplication.php:87
-#, fuzzy
-msgid "No such application."
-msgstr "لا إشعار كهذا."
-=======
 msgstr "عدّل التطبيق"
 
 #: actions/editapplication.php:66
@@ -1111,7 +1040,6 @@
 #: actions/showapplication.php:87
 msgid "No such application."
 msgstr "لا تطبيق كهذا."
->>>>>>> 0ddfcc55
 
 #: actions/editapplication.php:127 actions/newapplication.php:110
 #: actions/showapplication.php:118 lib/action.php:1167
@@ -1119,26 +1047,6 @@
 msgstr ""
 
 #: actions/editapplication.php:161
-<<<<<<< HEAD
-#, fuzzy
-msgid "Use this form to edit your application."
-msgstr "استخدم هذا النموذج لتعديل المجموعة."
-
-#: actions/editapplication.php:177 actions/newapplication.php:159
-#, fuzzy
-msgid "Name is required."
-msgstr "نفس كلمة السر أعلاه. مطلوب."
-
-#: actions/editapplication.php:180 actions/newapplication.php:162
-#, fuzzy
-msgid "Name is too long (max 255 chars)."
-msgstr "الاسم الكامل طويل جدا (الأقصى 255 حرفًا)"
-
-#: actions/editapplication.php:183 actions/newapplication.php:165
-#, fuzzy
-msgid "Description is required."
-msgstr "الوصف"
-=======
 msgid "Use this form to edit your application."
 msgstr "استخدم هذا النموذج لتعدل تطبيقك."
 
@@ -1153,31 +1061,12 @@
 #: actions/editapplication.php:183 actions/newapplication.php:165
 msgid "Description is required."
 msgstr "الوصف مطلوب."
->>>>>>> 0ddfcc55
 
 #: actions/editapplication.php:191
 msgid "Source URL is too long."
 msgstr ""
 
 #: actions/editapplication.php:197 actions/newapplication.php:182
-<<<<<<< HEAD
-#, fuzzy
-msgid "Source URL is not valid."
-msgstr "الصفحة الرئيسية ليست عنونًا صالحًا."
-
-#: actions/editapplication.php:200 actions/newapplication.php:185
-msgid "Organization is required."
-msgstr ""
-
-#: actions/editapplication.php:203 actions/newapplication.php:188
-#, fuzzy
-msgid "Organization is too long (max 255 chars)."
-msgstr "الاسم الكامل طويل جدا (الأقصى 255 حرفًا)"
-
-#: actions/editapplication.php:206 actions/newapplication.php:191
-msgid "Organization homepage is required."
-msgstr ""
-=======
 msgid "Source URL is not valid."
 msgstr "مسار المصدر ليس صحيحا."
 
@@ -1192,7 +1081,6 @@
 #: actions/editapplication.php:206 actions/newapplication.php:191
 msgid "Organization homepage is required."
 msgstr "صفحة المنظمة الرئيسية مطلوبة."
->>>>>>> 0ddfcc55
 
 #: actions/editapplication.php:215 actions/newapplication.php:203
 msgid "Callback is too long."
@@ -1203,14 +1091,8 @@
 msgstr ""
 
 #: actions/editapplication.php:255
-<<<<<<< HEAD
-#, fuzzy
-msgid "Could not update application."
-msgstr "تعذر تحديث المجموعة."
-=======
 msgid "Could not update application."
 msgstr "لم يمكن تحديث التطبيق."
->>>>>>> 0ddfcc55
 
 #: actions/editgroup.php:56
 #, php-format
@@ -2050,37 +1932,20 @@
 msgstr ""
 
 #: actions/newapplication.php:64
-<<<<<<< HEAD
-#, fuzzy
-msgid "You must be logged in to register an application."
-msgstr "يجب أن تكون والجًا لتنشئ مجموعة."
-
-#: actions/newapplication.php:143
-#, fuzzy
-msgid "Use this form to register a new application."
-msgstr "استخدم هذا النموذج لإنشاء مجموعة جديدة."
-=======
 msgid "You must be logged in to register an application."
 msgstr "يجب أن تكون مسجل الدخول لتسجل تطبيقا."
 
 #: actions/newapplication.php:143
 msgid "Use this form to register a new application."
 msgstr "استخدم هذا النموذج لتسجل تطبيقا جديدا."
->>>>>>> 0ddfcc55
 
 #: actions/newapplication.php:173
 msgid "Source URL is required."
 msgstr ""
 
 #: actions/newapplication.php:255 actions/newapplication.php:264
-<<<<<<< HEAD
-#, fuzzy
-msgid "Could not create application."
-msgstr "تعذّر إنشاء الكنى."
-=======
 msgid "Could not create application."
 msgstr "لم يمكن إنشاء التطبيق."
->>>>>>> 0ddfcc55
 
 #: actions/newgroup.php:53
 msgid "New group"
@@ -2187,23 +2052,12 @@
 msgstr "أُرسل التنبيه!"
 
 #: actions/oauthappssettings.php:59
-<<<<<<< HEAD
-#, fuzzy
-msgid "You must be logged in to list your applications."
-msgstr "يجب أن تلج لتُعدّل المجموعات."
-
-#: actions/oauthappssettings.php:74
-#, fuzzy
-msgid "OAuth applications"
-msgstr "خيارات أخرى"
-=======
 msgid "You must be logged in to list your applications."
 msgstr "يجب أن تكون مسجل الدخول لعرض تطبيقاتك."
 
 #: actions/oauthappssettings.php:74
 msgid "OAuth applications"
 msgstr "تطبيقات OAuth"
->>>>>>> 0ddfcc55
 
 #: actions/oauthappssettings.php:85
 msgid "Applications you have registered"
@@ -2223,14 +2077,8 @@
 msgstr ""
 
 #: actions/oauthconnectionssettings.php:170
-<<<<<<< HEAD
-#, fuzzy
-msgid "You are not a user of that application."
-msgstr "لست عضوا في تلك المجموعة."
-=======
 msgid "You are not a user of that application."
 msgstr "لست مستخدما لهذا التطبيق."
->>>>>>> 0ddfcc55
 
 #: actions/oauthconnectionssettings.php:180
 msgid "Unable to revoke access for app: "
@@ -2276,10 +2124,6 @@
 msgstr "بحث الإشعارات"
 
 #: actions/othersettings.php:60
-<<<<<<< HEAD
-#, fuzzy
-=======
->>>>>>> 0ddfcc55
 msgid "Other settings"
 msgstr "إعدادات أخرى"
 
@@ -3153,14 +2997,8 @@
 msgstr ""
 
 #: actions/showapplication.php:82
-<<<<<<< HEAD
-#, fuzzy
-msgid "You must be logged in to view an application."
-msgstr "يجب أن تلج لتُعدّل المجموعات."
-=======
 msgid "You must be logged in to view an application."
 msgstr "يجب أن تكون مسجل الدخول لرؤية تطبيق."
->>>>>>> 0ddfcc55
 
 #: actions/showapplication.php:158
 msgid "Application profile"
@@ -3176,14 +3014,8 @@
 msgstr "الاسم"
 
 #: actions/showapplication.php:179 lib/applicationeditform.php:224
-<<<<<<< HEAD
-#, fuzzy
-msgid "Organization"
-msgstr "الدعوات"
-=======
 msgid "Organization"
 msgstr "المنظمة"
->>>>>>> 0ddfcc55
 
 #: actions/showapplication.php:188 actions/version.php:198
 #: lib/applicationeditform.php:211 lib/groupeditform.php:172
@@ -3229,14 +3061,8 @@
 msgstr ""
 
 #: actions/showapplication.php:263
-<<<<<<< HEAD
-#, fuzzy
-msgid "Authorize URL"
-msgstr "المؤلف"
-=======
 msgid "Authorize URL"
 msgstr "اسمح بالمسار"
->>>>>>> 0ddfcc55
 
 #: actions/showapplication.php:268
 msgid ""
@@ -4202,11 +4028,7 @@
 
 #: actions/version.php:189
 msgid "Plugins"
-<<<<<<< HEAD
-msgstr ""
-=======
 msgstr "ملحقات"
->>>>>>> 0ddfcc55
 
 #: actions/version.php:196 lib/action.php:741
 msgid "Version"
@@ -4562,23 +4384,12 @@
 msgstr ""
 
 #: lib/applicationeditform.php:209
-<<<<<<< HEAD
-#, fuzzy
-msgid "Describe your application"
-msgstr "الوصف"
-
-#: lib/applicationeditform.php:218
-#, fuzzy
-msgid "Source URL"
-msgstr "المصدر"
-=======
 msgid "Describe your application"
 msgstr "صف تطبيقك"
 
 #: lib/applicationeditform.php:218
 msgid "Source URL"
 msgstr "مسار المصدر"
->>>>>>> 0ddfcc55
 
 #: lib/applicationeditform.php:220
 msgid "URL of the homepage of this application"
@@ -4621,14 +4432,8 @@
 msgstr ""
 
 #: lib/applicationlist.php:154
-<<<<<<< HEAD
-#, fuzzy
-msgid "Revoke"
-msgstr "أزل"
-=======
 msgid "Revoke"
 msgstr "اسحب"
->>>>>>> 0ddfcc55
 
 #: lib/attachmentlist.php:87
 msgid "Attachments"
@@ -4960,14 +4765,8 @@
 msgstr ""
 
 #: lib/connectsettingsaction.php:120
-<<<<<<< HEAD
-#, fuzzy
-msgid "Connections"
-msgstr "اتصل"
-=======
 msgid "Connections"
 msgstr "اتصالات"
->>>>>>> 0ddfcc55
 
 #: lib/connectsettingsaction.php:121
 msgid "Authorized connected applications"
