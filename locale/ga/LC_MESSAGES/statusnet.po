--- conflicted
+++ resolved
@@ -7,21 +7,12 @@
 msgstr ""
 "Project-Id-Version: StatusNet\n"
 "Report-Msgid-Bugs-To: \n"
-<<<<<<< HEAD
-"POT-Creation-Date: 2009-11-27 23:50+0000\n"
-"PO-Revision-Date: 2009-11-28 19:50:17+0000\n"
-"Language-Team: Irish\n"
-"Content-Type: text/plain; charset=UTF-8\n"
-"Content-Transfer-Encoding: 8bit\n"
-"X-Generator: MediaWiki 1.16alpha(r59523); Translate extension (2009-11-16)\n"
-=======
 "POT-Creation-Date: 2009-12-02 23:18+0000\n"
 "PO-Revision-Date: 2009-12-02 23:19:42+0000\n"
 "Language-Team: Irish\n"
 "Content-Type: text/plain; charset=UTF-8\n"
 "Content-Transfer-Encoding: 8bit\n"
 "X-Generator: MediaWiki 1.16alpha(r59683); Translate extension (2009-11-29)\n"
->>>>>>> 9e0f89ba
 "X-Translation-Project: translatewiki.net at http://translatewiki.net\n"
 "X-Language-Code: ga\n"
 "X-Message-Group: out-statusnet\n"
@@ -769,11 +760,7 @@
 msgstr "Código de confirmación."
 
 #: actions/conversation.php:154 lib/mailbox.php:116 lib/noticelist.php:87
-<<<<<<< HEAD
-#: lib/profileaction.php:206 lib/searchgroupnav.php:82
-=======
 #: lib/profileaction.php:216 lib/searchgroupnav.php:82
->>>>>>> 9e0f89ba
 msgid "Notices"
 msgstr "Chíos"
 
@@ -1538,13 +1525,8 @@
 "action.newgroup%%) yourself!"
 msgstr ""
 
-<<<<<<< HEAD
-#: actions/groups.php:62 lib/profileaction.php:220 lib/publicgroupnav.php:81
-#: lib/searchgroupnav.php:84 lib/subgroupnav.php:98
-=======
 #: actions/groups.php:62 lib/profileaction.php:210 lib/profileaction.php:230
 #: lib/publicgroupnav.php:81 lib/searchgroupnav.php:84 lib/subgroupnav.php:98
->>>>>>> 9e0f89ba
 msgid "Groups"
 msgstr ""
 
@@ -1888,11 +1870,7 @@
 msgid "Error setting user. You are probably not authorized."
 msgstr "Non está autorizado."
 
-<<<<<<< HEAD
-#: actions/login.php:204 actions/login.php:257 lib/action.php:458
-=======
 #: actions/login.php:207 actions/login.php:260 lib/action.php:458
->>>>>>> 9e0f89ba
 #: lib/logingroupnav.php:79
 msgid "Login"
 msgstr "Inicio de sesión"
@@ -3837,7 +3815,6 @@
 #, fuzzy
 msgid "New users"
 msgstr "Invitar a novos usuarios"
-<<<<<<< HEAD
 
 #: actions/useradminpanel.php:235
 msgid "New user welcome"
@@ -3877,47 +3854,6 @@
 msgid "Sessions"
 msgstr ""
 
-=======
-
-#: actions/useradminpanel.php:235
-msgid "New user welcome"
-msgstr ""
-
-#: actions/useradminpanel.php:236
-msgid "Welcome text for new users (Max 255 chars)."
-msgstr ""
-
-#: actions/useradminpanel.php:241
-#, fuzzy
-msgid "Default subscription"
-msgstr "Tódalas subscricións"
-
-#: actions/useradminpanel.php:242
-#, fuzzy
-msgid "Automatically subscribe new users to this user."
-msgstr ""
-"Suscribirse automáticamente a calquera que se suscriba a min (o mellor para "
-"non humáns)"
-
-#: actions/useradminpanel.php:251
-#, fuzzy
-msgid "Invitations"
-msgstr "Invitación(s) enviada(s)."
-
-#: actions/useradminpanel.php:256
-#, fuzzy
-msgid "Invitations enabled"
-msgstr "Invitación(s) enviada(s)."
-
-#: actions/useradminpanel.php:258
-msgid "Whether to allow users to invite new users."
-msgstr ""
-
-#: actions/useradminpanel.php:265
-msgid "Sessions"
-msgstr ""
-
->>>>>>> 9e0f89ba
 #: actions/useradminpanel.php:270
 msgid "Handle sessions"
 msgstr ""
@@ -4597,11 +4533,7 @@
 msgid "You are not subscribed to anyone."
 msgstr "Non estás suscrito a ese perfil"
 
-<<<<<<< HEAD
-#: lib/command.php:620
-=======
 #: lib/command.php:594
->>>>>>> 9e0f89ba
 msgid "You are subscribed to this person:"
 msgid_plural "You are subscribed to these people:"
 msgstr[0] "Xa estas suscrito a estes usuarios:"
@@ -4615,11 +4547,7 @@
 msgid "No one is subscribed to you."
 msgstr "Outro usuario non se puido suscribir a ti."
 
-<<<<<<< HEAD
-#: lib/command.php:642
-=======
 #: lib/command.php:616
->>>>>>> 9e0f89ba
 msgid "This person is subscribed to you:"
 msgid_plural "These people are subscribed to you:"
 msgstr[0] "Outro usuario non se puido suscribir a ti."
@@ -4633,11 +4561,7 @@
 msgid "You are not a member of any groups."
 msgstr "Non estás suscrito a ese perfil"
 
-<<<<<<< HEAD
-#: lib/command.php:664
-=======
 #: lib/command.php:638
->>>>>>> 9e0f89ba
 msgid "You are a member of this group:"
 msgid_plural "You are a member of these groups:"
 msgstr[0] "Non estás suscrito a ese perfil"
@@ -4943,11 +4867,7 @@
 msgid "kB"
 msgstr ""
 
-<<<<<<< HEAD
-#: lib/jabber.php:192
-=======
 #: lib/jabber.php:191
->>>>>>> 9e0f89ba
 #, php-format
 msgid "[%s]"
 msgstr ""
