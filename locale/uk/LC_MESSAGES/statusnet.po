--- conflicted
+++ resolved
@@ -2,10 +2,6 @@
 #
 # Author@translatewiki.net: AS
 # Author@translatewiki.net: Boogie
-<<<<<<< HEAD
-# Author@translatewiki.net: Prima klasy4na
-=======
->>>>>>> 9e0f89ba
 # --
 # This file is distributed under the same license as the StatusNet package.
 #
@@ -13,21 +9,12 @@
 msgstr ""
 "Project-Id-Version: StatusNet\n"
 "Report-Msgid-Bugs-To: \n"
-<<<<<<< HEAD
-"POT-Creation-Date: 2009-11-27 23:50+0000\n"
-"PO-Revision-Date: 2009-11-28 19:51:04+0000\n"
-"Language-Team: Ukrainian\n"
-"Content-Type: text/plain; charset=UTF-8\n"
-"Content-Transfer-Encoding: 8bit\n"
-"X-Generator: MediaWiki 1.16alpha(r59523); Translate extension (2009-11-16)\n"
-=======
 "POT-Creation-Date: 2009-12-02 23:18+0000\n"
 "PO-Revision-Date: 2009-12-02 23:20:56+0000\n"
 "Language-Team: Ukrainian\n"
 "Content-Type: text/plain; charset=UTF-8\n"
 "Content-Transfer-Encoding: 8bit\n"
 "X-Generator: MediaWiki 1.16alpha(r59683); Translate extension (2009-11-29)\n"
->>>>>>> 9e0f89ba
 "X-Translation-Project: translatewiki.net at http://translatewiki.net\n"
 "X-Language-Code: uk\n"
 "X-Message-Group: out-statusnet\n"
@@ -757,11 +744,7 @@
 msgstr "Розмова"
 
 #: actions/conversation.php:154 lib/mailbox.php:116 lib/noticelist.php:87
-<<<<<<< HEAD
-#: lib/profileaction.php:206 lib/searchgroupnav.php:82
-=======
 #: lib/profileaction.php:216 lib/searchgroupnav.php:82
->>>>>>> 9e0f89ba
 msgid "Notices"
 msgstr "Дописи"
 
@@ -927,19 +910,11 @@
 
 #: actions/designadminpanel.php:572 lib/designsettings.php:247
 msgid "Use defaults"
-<<<<<<< HEAD
-msgstr "За замовчанням"
-
-#: actions/designadminpanel.php:573 lib/designsettings.php:248
-msgid "Restore default designs"
-msgstr "Оновити налаштування за замовчанням"
-=======
 msgstr "За замовч."
 
 #: actions/designadminpanel.php:573 lib/designsettings.php:248
 msgid "Restore default designs"
 msgstr "Оновити налаштування за замовчуванням"
->>>>>>> 9e0f89ba
 
 #: actions/designadminpanel.php:579 lib/designsettings.php:254
 msgid "Reset back to default"
@@ -1285,17 +1260,6 @@
 msgid "That user has blocked you from subscribing."
 msgstr "Цей користувач заблокував Вашу можливість підписатись."
 
-<<<<<<< HEAD
-#: actions/finishremotesubscribe.php:106
-msgid "You are not authorized."
-msgstr "Не авторизовано."
-
-#: actions/finishremotesubscribe.php:109
-msgid "Could not convert request token to access token."
-msgstr "Не вдалося перетворити токени запиту на токени звернення."
-
-#: actions/finishremotesubscribe.php:114
-=======
 #: actions/finishremotesubscribe.php:110
 msgid "You are not authorized."
 msgstr "Не авторизовано."
@@ -1305,7 +1269,6 @@
 msgstr "Не вдалося перетворити токени запиту на токени звернення."
 
 #: actions/finishremotesubscribe.php:118
->>>>>>> 9e0f89ba
 msgid "Remote service uses unknown version of OMB protocol."
 msgstr "Невідома версія протоколу OMB."
 
@@ -1518,13 +1481,8 @@
 "Чому б не [зареєструватись](%%action.register%%) і не [створити](%%action."
 "newgroup%%) свою власну групу!"
 
-<<<<<<< HEAD
-#: actions/groups.php:62 lib/profileaction.php:220 lib/publicgroupnav.php:81
-#: lib/searchgroupnav.php:84 lib/subgroupnav.php:98
-=======
 #: actions/groups.php:62 lib/profileaction.php:210 lib/profileaction.php:230
 #: lib/publicgroupnav.php:81 lib/searchgroupnav.php:84 lib/subgroupnav.php:98
->>>>>>> 9e0f89ba
 msgid "Groups"
 msgstr "Групи"
 
@@ -1727,11 +1685,7 @@
 msgid ""
 "Use this form to invite your friends and colleagues to use this service."
 msgstr ""
-<<<<<<< HEAD
-"Скористуйтесь цією формою аби запросити Ваших друзів та колег до нашого "
-=======
 "Скористайтесь цією формою аби запросити Ваших друзів та колег до нашого "
->>>>>>> 9e0f89ba
 "сервісу."
 
 #: actions/invite.php:187
@@ -1862,11 +1816,7 @@
 msgid "Already logged in."
 msgstr "Тепер Ви увійшли."
 
-<<<<<<< HEAD
-#: actions/login.php:110 actions/login.php:120
-=======
 #: actions/login.php:108 actions/login.php:118
->>>>>>> 9e0f89ba
 msgid "Invalid or expired token."
 msgstr "Недійсний або неправильний токен."
 
@@ -1874,19 +1824,11 @@
 msgid "Incorrect username or password."
 msgstr "Неточне ім’я або пароль."
 
-<<<<<<< HEAD
-#: actions/login.php:149
-msgid "Error setting user. You are probably not authorized."
-msgstr "Помилка. Можливо, Ви не авторизовані."
-
-#: actions/login.php:204 actions/login.php:257 lib/action.php:458
-=======
 #: actions/login.php:152
 msgid "Error setting user. You are probably not authorized."
 msgstr "Помилка. Можливо, Ви не авторизовані."
 
 #: actions/login.php:207 actions/login.php:260 lib/action.php:458
->>>>>>> 9e0f89ba
 #: lib/logingroupnav.php:79
 msgid "Login"
 msgstr "Увійти"
@@ -1928,11 +1870,7 @@
 "З міркувань безпеки, будь ласка, введіть ще раз ім’я та пароль, перед тим як "
 "змінювати налаштування."
 
-<<<<<<< HEAD
-#: actions/login.php:286
-=======
 #: actions/login.php:289
->>>>>>> 9e0f89ba
 #, php-format
 msgid ""
 "Login with your username and password. Don't have a username yet? [Register]"
@@ -2122,11 +2060,7 @@
 
 #: actions/othersettings.php:116
 msgid "Shorten URLs with"
-<<<<<<< HEAD
-msgstr "Скорочені URL-адреси з"
-=======
 msgstr "Зручні URL"
->>>>>>> 9e0f89ba
 
 #: actions/othersettings.php:117
 msgid "Automatic shortening service to use."
@@ -2224,7 +2158,6 @@
 #: actions/pathsadminpanel.php:59 lib/adminpanelaction.php:308
 msgid "Paths"
 msgstr "Шлях"
-<<<<<<< HEAD
 
 #: actions/pathsadminpanel.php:70
 msgid "Path and server settings for this StatusNet site."
@@ -2332,115 +2265,6 @@
 "Пошук людей на %%site.name%% за їх ім’ям, локацією або інтересами. "
 "Відокремлюйте пошукові умови інтервалами; вони повинні складатись з 3 знаків "
 "або більше."
-=======
->>>>>>> 9e0f89ba
-
-#: actions/pathsadminpanel.php:70
-msgid "Path and server settings for this StatusNet site."
-msgstr "Шлях та налаштування серверу для цього сайту StatusNet."
-
-#: actions/pathsadminpanel.php:140
-#, php-format
-msgid "Theme directory not readable: %s"
-msgstr "Дирикторію теми неможна прочитати: %s"
-
-#: actions/pathsadminpanel.php:146
-#, php-format
-msgid "Avatar directory not writable: %s"
-msgstr "Щось не так із написанням директорії аватари: %s"
-
-#: actions/pathsadminpanel.php:152
-#, php-format
-msgid "Background directory not writable: %s"
-msgstr "Щось не так із написанням директорії фону: %s"
-
-#: actions/pathsadminpanel.php:160
-#, php-format
-msgid "Locales directory not readable: %s"
-msgstr "Не можу прочитати директорію локалі: %s"
-
-#: actions/pathsadminpanel.php:212 actions/siteadminpanel.php:58
-#: lib/adminpanelaction.php:299
-msgid "Site"
-msgstr "Сайт"
-
-#: actions/pathsadminpanel.php:216
-msgid "Path"
-msgstr "Шлях"
-
-#: actions/pathsadminpanel.php:216
-msgid "Site path"
-msgstr "Шлях до сайту"
-
-#: actions/pathsadminpanel.php:220
-msgid "Path to locales"
-msgstr "Шлях до локалей"
-
-#: actions/pathsadminpanel.php:220
-msgid "Directory path to locales"
-msgstr "Директорія шляху до локалей"
-
-#: actions/pathsadminpanel.php:227
-msgid "Theme"
-msgstr "Тема"
-
-#: actions/pathsadminpanel.php:232
-msgid "Theme server"
-msgstr "Сервер теми"
-
-#: actions/pathsadminpanel.php:236
-msgid "Theme path"
-msgstr "Шлях до теми"
-
-#: actions/pathsadminpanel.php:240
-msgid "Theme directory"
-msgstr "Директорія теми"
-
-#: actions/pathsadminpanel.php:247
-msgid "Avatars"
-msgstr "Аватари"
-
-#: actions/pathsadminpanel.php:252
-msgid "Avatar server"
-msgstr "Сервер аватари"
-
-#: actions/pathsadminpanel.php:256
-msgid "Avatar path"
-msgstr "Шлях до аватари"
-
-#: actions/pathsadminpanel.php:260
-msgid "Avatar directory"
-msgstr "Директорія аватари"
-
-#: actions/pathsadminpanel.php:269
-msgid "Backgrounds"
-msgstr "Фони"
-
-#: actions/pathsadminpanel.php:273
-msgid "Background server"
-msgstr "Сервер фонів"
-
-#: actions/pathsadminpanel.php:277
-msgid "Background path"
-msgstr "Шлях до фонів"
-
-#: actions/pathsadminpanel.php:281
-msgid "Background directory"
-msgstr "Директорія фонів"
-
-#: actions/pathsadminpanel.php:297
-msgid "Save paths"
-msgstr "Зберегти шляхи"
-
-#: actions/peoplesearch.php:52
-#, php-format
-msgid ""
-"Search for people on %%site.name%% by their name, location, or interests. "
-"Separate the terms by spaces; they must be 3 characters or more."
-msgstr ""
-"Пошук людей на %%site.name%% за їх ім’ям, локацією або інтересами. "
-"Відокремлюйте пошукові умови інтервалами; вони повинні складатись з 3 знаків "
-"або більше."
 
 #: actions/peoplesearch.php:58
 msgid "People search"
@@ -2473,11 +2297,7 @@
 msgid ""
 "You can update your personal profile info here so people know more about you."
 msgstr ""
-<<<<<<< HEAD
-"Ви можете доповнити свій особистий профіль і люди знатимуть про Вас більше."
-=======
 "Ви можете заповнити свій особистий профіль і люди знатимуть про Вас більше."
->>>>>>> 9e0f89ba
 
 #: actions/profilesettings.php:99
 msgid "Profile information"
@@ -2560,12 +2380,7 @@
 msgid ""
 "Automatically subscribe to whoever subscribes to me (best for non-humans)"
 msgstr ""
-<<<<<<< HEAD
-"Автоматично підписуватись до тих, хто підписався до мене. (Якщо Ви — бот, то "
-"це саме для Вас. Слава роботам!)"
-=======
 "Автоматично підписуватись до тих, хто підписався до мене. (Слава роботам!)"
->>>>>>> 9e0f89ba
 
 #: actions/profilesettings.php:221 actions/register.php:223
 #, php-format
@@ -2903,11 +2718,7 @@
 
 #: actions/register.php:449
 msgid "Longer name, preferably your \"real\" name"
-<<<<<<< HEAD
-msgstr "Довше ім’я, звичайно ж Ваше \"справжнє\" ім’я :)"
-=======
 msgstr "Повне ім’я, звісно ж Ваше справжнє ім’я :)"
->>>>>>> 9e0f89ba
 
 #: actions/register.php:493
 msgid "My text and files are available under "
@@ -3012,13 +2823,8 @@
 msgstr "Недійсна URL-адреса профілю (неправильний формат)"
 
 #: actions/remotesubscribe.php:168
-<<<<<<< HEAD
-msgid ""
-"Not a valid profile URL (no YADIS document or no or invalid XRDS defined)."
-=======
 #, fuzzy
 msgid "Not a valid profile URL (no YADIS document or invalid XRDS defined)."
->>>>>>> 9e0f89ba
 msgstr ""
 "Це недійсна URL-адреса профілю (немає документа YADIS; немає або помилкове "
 "визначення XRDS)."
@@ -3457,37 +3263,20 @@
 
 #: actions/siteadminpanel.php:301
 msgid "Default timezone"
-<<<<<<< HEAD
-msgstr "Часовий пояс за замовчанням"
+msgstr "Часовий пояс за замовчуванням"
 
 #: actions/siteadminpanel.php:302
 msgid "Default timezone for the site; usually UTC."
-msgstr "Часовий пояс за замовчанням для сайту; зазвичай UTC."
+msgstr "Часовий пояс за замовчуванням для сайту; зазвичай UTC."
 
 #: actions/siteadminpanel.php:308
 msgid "Default site language"
-msgstr "Мова сайту за замовчанням"
+msgstr "Мова сайту за замовчуванням"
 
 #: actions/siteadminpanel.php:316
 msgid "URLs"
 msgstr "URL-адреси"
 
-=======
-msgstr "Часовий пояс за замовчуванням"
-
-#: actions/siteadminpanel.php:302
-msgid "Default timezone for the site; usually UTC."
-msgstr "Часовий пояс за замовчуванням для сайту; зазвичай UTC."
-
-#: actions/siteadminpanel.php:308
-msgid "Default site language"
-msgstr "Мова сайту за замовчуванням"
-
-#: actions/siteadminpanel.php:316
-msgid "URLs"
-msgstr "URL-адреси"
-
->>>>>>> 9e0f89ba
 #: actions/siteadminpanel.php:319
 msgid "Server"
 msgstr "Сервер"
@@ -3533,19 +3322,11 @@
 #: actions/siteadminpanel.php:348
 msgid "Disable new registrations."
 msgstr "Скасувати подальшу регістрацію."
-<<<<<<< HEAD
 
 #: actions/siteadminpanel.php:354
 msgid "Snapshots"
 msgstr "Снепшоти"
 
-=======
-
-#: actions/siteadminpanel.php:354
-msgid "Snapshots"
-msgstr "Снепшоти"
-
->>>>>>> 9e0f89ba
 #: actions/siteadminpanel.php:357
 msgid "Randomly during Web hit"
 msgstr "Випадково під час веб-хіта"
@@ -3581,19 +3362,11 @@
 #: actions/siteadminpanel.php:373
 msgid "Snapshots will be sent to this URL"
 msgstr "Снепшоти надсилатимуться на цю URL-адресу"
-<<<<<<< HEAD
 
 #: actions/siteadminpanel.php:380
 msgid "SSL"
 msgstr "SSL-шифрування"
 
-=======
-
-#: actions/siteadminpanel.php:380
-msgid "SSL"
-msgstr "SSL-шифрування"
-
->>>>>>> 9e0f89ba
 #: actions/siteadminpanel.php:384
 msgid "Sometimes"
 msgstr "Іноді"
@@ -3973,11 +3746,7 @@
 #: actions/useradminpanel.php:165
 #, php-format
 msgid "Invalid default subscripton: '%1$s' is not user."
-<<<<<<< HEAD
-msgstr "Помилкова підписка за замовчанням: '%1$s' не є користувачем."
-=======
 msgstr "Помилкова підписка за замовчуванням: '%1$s' не є користувачем."
->>>>>>> 9e0f89ba
 
 #: actions/useradminpanel.php:218 lib/accountsettingsaction.php:108
 #: lib/personalgroupnav.php:109
@@ -3991,7 +3760,6 @@
 #: actions/useradminpanel.php:223
 msgid "Maximum length of a profile bio in characters."
 msgstr "Максимальна довжина біо користувача в знаках."
-<<<<<<< HEAD
 
 #: actions/useradminpanel.php:231
 msgid "New users"
@@ -4007,35 +3775,12 @@
 
 #: actions/useradminpanel.php:241
 msgid "Default subscription"
-msgstr "Підписка за замовчанням"
+msgstr "Підписка за замовчуванням"
 
 #: actions/useradminpanel.php:242
 msgid "Automatically subscribe new users to this user."
 msgstr "Автоматично підписувати нових користувачів до цього користувача."
 
-=======
-
-#: actions/useradminpanel.php:231
-msgid "New users"
-msgstr "Нові користувачі"
-
-#: actions/useradminpanel.php:235
-msgid "New user welcome"
-msgstr "Привітання нового користувача"
-
-#: actions/useradminpanel.php:236
-msgid "Welcome text for new users (Max 255 chars)."
-msgstr "Текст привітання нових користувачів (255 знаків)."
-
-#: actions/useradminpanel.php:241
-msgid "Default subscription"
-msgstr "Підписка за замовчуванням"
-
-#: actions/useradminpanel.php:242
-msgid "Automatically subscribe new users to this user."
-msgstr "Автоматично підписувати нових користувачів до цього користувача."
-
->>>>>>> 9e0f89ba
 #: actions/useradminpanel.php:251
 msgid "Invitations"
 msgstr "Запрошення"
@@ -4448,11 +4193,7 @@
 
 #: lib/action.php:741
 msgid "Badge"
-<<<<<<< HEAD
-msgstr "«Розштовхати»"
-=======
 msgstr "Бедж"
->>>>>>> 9e0f89ba
 
 #: lib/action.php:769
 msgid "StatusNet software license"
@@ -4698,68 +4439,33 @@
 msgid "Can't turn on notification."
 msgstr "Не можна увімкнути сповіщення."
 
-<<<<<<< HEAD
-#: lib/command.php:597
-#, php-format
-msgid "Could not create login token for %s"
-msgstr "Не вдалося створити токен входу для %s"
-
-#: lib/command.php:602
-#, php-format
-msgid "This link is useable only once, and is good for only 2 minutes: %s"
-msgstr ""
-"Це посилання можна використати лише раз, воно дійсне протягом 2 хвилин: %s"
-
-#: lib/command.php:618
-msgid "You are not subscribed to anyone."
-msgstr "Ви не маєте жодних підписок."
-
-#: lib/command.php:620
-=======
 #: lib/command.php:592
 msgid "You are not subscribed to anyone."
 msgstr "Ви не маєте жодних підписок."
 
 #: lib/command.php:594
->>>>>>> 9e0f89ba
 msgid "You are subscribed to this person:"
 msgid_plural "You are subscribed to these people:"
 msgstr[0] "Ви підписані до цієї особи:"
 msgstr[1] "Ви підписані до цих людей:"
 msgstr[2] "Ви підписані до цих людей:"
 
-<<<<<<< HEAD
-#: lib/command.php:640
-msgid "No one is subscribed to you."
-msgstr "До Вас ніхто не підписаний."
-
-#: lib/command.php:642
-=======
 #: lib/command.php:614
 msgid "No one is subscribed to you."
 msgstr "До Вас ніхто не підписаний."
 
 #: lib/command.php:616
->>>>>>> 9e0f89ba
 msgid "This person is subscribed to you:"
 msgid_plural "These people are subscribed to you:"
 msgstr[0] "Ця особа є підписаною до Вас:"
 msgstr[1] "Ці люди підписані до Вас:"
 msgstr[2] "Ці люди підписані до Вас:"
 
-<<<<<<< HEAD
-#: lib/command.php:662
-msgid "You are not a member of any groups."
-msgstr "Ви не є учасником жодної групи."
-
-#: lib/command.php:664
-=======
 #: lib/command.php:636
 msgid "You are not a member of any groups."
 msgstr "Ви не є учасником жодної групи."
 
 #: lib/command.php:638
->>>>>>> 9e0f89ba
 msgid "You are a member of this group:"
 msgid_plural "You are a member of these groups:"
 msgstr[0] "Ви є учасником групи:"
@@ -5061,11 +4767,7 @@
 msgid "kB"
 msgstr "кб"
 
-<<<<<<< HEAD
-#: lib/jabber.php:192
-=======
 #: lib/jabber.php:191
->>>>>>> 9e0f89ba
 #, php-format
 msgid "[%s]"
 msgstr "[%s]"
@@ -5446,7 +5148,6 @@
 #: lib/noticeform.php:197
 msgid "Attach a file"
 msgstr "Вкласти файл"
-<<<<<<< HEAD
 
 #: lib/noticelist.php:403
 #, php-format
@@ -5471,36 +5172,8 @@
 
 #: lib/noticelist.php:411
 msgid "at"
-msgstr "о"
-
-=======
-
-#: lib/noticelist.php:403
-#, php-format
-msgid "%1$u°%2$u'%3$u\"%4$s %5$u°%6$u'%7$u\"%8$s"
-msgstr "%1$u°%2$u'%3$u\"%4$s %5$u°%6$u'%7$u\"%8$s"
-
-#: lib/noticelist.php:404
-msgid "N"
-msgstr "Півн."
-
-#: lib/noticelist.php:404
-msgid "S"
-msgstr "Півд."
-
-#: lib/noticelist.php:405
-msgid "E"
-msgstr "Сх."
-
-#: lib/noticelist.php:405
-msgid "W"
-msgstr "Зах."
-
-#: lib/noticelist.php:411
-msgid "at"
 msgstr "в"
 
->>>>>>> 9e0f89ba
 #: lib/noticelist.php:506
 msgid "in context"
 msgstr "в контексті"
@@ -5598,11 +5271,7 @@
 msgid "All subscribers"
 msgstr "Всі підписчики"
 
-<<<<<<< HEAD
-#: lib/profileaction.php:177
-=======
 #: lib/profileaction.php:178
->>>>>>> 9e0f89ba
 msgid "User ID"
 msgstr "ІД"
 
