# Translation of StatusNet to Icelandic
#
# --
# This file is distributed under the same license as the StatusNet package.
#
msgid ""
msgstr ""
"Project-Id-Version: StatusNet\n"
"Report-Msgid-Bugs-To: \n"
<<<<<<< HEAD
"POT-Creation-Date: 2009-11-27 23:50+0000\n"
"PO-Revision-Date: 2009-11-28 19:50:23+0000\n"
"Language-Team: Icelandic\n"
"Content-Type: text/plain; charset=UTF-8\n"
"Content-Transfer-Encoding: 8bit\n"
"X-Generator: MediaWiki 1.16alpha(r59523); Translate extension (2009-11-16)\n"
=======
"POT-Creation-Date: 2009-12-02 23:18+0000\n"
"PO-Revision-Date: 2009-12-02 23:19:52+0000\n"
"Language-Team: Icelandic\n"
"Content-Type: text/plain; charset=UTF-8\n"
"Content-Transfer-Encoding: 8bit\n"
"X-Generator: MediaWiki 1.16alpha(r59683); Translate extension (2009-11-29)\n"
>>>>>>> 9e0f89ba
"X-Translation-Project: translatewiki.net at http://translatewiki.net\n"
"X-Language-Code: is\n"
"X-Message-Group: out-statusnet\n"
"Plural-Forms: nplurals=2; plural=(n % 100 != 1 && n % 100 != 21 && n % 100 !"
"= 31 && n % 100 != 41 && n % 100 != 51 && n % 100 != 61 && n % 100 != 71 && "
"n % 100 != 81 && n % 100 != 91);\n"

#: actions/all.php:63 actions/public.php:97 actions/replies.php:92
#: actions/showfavorites.php:137 actions/tag.php:51
#, fuzzy
msgid "No such page"
msgstr "Ekkert þannig merki."

#: actions/all.php:74 actions/allrss.php:68
#: actions/apiaccountupdatedeliverydevice.php:113
#: actions/apiaccountupdateprofilebackgroundimage.php:116
#: actions/apiaccountupdateprofileimage.php:105
#: actions/apiaccountupdateprofile.php:105 actions/apiblockcreate.php:97
#: actions/apiblockdestroy.php:96 actions/apidirectmessagenew.php:75
#: actions/apidirectmessage.php:77 actions/apigroupcreate.php:112
#: actions/apigroupismember.php:90 actions/apigroupjoin.php:99
#: actions/apigroupleave.php:99 actions/apigrouplist.php:90
#: actions/apistatusesupdate.php:144 actions/apisubscriptions.php:87
#: actions/apitimelinefavorites.php:70 actions/apitimelinefriends.php:79
#: actions/apitimelinementions.php:79 actions/apitimelineuser.php:81
#: actions/avatarbynickname.php:75 actions/favoritesrss.php:74
#: actions/foaf.php:40 actions/foaf.php:58 actions/microsummary.php:62
#: actions/newmessage.php:116 actions/remotesubscribe.php:145
#: actions/remotesubscribe.php:154 actions/replies.php:73
#: actions/repliesrss.php:38 actions/showfavorites.php:105
#: actions/userbyid.php:74 actions/usergroups.php:91 actions/userrss.php:38
#: actions/xrds.php:71 lib/command.php:163 lib/command.php:311
#: lib/command.php:364 lib/command.php:411 lib/command.php:466
#: lib/galleryaction.php:59 lib/mailbox.php:82 lib/profileaction.php:77
#: lib/subs.php:34 lib/subs.php:116
msgid "No such user."
msgstr "Enginn svoleiðis notandi."

#: actions/all.php:84
#, php-format
msgid "%s and friends, page %d"
msgstr "%s og vinirnir, síða %d"

#: actions/all.php:86 actions/all.php:167 actions/allrss.php:115
#: actions/apitimelinefriends.php:114 lib/personalgroupnav.php:100
#, php-format
msgid "%s and friends"
msgstr "%s og vinirnir"

#: actions/all.php:99
#, php-format
msgid "Feed for friends of %s (RSS 1.0)"
msgstr ""

#: actions/all.php:107
#, php-format
msgid "Feed for friends of %s (RSS 2.0)"
msgstr ""

#: actions/all.php:115
#, php-format
msgid "Feed for friends of %s (Atom)"
msgstr ""

#: actions/all.php:127
#, php-format
msgid ""
"This is the timeline for %s and friends but no one has posted anything yet."
msgstr ""

#: actions/all.php:132
#, php-format
msgid ""
"Try subscribing to more people, [join a group](%%action.groups%%) or post "
"something yourself."
msgstr ""

#: actions/all.php:134
#, php-format
msgid ""
"You can try to [nudge %s](../%s) from his profile or [post something to his "
"or her attention](%%%%action.newnotice%%%%?status_textarea=%s)."
msgstr ""

#: actions/all.php:137 actions/replies.php:209 actions/showstream.php:202
#, php-format
msgid ""
"Why not [register an account](%%%%action.register%%%%) and then nudge %s or "
"post a notice to his or her attention."
msgstr ""

#: actions/all.php:165
msgid "You and friends"
msgstr ""

#: actions/allrss.php:119 actions/apitimelinefriends.php:121
#, php-format
msgid "Updates from %1$s and friends on %2$s!"
msgstr "Færslur frá %1$s og vinum á %2$s!"

#: actions/apiaccountratelimitstatus.php:70
#: actions/apiaccountupdatedeliverydevice.php:93
#: actions/apiaccountupdateprofilebackgroundimage.php:94
#: actions/apiaccountupdateprofilecolors.php:118
#: actions/apiaccountupdateprofile.php:97
#, fuzzy
msgid "API method not found."
msgstr "Aðferð í forritsskilum fannst ekki!"

#: actions/apiaccountupdatedeliverydevice.php:85
#: actions/apiaccountupdateprofilebackgroundimage.php:86
#: actions/apiaccountupdateprofilecolors.php:110
#: actions/apiaccountupdateprofileimage.php:84
#: actions/apiaccountupdateprofile.php:89 actions/apiblockcreate.php:89
#: actions/apiblockdestroy.php:88 actions/apidirectmessagenew.php:117
#: actions/apifavoritecreate.php:90 actions/apifavoritedestroy.php:91
#: actions/apifriendshipscreate.php:91 actions/apifriendshipsdestroy.php:91
#: actions/apigroupcreate.php:104 actions/apigroupjoin.php:91
#: actions/apigroupleave.php:91 actions/apistatusesupdate.php:114
msgid "This method requires a POST."
msgstr "Þessi aðferð krefst POST."

#: actions/apiaccountupdatedeliverydevice.php:105
msgid ""
"You must specify a parameter named 'device' with a value of one of: sms, im, "
"none"
msgstr ""

#: actions/apiaccountupdatedeliverydevice.php:132
#, fuzzy
msgid "Could not update user."
msgstr "Gat ekki uppfært notanda."

#: actions/apiaccountupdateprofilebackgroundimage.php:108
#: actions/apiaccountupdateprofileimage.php:97
#: actions/apistatusesupdate.php:127 actions/avatarsettings.php:254
#: actions/designadminpanel.php:122 actions/newnotice.php:94
#: lib/designsettings.php:283
#, php-format
msgid ""
"The server was unable to handle that much POST data (%s bytes) due to its "
"current configuration."
msgstr ""

#: actions/apiaccountupdateprofilebackgroundimage.php:136
#: actions/apiaccountupdateprofilebackgroundimage.php:146
#: actions/apiaccountupdateprofilecolors.php:164
#: actions/apiaccountupdateprofilecolors.php:174
msgid "Unable to save your design settings."
msgstr ""

#: actions/apiaccountupdateprofilebackgroundimage.php:187
#: actions/apiaccountupdateprofilecolors.php:142
#, fuzzy
msgid "Could not update your design."
msgstr "Gat ekki uppfært hóp."

#: actions/apiaccountupdateprofilebackgroundimage.php:194
#: actions/apiaccountupdateprofilecolors.php:185
#: actions/apiaccountupdateprofileimage.php:130
#: actions/apiaccountupdateprofile.php:112 actions/apiusershow.php:108
#: actions/avatarbynickname.php:80 actions/foaf.php:65 actions/replies.php:80
#: actions/usergroups.php:98 lib/galleryaction.php:66 lib/profileaction.php:84
msgid "User has no profile."
msgstr "Notandi hefur enga persónulega síðu."

#: actions/apiaccountupdateprofile.php:147
#, fuzzy
msgid "Could not save profile."
msgstr "Gat ekki vistað persónulega síðu."

#: actions/apiblockcreate.php:108
msgid "Block user failed."
msgstr "Mistókst að loka á notanda."

#: actions/apiblockdestroy.php:107
msgid "Unblock user failed."
msgstr "Mistókst að opna fyrir notanda."

#: actions/apidirectmessagenew.php:126
msgid "No message text!"
msgstr "Enginn texti í skilaboðum!"

#: actions/apidirectmessagenew.php:135 actions/newmessage.php:150
#, fuzzy, php-format
msgid "That's too long. Max message size is %d chars."
msgstr "Þetta er of langt. Hámarkslengd skilaboða er 140 tákn."

#: actions/apidirectmessagenew.php:146
msgid "Recipient user not found."
msgstr "Móttakandi fannst ekki."

#: actions/apidirectmessagenew.php:150
msgid "Can't send direct messages to users who aren't your friend."
msgstr "Gat ekki sent bein skilaboð til notenda sem eru ekki vinir þínir."

#: actions/apidirectmessage.php:89
#, fuzzy, php-format
msgid "Direct messages from %s"
msgstr "Bein skilaboð til %s"

#: actions/apidirectmessage.php:93
#, php-format
msgid "All the direct messages sent from %s"
msgstr "Öll bein skilaboð send frá %s"

#: actions/apidirectmessage.php:101
#, php-format
msgid "Direct messages to %s"
msgstr "Bein skilaboð til %s"

#: actions/apidirectmessage.php:105
#, php-format
msgid "All the direct messages sent to %s"
msgstr "Öll bein skilaboð til %s"

#: actions/apidirectmessage.php:156 actions/apifavoritecreate.php:99
#: actions/apifavoritedestroy.php:100 actions/apifriendshipscreate.php:100
#: actions/apifriendshipsdestroy.php:100 actions/apifriendshipsshow.php:129
#: actions/apigroupcreate.php:136 actions/apigroupismember.php:114
#: actions/apigroupjoin.php:155 actions/apigroupleave.php:141
#: actions/apigrouplistall.php:120 actions/apigrouplist.php:132
#: actions/apigroupmembership.php:106 actions/apigroupshow.php:105
#: actions/apihelptest.php:88 actions/apistatusesdestroy.php:102
#: actions/apistatusesshow.php:108 actions/apistatusnetconfig.php:133
#: actions/apistatusnetversion.php:93 actions/apisubscriptions.php:111
#: actions/apitimelinefavorites.php:144 actions/apitimelinefriends.php:154
#: actions/apitimelinegroup.php:147 actions/apitimelinementions.php:149
#: actions/apitimelinepublic.php:130 actions/apitimelinetag.php:139
#: actions/apitimelineuser.php:163 actions/apiusershow.php:101
msgid "API method not found!"
msgstr "Aðferð í forritsskilum fannst ekki!"

#: actions/apifavoritecreate.php:108 actions/apifavoritedestroy.php:109
#: actions/apistatusesdestroy.php:113
msgid "No status found with that ID."
msgstr "Engin staða fundin með þessu kenni."

#: actions/apifavoritecreate.php:119
msgid "This status is already a favorite!"
msgstr ""

#: actions/apifavoritecreate.php:130 actions/favor.php:84 lib/command.php:176
msgid "Could not create favorite."
msgstr "Gat ekki búið til uppáhald."

#: actions/apifavoritedestroy.php:122
msgid "That status is not a favorite!"
msgstr ""

#: actions/apifavoritedestroy.php:134 actions/disfavor.php:87
msgid "Could not delete favorite."
msgstr "Gat ekki eytt uppáhaldi."

#: actions/apifriendshipscreate.php:109
msgid "Could not follow user: User not found."
msgstr "Get ekki fylgst með notanda: Notandinn finnst ekki."

#: actions/apifriendshipscreate.php:118
#, php-format
msgid "Could not follow user: %s is already on your list."
msgstr ""
"Get ekki fylgst með notanda: %s. Þessi notandi er nú þegar í listanum þínum."

#: actions/apifriendshipsdestroy.php:109
#, fuzzy
msgid "Could not unfollow user: User not found."
msgstr "Get ekki fylgst með notanda: Notandinn finnst ekki."

#: actions/apifriendshipsdestroy.php:120
msgid "You cannot unfollow yourself!"
msgstr ""

#: actions/apifriendshipsexists.php:94
msgid "Two user ids or screen_names must be supplied."
msgstr "Tvo notendakenni eða skjáarnöfn verða að vera uppgefin."

#: actions/apifriendshipsshow.php:135
msgid "Could not determine source user."
msgstr ""

#: actions/apifriendshipsshow.php:143
msgid "Could not find target user."
msgstr ""

#: actions/apigroupcreate.php:164 actions/editgroup.php:182
#: actions/newgroup.php:126 actions/profilesettings.php:208
#: actions/register.php:205
msgid "Nickname must have only lowercase letters and numbers and no spaces."
msgstr "Stuttnefni geta bara verið lágstafir og tölustafir en engin bil."

#: actions/apigroupcreate.php:173 actions/editgroup.php:186
#: actions/newgroup.php:130 actions/profilesettings.php:231
#: actions/register.php:208
msgid "Nickname already in use. Try another one."
msgstr "Stuttnefni nú þegar í notkun. Prófaðu eitthvað annað."

#: actions/apigroupcreate.php:180 actions/editgroup.php:189
#: actions/newgroup.php:133 actions/profilesettings.php:211
#: actions/register.php:210
msgid "Not a valid nickname."
msgstr "Ekki tækt stuttnefni."

#: actions/apigroupcreate.php:196 actions/editgroup.php:195
#: actions/newgroup.php:139 actions/profilesettings.php:215
#: actions/register.php:217
msgid "Homepage is not a valid URL."
msgstr "Heimasíða er ekki gild vefslóð."

#: actions/apigroupcreate.php:205 actions/editgroup.php:198
#: actions/newgroup.php:142 actions/profilesettings.php:218
#: actions/register.php:220
msgid "Full name is too long (max 255 chars)."
msgstr "Fullt nafn er of langt (í mesta lagi 255 stafir)."

#: actions/apigroupcreate.php:213
#, fuzzy, php-format
msgid "Description is too long (max %d chars)."
msgstr "Lýsing er of löng (í mesta lagi 140 tákn)."

#: actions/apigroupcreate.php:224 actions/editgroup.php:204
#: actions/newgroup.php:148 actions/profilesettings.php:225
#: actions/register.php:227
msgid "Location is too long (max 255 chars)."
msgstr "Staðsetning er of löng (í mesta lagi 255 stafir)."

#: actions/apigroupcreate.php:243 actions/editgroup.php:215
#: actions/newgroup.php:159
#, php-format
msgid "Too many aliases! Maximum %d."
msgstr ""

#: actions/apigroupcreate.php:264 actions/editgroup.php:224
#: actions/newgroup.php:168
#, php-format
msgid "Invalid alias: \"%s\""
msgstr ""

#: actions/apigroupcreate.php:273 actions/editgroup.php:228
#: actions/newgroup.php:172
#, php-format
msgid "Alias \"%s\" already in use. Try another one."
msgstr ""

#: actions/apigroupcreate.php:286 actions/editgroup.php:234
#: actions/newgroup.php:178
msgid "Alias can't be the same as nickname."
msgstr ""

#: actions/apigroupismember.php:95 actions/apigroupjoin.php:104
#: actions/apigroupleave.php:104 actions/apigroupmembership.php:91
#: actions/apigroupshow.php:90 actions/apitimelinegroup.php:91
#, fuzzy
msgid "Group not found!"
msgstr "Aðferð í forritsskilum fannst ekki!"

#: actions/apigroupjoin.php:110
#, fuzzy
msgid "You are already a member of that group."
msgstr "Þú ert nú þegar meðlimur í þessum hópi"

#: actions/apigroupjoin.php:119 actions/joingroup.php:95 lib/command.php:221
msgid "You have been blocked from that group by the admin."
msgstr ""

#: actions/apigroupjoin.php:138
#, fuzzy, php-format
msgid "Could not join user %s to group %s."
msgstr "Gat ekki bætt notandanum %s í hópinn %s"

#: actions/apigroupleave.php:114
#, fuzzy
msgid "You are not a member of this group."
msgstr "Þú ert ekki meðlimur í þessum hópi."

#: actions/apigroupleave.php:124
#, fuzzy, php-format
msgid "Could not remove user %s to group %s."
msgstr "Gat ekki fjarlægt notandann %s úr hópnum %s"

#: actions/apigrouplistall.php:90 actions/usergroups.php:62
#, php-format
msgid "%s groups"
msgstr "Hópar %s"

#: actions/apigrouplistall.php:94
#, fuzzy, php-format
msgid "groups on %s"
msgstr "Hópsaðgerðir"

#: actions/apigrouplist.php:95
#, fuzzy, php-format
msgid "%s's groups"
msgstr "Hópar %s"

#: actions/apigrouplist.php:103
#, fuzzy, php-format
msgid "Groups %s is a member of on %s."
msgstr "Hópar sem %s er meðlimur í"

#: actions/apistatusesdestroy.php:107
msgid "This method requires a POST or DELETE."
msgstr "Þessi aðferð krefst POST eða DELETE."

#: actions/apistatusesdestroy.php:130
msgid "You may not delete another user's status."
msgstr "Þú getur ekki eytt stöðu annars notanda."

#: actions/apistatusesshow.php:138
msgid "Status deleted."
msgstr ""

#: actions/apistatusesshow.php:144
msgid "No status with that ID found."
msgstr "Engin staða með þessu kenni fannst."

#: actions/apistatusesupdate.php:157 actions/newnotice.php:155
#: scripts/maildaemon.php:71
#, fuzzy, php-format
msgid "That's too long. Max notice size is %d chars."
msgstr "Þetta er of langt. Hámarkslengd babls er 140 tákn."

#: actions/apistatusesupdate.php:198
msgid "Not found"
msgstr "Fannst ekki"

#: actions/apistatusesupdate.php:227 actions/newnotice.php:183
#, php-format
msgid "Max notice size is %d chars, including attachment URL."
msgstr ""

#: actions/apisubscriptions.php:231 actions/apisubscriptions.php:261
#, fuzzy
msgid "Unsupported format."
msgstr "Skráarsnið myndar ekki stutt."

#: actions/apitimelinefavorites.php:107
#, php-format
msgid "%s / Favorites from %s"
msgstr "%s / Uppáhaldsbabl frá %s"

#: actions/apitimelinefavorites.php:119
#, php-format
msgid "%s updates favorited by %s / %s."
msgstr "%s færslur gerðar að uppáhaldsbabli af %s / %s."

#: actions/apitimelinegroup.php:108 actions/apitimelineuser.php:117
#: actions/grouprss.php:131 actions/userrss.php:90
#, php-format
msgid "%s timeline"
msgstr "Rás %s"

#: actions/apitimelinegroup.php:116 actions/apitimelineuser.php:125
#: actions/userrss.php:92
#, php-format
msgid "Updates from %1$s on %2$s!"
msgstr "Færslur frá %1$s á %2$s!"

#: actions/apitimelinementions.php:116
#, php-format
msgid "%1$s / Updates mentioning %2$s"
msgstr ""

#: actions/apitimelinementions.php:126
#, php-format
msgid "%1$s updates that reply to updates from %2$s / %3$s."
msgstr "%1$s færslur sem svara færslum frá %2$s / %3$s."

#: actions/apitimelinepublic.php:106 actions/publicrss.php:103
#, php-format
msgid "%s public timeline"
msgstr "Almenningsrás %s"

#: actions/apitimelinepublic.php:110 actions/publicrss.php:105
#, php-format
msgid "%s updates from everyone!"
msgstr "%s færslur frá öllum!"

#: actions/apitimelinetag.php:101 actions/tag.php:66
#, php-format
msgid "Notices tagged with %s"
msgstr "Babl merkt með %s"

#: actions/apitimelinetag.php:107 actions/tagrss.php:64
#, php-format
msgid "Updates tagged with %1$s on %2$s!"
msgstr ""

#: actions/apiusershow.php:96
msgid "Not found."
msgstr "Fannst ekki."

#: actions/attachment.php:73
msgid "No such attachment."
msgstr ""

#: actions/avatarbynickname.php:59 actions/leavegroup.php:76
msgid "No nickname."
msgstr "Ekkert stuttnefni."

#: actions/avatarbynickname.php:64
msgid "No size."
msgstr "Engin stærð."

#: actions/avatarbynickname.php:69
msgid "Invalid size."
msgstr "Ótæk stærð."

#: actions/avatarsettings.php:67 actions/showgroup.php:221
#: lib/accountsettingsaction.php:112
msgid "Avatar"
msgstr "Mynd"

#: actions/avatarsettings.php:78
#, php-format
msgid "You can upload your personal avatar. The maximum file size is %s."
msgstr ""

#: actions/avatarsettings.php:106 actions/avatarsettings.php:182
#: actions/grouplogo.php:178 actions/remotesubscribe.php:191
#: actions/userauthorization.php:72 actions/userrss.php:103
msgid "User without matching profile"
msgstr "Notandi með enga persónulega síðu sem passar við"

#: actions/avatarsettings.php:119 actions/avatarsettings.php:194
#: actions/grouplogo.php:251
msgid "Avatar settings"
msgstr "Stillingar fyrir mynd"

#: actions/avatarsettings.php:126 actions/avatarsettings.php:202
#: actions/grouplogo.php:199 actions/grouplogo.php:259
msgid "Original"
msgstr "Upphafleg mynd"

#: actions/avatarsettings.php:141 actions/avatarsettings.php:214
#: actions/grouplogo.php:210 actions/grouplogo.php:271
msgid "Preview"
msgstr "Forsýn"

#: actions/avatarsettings.php:148 lib/deleteuserform.php:66
#: lib/noticelist.php:550
msgid "Delete"
msgstr "Eyða"

#: actions/avatarsettings.php:165 actions/grouplogo.php:233
msgid "Upload"
msgstr "Hlaða upp"

#: actions/avatarsettings.php:228 actions/grouplogo.php:286
msgid "Crop"
msgstr "Skera af"

#: actions/avatarsettings.php:265 actions/disfavor.php:74
#: actions/emailsettings.php:238 actions/favor.php:75
#: actions/groupblock.php:66 actions/grouplogo.php:309
#: actions/groupunblock.php:66 actions/imsettings.php:206
#: actions/invite.php:56 actions/login.php:129 actions/makeadmin.php:66
#: actions/newmessage.php:135 actions/newnotice.php:103 actions/nudge.php:80
#: actions/othersettings.php:145 actions/passwordsettings.php:138
#: actions/profilesettings.php:187 actions/recoverpassword.php:337
#: actions/register.php:165 actions/remotesubscribe.php:77
#: actions/smssettings.php:228 actions/subedit.php:38 actions/subscribe.php:46
#: actions/tagother.php:166 actions/unsubscribe.php:69
#: actions/userauthorization.php:52 lib/designsettings.php:294
msgid "There was a problem with your session token. Try again, please."
msgstr "Það kom upp vandamál með setutókann þinn. Vinsamlegast reyndu aftur."

#: actions/avatarsettings.php:277 actions/designadminpanel.php:103
#: actions/emailsettings.php:256 actions/grouplogo.php:319
#: actions/imsettings.php:220 actions/recoverpassword.php:44
#: actions/smssettings.php:248 lib/designsettings.php:304
msgid "Unexpected form submission."
msgstr "Bjóst ekki við innsendingu eyðublaðs."

#: actions/avatarsettings.php:322
msgid "Pick a square area of the image to be your avatar"
msgstr ""
"Veldu ferningslaga svæði á upphaflegu myndinni sem einkennismyndina þína"

#: actions/avatarsettings.php:337 actions/grouplogo.php:377
msgid "Lost our file data."
msgstr "Týndum skráargögnunum okkar"

#: actions/avatarsettings.php:360
msgid "Avatar updated."
msgstr "Mynd hefur verið uppfærð."

#: actions/avatarsettings.php:363
msgid "Failed updating avatar."
msgstr "Mistókst að uppfæra mynd"

#: actions/avatarsettings.php:387
msgid "Avatar deleted."
msgstr ""

#: actions/blockedfromgroup.php:73 actions/editgroup.php:84
#: actions/groupdesignsettings.php:84 actions/grouplogo.php:86
#: actions/groupmembers.php:76 actions/grouprss.php:91
#: actions/joingroup.php:76 actions/showgroup.php:121
msgid "No nickname"
msgstr "Ekkert stuttnefni"

#: actions/blockedfromgroup.php:80 actions/editgroup.php:96
#: actions/groupbyid.php:83 actions/groupdesignsettings.php:97
#: actions/grouplogo.php:99 actions/groupmembers.php:83
#: actions/grouprss.php:98 actions/joingroup.php:83 actions/showgroup.php:137
msgid "No such group"
msgstr "Enginn þannig hópur"

#: actions/blockedfromgroup.php:90
#, php-format
msgid "%s blocked profiles"
msgstr ""

#: actions/blockedfromgroup.php:93
#, php-format
msgid "%s blocked profiles, page %d"
msgstr ""

#: actions/blockedfromgroup.php:108
msgid "A list of the users blocked from joining this group."
msgstr ""

#: actions/blockedfromgroup.php:281
msgid "Unblock user from group"
msgstr ""

#: actions/blockedfromgroup.php:313 lib/unblockform.php:69
msgid "Unblock"
msgstr "Opna"

#: actions/blockedfromgroup.php:313 lib/unblockform.php:80
msgid "Unblock this user"
msgstr "Opna á þennan notanda"

#: actions/block.php:69
#, fuzzy
msgid "You already blocked that user."
msgstr "Þú hefur nú þegar lokað á þennan notanda."

#: actions/block.php:105 actions/block.php:128 actions/groupblock.php:160
msgid "Block user"
msgstr "Loka á notanda"

#: actions/block.php:130
msgid ""
"Are you sure you want to block this user? Afterwards, they will be "
"unsubscribed from you, unable to subscribe to you in the future, and you "
"will not be notified of any @-replies from them."
msgstr ""

#: actions/block.php:143 actions/deletenotice.php:145
#: actions/deleteuser.php:147 actions/groupblock.php:178
msgid "No"
msgstr "Nei"

#: actions/block.php:143 actions/deleteuser.php:147
#, fuzzy
msgid "Do not block this user"
msgstr "Opna á þennan notanda"

#: actions/block.php:144 actions/deletenotice.php:146
#: actions/deleteuser.php:148 actions/groupblock.php:179
msgid "Yes"
msgstr "Já"

#: actions/block.php:144 actions/groupmembers.php:346 lib/blockform.php:80
msgid "Block this user"
msgstr "Loka á þennan notanda"

#: actions/block.php:162
msgid "Failed to save block information."
msgstr "Mistókst að vista upplýsingar um notendalokun"

#: actions/bookmarklet.php:50
#, fuzzy
msgid "Post to "
msgstr "Ljósmynd"

#: actions/confirmaddress.php:75
msgid "No confirmation code."
msgstr "Enginn staðfestingarlykill."

#: actions/confirmaddress.php:80
msgid "Confirmation code not found."
msgstr "Staðfestingarlykill fannst ekki."

#: actions/confirmaddress.php:85
msgid "That confirmation code is not for you!"
msgstr "Þessi staðfestingarlykill er ekki fyrir þig!"

#: actions/confirmaddress.php:90
#, php-format
msgid "Unrecognized address type %s"
msgstr "Óþekkt gerð tölvupóstfangs %s"

#: actions/confirmaddress.php:94
msgid "That address has already been confirmed."
msgstr "Þetta tölvupóstfang hefur nú þegar verið staðfest."

#: actions/confirmaddress.php:114 actions/emailsettings.php:296
#: actions/emailsettings.php:427 actions/imsettings.php:258
#: actions/imsettings.php:401 actions/othersettings.php:174
#: actions/profilesettings.php:276 actions/smssettings.php:278
#: actions/smssettings.php:420
msgid "Couldn't update user."
msgstr "Gat ekki uppfært notanda."

#: actions/confirmaddress.php:126 actions/emailsettings.php:391
#: actions/imsettings.php:363 actions/smssettings.php:382
msgid "Couldn't delete email confirmation."
msgstr "Gat ekki eytt tölvupóstsstaðfestingu."

#: actions/confirmaddress.php:144
msgid "Confirm Address"
msgstr "Staðfesta tölvupóstfang"

#: actions/confirmaddress.php:159
#, php-format
msgid "The address \"%s\" has been confirmed for your account."
msgstr ""
"Þetta tölvupóstfang, \"%s\", hefur verið staðfest fyrir aðganginn þinn."

#: actions/conversation.php:99
msgid "Conversation"
msgstr ""

#: actions/conversation.php:154 lib/mailbox.php:116 lib/noticelist.php:87
<<<<<<< HEAD
#: lib/profileaction.php:206 lib/searchgroupnav.php:82
=======
#: lib/profileaction.php:216 lib/searchgroupnav.php:82
>>>>>>> 9e0f89ba
msgid "Notices"
msgstr "Babl"

#: actions/deletenotice.php:52 actions/shownotice.php:92
msgid "No such notice."
msgstr "Ekkert svoleiðis babl."

#: actions/deletenotice.php:67 actions/disfavor.php:61 actions/favor.php:62
#: actions/groupblock.php:61 actions/groupunblock.php:61 actions/logout.php:69
#: actions/makeadmin.php:61 actions/newmessage.php:87 actions/newnotice.php:89
#: actions/nudge.php:63 actions/subedit.php:31 actions/subscribe.php:30
#: actions/unsubscribe.php:52 lib/adminpanelaction.php:72
#: lib/profileformaction.php:63 lib/settingsaction.php:72
msgid "Not logged in."
msgstr "Ekki innskráð(ur)."

#: actions/deletenotice.php:71
msgid "Can't delete this notice."
msgstr "Get ekki eytt þessu babli."

#: actions/deletenotice.php:103
msgid ""
"You are about to permanently delete a notice. Once this is done, it cannot "
"be undone."
msgstr ""

#: actions/deletenotice.php:109 actions/deletenotice.php:141
msgid "Delete notice"
msgstr "Eyða babli"

#: actions/deletenotice.php:144
msgid "Are you sure you want to delete this notice?"
msgstr "Ertu viss um að þú viljir eyða þessu babli?"

#: actions/deletenotice.php:145
msgid "Do not delete this notice"
msgstr ""

#: actions/deletenotice.php:146 lib/noticelist.php:550
msgid "Delete this notice"
msgstr "Eyða þessu babli"

#: actions/deletenotice.php:157
msgid "There was a problem with your session token.  Try again, please."
msgstr ""

#: actions/deleteuser.php:67
#, fuzzy
msgid "You cannot delete users."
msgstr "Gat ekki uppfært notanda."

#: actions/deleteuser.php:74
#, fuzzy
msgid "You can only delete local users."
msgstr "Þú getur ekki eytt stöðu annars notanda."

#: actions/deleteuser.php:110 actions/deleteuser.php:133
#, fuzzy
msgid "Delete user"
msgstr "Eyða"

#: actions/deleteuser.php:135
msgid ""
"Are you sure you want to delete this user? This will clear all data about "
"the user from the database, without a backup."
msgstr ""

#: actions/deleteuser.php:148 lib/deleteuserform.php:77
#, fuzzy
msgid "Delete this user"
msgstr "Eyða þessu babli"

#: actions/designadminpanel.php:62 lib/accountsettingsaction.php:124
#: lib/adminpanelaction.php:302 lib/groupnav.php:119
msgid "Design"
msgstr ""

#: actions/designadminpanel.php:73
msgid "Design settings for this StatusNet site."
msgstr ""

#: actions/designadminpanel.php:270
#, fuzzy
msgid "Invalid logo URL."
msgstr "Ótæk stærð."

#: actions/designadminpanel.php:274
#, fuzzy, php-format
msgid "Theme not available: %s"
msgstr "Þessi síða er ekki aðgengileg í "

#: actions/designadminpanel.php:370
#, fuzzy
msgid "Change logo"
msgstr "Breyta"

#: actions/designadminpanel.php:375
#, fuzzy
msgid "Site logo"
msgstr "Bjóða"

#: actions/designadminpanel.php:382
#, fuzzy
msgid "Change theme"
msgstr "Breyta"

#: actions/designadminpanel.php:399
#, fuzzy
msgid "Site theme"
msgstr "Babl vefsíðunnar"

#: actions/designadminpanel.php:400
#, fuzzy
msgid "Theme for the site."
msgstr "Skrá þig út af síðunni"

#: actions/designadminpanel.php:412 lib/designsettings.php:101
msgid "Change background image"
msgstr ""

#: actions/designadminpanel.php:417 actions/designadminpanel.php:492
#: lib/designsettings.php:178
msgid "Background"
msgstr ""

#: actions/designadminpanel.php:422
#, fuzzy, php-format
msgid ""
"You can upload a background image for the site. The maximum file size is %1"
"$s."
msgstr "Þetta er of langt. Hámarkslengd babls er 140 tákn."

#: actions/designadminpanel.php:452 lib/designsettings.php:139
msgid "On"
msgstr ""

#: actions/designadminpanel.php:468 lib/designsettings.php:155
msgid "Off"
msgstr ""

#: actions/designadminpanel.php:469 lib/designsettings.php:156
msgid "Turn background image on or off."
msgstr ""

#: actions/designadminpanel.php:474 lib/designsettings.php:161
msgid "Tile background image"
msgstr ""

#: actions/designadminpanel.php:483 lib/designsettings.php:170
msgid "Change colours"
msgstr ""

#: actions/designadminpanel.php:505 lib/designsettings.php:191
msgid "Content"
msgstr ""

#: actions/designadminpanel.php:518 lib/designsettings.php:204
msgid "Sidebar"
msgstr ""

#: actions/designadminpanel.php:531 lib/designsettings.php:217
msgid "Text"
msgstr "Texti"

#: actions/designadminpanel.php:544 lib/designsettings.php:230
msgid "Links"
msgstr ""

#: actions/designadminpanel.php:572 lib/designsettings.php:247
msgid "Use defaults"
msgstr ""

#: actions/designadminpanel.php:573 lib/designsettings.php:248
msgid "Restore default designs"
msgstr ""

#: actions/designadminpanel.php:579 lib/designsettings.php:254
msgid "Reset back to default"
msgstr ""

#: actions/designadminpanel.php:581 actions/emailsettings.php:195
#: actions/imsettings.php:163 actions/othersettings.php:126
#: actions/pathsadminpanel.php:296 actions/profilesettings.php:167
#: actions/siteadminpanel.php:421 actions/smssettings.php:181
#: actions/subscriptions.php:203 actions/tagother.php:154
#: actions/useradminpanel.php:313 lib/designsettings.php:256
#: lib/groupeditform.php:202
msgid "Save"
msgstr "Vista"

#: actions/designadminpanel.php:582 lib/designsettings.php:257
msgid "Save design"
msgstr ""

#: actions/disfavor.php:81
msgid "This notice is not a favorite!"
msgstr "Þetta babl er ekki í uppáhaldi!"

#: actions/disfavor.php:94
msgid "Add to favorites"
msgstr "Bæta við sem uppáhaldsbabli"

#: actions/doc.php:69
msgid "No such document."
msgstr "Ekkert svoleiðis skjal."

#: actions/editgroup.php:56
#, php-format
msgid "Edit %s group"
msgstr "Breyta hópnum %s"

#: actions/editgroup.php:68 actions/grouplogo.php:70 actions/newgroup.php:65
msgid "You must be logged in to create a group."
msgstr "Þú verður að hafa skráð þig inn til að búa til hóp."

#: actions/editgroup.php:103 actions/editgroup.php:168
#: actions/groupdesignsettings.php:104 actions/grouplogo.php:106
msgid "You must be an admin to edit the group"
msgstr "Þú verður að vera stjórnandi til að geta breytt hópnum"

#: actions/editgroup.php:154
msgid "Use this form to edit the group."
msgstr "Notaðu þetta eyðublað til að breyta hópnum."

#: actions/editgroup.php:201 actions/newgroup.php:145
#, fuzzy, php-format
msgid "description is too long (max %d chars)."
msgstr "Lýsing er of löng (í mesta lagi 140 tákn)."

#: actions/editgroup.php:253
msgid "Could not update group."
msgstr "Gat ekki uppfært hóp."

#: actions/editgroup.php:259 classes/User_group.php:390
msgid "Could not create aliases."
msgstr ""

#: actions/editgroup.php:269
msgid "Options saved."
msgstr "Valmöguleikar vistaðir."

#: actions/emailsettings.php:60
msgid "Email Settings"
msgstr "Tölvupóstsstillingar"

#: actions/emailsettings.php:71
#, php-format
msgid "Manage how you get email from %%site.name%%."
msgstr "Stilla það hvernig þú færð tölvupóst frá %%site.name%%."

#: actions/emailsettings.php:100 actions/imsettings.php:100
#: actions/smssettings.php:104
msgid "Address"
msgstr "Tölvupóstfang"

#: actions/emailsettings.php:105
msgid "Current confirmed email address."
msgstr "Núverandi staðfesta tölvupóstfangið."

#: actions/emailsettings.php:107 actions/emailsettings.php:140
#: actions/imsettings.php:108 actions/smssettings.php:115
#: actions/smssettings.php:158
msgid "Remove"
msgstr "Fjarlægja"

#: actions/emailsettings.php:113
msgid ""
"Awaiting confirmation on this address. Check your inbox (and spam box!) for "
"a message with further instructions."
msgstr ""
"Býð eftir staðfestingu frá þessu netfangi. Athugaðu innhólfið þitt (og "
"ruslpóstinn þinn!). Þar ættu að vera skilaboð með ítarlegri leiðbeiningum."

#: actions/emailsettings.php:117 actions/imsettings.php:120
#: actions/smssettings.php:126
msgid "Cancel"
msgstr "Hætta við"

#: actions/emailsettings.php:121
msgid "Email Address"
msgstr "Tölvupóstfang"

#: actions/emailsettings.php:123
msgid "Email address, like \"UserName@example.org\""
msgstr "Tölvupóstfang eins og \"notandi@example.org\""

#: actions/emailsettings.php:126 actions/imsettings.php:133
#: actions/smssettings.php:145
msgid "Add"
msgstr "Bæta við"

#: actions/emailsettings.php:133 actions/smssettings.php:152
msgid "Incoming email"
msgstr "Móttökutölvupóstur"

#: actions/emailsettings.php:138 actions/smssettings.php:157
msgid "Send email to this address to post new notices."
msgstr "Sendu tölvupóst á þetta póstfang til þess að senda inn nýtt babl."

#: actions/emailsettings.php:145 actions/smssettings.php:162
msgid "Make a new email address for posting to; cancels the old one."
msgstr "Búa til nýtt tölvupóstfang til að senda til. Skrifar yfir það gamla."

#: actions/emailsettings.php:148 actions/smssettings.php:164
msgid "New"
msgstr "Nýtt"

#: actions/emailsettings.php:153 actions/imsettings.php:139
#: actions/smssettings.php:169
msgid "Preferences"
msgstr "Stillingar"

#: actions/emailsettings.php:158
msgid "Send me notices of new subscriptions through email."
msgstr "Sendu mér tilkynningu varðandi nýjar áskriftir í gegnum tölvupóst."

#: actions/emailsettings.php:163
msgid "Send me email when someone adds my notice as a favorite."
msgstr "Senda mér tölvupóst þegar einhver setur babl í mér í uppáhald hjá sér."

#: actions/emailsettings.php:169
msgid "Send me email when someone sends me a private message."
msgstr "Senda mér tölvupóst þegar einhver sendir mér persónuleg skilaboð."

#: actions/emailsettings.php:174
msgid "Send me email when someone sends me an \"@-reply\"."
msgstr ""

#: actions/emailsettings.php:179
msgid "Allow friends to nudge me and send me an email."
msgstr "Leyfa vinum að ýta við mér og senda mér tölvupóst."

#: actions/emailsettings.php:185
msgid "I want to post notices by email."
msgstr "Ég vil babla í gegnum tölvupóst."

#: actions/emailsettings.php:191
msgid "Publish a MicroID for my email address."
msgstr "Birta MicroID fyrir tölvupóstfangið mitt."

#: actions/emailsettings.php:302 actions/imsettings.php:264
#: actions/othersettings.php:180 actions/smssettings.php:284
msgid "Preferences saved."
msgstr "Stillingar vistaðar."

#: actions/emailsettings.php:320
msgid "No email address."
msgstr "Ekkert tölvupóstfang."

#: actions/emailsettings.php:327
msgid "Cannot normalize that email address"
msgstr "Get ekki staðlað þetta tölvupóstfang"

#: actions/emailsettings.php:331 actions/siteadminpanel.php:158
msgid "Not a valid email address"
msgstr "Ekki tækt tölvupóstfang"

#: actions/emailsettings.php:334
msgid "That is already your email address."
msgstr "Þetta er nú þegar tölvupóstfangið þitt."

#: actions/emailsettings.php:337
msgid "That email address already belongs to another user."
msgstr "Þetta tölvupóstfang tilheyrir öðrum notanda."

#: actions/emailsettings.php:353 actions/imsettings.php:317
#: actions/smssettings.php:337
msgid "Couldn't insert confirmation code."
msgstr "Gat ekki sett inn staðfestingarlykil."

#: actions/emailsettings.php:359
msgid ""
"A confirmation code was sent to the email address you added. Check your "
"inbox (and spam box!) for the code and instructions on how to use it."
msgstr ""
"Staðfestingarlykill var sendur á tölvupóstfangið sem þú varst að bæta við. "
"Athugaðu innhólfið þitt (og ruslpóstinn þinn!). Þar ætti "
"staðfestingarlykillinn að vera og leiðbeingar um hvernig eigi að nota hann. "

#: actions/emailsettings.php:379 actions/imsettings.php:351
#: actions/smssettings.php:370
msgid "No pending confirmation to cancel."
msgstr "Engin staðfesting í bið sem þarf að hætta við."

#: actions/emailsettings.php:383 actions/imsettings.php:355
msgid "That is the wrong IM address."
msgstr "Þetta er rangt snarskilaboðafang."

#: actions/emailsettings.php:395 actions/imsettings.php:367
#: actions/smssettings.php:386
msgid "Confirmation cancelled."
msgstr "Hætt við staðfestingu."

#: actions/emailsettings.php:413
msgid "That is not your email address."
msgstr "Þetta er ekki tölvupóstfangið þitt."

#: actions/emailsettings.php:432 actions/imsettings.php:408
#: actions/smssettings.php:425
msgid "The address was removed."
msgstr "Tölvupóstfangið hefur verið fjarlægt."

#: actions/emailsettings.php:446 actions/smssettings.php:518
msgid "No incoming email address."
msgstr "Ekkert móttökutölvupóstfang."

#: actions/emailsettings.php:456 actions/emailsettings.php:478
#: actions/smssettings.php:528 actions/smssettings.php:552
msgid "Couldn't update user record."
msgstr "Gat ekki uppfært skráarfærslu notanda."

#: actions/emailsettings.php:459 actions/smssettings.php:531
msgid "Incoming email address removed."
msgstr "Móttökutölvupóstfang fjarlægt."

#: actions/emailsettings.php:481 actions/smssettings.php:555
msgid "New incoming email address added."
msgstr "Nýju móttökutölvupóstfangi bætt við."

#: actions/favorited.php:65 lib/popularnoticesection.php:88
#: lib/publicgroupnav.php:93
msgid "Popular notices"
msgstr "Vinsælt babl"

#: actions/favorited.php:67
#, php-format
msgid "Popular notices, page %d"
msgstr "Vinsælt babl, síða %d"

#: actions/favorited.php:79
msgid "The most popular notices on the site right now."
msgstr "Vinsælasta bablið á síðunni um þessar mundir."

#: actions/favorited.php:150
msgid "Favorite notices appear on this page but no one has favorited one yet."
msgstr ""

#: actions/favorited.php:153
msgid ""
"Be the first to add a notice to your favorites by clicking the fave button "
"next to any notice you like."
msgstr ""

#: actions/favorited.php:156
#, php-format
msgid ""
"Why not [register an account](%%action.register%%) and be the first to add a "
"notice to your favorites!"
msgstr ""

#: actions/favoritesrss.php:111 actions/showfavorites.php:77
#: lib/personalgroupnav.php:115
#, php-format
msgid "%s's favorite notices"
msgstr "Uppáhaldsbabl %s"

#: actions/favoritesrss.php:115
#, fuzzy, php-format
msgid "Updates favored by %1$s on %2$s!"
msgstr "Færslur frá %1$s á %2$s!"

#: actions/favor.php:79
msgid "This notice is already a favorite!"
msgstr "Þetta babl er nú þegar í uppáhaldi!"

#: actions/favor.php:92 lib/disfavorform.php:140
msgid "Disfavor favorite"
msgstr "Ekki lengur í uppáhaldi"

#: actions/featured.php:69 lib/featureduserssection.php:87
#: lib/publicgroupnav.php:89
msgid "Featured users"
msgstr "Notendur í sviðsljósinu"

#: actions/featured.php:71
#, php-format
msgid "Featured users, page %d"
msgstr "Notendur í sviðsljósinu, síða %d"

#: actions/featured.php:99
#, php-format
msgid "A selection of some of the great users on %s"
msgstr "Úrval nokkurra frábærra notenda á %s"

#: actions/file.php:34
msgid "No notice id"
msgstr ""

#: actions/file.php:38
msgid "No notice"
msgstr ""

#: actions/file.php:42
msgid "No attachments"
msgstr ""

#: actions/file.php:51
msgid "No uploaded attachments"
msgstr ""

#: actions/finishremotesubscribe.php:69
msgid "Not expecting this response!"
msgstr "Bjóst ekki við þessu svari!"

#: actions/finishremotesubscribe.php:80
#, fuzzy
msgid "User being listened to does not exist."
msgstr "Notandi sem verið er að hlusta á er ekki til."

#: actions/finishremotesubscribe.php:87 actions/remotesubscribe.php:59
msgid "You can use the local subscription!"
msgstr "Þú getur notað staðbundna áskrift!"

#: actions/finishremotesubscribe.php:99
msgid "That user has blocked you from subscribing."
msgstr "Þessi notandi hefur bannað þér að gerast áskrifandi"

#: actions/finishremotesubscribe.php:110
#, fuzzy
msgid "You are not authorized."
msgstr "Engin heimild."

#: actions/finishremotesubscribe.php:113
#, fuzzy
msgid "Could not convert request token to access token."
msgstr "Gat ekki breytt beiðnistókum í aðgangstóka."

#: actions/finishremotesubscribe.php:118
#, fuzzy
msgid "Remote service uses unknown version of OMB protocol."
msgstr "Óþekkt útgáfa OMB samskiptamátans."

#: actions/finishremotesubscribe.php:138 lib/oauthstore.php:306
msgid "Error updating remote profile"
msgstr "Villa kom upp í uppfærslu persónulegrar fjarsíðu"

#: actions/foafgroup.php:44 actions/foafgroup.php:62 actions/groupblock.php:86
#: actions/groupunblock.php:86 actions/leavegroup.php:83
#: actions/makeadmin.php:86 lib/command.php:212 lib/command.php:263
msgid "No such group."
msgstr "Enginn þannig hópur."

#: actions/getfile.php:75
#, fuzzy
msgid "No such file."
msgstr "Ekkert svoleiðis babl."

#: actions/getfile.php:79
#, fuzzy
msgid "Cannot read file."
msgstr "Týndum skránni okkar"

#: actions/groupblock.php:71 actions/groupunblock.php:71
#: actions/makeadmin.php:71 actions/subedit.php:46
#: lib/profileformaction.php:70
msgid "No profile specified."
msgstr "Engin persónuleg síða tilgreind"

#: actions/groupblock.php:76 actions/groupunblock.php:76
#: actions/makeadmin.php:76 actions/subedit.php:53 actions/tagother.php:46
#: lib/profileformaction.php:77
msgid "No profile with that ID."
msgstr "Engin persónulega síða með þessu einkenni"

#: actions/groupblock.php:81 actions/groupunblock.php:81
#: actions/makeadmin.php:81
msgid "No group specified."
msgstr ""

#: actions/groupblock.php:91
msgid "Only an admin can block group members."
msgstr ""

#: actions/groupblock.php:95
msgid "User is already blocked from group."
msgstr ""

#: actions/groupblock.php:100
msgid "User is not a member of group."
msgstr ""

#: actions/groupblock.php:136 actions/groupmembers.php:314
msgid "Block user from group"
msgstr ""

#: actions/groupblock.php:162
#, php-format
msgid ""
"Are you sure you want to block user \"%s\" from the group \"%s\"? They will "
"be removed from the group, unable to post, and unable to subscribe to the "
"group in the future."
msgstr ""

#: actions/groupblock.php:178
msgid "Do not block this user from this group"
msgstr ""

#: actions/groupblock.php:179
msgid "Block this user from this group"
msgstr ""

#: actions/groupblock.php:196
msgid "Database error blocking user from group."
msgstr ""

#: actions/groupbyid.php:74
msgid "No ID"
msgstr "Ekkert einkenni"

#: actions/groupdesignsettings.php:68
msgid "You must be logged in to edit a group."
msgstr ""

#: actions/groupdesignsettings.php:141
msgid "Group design"
msgstr ""

#: actions/groupdesignsettings.php:152
msgid ""
"Customize the way your group looks with a background image and a colour "
"palette of your choice."
msgstr ""

#: actions/groupdesignsettings.php:262 actions/userdesignsettings.php:186
#: lib/designsettings.php:434 lib/designsettings.php:464
msgid "Couldn't update your design."
msgstr ""

#: actions/groupdesignsettings.php:286 actions/groupdesignsettings.php:296
#: actions/userdesignsettings.php:210 actions/userdesignsettings.php:220
#: actions/userdesignsettings.php:263 actions/userdesignsettings.php:273
msgid "Unable to save your design settings!"
msgstr ""

#: actions/groupdesignsettings.php:307 actions/userdesignsettings.php:231
msgid "Design preferences saved."
msgstr ""

#: actions/grouplogo.php:139 actions/grouplogo.php:192
msgid "Group logo"
msgstr "Einkennismynd hópsins"

#: actions/grouplogo.php:150
#, php-format
msgid ""
"You can upload a logo image for your group. The maximum file size is %s."
msgstr ""

#: actions/grouplogo.php:362
msgid "Pick a square area of the image to be the logo."
msgstr ""

#: actions/grouplogo.php:396
msgid "Logo updated."
msgstr "Einkennismynd uppfærð."

#: actions/grouplogo.php:398
msgid "Failed updating logo."
msgstr "Tókst ekki að uppfæra einkennismynd"

#: actions/groupmembers.php:93 lib/groupnav.php:92
#, php-format
msgid "%s group members"
msgstr "Hópmeðlimir %s"

#: actions/groupmembers.php:96
#, php-format
msgid "%s group members, page %d"
msgstr "Hópmeðlimir %s, síða %d"

#: actions/groupmembers.php:111
msgid "A list of the users in this group."
msgstr "Listi yfir notendur í þessum hóp."

#: actions/groupmembers.php:175 lib/action.php:440 lib/groupnav.php:107
msgid "Admin"
msgstr "Stjórnandi"

#: actions/groupmembers.php:346 lib/blockform.php:69
msgid "Block"
msgstr "Loka"

#: actions/groupmembers.php:441
msgid "Make user an admin of the group"
msgstr ""

#: actions/groupmembers.php:473
msgid "Make Admin"
msgstr ""

#: actions/groupmembers.php:473
msgid "Make this user an admin"
msgstr ""

#: actions/grouprss.php:133
#, fuzzy, php-format
msgid "Updates from members of %1$s on %2$s!"
msgstr "Færslur frá %1$s á %2$s!"

#: actions/groupsearch.php:52
#, php-format
msgid ""
"Search for groups on %%site.name%% by their name, location, or description. "
"Separate the terms by spaces; they must be 3 characters or more."
msgstr ""

#: actions/groupsearch.php:58
msgid "Group search"
msgstr "Hópleit"

#: actions/groupsearch.php:79 actions/noticesearch.php:117
#: actions/peoplesearch.php:83
msgid "No results."
msgstr ""

#: actions/groupsearch.php:82
#, php-format
msgid ""
"If you can't find the group you're looking for, you can [create it](%%action."
"newgroup%%) yourself."
msgstr ""

#: actions/groupsearch.php:85
#, php-format
msgid ""
"Why not [register an account](%%action.register%%) and [create the group](%%"
"action.newgroup%%) yourself!"
msgstr ""

<<<<<<< HEAD
#: actions/groups.php:62 lib/profileaction.php:220 lib/publicgroupnav.php:81
#: lib/searchgroupnav.php:84 lib/subgroupnav.php:98
=======
#: actions/groups.php:62 lib/profileaction.php:210 lib/profileaction.php:230
#: lib/publicgroupnav.php:81 lib/searchgroupnav.php:84 lib/subgroupnav.php:98
>>>>>>> 9e0f89ba
msgid "Groups"
msgstr "Hópar"

#: actions/groups.php:64
#, php-format
msgid "Groups, page %d"
msgstr "Hópar, síða %d"

#: actions/groups.php:90
#, php-format
msgid ""
"%%%%site.name%%%% groups let you find and talk with people of similar "
"interests. After you join a group you can send messages to all other members "
"using the syntax \"!groupname\". Don't see a group you like? Try [searching "
"for one](%%%%action.groupsearch%%%%) or [start your own!](%%%%action.newgroup"
"%%%%)"
msgstr ""

#: actions/groups.php:107 actions/usergroups.php:124 lib/groupeditform.php:122
msgid "Create a new group"
msgstr "Búa til nýjan hóp"

#: actions/groupunblock.php:91
msgid "Only an admin can unblock group members."
msgstr ""

#: actions/groupunblock.php:95
msgid "User is not blocked from group."
msgstr ""

#: actions/groupunblock.php:128 actions/unblock.php:77
msgid "Error removing the block."
msgstr "Vill kom upp við að aflétta notendalokun."

#: actions/imsettings.php:59
msgid "IM Settings"
msgstr "Snarskilaboðastillingar"

#: actions/imsettings.php:70
#, php-format
msgid ""
"You can send and receive notices through Jabber/GTalk [instant messages](%%"
"doc.im%%). Configure your address and settings below."
msgstr ""
"Þú getur sent og tekið á móti babli í gegnum Jabber/GTalk "
"[snarskilaboðaþjónustuna](%%doc.im%%). Settu upp netfangið þitt hér fyrir "
"neðan og stilltu notkunina."

#: actions/imsettings.php:89
#, fuzzy
msgid "IM is not available."
msgstr "Þessi síða er ekki aðgengileg í "

#: actions/imsettings.php:106
msgid "Current confirmed Jabber/GTalk address."
msgstr "Núverandi staðfesta Jabber/GTalk snarskilaboðafangið."

#: actions/imsettings.php:114
#, php-format
msgid ""
"Awaiting confirmation on this address. Check your Jabber/GTalk account for a "
"message with further instructions. (Did you add %s to your buddy list?)"
msgstr ""
"Býð eftir staðfestingu frá þessu netfangi. Athugaðu Jabber/GTalk aðganginn "
"þinn. Þar ættu að vera skilaboð með ítarlegri leiðbeiningum. (Hefurðu bætt %"
"s við í vinalistann þinn?)"

#: actions/imsettings.php:124
msgid "IM Address"
msgstr "Snarskilaboðafang"

#: actions/imsettings.php:126
#, php-format
msgid ""
"Jabber or GTalk address, like \"UserName@example.org\". First, make sure to "
"add %s to your buddy list in your IM client or on GTalk."
msgstr ""
"Jabber eða GTalk netfang eins og \"notandi@eitthvað.is\". Fyrst skaltu vera "
"viss um að bæta %s við í vinalistann þinn í snarskilaboðaforritinu þínu eða "
"á GTalk."

#: actions/imsettings.php:143
msgid "Send me notices through Jabber/GTalk."
msgstr "Sendur mér babl í gegnum Jabber/GTalk."

#: actions/imsettings.php:148
msgid "Post a notice when my Jabber/GTalk status changes."
msgstr "Senda inn babl þegar Jabber/GTalk staðan breytist."

#: actions/imsettings.php:153
msgid "Send me replies through Jabber/GTalk from people I'm not subscribed to."
msgstr ""
"Sendu mér svör í gegnum Jabber/GTalk frá fólki sem ég er ekki áskrifandi að."

#: actions/imsettings.php:159
msgid "Publish a MicroID for my Jabber/GTalk address."
msgstr "Birta MicroID fyrir Jabber/GTalk netfangið mitt."

#: actions/imsettings.php:285
msgid "No Jabber ID."
msgstr "Ekkert Jabber-kenni"

#: actions/imsettings.php:292
msgid "Cannot normalize that Jabber ID"
msgstr "Get ekki staðlað þetta Jabber kenni"

#: actions/imsettings.php:296
msgid "Not a valid Jabber ID"
msgstr "Ekki tækt Jabber-kenni"

#: actions/imsettings.php:299
msgid "That is already your Jabber ID."
msgstr "Þetta er nú þegar Jabber-kennið þitt."

#: actions/imsettings.php:302
msgid "Jabber ID already belongs to another user."
msgstr "Jabber-kennið tilheyrir öðrum notanda."

#: actions/imsettings.php:327
#, php-format
msgid ""
"A confirmation code was sent to the IM address you added. You must approve %"
"s for sending messages to you."
msgstr ""
"Staðfestingarlykill var sendur á snarskilaboðafangið sem þú varst að bæta "
"við. Þú verður að leyfa %s að senda snarskilaboð til þín."

#: actions/imsettings.php:387
msgid "That is not your Jabber ID."
msgstr "Þetta er ekki Jabber-kennið þitt."

#: actions/inbox.php:59
#, php-format
msgid "Inbox for %s - page %d"
msgstr "Innhólf %s - síða %d"

#: actions/inbox.php:62
#, php-format
msgid "Inbox for %s"
msgstr "Innhólf %s"

#: actions/inbox.php:115
msgid "This is your inbox, which lists your incoming private messages."
msgstr ""
"Þetta er innhólfið þitt sem sýnir persónuleg skilaboð sem voru send til þín."

#: actions/invite.php:39
msgid "Invites have been disabled."
msgstr ""

#: actions/invite.php:41
#, php-format
msgid "You must be logged in to invite other users to use %s"
msgstr "Þú verður að vera innskráð(ur) til að geta boðið öðrum að nota %s"

#: actions/invite.php:72
#, php-format
msgid "Invalid email address: %s"
msgstr "Ótækt tölvupóstfang: %s"

#: actions/invite.php:110
msgid "Invitation(s) sent"
msgstr "Boðskort hefur verið sent út"

#: actions/invite.php:112
msgid "Invite new users"
msgstr "Bjóða nýjum notendum að vera með"

#: actions/invite.php:128
msgid "You are already subscribed to these users:"
msgstr "Þú ert nú þegar í áskrift að þessum notendum:"

#: actions/invite.php:131 actions/invite.php:139
#, php-format
msgid "%s (%s)"
msgstr "%s (%s)"

#: actions/invite.php:136
msgid ""
"These people are already users and you were automatically subscribed to them:"
msgstr ""
"Þetta fólk er nú þegar notendur og þú varðst sjálfkrafa áskrifandi að þeim:"

#: actions/invite.php:144
msgid "Invitation(s) sent to the following people:"
msgstr "Boðskort sent á eftirfarandi aðila:"

#: actions/invite.php:150
msgid ""
"You will be notified when your invitees accept the invitation and register "
"on the site. Thanks for growing the community!"
msgstr ""
"Við sendum þér tilkynningu þegar þeir sem þú býður samþykkja boðskortið og "
"skrá sig á síðuna. Takk fyrir að stækka samfélagið!"

#: actions/invite.php:162
msgid ""
"Use this form to invite your friends and colleagues to use this service."
msgstr ""
"Notaðu þetta eyðublað til þess að bjóða vinum þínum og kunningjum að nota "
"þessa örbloggsþjónustu."

#: actions/invite.php:187
msgid "Email addresses"
msgstr "Tölvupóstföng"

#: actions/invite.php:189
msgid "Addresses of friends to invite (one per line)"
msgstr "Tölvupóstfang vina sem þú vilt bjóða (eitt póstfang í hverja línu)"

#: actions/invite.php:192
msgid "Personal message"
msgstr "Persónuleg skilaboð"

#: actions/invite.php:194
msgid "Optionally add a personal message to the invitation."
msgstr "Bættu persónulegum skilaboðum við boðskortið ef þú vilt."

#: actions/invite.php:197 lib/messageform.php:181 lib/noticeform.php:225
msgid "Send"
msgstr "Senda"

#: actions/invite.php:226
#, php-format
msgid "%1$s has invited you to join them on %2$s"
msgstr "%1$s hefur boðið þér að slást í hópinn með þeim á %2$s"

#: actions/invite.php:228
#, php-format
msgid ""
"%1$s has invited you to join them on %2$s (%3$s).\n"
"\n"
"%2$s is a micro-blogging service that lets you keep up-to-date with people "
"you know and people who interest you.\n"
"\n"
"You can also share news about yourself, your thoughts, or your life online "
"with people who know about you. It's also great for meeting new people who "
"share your interests.\n"
"\n"
"%1$s said:\n"
"\n"
"%4$s\n"
"\n"
"You can see %1$s's profile page on %2$s here:\n"
"\n"
"%5$s\n"
"\n"
"If you'd like to try the service, click on the link below to accept the "
"invitation.\n"
"\n"
"%6$s\n"
"\n"
"If not, you can ignore this message. Thanks for your patience and your "
"time.\n"
"\n"
"Sincerely, %2$s\n"
msgstr ""
"%1$s hefur boðið þér að slást í hópinn með þeim á %2$s (%3$s).\n"
"\n"
"%2$s er örbloggsþjónusta sem leyfir þér að fylgjast með með fólki sem þú "
"þekkir eða öðru áhugaverðu fólki í rauntíma.\n"
"\n"
"Þú getur líka sent inn fréttir af þér og deilt hugleiðingum og netveru þinni "
"með fólki sem þekkir til þín. Þetta er frábær leið til þess að kynnast fólki "
"sem hefur sömu áhugamál og þú.\n"
"\n"
"%1$s sagði:\n"
"\n"
"%4$s\n"
"\n"
"Þú getur séð persónulega síðu %1$s á %2$s hér:\n"
"\n"
"%5$s\n"
"\n"
"Ef þig langar til að prófa þjónustuna, smelltu þá á hlekkinn hér fyrir neðan "
"til að taka þessu boði.\n"
"\n"
"%6$s\n"
"\n"
"Ef ekki, þá getur þú hunsað þessi skilaboð. Takk fyrir tímann og "
"þolinmæðina.\n"
"\n"
"Með bestu kveðju, %2$s\n"

#: actions/joingroup.php:60
msgid "You must be logged in to join a group."
msgstr "Þú verður að hafa skráð þig inn til að bæta þér í hóp."

#: actions/joingroup.php:90 lib/command.php:217
msgid "You are already a member of that group"
msgstr "Þú ert nú þegar meðlimur í þessum hópi"

#: actions/joingroup.php:128 lib/command.php:234
#, php-format
msgid "Could not join user %s to group %s"
msgstr "Gat ekki bætt notandanum %s í hópinn %s"

#: actions/joingroup.php:135 lib/command.php:239
#, php-format
msgid "%s joined group %s"
msgstr "%s bætti sér í hópinn %s"

#: actions/leavegroup.php:60
msgid "You must be logged in to leave a group."
msgstr "Þú verður aða hafa skráð þig inn til að ganga úr hóp."

#: actions/leavegroup.php:90 lib/command.php:268
msgid "You are not a member of that group."
msgstr "Þú ert ekki meðlimur í þessum hópi."

#: actions/leavegroup.php:119 lib/command.php:278
msgid "Could not find membership record."
msgstr "Gat ekki fundið meðlimaskrá."

#: actions/leavegroup.php:127 lib/command.php:284
#, php-format
msgid "Could not remove user %s to group %s"
msgstr "Gat ekki fjarlægt notandann %s úr hópnum %s"

#: actions/leavegroup.php:134 lib/command.php:289
#, php-format
msgid "%s left group %s"
msgstr "%s gekk úr hópnum %s"

#: actions/login.php:79 actions/register.php:137
msgid "Already logged in."
msgstr "Þú hefur nú þegar skráð þig inn."

#: actions/login.php:108 actions/login.php:118
#, fuzzy
msgid "Invalid or expired token."
msgstr "Ótækt bablinnihald"

#: actions/login.php:146
msgid "Incorrect username or password."
msgstr "Rangt notendanafn eða lykilorð."

#: actions/login.php:152
#, fuzzy
msgid "Error setting user. You are probably not authorized."
msgstr "Engin heimild."

<<<<<<< HEAD
#: actions/login.php:204 actions/login.php:257 lib/action.php:458
=======
#: actions/login.php:207 actions/login.php:260 lib/action.php:458
>>>>>>> 9e0f89ba
#: lib/logingroupnav.php:79
msgid "Login"
msgstr "Innskráning"

#: actions/login.php:246
msgid "Login to site"
msgstr "Skrá þig inn á síðuna"

#: actions/login.php:249 actions/profilesettings.php:106
#: actions/register.php:423 actions/showgroup.php:236 actions/tagother.php:94
#: lib/groupeditform.php:152 lib/userprofile.php:131
msgid "Nickname"
msgstr "Stuttnefni"

#: actions/login.php:252 actions/register.php:428
#: lib/accountsettingsaction.php:116
msgid "Password"
msgstr "Lykilorð"

#: actions/login.php:255 actions/register.php:477
msgid "Remember me"
msgstr "Muna eftir mér"

#: actions/login.php:256 actions/register.php:479
msgid "Automatically login in the future; not for shared computers!"
msgstr ""
"Sjálfvirk innskráning í framtíðinni. Ekki nota þetta á tölvu sem aðrir deila "
"með þér!"

#: actions/login.php:266
msgid "Lost or forgotten password?"
msgstr "Tapað eða gleymt lykilorð?"

#: actions/login.php:285
msgid ""
"For security reasons, please re-enter your user name and password before "
"changing your settings."
msgstr ""
"Af öryggisástæðum, vinsamlegast sláðu aftur inn notendanafnið þitt og "
"lykilorð áður en þú breytir stillingunum þínum."

#: actions/login.php:289
#, fuzzy, php-format
msgid ""
"Login with your username and password. Don't have a username yet? [Register]"
"(%%action.register%%) a new account."
msgstr ""
"Skráðu þig inn með notendanafninu þínu og lykilorði. Ertu ekki með "
"notendanafn? [Nýskráðu þig](%%action.register%%) eða prófaðu [OpenID](%%"
"action.openidlogin%%). "

#: actions/makeadmin.php:91
msgid "Only an admin can make another user an admin."
msgstr ""

#: actions/makeadmin.php:95
#, php-format
msgid "%s is already an admin for group \"%s\"."
msgstr ""

#: actions/makeadmin.php:132
#, php-format
msgid "Can't get membership record for %s in group %s"
msgstr ""

#: actions/makeadmin.php:145
#, php-format
msgid "Can't make %s an admin for group %s"
msgstr ""

#: actions/microsummary.php:69
msgid "No current status"
msgstr "Engin núverandi staða"

#: actions/newgroup.php:53
msgid "New group"
msgstr "Nýr hópur"

#: actions/newgroup.php:110
msgid "Use this form to create a new group."
msgstr "Notaðu þetta eyðublað til að búa til nýjan hóp."

#: actions/newmessage.php:71 actions/newmessage.php:231
msgid "New message"
msgstr "Ný skilaboð"

#: actions/newmessage.php:121 actions/newmessage.php:161 lib/command.php:367
msgid "You can't send a message to this user."
msgstr "Þú getur ekki sent þessum notanda skilaboð."

#: actions/newmessage.php:144 actions/newnotice.php:136 lib/command.php:351
#: lib/command.php:424
msgid "No content!"
msgstr "Ekkert innihald!"

#: actions/newmessage.php:158
msgid "No recipient specified."
msgstr "Enginn móttökuaðili tilgreindur."

#: actions/newmessage.php:164 lib/command.php:370
msgid ""
"Don't send a message to yourself; just say it to yourself quietly instead."
msgstr ""
"Ekki senda þér skilaboð. Þú getur sagt þetta í hljóði við sjálfa(n) þig í "
"staðinn."

#: actions/newmessage.php:181
msgid "Message sent"
msgstr ""

#: actions/newmessage.php:185 lib/command.php:375
#, php-format
msgid "Direct message to %s sent"
msgstr "Bein skilaboð send til %s"

#: actions/newmessage.php:210 actions/newnotice.php:240 lib/channel.php:170
msgid "Ajax Error"
msgstr "Ajax villa"

#: actions/newnotice.php:69
msgid "New notice"
msgstr "Nýtt babl"

#: actions/newnotice.php:206
msgid "Notice posted"
msgstr "Babl sent inn"

#: actions/noticesearch.php:68
#, php-format
msgid ""
"Search for notices on %%site.name%% by their contents. Separate search terms "
"by spaces; they must be 3 characters or more."
msgstr ""
"Leita í innihaldi babls á %%site.name%%. Leitarorð eru aðskilin með bili og "
"verða að vera að minnsta kosti 3 tákn."

#: actions/noticesearch.php:78
msgid "Text search"
msgstr "Textaleit"

#: actions/noticesearch.php:91
#, php-format
msgid "Search results for \"%s\" on %s"
msgstr ""

#: actions/noticesearch.php:121
#, php-format
msgid ""
"Be the first to [post on this topic](%%%%action.newnotice%%%%?"
"status_textarea=%s)!"
msgstr ""

#: actions/noticesearch.php:124
#, php-format
msgid ""
"Why not [register an account](%%%%action.register%%%%) and be the first to "
"[post on this topic](%%%%action.newnotice%%%%?status_textarea=%s)!"
msgstr ""

#: actions/noticesearchrss.php:96
#, php-format
msgid "Updates with \"%s\""
msgstr ""

#: actions/noticesearchrss.php:98
#, fuzzy, php-format
msgid "Updates matching search term \"%1$s\" on %2$s!"
msgstr "Allar færslur sem passa við \"%s\""

#: actions/nudge.php:85
msgid ""
"This user doesn't allow nudges or hasn't confirmed or set his email yet."
msgstr ""
"Þessi notandi leyfir ekki að ýta við sér eða hefur ekki staðfest eða skráð "
"tölvupóstinn sinn."

#: actions/nudge.php:94
msgid "Nudge sent"
msgstr "Ýtt við notanda"

#: actions/nudge.php:97
msgid "Nudge sent!"
msgstr "Ýtt við notanda!"

#: actions/oembed.php:79 actions/shownotice.php:100
msgid "Notice has no profile"
msgstr "Babl hefur enga persónulega síðu"

#: actions/oembed.php:86 actions/shownotice.php:180
#, php-format
msgid "%1$s's status on %2$s"
msgstr "Staða %1$s á %2$s"

#: actions/oembed.php:157
msgid "content type "
msgstr ""

#: actions/oembed.php:160
msgid "Only "
msgstr ""

#: actions/oembed.php:181 actions/oembed.php:200 lib/api.php:999
#: lib/api.php:1027 lib/api.php:1137
msgid "Not a supported data format."
msgstr "Enginn stuðningur við gagnasnið."

#: actions/opensearch.php:64
msgid "People Search"
msgstr "Leit að fólki"

#: actions/opensearch.php:67
msgid "Notice Search"
msgstr "Leit í babli"

#: actions/othersettings.php:60
msgid "Other Settings"
msgstr "Aðrar stillingar"

#: actions/othersettings.php:71
msgid "Manage various other options."
msgstr "Sjá um ýmsar aðrar stillingar."

#: actions/othersettings.php:108
msgid " (free service)"
msgstr ""

#: actions/othersettings.php:116
msgid "Shorten URLs with"
msgstr ""

#: actions/othersettings.php:117
msgid "Automatic shortening service to use."
msgstr "Þjónusta sem sér um sjálfkrafa styttingu."

#: actions/othersettings.php:122
msgid "View profile designs"
msgstr ""

#: actions/othersettings.php:123
msgid "Show or hide profile designs."
msgstr ""

#: actions/othersettings.php:153
msgid "URL shortening service is too long (max 50 chars)."
msgstr ""
"Þjónusta sjálfvirkrar vefslóðastyttingar er of löng (í mesta lagi 50 stafir)."

#: actions/outbox.php:58
#, php-format
msgid "Outbox for %s - page %d"
msgstr "Úthólf %s - síða %d"

#: actions/outbox.php:61
#, php-format
msgid "Outbox for %s"
msgstr "Úthólf %s"

#: actions/outbox.php:116
msgid "This is your outbox, which lists private messages you have sent."
msgstr ""
"Þetta er úthólfið þitt sem sýnir persónuleg skilaboð sem þú hefur sent."

#: actions/passwordsettings.php:58
msgid "Change password"
msgstr "Breyta lykilorði"

#: actions/passwordsettings.php:69
msgid "Change your password."
msgstr "Breyta lykilorðinu þínu."

#: actions/passwordsettings.php:96 actions/recoverpassword.php:231
msgid "Password change"
msgstr "Lykilorðabreyting"

#: actions/passwordsettings.php:104
msgid "Old password"
msgstr "Eldra lykilorð"

#: actions/passwordsettings.php:108 actions/recoverpassword.php:235
msgid "New password"
msgstr "Nýtt lykilorð"

#: actions/passwordsettings.php:109
msgid "6 or more characters"
msgstr "6 eða fleiri tákn"

#: actions/passwordsettings.php:112 actions/recoverpassword.php:239
#: actions/register.php:432 actions/smssettings.php:134
msgid "Confirm"
msgstr "Staðfesta"

#: actions/passwordsettings.php:113 actions/recoverpassword.php:240
msgid "Same as password above"
msgstr "Sama og lykilorðið hér fyrir ofan"

#: actions/passwordsettings.php:117
msgid "Change"
msgstr "Breyta"

#: actions/passwordsettings.php:154 actions/register.php:230
msgid "Password must be 6 or more characters."
msgstr "Lykilorð verður að vera að minnsta kosti 6 tákn."

#: actions/passwordsettings.php:157 actions/register.php:233
msgid "Passwords don't match."
msgstr "Lykilorðin passa ekki saman."

#: actions/passwordsettings.php:165
msgid "Incorrect old password"
msgstr "Rangt eldra lykilorð"

#: actions/passwordsettings.php:181
msgid "Error saving user; invalid."
msgstr "Villa kom upp í vistun notanda: ótækt."

#: actions/passwordsettings.php:186 actions/recoverpassword.php:368
msgid "Can't save new password."
msgstr "Get ekki vistað nýja lykilorðið."

#: actions/passwordsettings.php:192 actions/recoverpassword.php:211
msgid "Password saved."
msgstr "Lykilorð vistað."

#: actions/pathsadminpanel.php:59 lib/adminpanelaction.php:308
msgid "Paths"
msgstr ""

#: actions/pathsadminpanel.php:70
msgid "Path and server settings for this StatusNet site."
msgstr ""

#: actions/pathsadminpanel.php:140
#, fuzzy, php-format
msgid "Theme directory not readable: %s"
msgstr "Þessi síða er ekki aðgengileg í "

#: actions/pathsadminpanel.php:146
#, php-format
msgid "Avatar directory not writable: %s"
msgstr ""

#: actions/pathsadminpanel.php:152
#, php-format
msgid "Background directory not writable: %s"
msgstr ""

#: actions/pathsadminpanel.php:160
#, php-format
msgid "Locales directory not readable: %s"
msgstr ""

#: actions/pathsadminpanel.php:212 actions/siteadminpanel.php:58
#: lib/adminpanelaction.php:299
#, fuzzy
msgid "Site"
msgstr "Bjóða"

#: actions/pathsadminpanel.php:216
msgid "Path"
msgstr ""

#: actions/pathsadminpanel.php:216
#, fuzzy
msgid "Site path"
msgstr "Babl vefsíðunnar"

#: actions/pathsadminpanel.php:220
msgid "Path to locales"
msgstr ""

#: actions/pathsadminpanel.php:220
msgid "Directory path to locales"
msgstr ""

#: actions/pathsadminpanel.php:227
msgid "Theme"
msgstr ""

#: actions/pathsadminpanel.php:232
msgid "Theme server"
msgstr ""

#: actions/pathsadminpanel.php:236
msgid "Theme path"
msgstr ""

#: actions/pathsadminpanel.php:240
msgid "Theme directory"
msgstr ""

#: actions/pathsadminpanel.php:247
#, fuzzy
msgid "Avatars"
msgstr "Mynd"

#: actions/pathsadminpanel.php:252
#, fuzzy
msgid "Avatar server"
msgstr "Stillingar fyrir mynd"

#: actions/pathsadminpanel.php:256
#, fuzzy
msgid "Avatar path"
msgstr "Mynd hefur verið uppfærð."

#: actions/pathsadminpanel.php:260
msgid "Avatar directory"
msgstr ""

#: actions/pathsadminpanel.php:269
msgid "Backgrounds"
msgstr ""

#: actions/pathsadminpanel.php:273
msgid "Background server"
msgstr ""

#: actions/pathsadminpanel.php:277
msgid "Background path"
msgstr ""

#: actions/pathsadminpanel.php:281
msgid "Background directory"
msgstr ""

#: actions/pathsadminpanel.php:297
#, fuzzy
msgid "Save paths"
msgstr "Babl vefsíðunnar"

#: actions/peoplesearch.php:52
#, php-format
msgid ""
"Search for people on %%site.name%% by their name, location, or interests. "
"Separate the terms by spaces; they must be 3 characters or more."
msgstr ""
"Leita að fólki á %%site.name%% eftir nafni, staðsetningu eða áhugamáli. "
"Leitarorð eru aðskilin með bili og verða að vera að minnsta kosti 3 tákn."

#: actions/peoplesearch.php:58
msgid "People search"
msgstr "Leit að fólki"

#: actions/peopletag.php:70
#, php-format
msgid "Not a valid people tag: %s"
msgstr "Ekki gilt persónumerki: %s"

#: actions/peopletag.php:144
#, php-format
msgid "Users self-tagged with %s - page %d"
msgstr "Notendur sjálfmerktir með %s - síða %d"

#: actions/postnotice.php:84
msgid "Invalid notice content"
msgstr "Ótækt bablinnihald"

#: actions/postnotice.php:90
#, php-format
msgid "Notice license ‘%s’ is not compatible with site license ‘%s’."
msgstr ""

#: actions/profilesettings.php:60
msgid "Profile settings"
msgstr "Stillingar persónulegrar síðu"

#: actions/profilesettings.php:71
msgid ""
"You can update your personal profile info here so people know more about you."
msgstr ""
"Þú getur uppfært persónulegu síðuna þína hér þannig að fólk geti lært meira "
"um þig."

#: actions/profilesettings.php:99
msgid "Profile information"
msgstr "Upplýsingar á persónulegri síðu"

#: actions/profilesettings.php:108 lib/groupeditform.php:154
msgid "1-64 lowercase letters or numbers, no punctuation or spaces"
msgstr "1-64 lágstafir eða tölustafir, engin greinarmerki eða bil"

#: actions/profilesettings.php:111 actions/register.php:447
#: actions/showgroup.php:247 actions/tagother.php:104
#: lib/groupeditform.php:157 lib/userprofile.php:149
msgid "Full name"
msgstr "Fullt nafn"

#: actions/profilesettings.php:115 actions/register.php:452
#: lib/groupeditform.php:161
msgid "Homepage"
msgstr "Heimasíða"

#: actions/profilesettings.php:117 actions/register.php:454
msgid "URL of your homepage, blog, or profile on another site"
msgstr ""
"Veffang heimasíðunnar þinnar, bloggsins þíns eða persónulegrar síðu á öðru "
"vefsvæði"

#: actions/profilesettings.php:122 actions/register.php:460
#, fuzzy, php-format
msgid "Describe yourself and your interests in %d chars"
msgstr "Lýstu þér og áhugamálum þínum í 140 táknum"

#: actions/profilesettings.php:125 actions/register.php:463
#, fuzzy
msgid "Describe yourself and your interests"
msgstr "Lýstu þér og þínum "

#: actions/profilesettings.php:127 actions/register.php:465
msgid "Bio"
msgstr "Lýsing"

#: actions/profilesettings.php:132 actions/register.php:470
#: actions/showgroup.php:256 actions/tagother.php:112
#: actions/userauthorization.php:158 lib/groupeditform.php:177
#: lib/userprofile.php:164
msgid "Location"
msgstr "Staðsetning"

#: actions/profilesettings.php:134 actions/register.php:472
msgid "Where you are, like \"City, State (or Region), Country\""
msgstr "Staðsetning þín, eins og \"borg, sýsla, land\""

#: actions/profilesettings.php:138 actions/tagother.php:149
#: actions/tagother.php:209 lib/subscriptionlist.php:106
#: lib/subscriptionlist.php:108 lib/userprofile.php:209
msgid "Tags"
msgstr "Merki"

#: actions/profilesettings.php:140
msgid ""
"Tags for yourself (letters, numbers, -, ., and _), comma- or space- separated"
msgstr ""
"Merki fyrir þig (bókstafir, tölustafir, -, ., og _), aðskilin með kommu eða "
"bili"

#: actions/profilesettings.php:144 actions/siteadminpanel.php:307
msgid "Language"
msgstr "Tungumál"

#: actions/profilesettings.php:145
msgid "Preferred language"
msgstr "Tungumál (ákjósanlegt)"

#: actions/profilesettings.php:154
msgid "Timezone"
msgstr "Tímabelti"

#: actions/profilesettings.php:155
msgid "What timezone are you normally in?"
msgstr "Í hvaða tímabelti eru í rauninni?"

#: actions/profilesettings.php:160
msgid ""
"Automatically subscribe to whoever subscribes to me (best for non-humans)"
msgstr ""
"Gerast sjálfkrafa áskrifandi að hverjum þeim sem gerist áskrifandi að þér "
"(best fyrir ómannlega notendur)"

#: actions/profilesettings.php:221 actions/register.php:223
#, fuzzy, php-format
msgid "Bio is too long (max %d chars)."
msgstr "Lýsingin er of löng (í mesta lagi 140 tákn)."

#: actions/profilesettings.php:228 actions/siteadminpanel.php:165
msgid "Timezone not selected."
msgstr "Tímabelti ekki valið."

#: actions/profilesettings.php:234
msgid "Language is too long (max 50 chars)."
msgstr "Tungumál er of langt (í mesta lagi 50 stafir)."

#: actions/profilesettings.php:246 actions/tagother.php:178
#, php-format
msgid "Invalid tag: \"%s\""
msgstr "Ógilt merki: \"%s\""

#: actions/profilesettings.php:295
msgid "Couldn't update user for autosubscribe."
msgstr "Gat ekki uppfært notanda í sjálfvirka áskrift."

#: actions/profilesettings.php:328
msgid "Couldn't save profile."
msgstr "Gat ekki vistað persónulega síðu."

#: actions/profilesettings.php:336
msgid "Couldn't save tags."
msgstr "Gat ekki vistað merki."

#: actions/profilesettings.php:344 lib/adminpanelaction.php:126
msgid "Settings saved."
msgstr "Stillingar vistaðar."

#: actions/public.php:83
#, php-format
msgid "Beyond the page limit (%s)"
msgstr ""

#: actions/public.php:92
msgid "Could not retrieve public stream."
msgstr "Gat ekki sótt efni úr almenningsveitu."

#: actions/public.php:129
#, php-format
msgid "Public timeline, page %d"
msgstr "Almenningsrás, síða %d"

#: actions/public.php:131 lib/publicgroupnav.php:79
msgid "Public timeline"
msgstr "Almenningsrás"

#: actions/public.php:151
msgid "Public Stream Feed (RSS 1.0)"
msgstr ""

#: actions/public.php:155
msgid "Public Stream Feed (RSS 2.0)"
msgstr ""

#: actions/public.php:159
msgid "Public Stream Feed (Atom)"
msgstr ""

#: actions/public.php:179
#, php-format
msgid ""
"This is the public timeline for %%site.name%% but no one has posted anything "
"yet."
msgstr ""

#: actions/public.php:182
msgid "Be the first to post!"
msgstr ""

#: actions/public.php:186
#, php-format
msgid ""
"Why not [register an account](%%action.register%%) and be the first to post!"
msgstr ""

#: actions/public.php:233
#, php-format
msgid ""
"This is %%site.name%%, a [micro-blogging](http://en.wikipedia.org/wiki/Micro-"
"blogging) service based on the Free Software [StatusNet](http://status.net/) "
"tool. [Join now](%%action.register%%) to share notices about yourself with "
"friends, family, and colleagues! ([Read more](%%doc.help%%))"
msgstr ""

#: actions/public.php:238
#, php-format
msgid ""
"This is %%site.name%%, a [micro-blogging](http://en.wikipedia.org/wiki/Micro-"
"blogging) service based on the Free Software [StatusNet](http://status.net/) "
"tool."
msgstr ""

#: actions/publictagcloud.php:57
msgid "Public tag cloud"
msgstr "Merkjaský almenningsins"

#: actions/publictagcloud.php:63
#, php-format
msgid "These are most popular recent tags on %s "
msgstr "Þetta eru vinsælustu nýlegu merkin á %s "

#: actions/publictagcloud.php:69
#, php-format
msgid "No one has posted a notice with a [hashtag](%%doc.tags%%) yet."
msgstr ""

#: actions/publictagcloud.php:72
msgid "Be the first to post one!"
msgstr ""

#: actions/publictagcloud.php:75
#, php-format
msgid ""
"Why not [register an account](%%action.register%%) and be the first to post "
"one!"
msgstr ""

#: actions/publictagcloud.php:135
msgid "Tag cloud"
msgstr "Merkjaský"

#: actions/recoverpassword.php:36
msgid "You are already logged in!"
msgstr "Þú ert nú þegar innskráð(ur)!"

#: actions/recoverpassword.php:62
msgid "No such recovery code."
msgstr "Enginn svoleiðis staðfestingarlykill."

#: actions/recoverpassword.php:66
msgid "Not a recovery code."
msgstr "Þetta er ekki staðfestingarlykill."

#: actions/recoverpassword.php:73
msgid "Recovery code for unknown user."
msgstr "Lykill fyrir endurheimtingu óþekkts notanda."

#: actions/recoverpassword.php:86
msgid "Error with confirmation code."
msgstr "Villa kom upp varðandi staðfestingarlykilinn."

#: actions/recoverpassword.php:97
msgid "This confirmation code is too old. Please start again."
msgstr ""
"Þessi staðfestingarlykill er of gamall. Vinsamlegast byrjaðu aftur upp á "
"nýtt."

#: actions/recoverpassword.php:111
msgid "Could not update user with confirmed email address."
msgstr "Gat ekki uppfært notanda með staðfestu tölvupóstfangi."

#: actions/recoverpassword.php:152
msgid ""
"If you have forgotten or lost your password, you can get a new one sent to "
"the email address you have stored in your account."
msgstr ""

#: actions/recoverpassword.php:158
msgid "You have been identified. Enter a new password below. "
msgstr ""

#: actions/recoverpassword.php:188
msgid "Password recovery"
msgstr ""

#: actions/recoverpassword.php:191
msgid "Nickname or email address"
msgstr ""

#: actions/recoverpassword.php:193
msgid "Your nickname on this server, or your registered email address."
msgstr "Stuttnefnið þitt á þessum vefþjóni eða skráða tölvupóstfangið."

#: actions/recoverpassword.php:199 actions/recoverpassword.php:200
msgid "Recover"
msgstr "Endurheimta"

#: actions/recoverpassword.php:208
msgid "Reset password"
msgstr "Endurstilla lykilorð"

#: actions/recoverpassword.php:209
msgid "Recover password"
msgstr "Endurheimta lykilorð"

#: actions/recoverpassword.php:210 actions/recoverpassword.php:322
msgid "Password recovery requested"
msgstr "Beiðni um að endurheimta lykilorð hefur verið send inn"

#: actions/recoverpassword.php:213
msgid "Unknown action"
msgstr "Óþekkt aðgerð"

#: actions/recoverpassword.php:236
msgid "6 or more characters, and don't forget it!"
msgstr "6 eða fleiri tákn og ekki gleyma því!"

#: actions/recoverpassword.php:243
msgid "Reset"
msgstr "Endurstilla"

#: actions/recoverpassword.php:252
msgid "Enter a nickname or email address."
msgstr "Sláðu inn stuttnefni eða tölvupóstfang."

#: actions/recoverpassword.php:272
msgid "No user with that email address or username."
msgstr "Enginn notandi með þetta tölvupóstfang eða notendanafn"

#: actions/recoverpassword.php:287
msgid "No registered email address for that user."
msgstr "Ekkert tölvupóstfang á skrá fyrir þennan notanda."

#: actions/recoverpassword.php:301
msgid "Error saving address confirmation."
msgstr "Villa kom upp í vistun netfangsstaðfestingar."

#: actions/recoverpassword.php:325
msgid ""
"Instructions for recovering your password have been sent to the email "
"address registered to your account."
msgstr ""
"Leiðbeiningar um það hvernig þú getur endurheimt lykilorðið þitt hafa verið "
"sendar á tölvupóstfangið sem er tengt notendaaðganginum þínum."

#: actions/recoverpassword.php:344
msgid "Unexpected password reset."
msgstr "Bjóst ekki við endurstillingu lykilorðs."

#: actions/recoverpassword.php:352
msgid "Password must be 6 chars or more."
msgstr "Lykilorð verður að vera 6 tákn eða fleiri."

#: actions/recoverpassword.php:356
msgid "Password and confirmation do not match."
msgstr "Lykilorð og staðfesting passa ekki saman."

#: actions/recoverpassword.php:375 actions/register.php:248
msgid "Error setting user."
msgstr "Villa kom upp í stillingu notanda."

#: actions/recoverpassword.php:382
msgid "New password successfully saved. You are now logged in."
msgstr "Tókst að vista nýtt lykilorð. Þú ert núna innskráð(ur)"

#: actions/register.php:85 actions/register.php:189 actions/register.php:404
msgid "Sorry, only invited people can register."
msgstr "Afsakið en aðeins fólki sem er boðið getur nýskráð sig."

#: actions/register.php:92
msgid "Sorry, invalid invitation code."
msgstr ""

#: actions/register.php:112
msgid "Registration successful"
msgstr "Nýskráning tókst"

#: actions/register.php:114 actions/register.php:502 lib/action.php:455
#: lib/logingroupnav.php:85
msgid "Register"
msgstr "Nýskrá"

#: actions/register.php:135
msgid "Registration not allowed."
msgstr "Nýskráning ekki leyfð."

#: actions/register.php:198
msgid "You can't register if you don't agree to the license."
msgstr "Þú getur ekki nýskráð þig nema þú samþykkir leyfið."

#: actions/register.php:201
msgid "Not a valid email address."
msgstr "Ekki tækt tölvupóstfang."

#: actions/register.php:212
msgid "Email address already exists."
msgstr "Tölvupóstfang er nú þegar skráð."

#: actions/register.php:243 actions/register.php:264
msgid "Invalid username or password."
msgstr "Ótækt notendanafn eða lykilorð."

#: actions/register.php:342
msgid ""
"With this form you can create  a new account. You can then post notices and "
"link up to friends and colleagues. "
msgstr ""

#: actions/register.php:424
msgid "1-64 lowercase letters or numbers, no punctuation or spaces. Required."
msgstr ""
"1-64 lágstafir eða tölustafir, engin greinarmerki eða bil. Nauðsynlegt."

#: actions/register.php:429
msgid "6 or more characters. Required."
msgstr "6 eða fleiri tákn. Nauðsynlegt"

#: actions/register.php:433
msgid "Same as password above. Required."
msgstr "Sama og lykilorðið hér fyrir ofan. Nauðsynlegt."

#: actions/register.php:437 actions/register.php:441
#: actions/siteadminpanel.php:283 lib/accountsettingsaction.php:120
msgid "Email"
msgstr "Tölvupóstur"

#: actions/register.php:438 actions/register.php:442
msgid "Used only for updates, announcements, and password recovery"
msgstr ""
"Aðeins notað fyrir uppfærslur, tilkynningar og endurheimtingu lykilorða."

#: actions/register.php:449
msgid "Longer name, preferably your \"real\" name"
msgstr "Lengra nafn, ákjósalegast að það sé \"rétta\" nafnið þitt"

#: actions/register.php:493
msgid "My text and files are available under "
msgstr "Textinn og skrárnar mínar eru aðgengilegar undir "

#: actions/register.php:495
msgid "Creative Commons Attribution 3.0"
msgstr ""

#: actions/register.php:496
msgid ""
" except this private data: password, email address, IM address, and phone "
"number."
msgstr ""

#: actions/register.php:537
#, php-format
msgid ""
"Congratulations, %s! And welcome to %%%%site.name%%%%. From here, you may "
"want to...\n"
"\n"
"* Go to [your profile](%s) and post your first message.\n"
"* Add a [Jabber/GTalk address](%%%%action.imsettings%%%%) so you can send "
"notices through instant messages.\n"
"* [Search for people](%%%%action.peoplesearch%%%%) that you may know or that "
"share your interests. \n"
"* Update your [profile settings](%%%%action.profilesettings%%%%) to tell "
"others more about you. \n"
"* Read over the [online docs](%%%%doc.help%%%%) for features you may have "
"missed. \n"
"\n"
"Thanks for signing up and we hope you enjoy using this service."
msgstr ""
"Til hamingju %s! Frábært að þú skulir hafa skráð þig á %%%%site.name%%%%. "
"Héðan vilt þú kannski...\n"
"\n"
"* Fara á [persónulegu síðuna þína](%s) senda inn þitt fyrsta babl.\n"
"* Bæta við [Jabber/GTalk snarskilaboðafangi](%%%%action.imsettings%%%%) svo "
"þú getir sent inn babl í snarskilaboðum.\n"
"* [Leita að fólki](%%%%action.peoplesearch%%%%) sem þú þekkir eða hefur sömu "
"áhugamál og þú. \n"
"* Uppfæra [persónulegu síðuna](%%%%action.profilesettings%%%%) þína til þess "
"að leyfa öðrum að kynnast þér betur.\n"
"* Lesa [vefleiðbeiningarnar](%%%%doc.help%%%%) til þess að læra að babla "
"betur.\n"
"\n"
"Takk fyrir að skrá þig og við vonum að þú njótir þjónustunnar."

#: actions/register.php:561
msgid ""
"(You should receive a message by email momentarily, with instructions on how "
"to confirm your email address.)"
msgstr ""
"(Þú ættir að fá tölvupóst eftir smá stund. Í tölvupóstinum eru leiðbeiningar "
"um það hvernig þú staðfestir tölvupóstfangið þitt.)"

#: actions/remotesubscribe.php:98
#, php-format
msgid ""
"To subscribe, you can [login](%%action.login%%), or [register](%%action."
"register%%) a new  account. If you already have an account  on a [compatible "
"microblogging site](%%doc.openmublog%%),  enter your profile URL below."
msgstr ""
"Til þess að gerast áskrifandi getur þú [skráð þig inn](%%action.login%%) eða "
"[nýskráð þig](%%action.register%%). Ef þú hefur nú þegar búið til aðgang á "
"[samvirkandi örbloggsþjónustu](%%doc.openmublog%%), sláðu þá inn veffang "
"persónulegu síðunnar þinnar hér fyrir neðan."

#: actions/remotesubscribe.php:112
msgid "Remote subscribe"
msgstr "Fara í fjaráskrift"

#: actions/remotesubscribe.php:124
msgid "Subscribe to a remote user"
msgstr ""

#: actions/remotesubscribe.php:129
msgid "User nickname"
msgstr "Stuttnefni notanda"

#: actions/remotesubscribe.php:130
msgid "Nickname of the user you want to follow"
msgstr "Stuttnefni notandans sem þú vilt fylgja"

#: actions/remotesubscribe.php:133
msgid "Profile URL"
msgstr "Veffang persónulegrar síðu"

#: actions/remotesubscribe.php:134
msgid "URL of your profile on another compatible microblogging service"
msgstr "Veffang persónulegrar síðu á samvirkandi örbloggsþjónustu"

#: actions/remotesubscribe.php:137 lib/subscribeform.php:139
#: lib/userprofile.php:365
msgid "Subscribe"
msgstr "Gerast áskrifandi"

#: actions/remotesubscribe.php:159
msgid "Invalid profile URL (bad format)"
msgstr "Ótækt veffang persónulegrar síðu (vitlaust snið)"

#: actions/remotesubscribe.php:168
#, fuzzy
msgid "Not a valid profile URL (no YADIS document or invalid XRDS defined)."
msgstr "Ekki tækt veffang á persónulega síðu (ekkert YADIS skjal)."

#: actions/remotesubscribe.php:176
#, fuzzy
msgid "That’s a local profile! Login to subscribe."
msgstr ""
"Þetta er staðbundinn persónuaðgangur! Skráðu þig inn til að gerast "
"áskrifandi."

#: actions/remotesubscribe.php:183
#, fuzzy
msgid "Couldn’t get a request token."
msgstr "Gat ekki komist yfir beiðnistóka."

#: actions/replies.php:125 actions/repliesrss.php:68
#: lib/personalgroupnav.php:105
#, php-format
msgid "Replies to %s"
msgstr "Svör við %s"

#: actions/replies.php:127
#, php-format
msgid "Replies to %s, page %d"
msgstr "Svör við %s, síða %d"

#: actions/replies.php:144
#, php-format
msgid "Replies feed for %s (RSS 1.0)"
msgstr ""

#: actions/replies.php:151
#, php-format
msgid "Replies feed for %s (RSS 2.0)"
msgstr ""

#: actions/replies.php:158
#, fuzzy, php-format
msgid "Replies feed for %s (Atom)"
msgstr "Bablveita fyrir hópinn %s"

#: actions/replies.php:198
#, php-format
msgid ""
"This is the timeline showing replies to %s but %s hasn't received a notice "
"to his attention yet."
msgstr ""

#: actions/replies.php:203
#, php-format
msgid ""
"You can engage other users in a conversation, subscribe to more people or "
"[join groups](%%action.groups%%)."
msgstr ""

#: actions/replies.php:205
#, php-format
msgid ""
"You can try to [nudge %s](../%s) or [post something to his or her attention]"
"(%%%%action.newnotice%%%%?status_textarea=%s)."
msgstr ""

#: actions/repliesrss.php:72
#, fuzzy, php-format
msgid "Replies to %1$s on %2$s!"
msgstr "Skilaboð til %1$s á %2$s"

#: actions/sandbox.php:65 actions/unsandbox.php:65
#, fuzzy
msgid "You cannot sandbox users on this site."
msgstr "Þú getur ekki sent þessum notanda skilaboð."

#: actions/sandbox.php:72
msgid "User is already sandboxed."
msgstr ""

#: actions/showfavorites.php:79
#, php-format
msgid "%s's favorite notices, page %d"
msgstr ""

#: actions/showfavorites.php:132
msgid "Could not retrieve favorite notices."
msgstr "Gat ekki sótt uppáhaldsbabl."

#: actions/showfavorites.php:170
#, fuzzy, php-format
msgid "Feed for favorites of %s (RSS 1.0)"
msgstr "Bablveita uppáhaldsbabls %s"

#: actions/showfavorites.php:177
#, fuzzy, php-format
msgid "Feed for favorites of %s (RSS 2.0)"
msgstr "Bablveita uppáhaldsbabls %s"

#: actions/showfavorites.php:184
#, fuzzy, php-format
msgid "Feed for favorites of %s (Atom)"
msgstr "Bablveita uppáhaldsbabls %s"

#: actions/showfavorites.php:205
msgid ""
"You haven't chosen any favorite notices yet. Click the fave button on "
"notices you like to bookmark them for later or shed a spotlight on them."
msgstr ""

#: actions/showfavorites.php:207
#, php-format
msgid ""
"%s hasn't added any notices to his favorites yet. Post something interesting "
"they would add to their favorites :)"
msgstr ""

#: actions/showfavorites.php:211
#, php-format
msgid ""
"%s hasn't added any notices to his favorites yet. Why not [register an "
"account](%%%%action.register%%%%) and then post something interesting they "
"would add to their favorites :)"
msgstr ""

#: actions/showfavorites.php:242
msgid "This is a way to share what you like."
msgstr ""

#: actions/showgroup.php:82 lib/groupnav.php:86
#, php-format
msgid "%s group"
msgstr "%s hópurinn"

#: actions/showgroup.php:84
#, php-format
msgid "%s group, page %d"
msgstr "%s hópurinn, síða %d"

#: actions/showgroup.php:218
msgid "Group profile"
msgstr "Hópssíðan"

#: actions/showgroup.php:263 actions/tagother.php:118
#: actions/userauthorization.php:167 lib/userprofile.php:177
msgid "URL"
msgstr "Vefslóð"

#: actions/showgroup.php:274 actions/tagother.php:128
#: actions/userauthorization.php:179 lib/userprofile.php:194
msgid "Note"
msgstr "Athugasemd"

#: actions/showgroup.php:284 lib/groupeditform.php:184
msgid "Aliases"
msgstr ""

#: actions/showgroup.php:293
msgid "Group actions"
msgstr "Hópsaðgerðir"

#: actions/showgroup.php:328
#, php-format
msgid "Notice feed for %s group (RSS 1.0)"
msgstr ""

#: actions/showgroup.php:334
#, php-format
msgid "Notice feed for %s group (RSS 2.0)"
msgstr ""

#: actions/showgroup.php:340
#, php-format
msgid "Notice feed for %s group (Atom)"
msgstr ""

#: actions/showgroup.php:345
#, fuzzy, php-format
msgid "FOAF for %s group"
msgstr "%s hópurinn"

#: actions/showgroup.php:381 actions/showgroup.php:438 lib/groupnav.php:91
msgid "Members"
msgstr "Meðlimir"

#: actions/showgroup.php:386 lib/profileaction.php:117
#: lib/profileaction.php:148 lib/profileaction.php:236 lib/section.php:95
#: lib/tagcloudsection.php:71
msgid "(None)"
msgstr "(Ekkert)"

#: actions/showgroup.php:392
msgid "All members"
msgstr "Allir meðlimir"

#: actions/showgroup.php:429 lib/profileaction.php:174
msgid "Statistics"
msgstr "Tölfræði"

#: actions/showgroup.php:432
msgid "Created"
msgstr ""

#: actions/showgroup.php:448
#, php-format
msgid ""
"**%s** is a user group on %%%%site.name%%%%, a [micro-blogging](http://en."
"wikipedia.org/wiki/Micro-blogging) service based on the Free Software "
"[StatusNet](http://status.net/) tool. Its members share short messages about "
"their life and interests. [Join now](%%%%action.register%%%%) to become part "
"of this group and many more! ([Read more](%%%%doc.help%%%%))"
msgstr ""

#: actions/showgroup.php:454
#, php-format
msgid ""
"**%s** is a user group on %%%%site.name%%%%, a [micro-blogging](http://en."
"wikipedia.org/wiki/Micro-blogging) service based on the Free Software "
"[StatusNet](http://status.net/) tool. Its members share short messages about "
"their life and interests. "
msgstr ""

#: actions/showgroup.php:482
msgid "Admins"
msgstr ""

#: actions/showmessage.php:81
msgid "No such message."
msgstr "Engin þannig skilaboð."

#: actions/showmessage.php:98
msgid "Only the sender and recipient may read this message."
msgstr "Aðeins sendandi og móttakandi geta lesið þessi skilaboð."

#: actions/showmessage.php:108
#, php-format
msgid "Message to %1$s on %2$s"
msgstr "Skilaboð til %1$s á %2$s"

#: actions/showmessage.php:113
#, php-format
msgid "Message from %1$s on %2$s"
msgstr "Skilaboð frá %1$s á %2$s"

#: actions/shownotice.php:90
#, fuzzy
msgid "Notice deleted."
msgstr "Babl sent inn"

#: actions/showstream.php:73
#, php-format
msgid " tagged %s"
msgstr ""

#: actions/showstream.php:79
#, php-format
msgid "%s, page %d"
msgstr "%s, síða %d"

#: actions/showstream.php:122
#, php-format
msgid "Notice feed for %s tagged %s (RSS 1.0)"
msgstr ""

#: actions/showstream.php:129
#, php-format
msgid "Notice feed for %s (RSS 1.0)"
msgstr ""

#: actions/showstream.php:136
#, php-format
msgid "Notice feed for %s (RSS 2.0)"
msgstr ""

#: actions/showstream.php:143
#, php-format
msgid "Notice feed for %s (Atom)"
msgstr ""

#: actions/showstream.php:148
#, php-format
msgid "FOAF for %s"
msgstr ""

#: actions/showstream.php:191
#, php-format
msgid "This is the timeline for %s but %s hasn't posted anything yet."
msgstr ""

#: actions/showstream.php:196
msgid ""
"Seen anything interesting recently? You haven't posted any notices yet, now "
"would be a good time to start :)"
msgstr ""

#: actions/showstream.php:198
#, php-format
msgid ""
"You can try to nudge %s or [post something to his or her attention](%%%%"
"action.newnotice%%%%?status_textarea=%s)."
msgstr ""

#: actions/showstream.php:234
#, php-format
msgid ""
"**%s** has an account on %%%%site.name%%%%, a [micro-blogging](http://en."
"wikipedia.org/wiki/Micro-blogging) service based on the Free Software "
"[StatusNet](http://status.net/) tool. [Join now](%%%%action.register%%%%) to "
"follow **%s**'s notices and many more! ([Read more](%%%%doc.help%%%%))"
msgstr ""

#: actions/showstream.php:239
#, php-format
msgid ""
"**%s** has an account on %%%%site.name%%%%, a [micro-blogging](http://en."
"wikipedia.org/wiki/Micro-blogging) service based on the Free Software "
"[StatusNet](http://status.net/) tool. "
msgstr ""

#: actions/silence.php:65 actions/unsilence.php:65
#, fuzzy
msgid "You cannot silence users on this site."
msgstr "Þú getur ekki sent þessum notanda skilaboð."

#: actions/silence.php:72
msgid "User is already silenced."
msgstr ""

#: actions/siteadminpanel.php:69
msgid "Basic settings for this StatusNet site."
msgstr ""

#: actions/siteadminpanel.php:147
msgid "Site name must have non-zero length."
msgstr ""

#: actions/siteadminpanel.php:155
#, fuzzy
msgid "You must have a valid contact email address"
msgstr "Ekki tækt tölvupóstfang"

#: actions/siteadminpanel.php:173
#, php-format
msgid "Unknown language \"%s\""
msgstr ""

#: actions/siteadminpanel.php:180
msgid "Invalid snapshot report URL."
msgstr ""

#: actions/siteadminpanel.php:186
msgid "Invalid snapshot run value."
msgstr ""

#: actions/siteadminpanel.php:192
msgid "Snapshot frequency must be a number."
msgstr ""

#: actions/siteadminpanel.php:199
msgid "You must set an SSL server when enabling SSL."
msgstr ""

#: actions/siteadminpanel.php:204
msgid "Invalid SSL server. The maximum length is 255 characters."
msgstr ""

#: actions/siteadminpanel.php:210
msgid "Minimum text limit is 140 characters."
msgstr ""

#: actions/siteadminpanel.php:216
msgid "Dupe limit must 1 or more seconds."
msgstr ""

#: actions/siteadminpanel.php:266
msgid "General"
msgstr ""

#: actions/siteadminpanel.php:269
#, fuzzy
msgid "Site name"
msgstr "Babl vefsíðunnar"

#: actions/siteadminpanel.php:270
msgid "The name of your site, like \"Yourcompany Microblog\""
msgstr ""

#: actions/siteadminpanel.php:274
msgid "Brought by"
msgstr ""

#: actions/siteadminpanel.php:275
msgid "Text used for credits link in footer of each page"
msgstr ""

#: actions/siteadminpanel.php:279
msgid "Brought by URL"
msgstr ""

#: actions/siteadminpanel.php:280
msgid "URL used for credits link in footer of each page"
msgstr ""

#: actions/siteadminpanel.php:284
#, fuzzy
msgid "Contact email address for your site"
msgstr "Nýtt tölvupóstfang til að senda á %s"

#: actions/siteadminpanel.php:290
#, fuzzy
msgid "Local"
msgstr "Staðbundin sýn"

#: actions/siteadminpanel.php:301
msgid "Default timezone"
msgstr ""

#: actions/siteadminpanel.php:302
msgid "Default timezone for the site; usually UTC."
msgstr ""

#: actions/siteadminpanel.php:308
#, fuzzy
msgid "Default site language"
msgstr "Tungumál (ákjósanlegt)"

#: actions/siteadminpanel.php:316
#, fuzzy
msgid "URLs"
msgstr "Vefslóð"

#: actions/siteadminpanel.php:319
#, fuzzy
msgid "Server"
msgstr "Endurheimta"

#: actions/siteadminpanel.php:319
msgid "Site's server hostname."
msgstr ""

#: actions/siteadminpanel.php:323
msgid "Fancy URLs"
msgstr ""

#: actions/siteadminpanel.php:325
msgid "Use fancy (more readable and memorable) URLs?"
msgstr ""

#: actions/siteadminpanel.php:331
#, fuzzy
msgid "Access"
msgstr "Samþykkja"

#: actions/siteadminpanel.php:334
#, fuzzy
msgid "Private"
msgstr "Friðhelgi"

#: actions/siteadminpanel.php:336
msgid "Prohibit anonymous users (not logged in) from viewing site?"
msgstr ""

#: actions/siteadminpanel.php:340
#, fuzzy
msgid "Invite only"
msgstr "Bjóða"

#: actions/siteadminpanel.php:342
msgid "Make registration invitation only."
msgstr ""

#: actions/siteadminpanel.php:346
msgid "Closed"
msgstr ""

#: actions/siteadminpanel.php:348
msgid "Disable new registrations."
msgstr ""

#: actions/siteadminpanel.php:354
msgid "Snapshots"
msgstr ""

#: actions/siteadminpanel.php:357
msgid "Randomly during Web hit"
msgstr ""

#: actions/siteadminpanel.php:358
msgid "In a scheduled job"
msgstr ""

#: actions/siteadminpanel.php:359 actions/siteadminpanel.php:383
#, fuzzy
msgid "Never"
msgstr "Endurheimta"

#: actions/siteadminpanel.php:360
msgid "Data snapshots"
msgstr ""

#: actions/siteadminpanel.php:361
msgid "When to send statistical data to status.net servers"
msgstr ""

#: actions/siteadminpanel.php:366
msgid "Frequency"
msgstr ""

#: actions/siteadminpanel.php:367
msgid "Snapshots will be sent once every N web hits"
msgstr ""

#: actions/siteadminpanel.php:372
msgid "Report URL"
msgstr ""

#: actions/siteadminpanel.php:373
msgid "Snapshots will be sent to this URL"
msgstr ""

#: actions/siteadminpanel.php:380
#, fuzzy
msgid "SSL"
msgstr "SMS"

#: actions/siteadminpanel.php:384
#, fuzzy
msgid "Sometimes"
msgstr "Babl"

#: actions/siteadminpanel.php:385
msgid "Always"
msgstr ""

#: actions/siteadminpanel.php:387
msgid "Use SSL"
msgstr ""

#: actions/siteadminpanel.php:388
msgid "When to use SSL"
msgstr ""

#: actions/siteadminpanel.php:393
msgid "SSL Server"
msgstr ""

#: actions/siteadminpanel.php:394
msgid "Server to direct SSL requests to"
msgstr ""

#: actions/siteadminpanel.php:400
msgid "Limits"
msgstr ""

#: actions/siteadminpanel.php:403
msgid "Text limit"
msgstr ""

#: actions/siteadminpanel.php:403
msgid "Maximum number of characters for notices."
msgstr ""

#: actions/siteadminpanel.php:407
msgid "Dupe limit"
msgstr ""

#: actions/siteadminpanel.php:407
msgid "How long users must wait (in seconds) to post the same thing again."
msgstr ""

#: actions/siteadminpanel.php:421 actions/useradminpanel.php:313
#, fuzzy
msgid "Save site settings"
msgstr "Stillingar fyrir mynd"

#: actions/smssettings.php:58
msgid "SMS Settings"
msgstr "SMS stillingar"

#: actions/smssettings.php:69
#, php-format
msgid "You can receive SMS messages through email from %%site.name%%."
msgstr "Þú getur fengið SMS í gegnum tölvupóst frá %%site.name%%."

#: actions/smssettings.php:91
#, fuzzy
msgid "SMS is not available."
msgstr "Þessi síða er ekki aðgengileg í "

#: actions/smssettings.php:112
msgid "Current confirmed SMS-enabled phone number."
msgstr "Núverandi staðfesta SMS símanúmerið."

#: actions/smssettings.php:123
msgid "Awaiting confirmation on this phone number."
msgstr "Býð eftir staðfestingu varðandi þetta símanúmer."

#: actions/smssettings.php:130
msgid "Confirmation code"
msgstr "Staðfestingarlykill"

#: actions/smssettings.php:131
msgid "Enter the code you received on your phone."
msgstr "Sláðu inn lykilinn sem þú fékkst í símann þinn."

#: actions/smssettings.php:138
msgid "SMS Phone number"
msgstr "SMS símanúmer"

#: actions/smssettings.php:140
msgid "Phone number, no punctuation or spaces, with area code"
msgstr "Símanúmer, með svæðisnúmeri ef við á, án greinarmerkja eða bila"

#: actions/smssettings.php:174
msgid ""
"Send me notices through SMS; I understand I may incur exorbitant charges "
"from my carrier."
msgstr ""
"Sendu mér babl í gegnum SMS. Ég veit að það er möguleiki að "
"farsímafyrirtækið rukki fyrir móttöku á SMSunum."

#: actions/smssettings.php:306
msgid "No phone number."
msgstr "Ekkert símanúmer."

#: actions/smssettings.php:311
msgid "No carrier selected."
msgstr "Ekkert farsímafélag valið."

#: actions/smssettings.php:318
msgid "That is already your phone number."
msgstr "Þetta er nú þegar símanúmerið þitt."

#: actions/smssettings.php:321
msgid "That phone number already belongs to another user."
msgstr "Þetta símanúmer tilheyri nú þegar öðrum notanda."

#: actions/smssettings.php:347
msgid ""
"A confirmation code was sent to the phone number you added. Check your phone "
"for the code and instructions on how to use it."
msgstr ""

#: actions/smssettings.php:374
msgid "That is the wrong confirmation number."
msgstr "Þetta er rangur staðfestingarlykill."

#: actions/smssettings.php:405
msgid "That is not your phone number."
msgstr "Þetta er ekki símanúmerið þitt."

#: actions/smssettings.php:465
msgid "Mobile carrier"
msgstr "Farsímafyrirtæki"

#: actions/smssettings.php:469
msgid "Select a carrier"
msgstr "Veldu farsímafyrirtæki"

#: actions/smssettings.php:476
#, php-format
msgid ""
"Mobile carrier for your phone. If you know a carrier that accepts SMS over "
"email but isn't listed here, send email to let us know at %s."
msgstr ""
"Farsímafélagið þitt. Ef þú veist um farsímafélag sem tekur á móti SMS í "
"gegnum tölvupóst sem er ekki í þessum lista, sendu okkur tölvupóst í %s og "
"láttu okkur vita."

#: actions/smssettings.php:498
msgid "No code entered"
msgstr "Enginn lykill sleginn inn"

#: actions/subedit.php:70
msgid "You are not subscribed to that profile."
msgstr "Þú ert ekki áskrifandi."

#: actions/subedit.php:83
msgid "Could not save subscription."
msgstr "Gat ekki vistað áskrift."

#: actions/subscribe.php:55
msgid "Not a local user."
msgstr "Ekki staðbundinn notandi."

#: actions/subscribe.php:69
msgid "Subscribed"
msgstr "Þú ert nú í áskrift"

#: actions/subscribers.php:50
#, php-format
msgid "%s subscribers"
msgstr "%s áskrifendur"

#: actions/subscribers.php:52
#, php-format
msgid "%s subscribers, page %d"
msgstr "%s áskrifendur, síða %d"

#: actions/subscribers.php:63
msgid "These are the people who listen to your notices."
msgstr "Þetta er fólkið sem hlustar á bablið í þér."

#: actions/subscribers.php:67
#, php-format
msgid "These are the people who listen to %s's notices."
msgstr "Þetta er fólkið sem hlustar á bablið í %s."

#: actions/subscribers.php:108
msgid ""
"You have no subscribers. Try subscribing to people you know and they might "
"return the favor"
msgstr ""

#: actions/subscribers.php:110
#, php-format
msgid "%s has no subscribers. Want to be the first?"
msgstr ""

#: actions/subscribers.php:114
#, php-format
msgid ""
"%s has no subscribers. Why not [register an account](%%%%action.register%%%"
"%) and be the first?"
msgstr ""

#: actions/subscriptions.php:52
#, php-format
msgid "%s subscriptions"
msgstr "%s áskriftir"

#: actions/subscriptions.php:54
#, php-format
msgid "%s subscriptions, page %d"
msgstr "%s áskriftir, síða %d"

#: actions/subscriptions.php:65
msgid "These are the people whose notices you listen to."
msgstr "Þetta er fólkið sem þú hlustar á bablið í."

#: actions/subscriptions.php:69
#, php-format
msgid "These are the people whose notices %s listens to."
msgstr "Þetta er fólkið sem %s hlustar á bablið í."

#: actions/subscriptions.php:121
#, php-format
msgid ""
"You're not listening to anyone's notices right now, try subscribing to "
"people you know. Try [people search](%%action.peoplesearch%%), look for "
"members in groups you're interested in and in our [featured users](%%action."
"featured%%). If you're a [Twitter user](%%action.twittersettings%%), you can "
"automatically subscribe to people you already follow there."
msgstr ""

#: actions/subscriptions.php:123 actions/subscriptions.php:127
#, php-format
msgid "%s is not listening to anyone."
msgstr ""

#: actions/subscriptions.php:194
msgid "Jabber"
msgstr "Jabber snarskilaboðaþjónusta"

#: actions/subscriptions.php:199 lib/connectsettingsaction.php:115
msgid "SMS"
msgstr "SMS"

#: actions/tagother.php:33
msgid "Not logged in"
msgstr "Ekki innskráð(ur)"

#: actions/tagother.php:39
msgid "No id argument."
msgstr "Ekkert einkenni gefið upp."

#: actions/tagother.php:65
#, php-format
msgid "Tag %s"
msgstr "Merki %s"

#: actions/tagother.php:77 lib/userprofile.php:75
msgid "User profile"
msgstr "Persónuleg síða notanda"

#: actions/tagother.php:81 lib/userprofile.php:102
msgid "Photo"
msgstr "Ljósmynd"

#: actions/tagother.php:141
msgid "Tag user"
msgstr "Merkja notanda"

#: actions/tagother.php:151
msgid ""
"Tags for this user (letters, numbers, -, ., and _), comma- or space- "
"separated"
msgstr ""
"Merki fyrir þennan notanda (bókstafir, tölustafir, -, ., og _), aðskilin með "
"kommu eða bili"

#: actions/tagother.php:193
msgid ""
"You can only tag people you are subscribed to or who are subscribed to you."
msgstr ""
"Þú getur aðeins merkt fólk sem þú ert áskrifandi að eða þau sem eru "
"áskrifendur að þér."

#: actions/tagother.php:200
msgid "Could not save tags."
msgstr "Gat ekki vistað merki."

#: actions/tagother.php:236
msgid "Use this form to add tags to your subscribers or subscriptions."
msgstr ""
"Notaðu þetta eyðublað til að bæta við merkjum við áskrifendur þína eða þau "
"sem þú ert áskrifandi að."

#: actions/tag.php:68
#, php-format
msgid "Notices tagged with %s, page %d"
msgstr "Babl merkt með %s, síða %d"

#: actions/tag.php:86
#, php-format
msgid "Notice feed for tag %s (RSS 1.0)"
msgstr ""

#: actions/tag.php:92
#, fuzzy, php-format
msgid "Notice feed for tag %s (RSS 2.0)"
msgstr "Bablveita fyrir %s"

#: actions/tag.php:98
#, php-format
msgid "Notice feed for tag %s (Atom)"
msgstr ""

#: actions/tagrss.php:35
msgid "No such tag."
msgstr "Ekkert þannig merki."

#: actions/twitapitrends.php:87
msgid "API method under construction."
msgstr "Aðferð í forritsskilum er í þróun."

#: actions/unblock.php:59
#, fuzzy
msgid "You haven't blocked that user."
msgstr "Þú hefur nú þegar lokað á þennan notanda."

#: actions/unsandbox.php:72
#, fuzzy
msgid "User is not sandboxed."
msgstr "Notandi hefur ekkert nýtt babl"

#: actions/unsilence.php:72
#, fuzzy
msgid "User is not silenced."
msgstr "Notandi hefur enga persónulega síðu."

#: actions/unsubscribe.php:77
msgid "No profile id in request."
msgstr "Ekkert einkenni persónulegrar síðu í beiðni."

#: actions/unsubscribe.php:84
msgid "No profile with that id."
msgstr "Enginn persónuleg síða með þessu einkenni."

#: actions/unsubscribe.php:98
msgid "Unsubscribed"
msgstr "Ekki lengur áskrifandi"

#: actions/updateprofile.php:62 actions/userauthorization.php:330
#, php-format
msgid "Listenee stream license ‘%s’ is not compatible with site license ‘%s’."
msgstr ""

#: actions/useradminpanel.php:58 lib/adminpanelaction.php:305
#: lib/personalgroupnav.php:115
msgid "User"
msgstr "Notandi"

#: actions/useradminpanel.php:69
msgid "User settings for this StatusNet site."
msgstr ""

#: actions/useradminpanel.php:149
msgid "Invalid bio limit. Must be numeric."
<<<<<<< HEAD
msgstr ""

#: actions/useradminpanel.php:155
msgid "Invalid welcome text. Max length is 255 characters."
msgstr ""

#: actions/useradminpanel.php:165
#, php-format
msgid "Invalid default subscripton: '%1$s' is not user."
msgstr ""

#: actions/useradminpanel.php:218 lib/accountsettingsaction.php:108
#: lib/personalgroupnav.php:109
msgid "Profile"
msgstr "Persónuleg síða"

#: actions/useradminpanel.php:222
msgid "Bio Limit"
msgstr ""

#: actions/useradminpanel.php:223
msgid "Maximum length of a profile bio in characters."
msgstr ""

=======
msgstr ""

#: actions/useradminpanel.php:155
msgid "Invalid welcome text. Max length is 255 characters."
msgstr ""

#: actions/useradminpanel.php:165
#, php-format
msgid "Invalid default subscripton: '%1$s' is not user."
msgstr ""

#: actions/useradminpanel.php:218 lib/accountsettingsaction.php:108
#: lib/personalgroupnav.php:109
msgid "Profile"
msgstr "Persónuleg síða"

#: actions/useradminpanel.php:222
msgid "Bio Limit"
msgstr ""

#: actions/useradminpanel.php:223
msgid "Maximum length of a profile bio in characters."
msgstr ""

>>>>>>> 9e0f89ba
#: actions/useradminpanel.php:231
#, fuzzy
msgid "New users"
msgstr "Bjóða nýjum notendum að vera með"

#: actions/useradminpanel.php:235
msgid "New user welcome"
msgstr ""
<<<<<<< HEAD

#: actions/useradminpanel.php:236
msgid "Welcome text for new users (Max 255 chars)."
msgstr ""

#: actions/useradminpanel.php:241
#, fuzzy
msgid "Default subscription"
msgstr "Allar áskriftir"

#: actions/useradminpanel.php:242
#, fuzzy
msgid "Automatically subscribe new users to this user."
msgstr ""
"Gerast sjálfkrafa áskrifandi að hverjum þeim sem gerist áskrifandi að þér "
"(best fyrir ómannlega notendur)"

#: actions/useradminpanel.php:251
#, fuzzy
msgid "Invitations"
msgstr "Boðskort hefur verið sent út"

#: actions/useradminpanel.php:256
#, fuzzy
msgid "Invitations enabled"
msgstr "Boðskort hefur verið sent út"

#: actions/useradminpanel.php:258
msgid "Whether to allow users to invite new users."
msgstr ""

#: actions/useradminpanel.php:265
msgid "Sessions"
msgstr ""

#: actions/useradminpanel.php:270
msgid "Handle sessions"
msgstr ""

=======

#: actions/useradminpanel.php:236
msgid "Welcome text for new users (Max 255 chars)."
msgstr ""

#: actions/useradminpanel.php:241
#, fuzzy
msgid "Default subscription"
msgstr "Allar áskriftir"

#: actions/useradminpanel.php:242
#, fuzzy
msgid "Automatically subscribe new users to this user."
msgstr ""
"Gerast sjálfkrafa áskrifandi að hverjum þeim sem gerist áskrifandi að þér "
"(best fyrir ómannlega notendur)"

#: actions/useradminpanel.php:251
#, fuzzy
msgid "Invitations"
msgstr "Boðskort hefur verið sent út"

#: actions/useradminpanel.php:256
#, fuzzy
msgid "Invitations enabled"
msgstr "Boðskort hefur verið sent út"

#: actions/useradminpanel.php:258
msgid "Whether to allow users to invite new users."
msgstr ""

#: actions/useradminpanel.php:265
msgid "Sessions"
msgstr ""

#: actions/useradminpanel.php:270
msgid "Handle sessions"
msgstr ""

>>>>>>> 9e0f89ba
#: actions/useradminpanel.php:272
msgid "Whether to handle sessions ourselves."
msgstr ""

#: actions/useradminpanel.php:276
msgid "Session debugging"
msgstr ""

#: actions/useradminpanel.php:278
msgid "Turn on debugging output for sessions."
msgstr ""

#: actions/userauthorization.php:105
msgid "Authorize subscription"
msgstr "Heimila áskriftir"

#: actions/userauthorization.php:110
#, fuzzy
msgid ""
"Please check these details to make sure that you want to subscribe to this "
"user’s notices. If you didn’t just ask to subscribe to someone’s notices, "
"click “Reject”."
msgstr ""
"Vinsamlegast athugaðu þessi atriði til þess að vera viss um að þú viljir "
"gerast áskrifandi að babli þessa notanda. Ef þú baðst ekki um að gerast "
"áskrifandi að babli, smelltu þá á \"Hætta við\"."

#: actions/userauthorization.php:188
msgid "License"
msgstr ""

#: actions/userauthorization.php:209
msgid "Accept"
msgstr "Samþykkja"

#: actions/userauthorization.php:210 lib/subscribeform.php:115
#: lib/subscribeform.php:139
msgid "Subscribe to this user"
msgstr "Gerast áskrifandi að þessum notanda"

#: actions/userauthorization.php:211
msgid "Reject"
msgstr "Hafna"

#: actions/userauthorization.php:212
msgid "Reject this subscription"
msgstr ""

#: actions/userauthorization.php:225
msgid "No authorization request!"
msgstr "Engin heimildarbeiðni!"

#: actions/userauthorization.php:247
msgid "Subscription authorized"
msgstr "Áskrift heimiluð"

#: actions/userauthorization.php:249
#, fuzzy
msgid ""
"The subscription has been authorized, but no callback URL was passed. Check "
"with the site’s instructions for details on how to authorize the "
"subscription. Your subscription token is:"
msgstr ""
"Áskriftin hefur verið heimiluð en afturkallsveffang var ekki sent. Athugaðu "
"leiðbeiningar síðunnar um það hvernig á að heimila áskrift. Áskriftartókinn "
"þinn er;"

#: actions/userauthorization.php:259
msgid "Subscription rejected"
msgstr "Áskrift hafnað"

#: actions/userauthorization.php:261
#, fuzzy
msgid ""
"The subscription has been rejected, but no callback URL was passed. Check "
"with the site’s instructions for details on how to fully reject the "
"subscription."
msgstr ""
"Áskriftinni hefur verið hafnað en afturkallsveffang var ekki sent. Athugaðu "
"leiðbeiningar síðunnar um það hvernig á að hafna áskrift alveg."

#: actions/userauthorization.php:296
#, php-format
msgid "Listener URI ‘%s’ not found here"
msgstr ""

#: actions/userauthorization.php:301
#, php-format
msgid "Listenee URI ‘%s’ is too long."
msgstr ""

#: actions/userauthorization.php:307
#, php-format
msgid "Listenee URI ‘%s’ is a local user."
msgstr ""

#: actions/userauthorization.php:322
#, php-format
msgid "Profile URL ‘%s’ is for a local user."
msgstr ""

#: actions/userauthorization.php:338
#, php-format
msgid "Avatar URL ‘%s’ is not valid."
msgstr ""

#: actions/userauthorization.php:343
#, fuzzy, php-format
msgid "Can’t read avatar URL ‘%s’."
msgstr "Get ekki lesið slóðina fyrir myndina '%s'"

#: actions/userauthorization.php:348
#, fuzzy, php-format
msgid "Wrong image type for avatar URL ‘%s’."
msgstr "Röng gerð myndar fyrir '%s'"

#: actions/userbyid.php:70
msgid "No id."
msgstr "Ekkert kenni."

#: actions/userdesignsettings.php:76 lib/designsettings.php:65
msgid "Profile design"
msgstr ""

#: actions/userdesignsettings.php:87 lib/designsettings.php:76
msgid ""
"Customize the way your profile looks with a background image and a colour "
"palette of your choice."
msgstr ""

#: actions/userdesignsettings.php:282
msgid "Enjoy your hotdog!"
msgstr ""

#: actions/usergroups.php:64
#, php-format
msgid "%s groups, page %d"
msgstr "Hópar %s, síða %d"

#: actions/usergroups.php:130
msgid "Search for more groups"
msgstr ""

#: actions/usergroups.php:153
#, php-format
msgid "%s is not a member of any group."
msgstr ""

#: actions/usergroups.php:158
#, php-format
msgid "Try [searching for groups](%%action.groupsearch%%) and joining them."
msgstr ""

#: classes/File.php:137
#, php-format
msgid ""
"No file may be larger than %d bytes and the file you sent was %d bytes. Try "
"to upload a smaller version."
msgstr ""

#: classes/File.php:147
#, php-format
msgid "A file this large would exceed your user quota of %d bytes."
msgstr ""

#: classes/File.php:154
#, php-format
msgid "A file this large would exceed your monthly quota of %d bytes."
msgstr ""

#: classes/Message.php:45
#, fuzzy
msgid "You are banned from sending direct messages."
msgstr "Villa kom upp við að senda bein skilaboð"

#: classes/Message.php:61
msgid "Could not insert message."
msgstr "Gat ekki skeytt skilaboðum inn í."

#: classes/Message.php:71
msgid "Could not update message with new URI."
msgstr "Gat ekki uppfært skilaboð með nýju veffangi."

#: classes/Notice.php:164
#, php-format
msgid "DB error inserting hashtag: %s"
msgstr "Gagnagrunnsvilla við innsetningu myllumerkis: %s"

#: classes/Notice.php:179
msgid "Problem saving notice. Too long."
msgstr ""

#: classes/Notice.php:183
msgid "Problem saving notice. Unknown user."
msgstr "Gat ekki vistað babl. Óþekktur notandi."

#: classes/Notice.php:188
msgid ""
"Too many notices too fast; take a breather and post again in a few minutes."
msgstr ""
"Of mikið babl í einu; slakaðu aðeins á og haltu svo áfram eftir nokkrar "
"mínútur."

#: classes/Notice.php:194
msgid ""
"Too many duplicate messages too quickly; take a breather and post again in a "
"few minutes."
msgstr ""

#: classes/Notice.php:200
msgid "You are banned from posting notices on this site."
msgstr "Það hefur verið lagt bann við babli frá þér á þessari síðu."

#: classes/Notice.php:265 classes/Notice.php:290
msgid "Problem saving notice."
msgstr "Vandamál komu upp við að vista babl."

#: classes/Notice.php:1124
#, php-format
msgid "DB error inserting reply: %s"
msgstr "Gagnagrunnsvilla við innsetningu svars: %s"

#: classes/User_group.php:380
msgid "Could not create group."
msgstr "Gat ekki búið til hóp."

#: classes/User_group.php:409
msgid "Could not set group membership."
msgstr "Gat ekki skráð hópmeðlimi."

#: classes/User.php:347
#, php-format
msgid "Welcome to %1$s, @%2$s!"
msgstr ""

#: lib/accountsettingsaction.php:108
msgid "Change your profile settings"
msgstr "Breyta persónulegu stillingunum þínum"

#: lib/accountsettingsaction.php:112
msgid "Upload an avatar"
msgstr "Hlaða upp einkennismynd"

#: lib/accountsettingsaction.php:116
msgid "Change your password"
msgstr "Breyta lykilorðinu þínu"

#: lib/accountsettingsaction.php:120
msgid "Change email handling"
msgstr "Breyta tölvupóstumsjón"

#: lib/accountsettingsaction.php:124
msgid "Design your profile"
msgstr ""

#: lib/accountsettingsaction.php:128
msgid "Other"
msgstr "Annað"

#: lib/accountsettingsaction.php:128
msgid "Other options"
msgstr "Aðrir valkostir"

#: lib/action.php:144
#, php-format
msgid "%s - %s"
msgstr "%s - %s"

#: lib/action.php:159
msgid "Untitled page"
msgstr "Ónafngreind síða"

#: lib/action.php:425
msgid "Primary site navigation"
msgstr "Stikl aðalsíðu"

#: lib/action.php:431
msgid "Home"
msgstr "Heim"

#: lib/action.php:431
msgid "Personal profile and friends timeline"
msgstr "Persónuleg síða og vinarás"

#: lib/action.php:433
msgid "Account"
msgstr "Aðgangur"

#: lib/action.php:433
msgid "Change your email, avatar, password, profile"
msgstr ""
"Breyttu tölvupóstinum þínum, einkennismyndinni þinni, lykilorðinu þínu, "
"persónulegu síðunni þinni"

#: lib/action.php:436
msgid "Connect"
msgstr "Tengjast"

#: lib/action.php:436
#, fuzzy
msgid "Connect to services"
msgstr "Gat ekki framsent til vefþjóns: %s"

#: lib/action.php:440
#, fuzzy
msgid "Change site configuration"
msgstr "Stikl aðalsíðu"

#: lib/action.php:444 lib/subgroupnav.php:105
msgid "Invite"
msgstr "Bjóða"

#: lib/action.php:445 lib/subgroupnav.php:106
#, php-format
msgid "Invite friends and colleagues to join you on %s"
msgstr "Bjóða vinum og vandamönnum að slást í hópinn á %s"

#: lib/action.php:450
msgid "Logout"
msgstr "Útskráning"

#: lib/action.php:450
msgid "Logout from the site"
msgstr "Skrá þig út af síðunni"

#: lib/action.php:455
msgid "Create an account"
msgstr "Búa til aðgang"

#: lib/action.php:458
msgid "Login to the site"
msgstr "Skrá þig inn á síðuna"

#: lib/action.php:461 lib/action.php:724
msgid "Help"
msgstr "Hjálp"

#: lib/action.php:461
msgid "Help me!"
msgstr "Hjálp!"

#: lib/action.php:464 lib/searchaction.php:127
msgid "Search"
msgstr "Leita"

#: lib/action.php:464
msgid "Search for people or text"
msgstr "Leita að fólki eða texta"

#: lib/action.php:485
msgid "Site notice"
msgstr "Babl vefsíðunnar"

#: lib/action.php:551
msgid "Local views"
msgstr "Staðbundin sýn"

#: lib/action.php:617
msgid "Page notice"
msgstr "Babl síðunnar"

#: lib/action.php:719
msgid "Secondary site navigation"
msgstr "Stikl undirsíðu"

#: lib/action.php:726
msgid "About"
msgstr "Um"

#: lib/action.php:728
msgid "FAQ"
msgstr "Spurt og svarað"

#: lib/action.php:732
msgid "TOS"
msgstr ""

#: lib/action.php:735
msgid "Privacy"
msgstr "Friðhelgi"

#: lib/action.php:737
msgid "Source"
msgstr "Frumþula"

#: lib/action.php:739
msgid "Contact"
msgstr "Tengiliður"

#: lib/action.php:741
msgid "Badge"
msgstr ""

#: lib/action.php:769
msgid "StatusNet software license"
msgstr "Hugbúnaðarleyfi StatusNet"

#: lib/action.php:772
#, php-format
msgid ""
"**%%site.name%%** is a microblogging service brought to you by [%%site."
"broughtby%%](%%site.broughtbyurl%%). "
msgstr ""
"**%%site.name%%** er örbloggsþjónusta í boði [%%site.broughtby%%](%%site."
"broughtbyurl%%). "

#: lib/action.php:774
#, php-format
msgid "**%%site.name%%** is a microblogging service. "
msgstr "**%%site.name%%** er örbloggsþjónusta."

#: lib/action.php:776
#, php-format
msgid ""
"It runs the [StatusNet](http://status.net/) microblogging software, version %"
"s, available under the [GNU Affero General Public License](http://www.fsf."
"org/licensing/licenses/agpl-3.0.html)."
msgstr ""
"Það keyrir [StatusNet](http://status.net/) örbloggshugbúnaðinn, útgáfu %s, "
"sem er gefinn út undir [GNU Affero almenningsleyfinu](http://www.fsf.org/"
"licensing/licenses/agpl-3.0.html)."

#: lib/action.php:790
#, fuzzy
msgid "Site content license"
msgstr "Hugbúnaðarleyfi StatusNet"

#: lib/action.php:799
msgid "All "
msgstr "Allt "

#: lib/action.php:804
msgid "license."
msgstr "leyfi."

#: lib/action.php:1068
msgid "Pagination"
msgstr "Uppröðun"

#: lib/action.php:1077
msgid "After"
msgstr "Eftir"

#: lib/action.php:1085
msgid "Before"
msgstr "Áður"

#: lib/action.php:1133
msgid "There was a problem with your session token."
msgstr "Það komu upp vandamál varðandi setutókann þinn."

#: lib/adminpanelaction.php:96
#, fuzzy
msgid "You cannot make changes to this site."
msgstr "Þú getur ekki sent þessum notanda skilaboð."

#: lib/adminpanelaction.php:195
#, fuzzy
msgid "showForm() not implemented."
msgstr "Skipun hefur ekki verið fullbúin"

#: lib/adminpanelaction.php:224
#, fuzzy
msgid "saveSettings() not implemented."
msgstr "Skipun hefur ekki verið fullbúin"

#: lib/adminpanelaction.php:247
msgid "Unable to delete design setting."
msgstr ""

#: lib/adminpanelaction.php:300
#, fuzzy
msgid "Basic site configuration"
msgstr "Staðfesting tölvupóstfangs"

#: lib/adminpanelaction.php:303
#, fuzzy
msgid "Design configuration"
msgstr "SMS staðfesting"

#: lib/adminpanelaction.php:306 lib/adminpanelaction.php:309
#, fuzzy
msgid "Paths configuration"
msgstr "SMS staðfesting"

#: lib/attachmentlist.php:87
msgid "Attachments"
msgstr ""

#: lib/attachmentlist.php:265
msgid "Author"
msgstr ""

#: lib/attachmentlist.php:278
msgid "Provider"
msgstr ""

#: lib/attachmentnoticesection.php:67
msgid "Notices where this attachment appears"
msgstr ""

#: lib/attachmenttagcloudsection.php:48
msgid "Tags for this attachment"
msgstr ""

#: lib/channel.php:138 lib/channel.php:158
msgid "Command results"
msgstr "Niðurstöður skipunar"

#: lib/channel.php:210
msgid "Command complete"
msgstr "Fullkláruð skipun"

#: lib/channel.php:221
msgid "Command failed"
msgstr "Misheppnuð skipun"

#: lib/command.php:44
msgid "Sorry, this command is not yet implemented."
msgstr "Fyrirgefðu en þessi skipun hefur ekki enn verið útbúin."

#: lib/command.php:88
#, fuzzy, php-format
msgid "Could not find a user with nickname %s"
msgstr "Gat ekki uppfært notanda með staðfestu tölvupóstfangi."

#: lib/command.php:92
msgid "It does not make a lot of sense to nudge yourself!"
msgstr ""

#: lib/command.php:99
#, fuzzy, php-format
msgid "Nudge sent to %s"
msgstr "Ýtt við notanda"

#: lib/command.php:126
#, php-format
msgid ""
"Subscriptions: %1$s\n"
"Subscribers: %2$s\n"
"Notices: %3$s"
msgstr ""

#: lib/command.php:152 lib/command.php:400
msgid "Notice with that id does not exist"
msgstr ""

#: lib/command.php:168 lib/command.php:416 lib/command.php:471
msgid "User has no last notice"
msgstr "Notandi hefur ekkert nýtt babl"

#: lib/command.php:190
msgid "Notice marked as fave."
msgstr "Babl gert að uppáhaldi."

#: lib/command.php:315
#, php-format
msgid "%1$s (%2$s)"
msgstr "%1$s (%2$s)"

#: lib/command.php:318
#, php-format
msgid "Fullname: %s"
msgstr "Fullt nafn: %s"

#: lib/command.php:321
#, php-format
msgid "Location: %s"
msgstr "Staðsetning: %s"

#: lib/command.php:324
#, php-format
msgid "Homepage: %s"
msgstr "Heimasíða: %s"

#: lib/command.php:327
#, php-format
msgid "About: %s"
msgstr "Um: %s"

#: lib/command.php:358 scripts/xmppdaemon.php:321
#, fuzzy, php-format
msgid "Message too long - maximum is %d characters, you sent %d"
msgstr "Skilaboð eru of löng - 140 tákn eru í mesta lagi leyfð en þú sendir %d"

#: lib/command.php:377
msgid "Error sending direct message."
msgstr "Villa kom upp við að senda bein skilaboð"

#: lib/command.php:431
#, fuzzy, php-format
msgid "Notice too long - maximum is %d characters, you sent %d"
msgstr "Skilaboð eru of löng - 140 tákn eru í mesta lagi leyfð en þú sendir %d"

#: lib/command.php:439
#, fuzzy, php-format
msgid "Reply to %s sent"
msgstr "Svara þessu babli"

#: lib/command.php:441
#, fuzzy
msgid "Error saving notice."
msgstr "Vandamál komu upp við að vista babl."

#: lib/command.php:495
msgid "Specify the name of the user to subscribe to"
msgstr "Tilgreindu nafn notandans sem þú vilt gerast áskrifandi að"

#: lib/command.php:502
#, php-format
msgid "Subscribed to %s"
msgstr "Nú ert þú áskrifandi að %s"

#: lib/command.php:523
msgid "Specify the name of the user to unsubscribe from"
msgstr "Tilgreindu nafn notandans sem þú vilt hætta sem áskrifandi að"

#: lib/command.php:530
#, php-format
msgid "Unsubscribed from %s"
msgstr "Nú ert þú ekki lengur áskrifandi að %s"

#: lib/command.php:548 lib/command.php:571
msgid "Command not yet implemented."
msgstr "Skipun hefur ekki verið fullbúin"

#: lib/command.php:551
msgid "Notification off."
msgstr "Tilkynningar af."

#: lib/command.php:553
msgid "Can't turn off notification."
msgstr "Get ekki slökkt á tilkynningum."

#: lib/command.php:574
msgid "Notification on."
msgstr "Tilkynningar á."

#: lib/command.php:576
msgid "Can't turn on notification."
msgstr "Get ekki kveikt á tilkynningum."

#: lib/command.php:592
#, fuzzy
msgid "You are not subscribed to anyone."
msgstr "Þú ert ekki áskrifandi."

<<<<<<< HEAD
#: lib/command.php:620
=======
#: lib/command.php:594
>>>>>>> 9e0f89ba
msgid "You are subscribed to this person:"
msgid_plural "You are subscribed to these people:"
msgstr[0] "Þú ert nú þegar í áskrift að þessum notendum:"
msgstr[1] "Þú ert nú þegar í áskrift að þessum notendum:"

#: lib/command.php:614
#, fuzzy
msgid "No one is subscribed to you."
msgstr "Gat ekki leyft öðrum að gerast áskrifandi að þér."

<<<<<<< HEAD
#: lib/command.php:642
=======
#: lib/command.php:616
>>>>>>> 9e0f89ba
msgid "This person is subscribed to you:"
msgid_plural "These people are subscribed to you:"
msgstr[0] "Gat ekki leyft öðrum að gerast áskrifandi að þér."
msgstr[1] "Gat ekki leyft öðrum að gerast áskrifandi að þér."

#: lib/command.php:636
#, fuzzy
msgid "You are not a member of any groups."
msgstr "Þú ert ekki meðlimur í þessum hópi."

<<<<<<< HEAD
#: lib/command.php:664
=======
#: lib/command.php:638
>>>>>>> 9e0f89ba
msgid "You are a member of this group:"
msgid_plural "You are a member of these groups:"
msgstr[0] "Þú ert ekki meðlimur í þessum hópi."
msgstr[1] "Þú ert ekki meðlimur í þessum hópi."

#: lib/command.php:652
msgid ""
"Commands:\n"
"on - turn on notifications\n"
"off - turn off notifications\n"
"help - show this help\n"
"follow <nickname> - subscribe to user\n"
"groups - lists the groups you have joined\n"
"subscriptions - list the people you follow\n"
"subscribers - list the people that follow you\n"
"leave <nickname> - unsubscribe from user\n"
"d <nickname> <text> - direct message to user\n"
"get <nickname> - get last notice from user\n"
"whois <nickname> - get profile info on user\n"
"fav <nickname> - add user's last notice as a 'fave'\n"
"fav #<notice_id> - add notice with the given id as a 'fave'\n"
"reply #<notice_id> - reply to notice with a given id\n"
"reply <nickname> - reply to the last notice from user\n"
"join <group> - join group\n"
"drop <group> - leave group\n"
"stats - get your stats\n"
"stop - same as 'off'\n"
"quit - same as 'off'\n"
"sub <nickname> - same as 'follow'\n"
"unsub <nickname> - same as 'leave'\n"
"last <nickname> - same as 'get'\n"
"on <nickname> - not yet implemented.\n"
"off <nickname> - not yet implemented.\n"
"nudge <nickname> - remind a user to update.\n"
"invite <phone number> - not yet implemented.\n"
"track <word> - not yet implemented.\n"
"untrack <word> - not yet implemented.\n"
"track off - not yet implemented.\n"
"untrack all - not yet implemented.\n"
"tracks - not yet implemented.\n"
"tracking - not yet implemented.\n"
msgstr ""

#: lib/common.php:199
#, fuzzy
msgid "No configuration file found. "
msgstr "Enginn staðfestingarlykill."

#: lib/common.php:200
msgid "I looked for configuration files in the following places: "
msgstr ""

#: lib/common.php:201
msgid "You may wish to run the installer to fix this."
msgstr ""

#: lib/common.php:202
#, fuzzy
msgid "Go to the installer."
msgstr "Skrá þig inn á síðuna"

#: lib/connectsettingsaction.php:110
msgid "IM"
msgstr "Snarskilaboð"

#: lib/connectsettingsaction.php:111
msgid "Updates by instant messenger (IM)"
msgstr "Færslur sendar með snarskilaboðaþjónustu (instant messaging)"

#: lib/connectsettingsaction.php:116
msgid "Updates by SMS"
msgstr "Færslur sendar með SMS"

#: lib/dberroraction.php:60
msgid "Database error"
msgstr ""

#: lib/designsettings.php:105
msgid "Upload file"
msgstr ""

#: lib/designsettings.php:109
#, fuzzy
msgid ""
"You can upload your personal background image. The maximum file size is 2MB."
msgstr "Þetta er of langt. Hámarkslengd babls er 140 tákn."

#: lib/designsettings.php:372
msgid "Bad default color settings: "
msgstr ""

#: lib/designsettings.php:468
msgid "Design defaults restored."
msgstr ""

#: lib/disfavorform.php:114 lib/disfavorform.php:140
msgid "Disfavor this notice"
msgstr "Taka þetta babl út sem uppáhald"

#: lib/favorform.php:114 lib/favorform.php:140
msgid "Favor this notice"
msgstr "Setja þetta babl í uppáhald"

#: lib/favorform.php:140
msgid "Favor"
msgstr "Uppáhald"

#: lib/feedlist.php:64
msgid "Export data"
msgstr "Flytja út gögn"

#: lib/feed.php:85
msgid "RSS 1.0"
msgstr ""

#: lib/feed.php:87
msgid "RSS 2.0"
msgstr ""

#: lib/feed.php:89
msgid "Atom"
msgstr ""

#: lib/feed.php:91
msgid "FOAF"
msgstr ""

#: lib/galleryaction.php:121
msgid "Filter tags"
msgstr "Sía merki"

#: lib/galleryaction.php:131
msgid "All"
msgstr "Allt"

#: lib/galleryaction.php:139
#, fuzzy
msgid "Select tag to filter"
msgstr "Veldu farsímafyrirtæki"

#: lib/galleryaction.php:140
msgid "Tag"
msgstr "Merki"

#: lib/galleryaction.php:141
msgid "Choose a tag to narrow list"
msgstr "Veldu merki til að þrengja lista"

#: lib/galleryaction.php:143
msgid "Go"
msgstr "Áfram"

#: lib/groupeditform.php:163
msgid "URL of the homepage or blog of the group or topic"
msgstr "Vefslóð vefsíðu hópsins eða umfjöllunarefnisins"

#: lib/groupeditform.php:168
#, fuzzy
msgid "Describe the group or topic"
msgstr "Lýstu hópnum eða umfjöllunarefninu með 140 táknum"

#: lib/groupeditform.php:170
#, fuzzy, php-format
msgid "Describe the group or topic in %d characters"
msgstr "Lýstu hópnum eða umfjöllunarefninu með 140 táknum"

#: lib/groupeditform.php:172
msgid "Description"
msgstr "Lýsing"

#: lib/groupeditform.php:179
msgid ""
"Location for the group, if any, like \"City, State (or Region), Country\""
msgstr "Staðsetning hópsins, ef einhver, eins og \"Borg, landshluti, land\""

#: lib/groupeditform.php:187
#, php-format
msgid "Extra nicknames for the group, comma- or space- separated, max %d"
msgstr ""

#: lib/groupnav.php:85
msgid "Group"
msgstr "Hópur"

#: lib/groupnav.php:101
msgid "Blocked"
msgstr ""

#: lib/groupnav.php:102
#, php-format
msgid "%s blocked users"
msgstr ""

#: lib/groupnav.php:108
#, php-format
msgid "Edit %s group properties"
msgstr "Breyta hópstillingum %s"

#: lib/groupnav.php:113
msgid "Logo"
msgstr "Einkennismerki"

#: lib/groupnav.php:114
#, php-format
msgid "Add or edit %s logo"
msgstr "Bæta við eða breyta einkennismerki %s"

#: lib/groupnav.php:120
#, php-format
msgid "Add or edit %s design"
msgstr ""

#: lib/groupsbymemberssection.php:71
msgid "Groups with most members"
msgstr "Hóparnir með flestu meðlimina"

#: lib/groupsbypostssection.php:71
msgid "Groups with most posts"
msgstr "Hóparnir með mesta bablið"

#: lib/grouptagcloudsection.php:56
#, php-format
msgid "Tags in %s group's notices"
msgstr "Merki í babli %s hópsins"

#: lib/htmloutputter.php:103
msgid "This page is not available in a media type you accept"
msgstr ""
"Þessi síða er ekki aðgengileg í margmiðlunargerðinni sem þú tekur á móti"

#: lib/imagefile.php:75
#, fuzzy, php-format
msgid "That file is too big. The maximum file size is %s."
msgstr "Þetta er of langt. Hámarkslengd babls er 140 tákn."

#: lib/imagefile.php:80
msgid "Partial upload."
msgstr "Upphal að hluta til."

#: lib/imagefile.php:88 lib/mediafile.php:170
msgid "System error uploading file."
msgstr "Kerfisvilla kom upp við upphal skráar."

#: lib/imagefile.php:96
msgid "Not an image or corrupt file."
msgstr "Annaðhvort ekki mynd eða þá að skráin er gölluð."

#: lib/imagefile.php:105
msgid "Unsupported image file format."
msgstr "Skráarsnið myndar ekki stutt."

#: lib/imagefile.php:118
msgid "Lost our file."
msgstr "Týndum skránni okkar"

#: lib/imagefile.php:150 lib/imagefile.php:197
msgid "Unknown file type"
msgstr "Óþekkt skráargerð"

#: lib/imagefile.php:217
msgid "MB"
msgstr ""

#: lib/imagefile.php:219
msgid "kB"
msgstr ""

<<<<<<< HEAD
#: lib/jabber.php:192
=======
#: lib/jabber.php:191
>>>>>>> 9e0f89ba
#, php-format
msgid "[%s]"
msgstr ""

#: lib/joinform.php:114
msgid "Join"
msgstr "Gerast meðlimur"

#: lib/leaveform.php:114
msgid "Leave"
msgstr "Hætta sem meðlimur"

#: lib/logingroupnav.php:80
msgid "Login with a username and password"
msgstr "Skráðu þig inn með notendanafni og lykilorði"

#: lib/logingroupnav.php:86
msgid "Sign up for a new account"
msgstr "Búðu til nýjan aðgang"

#: lib/mailbox.php:89
msgid "Only the user can read their own mailboxes."
msgstr "Aðeins notandinn getur lesið hans eigin pósthólf."

#: lib/mailbox.php:139
msgid ""
"You have no private messages. You can send private message to engage other "
"users in conversation. People can send you messages for your eyes only."
msgstr ""

#: lib/mailbox.php:227 lib/noticelist.php:452
#, fuzzy
msgid "from"
msgstr "frá"

#: lib/mail.php:172
msgid "Email address confirmation"
msgstr "Staðfesting tölvupóstfangs"

#: lib/mail.php:174
#, php-format
msgid ""
"Hey, %s.\n"
"\n"
"Someone just entered this email address on %s.\n"
"\n"
"If it was you, and you want to confirm your entry, use the URL below:\n"
"\n"
"\t%s\n"
"\n"
"If not, just ignore this message.\n"
"\n"
"Thanks for your time, \n"
"%s\n"
msgstr ""

#: lib/mail.php:236
#, php-format
msgid "%1$s is now listening to your notices on %2$s."
msgstr "%1$s er að hlusta á bablið þitt á %2$s."

#: lib/mail.php:241
#, php-format
msgid ""
"%1$s is now listening to your notices on %2$s.\n"
"\n"
"\t%3$s\n"
"\n"
"%4$s%5$s%6$s\n"
"Faithfully yours,\n"
"%7$s.\n"
"\n"
"----\n"
"Change your email address or notification options at %8$s\n"
msgstr ""

#: lib/mail.php:254
#, php-format
msgid "Location: %s\n"
msgstr "Staðsetning: %s\n"

#: lib/mail.php:256
#, php-format
msgid "Homepage: %s\n"
msgstr "Vefsíða: %s\n"

#: lib/mail.php:258
#, php-format
msgid ""
"Bio: %s\n"
"\n"
msgstr ""
"Lýsing: %s\n"
"\n"

#: lib/mail.php:286
#, php-format
msgid "New email address for posting to %s"
msgstr "Nýtt tölvupóstfang til að senda á %s"

#: lib/mail.php:289
#, php-format
msgid ""
"You have a new posting address on %1$s.\n"
"\n"
"Send email to %2$s to post new messages.\n"
"\n"
"More email instructions at %3$s.\n"
"\n"
"Faithfully yours,\n"
"%4$s"
msgstr ""
"Þú hefur nýtt bablpóstfang á %1$s.\n"
"\n"
"Sendu tölvupóst á %2$s til að senda inn babl.\n"
"\n"
"Ítarlegri tölvupóstleiðbeiningar eru á %3$s.\n"
"\n"
"Með kærri kveðju,\n"
"%4$s"

#: lib/mail.php:413
#, php-format
msgid "%s status"
msgstr "Staða %s"

#: lib/mail.php:439
msgid "SMS confirmation"
msgstr "SMS staðfesting"

#: lib/mail.php:463
#, php-format
msgid "You've been nudged by %s"
msgstr "%s ýtti við þér"

#: lib/mail.php:467
#, php-format
msgid ""
"%1$s (%2$s) is wondering what you are up to these days and is inviting you "
"to post some news.\n"
"\n"
"So let's hear from you :)\n"
"\n"
"%3$s\n"
"\n"
"Don't reply to this email; it won't get to them.\n"
"\n"
"With kind regards,\n"
"%4$s\n"
msgstr ""

#: lib/mail.php:510
#, php-format
msgid "New private message from %s"
msgstr "Ný persónuleg skilaboð frá %s"

#: lib/mail.php:514
#, php-format
msgid ""
"%1$s (%2$s) sent you a private message:\n"
"\n"
"------------------------------------------------------\n"
"%3$s\n"
"------------------------------------------------------\n"
"\n"
"You can reply to their message here:\n"
"\n"
"%4$s\n"
"\n"
"Don't reply to this email; it won't get to them.\n"
"\n"
"With kind regards,\n"
"%5$s\n"
msgstr ""

#: lib/mail.php:559
#, fuzzy, php-format
msgid "%s (@%s) added your notice as a favorite"
msgstr "%s heldur upp á babl frá þér"

#: lib/mail.php:561
#, php-format
msgid ""
"%1$s (@%7$s) just added your notice from %2$s as one of their favorites.\n"
"\n"
"The URL of your notice is:\n"
"\n"
"%3$s\n"
"\n"
"The text of your notice is:\n"
"\n"
"%4$s\n"
"\n"
"You can see the list of %1$s's favorites here:\n"
"\n"
"%5$s\n"
"\n"
"Faithfully yours,\n"
"%6$s\n"
msgstr ""

#: lib/mail.php:620
#, php-format
msgid "%s (@%s) sent a notice to your attention"
msgstr ""

#: lib/mail.php:622
#, php-format
msgid ""
"%1$s (@%9$s) just sent a notice to your attention (an '@-reply') on %2$s.\n"
"\n"
"The notice is here:\n"
"\n"
"\t%3$s\n"
"\n"
"It reads:\n"
"\n"
"\t%4$s\n"
"\n"
msgstr ""

#: lib/mediafile.php:98 lib/mediafile.php:123
msgid "There was a database error while saving your file. Please try again."
msgstr ""

#: lib/mediafile.php:142
msgid "The uploaded file exceeds the upload_max_filesize directive in php.ini."
msgstr ""

#: lib/mediafile.php:147
msgid ""
"The uploaded file exceeds the MAX_FILE_SIZE directive that was specified in "
"the HTML form."
msgstr ""

#: lib/mediafile.php:152
msgid "The uploaded file was only partially uploaded."
msgstr ""

#: lib/mediafile.php:159
msgid "Missing a temporary folder."
msgstr ""

#: lib/mediafile.php:162
msgid "Failed to write file to disk."
msgstr ""

#: lib/mediafile.php:165
msgid "File upload stopped by extension."
msgstr ""

#: lib/mediafile.php:179 lib/mediafile.php:216
msgid "File exceeds user's quota!"
msgstr ""

#: lib/mediafile.php:196 lib/mediafile.php:233
msgid "File could not be moved to destination directory."
msgstr ""

#: lib/mediafile.php:201 lib/mediafile.php:237
#, fuzzy
msgid "Could not determine file's mime-type!"
msgstr "Gat ekki eytt uppáhaldi."

#: lib/mediafile.php:270
#, php-format
msgid " Try using another %s format."
msgstr ""

#: lib/mediafile.php:275
#, php-format
msgid "%s is not a supported filetype on this server."
msgstr ""

#: lib/messageform.php:120
msgid "Send a direct notice"
msgstr "Senda bein skilaboð"

#: lib/messageform.php:146
msgid "To"
msgstr "Til"

#: lib/messageform.php:162 lib/noticeform.php:186
msgid "Available characters"
msgstr "Leyfileg tákn"

#: lib/noticeform.php:158
msgid "Send a notice"
msgstr "Senda babl"

#: lib/noticeform.php:171
#, php-format
msgid "What's up, %s?"
msgstr "Hvað er að frétta %s?"

#: lib/noticeform.php:193
msgid "Attach"
msgstr ""

#: lib/noticeform.php:197
msgid "Attach a file"
msgstr ""

#: lib/noticelist.php:403
#, php-format
msgid "%1$u°%2$u'%3$u\"%4$s %5$u°%6$u'%7$u\"%8$s"
msgstr ""

#: lib/noticelist.php:404
#, fuzzy
msgid "N"
msgstr "Nei"

#: lib/noticelist.php:404
msgid "S"
msgstr ""

#: lib/noticelist.php:405
msgid "E"
msgstr ""

#: lib/noticelist.php:405
msgid "W"
msgstr ""

#: lib/noticelist.php:411
msgid "at"
msgstr ""

#: lib/noticelist.php:506
msgid "in context"
msgstr ""

#: lib/noticelist.php:526
msgid "Reply to this notice"
msgstr "Svara þessu babli"

#: lib/noticelist.php:527
msgid "Reply"
msgstr "Svara"

#: lib/nudgeform.php:116
msgid "Nudge this user"
msgstr "Ýta við þessum notanda"

#: lib/nudgeform.php:128
msgid "Nudge"
msgstr "Pot"

#: lib/nudgeform.php:128
msgid "Send a nudge to this user"
msgstr "Ýta við þessum notanda"

#: lib/oauthstore.php:283
msgid "Error inserting new profile"
msgstr "Villa kom upp við að setja inn nýja persónulega síðu"

#: lib/oauthstore.php:291
msgid "Error inserting avatar"
msgstr "Villa kom upp við að setja inn mynd"

#: lib/oauthstore.php:311
msgid "Error inserting remote profile"
msgstr "Villa kom upp við að setja inn persónulega fjarsíðu"

#: lib/oauthstore.php:345
#, fuzzy
msgid "Duplicate notice"
msgstr "Eyða babli"

#: lib/oauthstore.php:467 lib/subs.php:48
#, fuzzy
msgid "You have been banned from subscribing."
msgstr "Þessi notandi hefur bannað þér að gerast áskrifandi"

#: lib/oauthstore.php:492
msgid "Couldn't insert new subscription."
msgstr "Gat ekki sett inn nýja áskrift."

#: lib/personalgroupnav.php:99
msgid "Personal"
msgstr "Persónulegt"

#: lib/personalgroupnav.php:104
msgid "Replies"
msgstr "Svör"

#: lib/personalgroupnav.php:114
msgid "Favorites"
msgstr "Uppáhald"

#: lib/personalgroupnav.php:124
msgid "Inbox"
msgstr "Innhólf"

#: lib/personalgroupnav.php:125
msgid "Your incoming messages"
msgstr "Mótteknu skilaboðin þín"

#: lib/personalgroupnav.php:129
msgid "Outbox"
msgstr "Úthólf"

#: lib/personalgroupnav.php:130
msgid "Your sent messages"
msgstr "Skilaboð sem þú hefur sent"

#: lib/personaltagcloudsection.php:56
#, php-format
msgid "Tags in %s's notices"
msgstr "Merki í babli %s"

#: lib/profileaction.php:109 lib/profileaction.php:192 lib/subgroupnav.php:82
msgid "Subscriptions"
msgstr "Áskriftir"

#: lib/profileaction.php:126
msgid "All subscriptions"
msgstr "Allar áskriftir"

#: lib/profileaction.php:140 lib/profileaction.php:201 lib/subgroupnav.php:90
msgid "Subscribers"
msgstr "Áskrifendur"

#: lib/profileaction.php:157
msgid "All subscribers"
msgstr "Allir áskrifendur"

#: lib/profileaction.php:178
msgid "User ID"
msgstr ""

#: lib/profileaction.php:183
msgid "Member since"
msgstr "Meðlimur síðan"

#: lib/profileaction.php:245
msgid "All groups"
msgstr "Allir hópar"

#: lib/profileformaction.php:123
#, fuzzy
msgid "No return-to arguments"
msgstr "Ekkert einkenni gefið upp."

#: lib/profileformaction.php:137
msgid "unimplemented method"
msgstr ""

#: lib/publicgroupnav.php:78
msgid "Public"
msgstr "Almenn"

#: lib/publicgroupnav.php:82
msgid "User groups"
msgstr "Notendahópar"

#: lib/publicgroupnav.php:84 lib/publicgroupnav.php:85
msgid "Recent tags"
msgstr "Nýleg merki"

#: lib/publicgroupnav.php:88
msgid "Featured"
msgstr "Í sviðsljósinu"

#: lib/publicgroupnav.php:92
msgid "Popular"
msgstr "Vinsælt"

#: lib/sandboxform.php:67
#, fuzzy
msgid "Sandbox"
msgstr "Innhólf"

#: lib/sandboxform.php:78
#, fuzzy
msgid "Sandbox this user"
msgstr "Opna á þennan notanda"

#: lib/searchaction.php:120
msgid "Search site"
msgstr ""

#: lib/searchaction.php:126
msgid "Keyword(s)"
msgstr ""

#: lib/searchaction.php:162
msgid "Search help"
msgstr ""

#: lib/searchgroupnav.php:80
msgid "People"
msgstr "Fólk"

#: lib/searchgroupnav.php:81
msgid "Find people on this site"
msgstr "Finna persónur á þessu vefsvæði"

#: lib/searchgroupnav.php:83
msgid "Find content of notices"
msgstr "Finna innihald babls"

#: lib/searchgroupnav.php:85
msgid "Find groups on this site"
msgstr "Finna hópa á þessari síðu"

#: lib/section.php:89
msgid "Untitled section"
msgstr "Ónafngreindur hluti"

#: lib/section.php:106
msgid "More..."
msgstr ""

#: lib/silenceform.php:67
#, fuzzy
msgid "Silence"
msgstr "Babl vefsíðunnar"

#: lib/silenceform.php:78
#, fuzzy
msgid "Silence this user"
msgstr "Loka á þennan notanda"

#: lib/subgroupnav.php:83
#, php-format
msgid "People %s subscribes to"
msgstr "Fólk sem %s er áskrifandi að"

#: lib/subgroupnav.php:91
#, php-format
msgid "People subscribed to %s"
msgstr "Fólk sem eru áskrifendur að %s"

#: lib/subgroupnav.php:99
#, php-format
msgid "Groups %s is a member of"
msgstr "Hópar sem %s er meðlimur í"

#: lib/subscriberspeopleselftagcloudsection.php:48
#: lib/subscriptionspeopleselftagcloudsection.php:48
msgid "People Tagcloud as self-tagged"
msgstr ""

#: lib/subscriberspeopletagcloudsection.php:48
#: lib/subscriptionspeopletagcloudsection.php:48
msgid "People Tagcloud as tagged"
msgstr ""

#: lib/subscriptionlist.php:126
msgid "(none)"
msgstr "(ekkert)"

#: lib/subs.php:52
msgid "Already subscribed!"
msgstr ""

#: lib/subs.php:56
msgid "User has blocked you."
msgstr "Notandinn hefur lokað á þig."

#: lib/subs.php:60
msgid "Could not subscribe."
msgstr "Gat ekki farið í áskrift."

#: lib/subs.php:79
msgid "Could not subscribe other to you."
msgstr "Gat ekki leyft öðrum að gerast áskrifandi að þér."

#: lib/subs.php:128
#, fuzzy
msgid "Not subscribed!"
msgstr "Ekki í áskrift!"

#: lib/subs.php:140
msgid "Couldn't delete subscription."
msgstr "Gat ekki eytt áskrift."

#: lib/tagcloudsection.php:56
msgid "None"
msgstr "Ekkert"

#: lib/topposterssection.php:74
msgid "Top posters"
msgstr "Aðalbablararnir"

#: lib/unsandboxform.php:69
msgid "Unsandbox"
msgstr ""

#: lib/unsandboxform.php:80
#, fuzzy
msgid "Unsandbox this user"
msgstr "Opna á þennan notanda"

#: lib/unsilenceform.php:67
msgid "Unsilence"
msgstr ""

#: lib/unsilenceform.php:78
#, fuzzy
msgid "Unsilence this user"
msgstr "Opna á þennan notanda"

#: lib/unsubscribeform.php:113 lib/unsubscribeform.php:137
msgid "Unsubscribe from this user"
msgstr "Hætta sem áskrifandi að þessum notanda"

#: lib/unsubscribeform.php:137
msgid "Unsubscribe"
msgstr "Fara úr áskrift"

#: lib/userprofile.php:116
msgid "Edit Avatar"
msgstr ""

#: lib/userprofile.php:236
msgid "User actions"
msgstr "Notandaaðgerðir"

#: lib/userprofile.php:248
msgid "Edit profile settings"
msgstr ""

#: lib/userprofile.php:249
msgid "Edit"
msgstr ""

#: lib/userprofile.php:272
msgid "Send a direct message to this user"
msgstr "Senda bein skilaboð til þessa notanda"

#: lib/userprofile.php:273
msgid "Message"
msgstr "Skilaboð"

#: lib/userprofile.php:311
msgid "Moderate"
msgstr ""

#: lib/util.php:825
msgid "a few seconds ago"
msgstr "fyrir nokkrum sekúndum"

#: lib/util.php:827
msgid "about a minute ago"
msgstr "fyrir um einni mínútu síðan"

#: lib/util.php:829
#, php-format
msgid "about %d minutes ago"
msgstr "fyrir um %d mínútum síðan"

#: lib/util.php:831
msgid "about an hour ago"
msgstr "fyrir um einum klukkutíma síðan"

#: lib/util.php:833
#, php-format
msgid "about %d hours ago"
msgstr "fyrir um %d klukkutímum síðan"

#: lib/util.php:835
msgid "about a day ago"
msgstr "fyrir um einum degi síðan"

#: lib/util.php:837
#, php-format
msgid "about %d days ago"
msgstr "fyrir um %d dögum síðan"

#: lib/util.php:839
msgid "about a month ago"
msgstr "fyrir um einum mánuði síðan"

#: lib/util.php:841
#, php-format
msgid "about %d months ago"
msgstr "fyrir um %d mánuðum síðan"

#: lib/util.php:843
msgid "about a year ago"
msgstr "fyrir um einu ári síðan"

#: lib/webcolor.php:82
#, php-format
msgid "%s is not a valid color!"
msgstr ""

#: lib/webcolor.php:123
#, php-format
msgid "%s is not a valid color! Use 3 or 6 hex chars."
msgstr ""

#: scripts/maildaemon.php:48
msgid "Could not parse message."
msgstr "Gat ekki þáttað skilaboðin."

#: scripts/maildaemon.php:53
msgid "Not a registered user."
msgstr "Ekki skráður notandi."

#: scripts/maildaemon.php:57
msgid "Sorry, that is not your incoming email address."
msgstr "Afsakið en þetta er ekki móttökutölvupóstfangið þitt."

#: scripts/maildaemon.php:61
msgid "Sorry, no incoming email allowed."
msgstr "Því miður er móttökutölvupóstur ekki leyfður."<|MERGE_RESOLUTION|>--- conflicted
+++ resolved
@@ -7,21 +7,12 @@
 msgstr ""
 "Project-Id-Version: StatusNet\n"
 "Report-Msgid-Bugs-To: \n"
-<<<<<<< HEAD
-"POT-Creation-Date: 2009-11-27 23:50+0000\n"
-"PO-Revision-Date: 2009-11-28 19:50:23+0000\n"
-"Language-Team: Icelandic\n"
-"Content-Type: text/plain; charset=UTF-8\n"
-"Content-Transfer-Encoding: 8bit\n"
-"X-Generator: MediaWiki 1.16alpha(r59523); Translate extension (2009-11-16)\n"
-=======
 "POT-Creation-Date: 2009-12-02 23:18+0000\n"
 "PO-Revision-Date: 2009-12-02 23:19:52+0000\n"
 "Language-Team: Icelandic\n"
 "Content-Type: text/plain; charset=UTF-8\n"
 "Content-Transfer-Encoding: 8bit\n"
 "X-Generator: MediaWiki 1.16alpha(r59683); Translate extension (2009-11-29)\n"
->>>>>>> 9e0f89ba
 "X-Translation-Project: translatewiki.net at http://translatewiki.net\n"
 "X-Language-Code: is\n"
 "X-Message-Group: out-statusnet\n"
@@ -750,11 +741,7 @@
 msgstr ""
 
 #: actions/conversation.php:154 lib/mailbox.php:116 lib/noticelist.php:87
-<<<<<<< HEAD
-#: lib/profileaction.php:206 lib/searchgroupnav.php:82
-=======
 #: lib/profileaction.php:216 lib/searchgroupnav.php:82
->>>>>>> 9e0f89ba
 msgid "Notices"
 msgstr "Babl"
 
@@ -1484,13 +1471,8 @@
 "action.newgroup%%) yourself!"
 msgstr ""
 
-<<<<<<< HEAD
-#: actions/groups.php:62 lib/profileaction.php:220 lib/publicgroupnav.php:81
-#: lib/searchgroupnav.php:84 lib/subgroupnav.php:98
-=======
 #: actions/groups.php:62 lib/profileaction.php:210 lib/profileaction.php:230
 #: lib/publicgroupnav.php:81 lib/searchgroupnav.php:84 lib/subgroupnav.php:98
->>>>>>> 9e0f89ba
 msgid "Groups"
 msgstr "Hópar"
 
@@ -1833,11 +1815,7 @@
 msgid "Error setting user. You are probably not authorized."
 msgstr "Engin heimild."
 
-<<<<<<< HEAD
-#: actions/login.php:204 actions/login.php:257 lib/action.php:458
-=======
 #: actions/login.php:207 actions/login.php:260 lib/action.php:458
->>>>>>> 9e0f89ba
 #: lib/logingroupnav.php:79
 msgid "Login"
 msgstr "Innskráning"
@@ -3705,7 +3683,6 @@
 
 #: actions/useradminpanel.php:149
 msgid "Invalid bio limit. Must be numeric."
-<<<<<<< HEAD
 msgstr ""
 
 #: actions/useradminpanel.php:155
@@ -3730,32 +3707,6 @@
 msgid "Maximum length of a profile bio in characters."
 msgstr ""
 
-=======
-msgstr ""
-
-#: actions/useradminpanel.php:155
-msgid "Invalid welcome text. Max length is 255 characters."
-msgstr ""
-
-#: actions/useradminpanel.php:165
-#, php-format
-msgid "Invalid default subscripton: '%1$s' is not user."
-msgstr ""
-
-#: actions/useradminpanel.php:218 lib/accountsettingsaction.php:108
-#: lib/personalgroupnav.php:109
-msgid "Profile"
-msgstr "Persónuleg síða"
-
-#: actions/useradminpanel.php:222
-msgid "Bio Limit"
-msgstr ""
-
-#: actions/useradminpanel.php:223
-msgid "Maximum length of a profile bio in characters."
-msgstr ""
-
->>>>>>> 9e0f89ba
 #: actions/useradminpanel.php:231
 #, fuzzy
 msgid "New users"
@@ -3764,7 +3715,6 @@
 #: actions/useradminpanel.php:235
 msgid "New user welcome"
 msgstr ""
-<<<<<<< HEAD
 
 #: actions/useradminpanel.php:236
 msgid "Welcome text for new users (Max 255 chars)."
@@ -3804,47 +3754,6 @@
 msgid "Handle sessions"
 msgstr ""
 
-=======
-
-#: actions/useradminpanel.php:236
-msgid "Welcome text for new users (Max 255 chars)."
-msgstr ""
-
-#: actions/useradminpanel.php:241
-#, fuzzy
-msgid "Default subscription"
-msgstr "Allar áskriftir"
-
-#: actions/useradminpanel.php:242
-#, fuzzy
-msgid "Automatically subscribe new users to this user."
-msgstr ""
-"Gerast sjálfkrafa áskrifandi að hverjum þeim sem gerist áskrifandi að þér "
-"(best fyrir ómannlega notendur)"
-
-#: actions/useradminpanel.php:251
-#, fuzzy
-msgid "Invitations"
-msgstr "Boðskort hefur verið sent út"
-
-#: actions/useradminpanel.php:256
-#, fuzzy
-msgid "Invitations enabled"
-msgstr "Boðskort hefur verið sent út"
-
-#: actions/useradminpanel.php:258
-msgid "Whether to allow users to invite new users."
-msgstr ""
-
-#: actions/useradminpanel.php:265
-msgid "Sessions"
-msgstr ""
-
-#: actions/useradminpanel.php:270
-msgid "Handle sessions"
-msgstr ""
-
->>>>>>> 9e0f89ba
 #: actions/useradminpanel.php:272
 msgid "Whether to handle sessions ourselves."
 msgstr ""
@@ -4492,11 +4401,7 @@
 msgid "You are not subscribed to anyone."
 msgstr "Þú ert ekki áskrifandi."
 
-<<<<<<< HEAD
-#: lib/command.php:620
-=======
 #: lib/command.php:594
->>>>>>> 9e0f89ba
 msgid "You are subscribed to this person:"
 msgid_plural "You are subscribed to these people:"
 msgstr[0] "Þú ert nú þegar í áskrift að þessum notendum:"
@@ -4507,11 +4412,7 @@
 msgid "No one is subscribed to you."
 msgstr "Gat ekki leyft öðrum að gerast áskrifandi að þér."
 
-<<<<<<< HEAD
-#: lib/command.php:642
-=======
 #: lib/command.php:616
->>>>>>> 9e0f89ba
 msgid "This person is subscribed to you:"
 msgid_plural "These people are subscribed to you:"
 msgstr[0] "Gat ekki leyft öðrum að gerast áskrifandi að þér."
@@ -4522,11 +4423,7 @@
 msgid "You are not a member of any groups."
 msgstr "Þú ert ekki meðlimur í þessum hópi."
 
-<<<<<<< HEAD
-#: lib/command.php:664
-=======
 #: lib/command.php:638
->>>>>>> 9e0f89ba
 msgid "You are a member of this group:"
 msgid_plural "You are a member of these groups:"
 msgstr[0] "Þú ert ekki meðlimur í þessum hópi."
@@ -4794,11 +4691,7 @@
 msgid "kB"
 msgstr ""
 
-<<<<<<< HEAD
-#: lib/jabber.php:192
-=======
 #: lib/jabber.php:191
->>>>>>> 9e0f89ba
 #, php-format
 msgid "[%s]"
 msgstr ""
