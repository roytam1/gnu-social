<?php
/**
 * StatusNet, the distributed open-source microblogging tool
 *
 * Abstract class for i/o managers
 *
 * PHP version 5
 *
 * LICENCE: This program is free software: you can redistribute it and/or modify
 * it under the terms of the GNU Affero General Public License as published by
 * the Free Software Foundation, either version 3 of the License, or
 * (at your option) any later version.
 *
 * This program is distributed in the hope that it will be useful,
 * but WITHOUT ANY WARRANTY; without even the implied warranty of
 * MERCHANTABILITY or FITNESS FOR A PARTICULAR PURPOSE.  See the
 * GNU Affero General Public License for more details.
 *
 * You should have received a copy of the GNU Affero General Public License
 * along with this program.  If not, see <http://www.gnu.org/licenses/>.
 *
 * @category  QueueManager
 * @package   StatusNet
 * @author    Evan Prodromou <evan@status.net>
 * @author    Sarven Capadisli <csarven@status.net>
 * @author    Brion Vibber <brion@status.net>
 * @copyright 2009-2010 StatusNet, Inc.
 * @license   http://www.fsf.org/licensing/licenses/agpl-3.0.html GNU Affero General Public License version 3.0
 * @link      http://status.net/
 */

/**
 * Completed child classes must implement the enqueue() method.
 *
 * For background processing, classes should implement either socket-based
 * input (handleInput(), getSockets()) or idle-loop polling (idle()).
 */
abstract class QueueManager extends IoManager
{
    static $qm = null;

    protected $master = null;
    protected $handlers = array();
    protected $groups = array();
    protected $activeGroups = array();

    /**
     * Factory function to pull the appropriate QueueManager object
     * for this site's configuration. It can then be used to queue
     * events for later processing or to spawn a processing loop.
     *
     * Plugins can add to the built-in types by hooking StartNewQueueManager.
     *
     * @return QueueManager
     */
    public static function get()
    {
        if (empty(self::$qm)) {

            if (Event::handle('StartNewQueueManager', array(&self::$qm))) {

                $enabled = common_config('queue', 'enabled');
                $type = common_config('queue', 'subsystem');

                if (!$enabled) {
                    // does everything immediately
                    self::$qm = new UnQueueManager();
                } else {
                    switch ($type) {
                     case 'db':
                        self::$qm = new DBQueueManager();
                        break;
                     case 'stomp':
                        self::$qm = new StompQueueManager();
                        break;
                     default:
                        throw new ServerException("No queue manager class for type '$type'");
                    }
                }
            }
        }

        return self::$qm;
    }

    /**
     * @fixme wouldn't necessarily work with other class types.
     * Better to change the interface...?
     */
    public static function multiSite()
    {
        if (common_config('queue', 'subsystem') == 'stomp') {
            return IoManager::INSTANCE_PER_PROCESS;
        } else {
            return IoManager::SINGLE_ONLY;
        }
    }

    function __construct()
    {
        $this->initialize();
    }

    /**
     * Optional; ping any running queue handler daemons with a notification
     * such as announcing a new site to handle or requesting clean shutdown.
     * This avoids having to restart all the daemons manually to update configs
     * and such.
     *
     * Called from scripts/queuectl.php controller utility.
     *
     * @param string $event event key
     * @param string $param optional parameter to append to key
     * @return boolean success
     */
    public function sendControlSignal($event, $param='')
    {
        throw new Exception(get_class($this) . " does not support control signals.");
    }

    /**
     * Store an object (usually/always a Notice) into the given queue
     * for later processing. No guarantee is made on when it will be
     * processed; it could be immediately or at some unspecified point
     * in the future.
     *
     * Must be implemented by any queue manager.
     *
     * @param Notice $object
     * @param string $queue
     */
    abstract function enqueue($object, $queue);

    /**
     * Build a representation for an object for logging
     * @param mixed
     * @return string
     */
    function logrep($object) {
        if (is_object($object)) {
            $class = get_class($object);
            if (isset($object->id)) {
                return "$class $object->id";
            }
            return $class;
        }
        if (is_string($object)) {
            $len = strlen($object);
            $fragment = mb_substr($object, 0, 32);
            if (mb_strlen($object) > 32) {
                $fragment .= '...';
            }
            return "string '$fragment' ($len bytes)";
        }
        return strval($object);
    }

    /**
     * Encode an object for queued storage.
     *
     * @param mixed $item
     * @return string
     */
    protected function encode($item)
    {
        return serialize($item);
    }

    /**
     * Decode an object from queued storage.
     * Accepts notice reference entries and serialized items.
     *
     * @param string
     * @return mixed
     */
    protected function decode($frame)
    {
        return unserialize($frame);
    }

    /**
     * Instantiate the appropriate QueueHandler class for the given queue.
     *
     * @param string $queue
     * @return mixed QueueHandler or null
     */
    function getHandler($queue)
    {
        if (isset($this->handlers[$queue])) {
            $class = $this->handlers[$queue];
            if(is_object($class)) {
                return $class;
            } else if (class_exists($class)) {
                return new $class();
            } else {
                $this->_log(LOG_ERR, "Nonexistent handler class '$class' for queue '$queue'");
            }
        } else {
            $this->_log(LOG_ERR, "Requested handler for unkown queue '$queue'");
        }
        return null;
    }

    /**
     * Get a list of registered queue transport names to be used
     * for listening in this daemon.
     *
     * @return array of strings
     */
    function activeQueues()
    {
        $queues = array();
        foreach ($this->activeGroups as $group) {
            if (isset($this->groups[$group])) {
                $queues = array_merge($queues, $this->groups[$group]);
            }
        }

        return array_keys($queues);
    }

    /**
     * Initialize the list of queue handlers for the current site.
     *
     * @event StartInitializeQueueManager
     * @event EndInitializeQueueManager
     */
    function initialize()
    {
        $this->handlers = array();
        $this->groups = array();
        $this->groupsByTransport = array();

        if (Event::handle('StartInitializeQueueManager', array($this))) {
            $this->connect('distrib', 'DistribQueueHandler');
            $this->connect('omb', 'OmbQueueHandler');
            $this->connect('ping', 'PingQueueHandler');
            if (common_config('sms', 'enabled')) {
                $this->connect('sms', 'SmsQueueHandler');
            }

<<<<<<< HEAD
=======
            // Broadcasting profile updates to OMB remote subscribers
            $this->connect('profile', 'ProfileQueueHandler');

            // XMPP output handlers...
            if (common_config('xmpp', 'enabled')) {
                // Delivery prep, read by queuedaemon.php:
                $this->connect('jabber', 'JabberQueueHandler');
                $this->connect('public', 'PublicQueueHandler');

                // Raw output, read by xmppdaemon.php:
                $this->connect('xmppout', 'XmppOutQueueHandler', 'xmpp');
            }

>>>>>>> 8914b69d
            // For compat with old plugins not registering their own handlers.
            $this->connect('plugin', 'PluginQueueHandler');
        }
        Event::handle('EndInitializeQueueManager', array($this));
    }

    /**
     * Register a queue transport name and handler class for your plugin.
     * Only registered transports will be reliably picked up!
     *
     * @param string $transport
     * @param string $class class name or object instance
     * @param string $group
     */
    public function connect($transport, $class, $group='main')
    {
        $this->handlers[$transport] = $class;
        $this->groups[$group][$transport] = $class;
        $this->groupsByTransport[$transport] = $group;
    }

    /**
     * Set the active group which will be used for listening.
     * @param string $group
     */
    function setActiveGroup($group)
    {
        $this->activeGroups = array($group);
    }

    /**
     * Set the active group(s) which will be used for listening.
     * @param array $groups
     */
    function setActiveGroups($groups)
    {
        $this->activeGroups = $groups;
    }

    /**
     * @return string queue group for this queue
     */
    function queueGroup($queue)
    {
        if (isset($this->groupsByTransport[$queue])) {
            return $this->groupsByTransport[$queue];
        } else {
            throw new Exception("Requested group for unregistered transport $queue");
        }
    }

    /**
     * Send a statistic ping to the queue monitoring system,
     * optionally with a per-queue id.
     *
     * @param string $key
     * @param string $queue
     */
    function stats($key, $queue=false)
    {
        $owners = array();
        if ($queue) {
            $owners[] = "queue:$queue";
            $owners[] = "site:" . common_config('site', 'server');
        }
        if (isset($this->master)) {
            $this->master->stats($key, $owners);
        } else {
            $monitor = new QueueMonitor();
            $monitor->stats($key, $owners);
        }
    }

    protected function _log($level, $msg)
    {
        $class = get_class($this);
        if ($this->activeGroups) {
            $groups = ' (' . implode(',', $this->activeGroups) . ')';
        } else {
            $groups = '';
        }
        common_log($level, "$class$groups: $msg");
    }
}<|MERGE_RESOLUTION|>--- conflicted
+++ resolved
@@ -239,22 +239,9 @@
                 $this->connect('sms', 'SmsQueueHandler');
             }
 
-<<<<<<< HEAD
-=======
             // Broadcasting profile updates to OMB remote subscribers
             $this->connect('profile', 'ProfileQueueHandler');
 
-            // XMPP output handlers...
-            if (common_config('xmpp', 'enabled')) {
-                // Delivery prep, read by queuedaemon.php:
-                $this->connect('jabber', 'JabberQueueHandler');
-                $this->connect('public', 'PublicQueueHandler');
-
-                // Raw output, read by xmppdaemon.php:
-                $this->connect('xmppout', 'XmppOutQueueHandler', 'xmpp');
-            }
-
->>>>>>> 8914b69d
             // For compat with old plugins not registering their own handlers.
             $this->connect('plugin', 'PluginQueueHandler');
         }
