--- conflicted
+++ resolved
@@ -217,10 +217,7 @@
             $this->connect('plugin', 'PluginQueueHandler');
             $this->connect('omb', 'OmbQueueHandler');
             $this->connect('ping', 'PingQueueHandler');
-<<<<<<< HEAD
-=======
             $this->connect('distrib', 'DistribQueueHandler');
->>>>>>> e26a843c
             if (common_config('sms', 'enabled')) {
                 $this->connect('sms', 'SmsQueueHandler');
             }
@@ -228,11 +225,6 @@
             // XMPP output handlers...
             $this->connect('jabber', 'JabberQueueHandler');
             $this->connect('public', 'PublicQueueHandler');
-<<<<<<< HEAD
-            
-=======
-
->>>>>>> e26a843c
             // @fixme this should get an actual queue
             //$this->connect('confirm', 'XmppConfirmHandler');
 
