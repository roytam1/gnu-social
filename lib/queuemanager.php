<?php
/**
 * StatusNet, the distributed open-source microblogging tool
 *
 * Abstract class for i/o managers
 *
 * PHP version 5
 *
 * LICENCE: This program is free software: you can redistribute it and/or modify
 * it under the terms of the GNU Affero General Public License as published by
 * the Free Software Foundation, either version 3 of the License, or
 * (at your option) any later version.
 *
 * This program is distributed in the hope that it will be useful,
 * but WITHOUT ANY WARRANTY; without even the implied warranty of
 * MERCHANTABILITY or FITNESS FOR A PARTICULAR PURPOSE.  See the
 * GNU Affero General Public License for more details.
 *
 * You should have received a copy of the GNU Affero General Public License
 * along with this program.  If not, see <http://www.gnu.org/licenses/>.
 *
 * @category  QueueManager
 * @package   StatusNet
 * @author    Evan Prodromou <evan@status.net>
 * @author    Sarven Capadisli <csarven@status.net>
 * @author    Brion Vibber <brion@status.net>
 * @copyright 2009-2010 StatusNet, Inc.
 * @license   http://www.fsf.org/licensing/licenses/agpl-3.0.html GNU Affero General Public License version 3.0
 * @link      http://status.net/
 */

/**
 * Completed child classes must implement the enqueue() method.
 *
 * For background processing, classes should implement either socket-based
 * input (handleInput(), getSockets()) or idle-loop polling (idle()).
 */
abstract class QueueManager extends IoManager
{
    static $qm = null;

    public $master = null;
    public $handlers = array();
    public $groups = array();

    /**
     * Factory function to pull the appropriate QueueManager object
     * for this site's configuration. It can then be used to queue
     * events for later processing or to spawn a processing loop.
     *
     * Plugins can add to the built-in types by hooking StartNewQueueManager.
     *
     * @return QueueManager
     */
    public static function get()
    {
        if (empty(self::$qm)) {

            if (Event::handle('StartNewQueueManager', array(&self::$qm))) {

                $enabled = common_config('queue', 'enabled');
                $type = common_config('queue', 'subsystem');

                if (!$enabled) {
                    // does everything immediately
                    self::$qm = new UnQueueManager();
                } else {
                    switch ($type) {
                     case 'db':
                        self::$qm = new DBQueueManager();
                        break;
                     case 'stomp':
                        self::$qm = new StompQueueManager();
                        break;
                     default:
                        throw new ServerException("No queue manager class for type '$type'");
                    }
                }
            }
        }

        return self::$qm;
    }

    /**
     * @fixme wouldn't necessarily work with other class types.
     * Better to change the interface...?
     */
    public static function multiSite()
    {
        if (common_config('queue', 'subsystem') == 'stomp') {
            return IoManager::INSTANCE_PER_PROCESS;
        } else {
            return IoManager::SINGLE_ONLY;
        }
    }

    function __construct()
    {
        $this->initialize();
    }

    /**
     * Optional; ping any running queue handler daemons with a notification
     * such as announcing a new site to handle or requesting clean shutdown.
     * This avoids having to restart all the daemons manually to update configs
     * and such.
     *
     * Called from scripts/queuectl.php controller utility.
     *
     * @param string $event event key
     * @param string $param optional parameter to append to key
     * @return boolean success
     */
    public function sendControlSignal($event, $param='')
    {
        throw new Exception(get_class($this) . " does not support control signals.");
    }

    /**
     * Store an object (usually/always a Notice) into the given queue
     * for later processing. No guarantee is made on when it will be
     * processed; it could be immediately or at some unspecified point
     * in the future.
     *
     * Must be implemented by any queue manager.
     *
     * @param Notice $object
     * @param string $queue
     */
    abstract function enqueue($object, $queue);

    /**
     * Build a representation for an object for logging
     * @param mixed
     * @return string
     */
    function logrep($object) {
        if (is_object($object)) {
            $class = get_class($object);
            if (isset($object->id)) {
                return "$class $object->id";
            }
            return $class;
        }
        if (is_string($object)) {
            $len = strlen($object);
            $fragment = mb_substr($object, 0, 32);
            if (mb_strlen($object) > 32) {
                $fragment .= '...';
            }
            return "string '$fragment' ($len bytes)";
        }
        return strval($object);
    }

    /**
<<<<<<< HEAD
     * Encode an object for queued storage.
=======
     * Encode an object or variable for queued storage.
     * Notice objects are currently stored as an id reference;
     * other items are serialized.
>>>>>>> d4f6235d
     *
     * @param mixed $item
     * @return string
     */
    protected function encode($item)
    {
<<<<<<< HEAD
        return serialize($object);
=======
        if ($item instanceof Notice) {
            // Backwards compat
            return $item->id;
        } else {
            return serialize($item);
        }
>>>>>>> d4f6235d
    }

    /**
     * Decode an object from queued storage.
     * Accepts notice reference entries and serialized items.
     *
     * @param string
     * @return mixed
     */
    protected function decode($frame)
    {
<<<<<<< HEAD
        return unserialize($frame);
=======
        if (is_numeric($frame)) {
            // Back-compat for notices...
            return Notice::staticGet(intval($frame));
        } elseif (substr($frame, 0, 1) == '<') {
            // Back-compat for XML source
            return $frame;
        } else {
            // Deserialize!
            #$old = error_reporting();
            #error_reporting($old & ~E_NOTICE);
            $out = unserialize($frame);
            #error_reporting($old);

            if ($out === false && $frame !== 'b:0;') {
                common_log(LOG_ERR, "Couldn't unserialize queued frame: $frame");
                return false;
            }
            return $out;
        }
>>>>>>> d4f6235d
    }

    /**
     * Instantiate the appropriate QueueHandler class for the given queue.
     *
     * @param string $queue
     * @return mixed QueueHandler or null
     */
    function getHandler($queue)
    {
        if (isset($this->handlers[$queue])) {
            $class = $this->handlers[$queue];
            if(is_object($class)) {
                return $class;
            } else if (class_exists($class)) {
                return new $class();
            } else {
                common_log(LOG_ERR, "Nonexistent handler class '$class' for queue '$queue'");
            }
        } else {
            common_log(LOG_ERR, "Requested handler for unkown queue '$queue'");
        }
        return null;
    }

    /**
     * Get a list of registered queue transport names to be used
     * for this daemon.
     *
     * @return array of strings
     */
    function getQueues()
    {
        $group = $this->activeGroup();
        return array_keys($this->groups[$group]);
    }

    /**
     * Initialize the list of queue handlers
     *
     * @event StartInitializeQueueManager
     * @event EndInitializeQueueManager
     */
    function initialize()
    {
        // @fixme we'll want to be able to listen to particular queues...
        if (Event::handle('StartInitializeQueueManager', array($this))) {
            $this->connect('plugin', 'PluginQueueHandler');
            $this->connect('omb', 'OmbQueueHandler');
            $this->connect('ping', 'PingQueueHandler');
            $this->connect('distrib', 'DistribQueueHandler');
            if (common_config('sms', 'enabled')) {
                $this->connect('sms', 'SmsQueueHandler');
            }

            // For compat with old plugins not registering their own handlers.
            $this->connect('plugin', 'PluginQueueHandler');
        }
        Event::handle('EndInitializeQueueManager', array($this));
    }

    /**
     * Register a queue transport name and handler class for your plugin.
     * Only registered transports will be reliably picked up!
     *
     * @param string $transport
     * @param string $class class name or object instance
     * @param string $group
     */
    public function connect($transport, $class, $group='queuedaemon')
    {
        $this->handlers[$transport] = $class;
        $this->groups[$group][$transport] = $class;
    }

    /**
     * @return string queue group to use for this request
     */
    function activeGroup()
    {
        $group = 'queuedaemon';
        if ($this->master) {
            // hack hack
            if ($this->master instanceof ImMaster) {
                return 'imdaemon';
            }
        }
        return $group;
    }

    /**
     * Send a statistic ping to the queue monitoring system,
     * optionally with a per-queue id.
     *
     * @param string $key
     * @param string $queue
     */
    function stats($key, $queue=false)
    {
        $owners = array();
        if ($queue) {
            $owners[] = "queue:$queue";
            $owners[] = "site:" . common_config('site', 'server');
        }
        if (isset($this->master)) {
            $this->master->stats($key, $owners);
        } else {
            $monitor = new QueueMonitor();
            $monitor->stats($key, $owners);
        }
    }
}<|MERGE_RESOLUTION|>--- conflicted
+++ resolved
@@ -155,29 +155,14 @@
     }
 
     /**
-<<<<<<< HEAD
      * Encode an object for queued storage.
-=======
-     * Encode an object or variable for queued storage.
-     * Notice objects are currently stored as an id reference;
-     * other items are serialized.
->>>>>>> d4f6235d
      *
      * @param mixed $item
      * @return string
      */
     protected function encode($item)
     {
-<<<<<<< HEAD
         return serialize($object);
-=======
-        if ($item instanceof Notice) {
-            // Backwards compat
-            return $item->id;
-        } else {
-            return serialize($item);
-        }
->>>>>>> d4f6235d
     }
 
     /**
@@ -189,29 +174,7 @@
      */
     protected function decode($frame)
     {
-<<<<<<< HEAD
         return unserialize($frame);
-=======
-        if (is_numeric($frame)) {
-            // Back-compat for notices...
-            return Notice::staticGet(intval($frame));
-        } elseif (substr($frame, 0, 1) == '<') {
-            // Back-compat for XML source
-            return $frame;
-        } else {
-            // Deserialize!
-            #$old = error_reporting();
-            #error_reporting($old & ~E_NOTICE);
-            $out = unserialize($frame);
-            #error_reporting($old);
-
-            if ($out === false && $frame !== 'b:0;') {
-                common_log(LOG_ERR, "Couldn't unserialize queued frame: $frame");
-                return false;
-            }
-            return $out;
-        }
->>>>>>> d4f6235d
     }
 
     /**
