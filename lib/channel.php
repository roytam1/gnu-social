--- conflicted
+++ resolved
@@ -69,65 +69,6 @@
     }
 }
 
-<<<<<<< HEAD
-=======
-class XMPPChannel extends Channel
-{
-    var $conn = null;
-
-    function source()
-    {
-        return 'xmpp';
-    }
-
-    function __construct($conn)
-    {
-        $this->conn = $conn;
-    }
-
-    function on($user)
-    {
-        return $this->set_notify($user, 1);
-    }
-
-    function off($user)
-    {
-        return $this->set_notify($user, 0);
-    }
-
-    function output($user, $text)
-    {
-        $text = '['.common_config('site', 'name') . '] ' . $text;
-        jabber_send_message($user->jabber, $text);
-    }
-
-    function error($user, $text)
-    {
-        $text = '['.common_config('site', 'name') . '] ' . $text;
-        jabber_send_message($user->jabber, $text);
-    }
-
-    function set_notify(&$user, $notify)
-    {
-        $orig = clone($user);
-        $user->jabbernotify = $notify;
-        $result = $user->update($orig);
-        if (!$result) {
-            $last_error = &PEAR::getStaticProperty('DB_DataObject','lastError');
-            common_log(LOG_ERR,
-                       'Could not set notify flag to ' . $notify .
-                       ' for user ' . common_log_objstring($user) .
-                       ': ' . $last_error->message);
-            return false;
-        } else {
-            common_log(LOG_INFO,
-                       'User ' . $user->nickname . ' set notify flag to ' . $notify);
-            return true;
-        }
-    }
-}
-
->>>>>>> 1652ded4
 class WebChannel extends Channel
 {
     var $out = null;
