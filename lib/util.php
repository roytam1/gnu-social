--- conflicted
+++ resolved
@@ -1325,7 +1325,6 @@
 {
     // XXX: better compatibility check needed here!
     return ($from == $to);
-<<<<<<< HEAD
 }
 
 /**
@@ -1339,7 +1338,4 @@
   }
   //table prefixes could be added here later
   return $tablename;
-}
-=======
-}
->>>>>>> 7196410b
+}