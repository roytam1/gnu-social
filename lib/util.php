--- conflicted
+++ resolved
@@ -415,11 +415,6 @@
     '(?:^|[\s\(\)\[\]\{\}]+)'.
         '('.
         '(?:'.
-<<<<<<< HEAD
-            '(?:https?|ftps?|mms|rtsp|gopher|news|nntp|telnet|wais|file|prospero|webcal|irc)://'.
-            '|'.
-            '(?:mailto|aim|tel|xmpp):'.
-=======
             '(?:'. //Known protocols
                 '(?:'.
                     '(?:https?|ftps?|mms|rtsp|gopher|news|nntp|telnet|wais|file|prospero|webcal|irc)://'.
@@ -438,7 +433,6 @@
             '$|(?:'.
                 '/[^\s\(\)\[\]\{\}]*'.
             ')'.
->>>>>>> f3cdc7f2
         ')'.
     ')'.
     '#ix';
