<?php
/*
 * Laconica - a distributed open-source microblogging tool
 * Copyright (C) 2008, Controlez-Vous, Inc.
 *
 * This program is free software: you can redistribute it and/or modify
 * it under the terms of the GNU Affero General Public License as published by
 * the Free Software Foundation, either version 3 of the License, or
 * (at your option) any later version.
 *
 * This program is distributed in the hope that it will be useful,
 * but WITHOUT ANY WARRANTY; without even the implied warranty of
 * MERCHANTABILITY or FITNESS FOR A PARTICULAR PURPOSE.  See the
 * GNU Affero General Public License for more details.
 *
 * You should have received a copy of the GNU Affero General Public License
 * along with this program.  If not, see <http://www.gnu.org/licenses/>.
 */

/* XXX: break up into separate modules (HTTP, user, files) */

// Show a server error

function common_server_error($msg, $code=500)
{
    $err = new ServerErrorAction($msg, $code);
    $err->showPage();
}

// Show a user error
function common_user_error($msg, $code=400)
{
    $err = new ClientErrorAction($msg, $code);
    $err->showPage();
}

function common_init_locale($language=null)
{
    if(!$language) {
        $language = common_language();
    }
    putenv('LANGUAGE='.$language);
    putenv('LANG='.$language);
    return setlocale(LC_ALL, $language . ".utf8",
                     $language . ".UTF8",
                     $language . ".utf-8",
                     $language . ".UTF-8",
                     $language);
}

function common_init_language()
{
    mb_internal_encoding('UTF-8');
    $language = common_language();
    // So we don't have to make people install the gettext locales
    $locale_set = common_init_locale($language);
    bindtextdomain("laconica", common_config('site','locale_path'));
    bind_textdomain_codeset("laconica", "UTF-8");
    textdomain("laconica");
    setlocale(LC_CTYPE, 'C');
    if(!$locale_set) {
        common_log(LOG_INFO,'Language requested:'.$language.' - locale could not be set:',__FILE__);
    }
}

function common_timezone()
{
    if (common_logged_in()) {
        $user = common_current_user();
        if ($user->timezone) {
            return $user->timezone;
        }
    }

    global $config;
    return $config['site']['timezone'];
}

function common_language()
{

    // If there is a user logged in and they've set a language preference
    // then return that one...
    if (common_logged_in()) {
        $user = common_current_user();
        $user_language = $user->language;
        if ($user_language)
          return $user_language;
    }

    // Otherwise, find the best match for the languages requested by the
    // user's browser...
    $httplang = isset($_SERVER['HTTP_ACCEPT_LANGUAGE']) ? $_SERVER['HTTP_ACCEPT_LANGUAGE'] : null;
    if (!empty($httplang)) {
        $language = client_prefered_language($httplang);
        if ($language)
          return $language;
    }

    // Finally, if none of the above worked, use the site's default...
    return common_config('site', 'language');
}
// salted, hashed passwords are stored in the DB

function common_munge_password($password, $id)
{
    return md5($password . $id);
}

// check if a username exists and has matching password
function common_check_user($nickname, $password)
{
    // NEVER allow blank passwords, even if they match the DB
    if (mb_strlen($password) == 0) {
        return false;
    }
    $user = User::staticGet('nickname', $nickname);
    if (is_null($user)) {
        return false;
    } else {
        if (0 == strcmp(common_munge_password($password, $user->id),
                        $user->password)) {
            return $user;
        } else {
            return false;
        }
    }
}

// is the current user logged in?
function common_logged_in()
{
    return (!is_null(common_current_user()));
}

function common_have_session()
{
    return (0 != strcmp(session_id(), ''));
}

function common_ensure_session()
{
    if (!common_have_session()) {
        @session_start();
    }
}

// Three kinds of arguments:
// 1) a user object
// 2) a nickname
// 3) null to clear

// Initialize to false; set to null if none found

$_cur = false;

function common_set_user($user)
{

    global $_cur;

    if (is_null($user) && common_have_session()) {
        $_cur = null;
        unset($_SESSION['userid']);
        return true;
    } else if (is_string($user)) {
        $nickname = $user;
        $user = User::staticGet('nickname', $nickname);
    } else if (!($user instanceof User)) {
        return false;
    }

    if ($user) {
        common_ensure_session();
        $_SESSION['userid'] = $user->id;
        $_cur = $user;
        return $_cur;
    }
    return false;
}

function common_set_cookie($key, $value, $expiration=0)
{
    $path = common_config('site', 'path');
    $server = common_config('site', 'server');

    if ($path && ($path != '/')) {
        $cookiepath = '/' . $path . '/';
    } else {
        $cookiepath = '/';
    }
    return setcookie($key,
                     $value,
                     $expiration,
                     $cookiepath,
                     $server);
}

define('REMEMBERME', 'rememberme');
define('REMEMBERME_EXPIRY', 30 * 24 * 60 * 60); // 30 days

function common_rememberme($user=null)
{
    if (!$user) {
        $user = common_current_user();
        if (!$user) {
            common_debug('No current user to remember', __FILE__);
            return false;
        }
    }

    $rm = new Remember_me();

    $rm->code = common_good_rand(16);
    $rm->user_id = $user->id;

    // Wrap the insert in some good ol' fashioned transaction code

    $rm->query('BEGIN');

    $result = $rm->insert();

    if (!$result) {
        common_log_db_error($rm, 'INSERT', __FILE__);
        common_debug('Error adding rememberme record for ' . $user->nickname, __FILE__);
        return false;
    }

    $rm->query('COMMIT');

    common_debug('Inserted rememberme record (' . $rm->code . ', ' . $rm->user_id . '); result = ' . $result . '.', __FILE__);

    $cookieval = $rm->user_id . ':' . $rm->code;

    common_log(LOG_INFO, 'adding rememberme cookie "' . $cookieval . '" for ' . $user->nickname);

    common_set_cookie(REMEMBERME, $cookieval, time() + REMEMBERME_EXPIRY);

    return true;
}

function common_remembered_user()
{

    $user = null;

    $packed = isset($_COOKIE[REMEMBERME]) ? $_COOKIE[REMEMBERME] : null;

    if (!$packed) {
        return null;
    }

    list($id, $code) = explode(':', $packed);

    if (!$id || !$code) {
        common_log(LOG_WARNING, 'Malformed rememberme cookie: ' . $packed);
        common_forgetme();
        return null;
    }

    $rm = Remember_me::staticGet($code);

    if (!$rm) {
        common_log(LOG_WARNING, 'No such remember code: ' . $code);
        common_forgetme();
        return null;
    }

    if ($rm->user_id != $id) {
        common_log(LOG_WARNING, 'Rememberme code for wrong user: ' . $rm->user_id . ' != ' . $id);
        common_forgetme();
        return null;
    }

    $user = User::staticGet($rm->user_id);

    if (!$user) {
        common_log(LOG_WARNING, 'No such user for rememberme: ' . $rm->user_id);
        common_forgetme();
        return null;
    }

    // successful!
    $result = $rm->delete();

    if (!$result) {
        common_log_db_error($rm, 'DELETE', __FILE__);
        common_log(LOG_WARNING, 'Could not delete rememberme: ' . $code);
        common_forgetme();
        return null;
    }

    common_log(LOG_INFO, 'logging in ' . $user->nickname . ' using rememberme code ' . $rm->code);

    common_set_user($user);
    common_real_login(false);

    // We issue a new cookie, so they can log in
    // automatically again after this session

    common_rememberme($user);

    return $user;
}

// must be called with a valid user!

function common_forgetme()
{
    common_set_cookie(REMEMBERME, '', 0);
}

// who is the current user?
function common_current_user()
{
    global $_cur;

    if ($_cur === false) {

        if (isset($_REQUEST[session_name()]) || (isset($_SESSION['userid']) && $_SESSION['userid'])) {
            common_ensure_session();
            $id = isset($_SESSION['userid']) ? $_SESSION['userid'] : false;
            if ($id) {
                $_cur = User::staticGet($id);
                return $_cur;
            }
        }

        // that didn't work; try to remember; will init $_cur to null on failure
        $_cur = common_remembered_user();

        if ($_cur) {
            common_debug("Got User " . $_cur->nickname);
            common_debug("Faking session on remembered user");
            // XXX: Is this necessary?
            $_SESSION['userid'] = $_cur->id;
        }
    }

    return $_cur;
}

// Logins that are 'remembered' aren't 'real' -- they're subject to
// cookie-stealing. So, we don't let them do certain things. New reg,
// OpenID, and password logins _are_ real.

function common_real_login($real=true)
{
    common_ensure_session();
    $_SESSION['real_login'] = $real;
}

function common_is_real_login()
{
    return common_logged_in() && $_SESSION['real_login'];
}

// get canonical version of nickname for comparison
function common_canonical_nickname($nickname)
{
    // XXX: UTF-8 canonicalization (like combining chars)
    return strtolower($nickname);
}

// get canonical version of email for comparison
function common_canonical_email($email)
{
    // XXX: canonicalize UTF-8
    // XXX: lcase the domain part
    return $email;
}

function common_render_content($text, $notice)
{
    $r = common_render_text($text);
    $id = $notice->profile_id;
    $r = preg_replace('/(^|\s+)@([A-Za-z0-9]{1,64})/e', "'\\1@'.common_at_link($id, '\\2')", $r);
    $r = preg_replace('/^T ([A-Z0-9]{1,64}) /e', "'T '.common_at_link($id, '\\1').' '", $r);
    $r = preg_replace('/(^|\s+)@#([A-Za-z0-9]{1,64})/e', "'\\1@#'.common_at_hash_link($id, '\\2')", $r);
    $r = preg_replace('/(^|\s)!([A-Za-z0-9]{1,64})/e', "'\\1!'.common_group_link($id, '\\2')", $r);
    return $r;
}

function common_render_text($text)
{
    $r = htmlspecialchars($text);

    $r = preg_replace('/[\x{0}-\x{8}\x{b}-\x{c}\x{e}-\x{19}]/', '', $r);
    $r = common_replace_urls_callback($r, 'common_linkify');
    $r = preg_replace('/(^|\(|\[|\s+)#([A-Za-z0-9_\-\.]{1,64})/e', "'\\1#'.common_tag_link('\\2')", $r);
    // XXX: machine tags
    return $r;
}

function common_replace_urls_callback($text, $callback) {
    // Start off with a regex
<<<<<<< HEAD
        preg_match_all('#(?:(?:(?:https?|ftps?|mms|rtsp|gopher|news|nntp|telnet|wais|file|prospero|webcal|xmpp|irc)://|(?:mailto|aim|tel):)[^.\s]+\.[^\s]+|(?:[^.\s/]+\.)+(?:museum|travel|[a-z]{2,4})(?:[:/][^\s]*)?)#i', $text, $matches);

=======
    $regex = '#
    (?:
        (?:
            (?:https?|ftps?|mms|rtsp|gopher|news|nntp|telnet|wais|file|prospero|webcal|xmpp|irc)://
            |
            (?:mailto|aim|tel):
        )
        [^.\s]+\.[^\s]+
        |
        (?:[^.\s/:]+\.)+
        (?:museum|travel|[a-z]{2,4})
        (?:[:/][^\s]*)?
    )
    #ix';
    preg_match_all($regex, $text, $matches);
    
>>>>>>> adcbb483
    // Then clean up what the regex left behind
    $offset = 0;
    foreach($matches[0] as $url) {
        $url = htmlspecialchars_decode($url);

        // Make sure we didn't pick up an email address
        if (preg_match('#^[A-Z0-9._%+-]+@[A-Z0-9.-]+\.[A-Z]{2,4}$#i', $url)) continue;

        // Remove trailing punctuation
        $url = rtrim($url, '.?!,;:\'"`');

        // Remove surrounding parens and the like
        preg_match('/[)\]>]+$/', $url, $trailing);
        if (isset($trailing[0])) {
            preg_match_all('/[(\[<]/', $url, $opened);
            preg_match_all('/[)\]>]/', $url, $closed);
            $unopened = count($closed[0]) - count($opened[0]);

            // Make sure not to take off more closing parens than there are at the end
            $unopened = ($unopened > mb_strlen($trailing[0])) ? mb_strlen($trailing[0]):$unopened;

            $url = ($unopened > 0) ? mb_substr($url, 0, $unopened * -1):$url;
        }

        // Remove trailing punctuation again (in case there were some inside parens)
        $url = rtrim($url, '.?!,;:\'"`');

        // Make sure we didn't capture part of the next sentence
        preg_match('#((?:[^.\s/]+\.)+)(museum|travel|[a-z]{2,4})#i', $url, $url_parts);

        // Were the parts capitalized any?
        $last_part = (mb_strtolower($url_parts[2]) !== $url_parts[2]) ? true:false;
        $prev_part = (mb_strtolower($url_parts[1]) !== $url_parts[1]) ? true:false;

        // If the first part wasn't cap'd but the last part was, we captured too much
        if ((!$prev_part && $last_part)) {
            $url = substr_replace($url, '', mb_strpos($url, '.'.$url_parts[2], 0));
        }

        // Capture the new TLD
        preg_match('#((?:[^.\s/]+\.)+)(museum|travel|[a-z]{2,4})#i', $url, $url_parts);

        $tlds = array('ac', 'ad', 'ae', 'aero', 'af', 'ag', 'ai', 'al', 'am', 'an', 'ao', 'aq', 'ar', 'arpa', 'as', 'asia', 'at', 'au', 'aw', 'ax', 'az', 'ba', 'bb', 'bd', 'be', 'bf', 'bg', 'bh', 'bi', 'biz', 'bj', 'bm', 'bn', 'bo', 'br', 'bs', 'bt', 'bv', 'bw', 'by', 'bz', 'ca', 'cat', 'cc', 'cd', 'cf', 'cg', 'ch', 'ci', 'ck', 'cl', 'cm', 'cn', 'co', 'com', 'coop', 'cr', 'cu', 'cv', 'cx', 'cy', 'cz', 'de', 'dj', 'dk', 'dm', 'do', 'dz', 'ec', 'edu', 'ee', 'eg', 'er', 'es', 'et', 'eu', 'fi', 'fj', 'fk', 'fm', 'fo', 'fr', 'ga', 'gb', 'gd', 'ge', 'gf', 'gg', 'gh', 'gi', 'gl', 'gm', 'gn', 'gov', 'gp', 'gq', 'gr', 'gs', 'gt', 'gu', 'gw', 'gy', 'hk', 'hm', 'hn', 'hr', 'ht', 'hu', 'id', 'ie', 'il', 'im', 'in', 'info', 'int', 'io', 'iq', 'ir', 'is', 'it', 'je', 'jm', 'jo', 'jobs', 'jp', 'ke', 'kg', 'kh', 'ki', 'km', 'kn', 'kp', 'kr', 'kw', 'ky', 'kz', 'la', 'lb', 'lc', 'li', 'lk', 'lr', 'ls', 'lt', 'lu', 'lv', 'ly', 'ma', 'mc', 'md', 'me', 'mg', 'mh', 'mil', 'mk', 'ml', 'mm', 'mn', 'mo', 'mobi', 'mp', 'mq', 'mr', 'ms', 'mt', 'mu', 'museum', 'mv', 'mw', 'mx', 'my', 'mz', 'na', 'name', 'nc', 'ne', 'net', 'nf', 'ng', 'ni', 'nl', 'no', 'np', 'nr', 'nu', 'nz', 'om', 'org', 'pa', 'pe', 'pf', 'pg', 'ph', 'pk', 'pl', 'pm', 'pn', 'pr', 'pro', 'ps', 'pt', 'pw', 'py', 'qa', 're', 'ro', 'rs', 'ru', 'rw', 'sa', 'sb', 'sc', 'sd', 'se', 'sg', 'sh', 'si', 'sj', 'sk', 'sl', 'sm', 'sn', 'so', 'sr', 'st', 'su', 'sv', 'sy', 'sz', 'tc', 'td', 'tel', 'tf', 'tg', 'th', 'tj', 'tk', 'tl', 'tm', 'tn', 'to', 'tp', 'tr', 'travel', 'tt', 'tv', 'tw', 'tz', 'ua', 'ug', 'uk', 'us', 'uy', 'uz', 'va', 'vc', 've', 'vg', 'vi', 'vn', 'vu', 'wf', 'ws', 'ye', 'yt', 'yu', 'za', 'zm', 'zw');

        if (!in_array($url_parts[2], $tlds)) continue;

        // Call user specified func
        $modified_url = $callback($url);

        // Replace it!
        $start = mb_strpos($text, $url, $offset);
        $text = mb_substr($text, 0, $start).$modified_url.mb_substr($text, $start + mb_strlen($url), mb_strlen($text));
        $offset = $start + mb_strlen($modified_url);
    }

    return $text;
}

function common_linkify($url) {
    $display = $url;
    $url = (!preg_match('#^([a-z]+://|(mailto|aim|tel):)#i', $url)) ? 'http://'.$url:$url;

    if ($longurl = common_longurl($url)) {
        $longurl = htmlentities($longurl, ENT_QUOTES, 'UTF-8');
        $title = "title=\"$longurl\"";
    }
    else $title = '';

    return "<a href=\"$url\" $title class=\"extlink\">$display</a>";
}

function common_longurl($short_url)
{
    $long_url = common_shorten_link($short_url, true);
    if ($long_url === $short_url) return false;
    return $long_url;
}

function common_longurl2($uri)
{
    $uri_e = urlencode($uri);
    $longurl = unserialize(file_get_contents("http://api.longurl.org/v1/expand?format=php&url=$uri_e"));
    if (empty($longurl['long_url']) || $uri === $longurl['long_url']) return false;
    return stripslashes($longurl['long_url']);
}

function common_shorten_links($text)
{
    if (mb_strlen($text) <= 140) return $text;
    static $cache = array();
    if (isset($cache[$text])) return $cache[$text];
    // \s = not a horizontal whitespace character (since PHP 5.2.4)
    return $cache[$text] = common_replace_urls_callback($text, 'common_shorten_link');;
}

function common_shorten_link($url, $reverse = false)
{
    static $url_cache = array();
    if ($reverse) return isset($url_cache[$url]) ? $url_cache[$url] : $url;

    $user = common_current_user();

    $curlh = curl_init();
    curl_setopt($curlh, CURLOPT_CONNECTTIMEOUT, 20); // # seconds to wait
    curl_setopt($curlh, CURLOPT_USERAGENT, 'Laconica');
    curl_setopt($curlh, CURLOPT_RETURNTRANSFER, true);

    switch($user->urlshorteningservice) {
     case 'ur1.ca':
        $short_url_service = new LilUrl;
        $short_url = $short_url_service->shorten($url);
        break;

     case '2tu.us':
        $short_url_service = new TightUrl;
        $short_url = $short_url_service->shorten($url);
        break;

     case 'ptiturl.com':
        $short_url_service = new PtitUrl;
        $short_url = $short_url_service->shorten($url);
        break;

     case 'bit.ly':
        curl_setopt($curlh, CURLOPT_URL, 'http://bit.ly/api?method=shorten&long_url='.urlencode($url));
        $short_url = current(json_decode(curl_exec($curlh))->results)->hashUrl;
        break;

     case 'is.gd':
        curl_setopt($curlh, CURLOPT_URL, 'http://is.gd/api.php?longurl='.urlencode($url));
        $short_url = curl_exec($curlh);
        break;
     case 'snipr.com':
        curl_setopt($curlh, CURLOPT_URL, 'http://snipr.com/site/snip?r=simple&link='.urlencode($url));
        $short_url = curl_exec($curlh);
        break;
     case 'metamark.net':
        curl_setopt($curlh, CURLOPT_URL, 'http://metamark.net/api/rest/simple?long_url='.urlencode($url));
        $short_url = curl_exec($curlh);
        break;
     case 'tinyurl.com':
        curl_setopt($curlh, CURLOPT_URL, 'http://tinyurl.com/api-create.php?url='.urlencode($url));
        $short_url = curl_exec($curlh);
        break;
     default:
        $short_url = false;
    }

    curl_close($curlh);

    if ($short_url) {
        $url_cache[(string)$short_url] = $url;
        return (string)$short_url;
    }
    return $url;
}

function common_xml_safe_str($str)
{
    $xmlStr = htmlentities(iconv('UTF-8', 'UTF-8//IGNORE', $str), ENT_NOQUOTES, 'UTF-8');

    // Replace control, formatting, and surrogate characters with '*', ala Twitter
    return preg_replace('/[\p{Cc}\p{Cf}\p{Cs}]/u', '*', $str);
}

function common_tag_link($tag)
{
    $canonical = common_canonical_tag($tag);
    $url = common_local_url('tag', array('tag' => $canonical));
    return '<span class="tag"><a href="' . htmlspecialchars($url) . '" rel="tag">' . htmlspecialchars($tag) . '</a></span>';
}

function common_canonical_tag($tag)
{
    return strtolower(str_replace(array('-', '_', '.'), '', $tag));
}

function common_valid_profile_tag($str)
{
    return preg_match('/^[A-Za-z0-9_\-\.]{1,64}$/', $str);
}

function common_at_link($sender_id, $nickname)
{
    $sender = Profile::staticGet($sender_id);
    $recipient = common_relative_profile($sender, common_canonical_nickname($nickname));
    if ($recipient) {
        return '<span class="vcard"><a href="'.htmlspecialchars($recipient->profileurl).'" class="url"><span class="fn nickname">'.$nickname.'</span></a></span>';
    } else {
        return $nickname;
    }
}

function common_group_link($sender_id, $nickname)
{
    $sender = Profile::staticGet($sender_id);
    $group = User_group::staticGet('nickname', common_canonical_nickname($nickname));
    if ($group && $sender->isMember($group)) {
        return '<span class="vcard"><a href="'.htmlspecialchars($group->permalink()).'" class="url"><span class="fn nickname">'.$nickname.'</span></a></span>';
    } else {
        return $nickname;
    }
}

function common_at_hash_link($sender_id, $tag)
{
    $user = User::staticGet($sender_id);
    if (!$user) {
        return $tag;
    }
    $tagged = Profile_tag::getTagged($user->id, common_canonical_tag($tag));
    if ($tagged) {
        $url = common_local_url('subscriptions',
                                array('nickname' => $user->nickname,
                                      'tag' => $tag));
        return '<span class="tag"><a href="'.htmlspecialchars($url).'" rel="tag">'.$tag.'</a></span>';
    } else {
        return $tag;
    }
}

function common_relative_profile($sender, $nickname, $dt=null)
{
    // Try to find profiles this profile is subscribed to that have this nickname
    $recipient = new Profile();
    // XXX: use a join instead of a subquery
    $recipient->whereAdd('EXISTS (SELECT subscribed from subscription where subscriber = '.$sender->id.' and subscribed = id)', 'AND');
    $recipient->whereAdd('nickname = "' . trim($nickname) . '"', 'AND');
    if ($recipient->find(true)) {
        // XXX: should probably differentiate between profiles with
        // the same name by date of most recent update
        return $recipient;
    }
    // Try to find profiles that listen to this profile and that have this nickname
    $recipient = new Profile();
    // XXX: use a join instead of a subquery
    $recipient->whereAdd('EXISTS (SELECT subscriber from subscription where subscribed = '.$sender->id.' and subscriber = id)', 'AND');
    $recipient->whereAdd('nickname = "' . trim($nickname) . '"', 'AND');
    if ($recipient->find(true)) {
        // XXX: should probably differentiate between profiles with
        // the same name by date of most recent update
        return $recipient;
    }
    // If this is a local user, try to find a local user with that nickname.
    $sender = User::staticGet($sender->id);
    if ($sender) {
        $recipient_user = User::staticGet('nickname', $nickname);
        if ($recipient_user) {
            return $recipient_user->getProfile();
        }
    }
    // Otherwise, no links. @messages from local users to remote users,
    // or from remote users to other remote users, are just
    // outside our ability to make intelligent guesses about
    return null;
}

function common_local_url($action, $args=null, $fragment=null)
{
    $url = null;
    if (common_config('site','fancy')) {
        $url = common_fancy_url($action, $args);
    } else {
        $url = common_simple_url($action, $args);
    }
    if (!is_null($fragment)) {
        $url .= '#'.$fragment;
    }
    return $url;
}

function common_fancy_url($action, $args=null)
{
    switch (strtolower($action)) {
     case 'public':
        if ($args && isset($args['page'])) {
            return common_path('?page=' . $args['page']);
        } else {
            return common_path('');
        }
     case 'featured':
        if ($args && isset($args['page'])) {
            return common_path('featured?page=' . $args['page']);
        } else {
            return common_path('featured');
        }
     case 'favorited':
        if ($args && isset($args['page'])) {
            return common_path('favorited?page=' . $args['page']);
        } else {
            return common_path('favorited');
        }
     case 'publicrss':
        return common_path('rss');
     case 'publicatom':
        return common_path("api/statuses/public_timeline.atom");
     case 'publicxrds':
        return common_path('xrds');
     case 'tagrss':
        return common_path('tag/' . $args['tag'] . '/rss');
     case 'featuredrss':
        return common_path('featuredrss');
     case 'favoritedrss':
        return common_path('favoritedrss');
     case 'opensearch':
        if ($args && $args['type']) {
            return common_path('opensearch/'.$args['type']);
        } else {
            return common_path('opensearch/people');
        }
     case 'doc':
        return common_path('doc/'.$args['title']);
     case 'block':
     case 'login':
     case 'logout':
     case 'subscribe':
     case 'unsubscribe':
     case 'invite':
        return common_path('main/'.$action);
     case 'tagother':
        return common_path('main/tagother?id='.$args['id']);
     case 'register':
        if ($args && $args['code']) {
            return common_path('main/register/'.$args['code']);
        } else {
            return common_path('main/register');
        }
     case 'remotesubscribe':
        if ($args && $args['nickname']) {
            return common_path('main/remote?nickname=' . $args['nickname']);
        } else {
            return common_path('main/remote');
        }
     case 'nudge':
        return common_path($args['nickname'].'/nudge');
     case 'openidlogin':
        return common_path('main/openid');
     case 'profilesettings':
        return common_path('settings/profile');
     case 'passwordsettings':
        return common_path('settings/password');
     case 'emailsettings':
        return common_path('settings/email');
     case 'openidsettings':
        return common_path('settings/openid');
     case 'smssettings':
        return common_path('settings/sms');
     case 'twittersettings':
        return common_path('settings/twitter');
     case 'othersettings':
        return common_path('settings/other');
     case 'deleteprofile':
        return common_path('settings/delete');
     case 'newnotice':
        if ($args && $args['replyto']) {
            return common_path('notice/new?replyto='.$args['replyto']);
        } else {
            return common_path('notice/new');
        }
     case 'shownotice':
        return common_path('notice/'.$args['notice']);
     case 'deletenotice':
        if ($args && $args['notice']) {
            return common_path('notice/delete/'.$args['notice']);
        } else {
            return common_path('notice/delete');
        }
     case 'microsummary':
     case 'xrds':
     case 'foaf':
        return common_path($args['nickname'].'/'.$action);
     case 'all':
     case 'replies':
     case 'inbox':
     case 'outbox':
        if ($args && isset($args['page'])) {
            return common_path($args['nickname'].'/'.$action.'?page=' . $args['page']);
        } else {
            return common_path($args['nickname'].'/'.$action);
        }
     case 'subscriptions':
     case 'subscribers':
        $nickname = $args['nickname'];
        unset($args['nickname']);
        if (isset($args['tag'])) {
            $tag = $args['tag'];
            unset($args['tag']);
        }
        $params = http_build_query($args);
        if ($params) {
            return common_path($nickname.'/'.$action . (($tag) ? '/' . $tag : '') . '?' . $params);
        } else {
            return common_path($nickname.'/'.$action . (($tag) ? '/' . $tag : ''));
        }
     case 'allrss':
        return common_path($args['nickname'].'/all/rss');
     case 'repliesrss':
        return common_path($args['nickname'].'/replies/rss');
     case 'userrss':
        if (isset($args['limit']))
          return common_path($args['nickname'].'/rss?limit=' . $args['limit']);
        return common_path($args['nickname'].'/rss');
     case 'showstream':
        if ($args && isset($args['page'])) {
            return common_path($args['nickname'].'?page=' . $args['page']);
        } else {
            return common_path($args['nickname']);
        }

     case 'usertimeline':
        return common_path("api/statuses/user_timeline/".$args['nickname'].".atom");
     case 'confirmaddress':
        return common_path('main/confirmaddress/'.$args['code']);
     case 'userbyid':
        return common_path('user/'.$args['id']);
     case 'recoverpassword':
        $path = 'main/recoverpassword';
        if ($args['code']) {
            $path .= '/' . $args['code'];
        }
        return common_path($path);
     case 'imsettings':
        return common_path('settings/im');
     case 'avatarsettings':
        return common_path('settings/avatar');
     case 'groupsearch':
        return common_path('search/group' . (($args) ? ('?' . http_build_query($args)) : ''));
     case 'peoplesearch':
        return common_path('search/people' . (($args) ? ('?' . http_build_query($args)) : ''));
     case 'noticesearch':
        return common_path('search/notice' . (($args) ? ('?' . http_build_query($args)) : ''));
     case 'noticesearchrss':
        return common_path('search/notice/rss' . (($args) ? ('?' . http_build_query($args)) : ''));
     case 'avatarbynickname':
        return common_path($args['nickname'].'/avatar/'.$args['size']);
     case 'tag':
        $path = 'tag/' . $args['tag'];
        unset($args['tag']);
        return common_path($path . (($args) ? ('?' . http_build_query($args)) : ''));
     case 'publictagcloud':
        return common_path('tags');
     case 'peopletag':
        $path = 'peopletag/' . $args['tag'];
        unset($args['tag']);
        return common_path($path . (($args) ? ('?' . http_build_query($args)) : ''));
     case 'tags':
        return common_path('tags' . (($args) ? ('?' . http_build_query($args)) : ''));
     case 'favor':
        return common_path('main/favor');
     case 'disfavor':
        return common_path('main/disfavor');
     case 'showfavorites':
        if ($args && isset($args['page'])) {
            return common_path($args['nickname'].'/favorites?page=' . $args['page']);
        } else {
            return common_path($args['nickname'].'/favorites');
        }
     case 'favoritesrss':
        return common_path($args['nickname'].'/favorites/rss');
     case 'showmessage':
        return common_path('message/' . $args['message']);
     case 'newmessage':
        return common_path('message/new' . (($args) ? ('?' . http_build_query($args)) : ''));
     case 'api':
        // XXX: do fancy URLs for all the API methods
        switch (strtolower($args['apiaction'])) {
         case 'statuses':
            switch (strtolower($args['method'])) {
             case 'user_timeline.rss':
                return common_path('api/statuses/user_timeline/'.$args['argument'].'.rss');
             case 'user_timeline.atom':
                return common_path('api/statuses/user_timeline/'.$args['argument'].'.atom');
             case 'user_timeline.json':
                return common_path('api/statuses/user_timeline/'.$args['argument'].'.json');
             case 'user_timeline.xml':
                return common_path('api/statuses/user_timeline/'.$args['argument'].'.xml');
             default: return common_simple_url($action, $args);
            }
         default: return common_simple_url($action, $args);
        }
     case 'sup':
        if ($args && isset($args['seconds'])) {
            return common_path('main/sup?seconds='.$args['seconds']);
        } else {
            return common_path('main/sup');
        }
     case 'newgroup':
        return common_path('group/new');
     case 'showgroup':
        return common_path('group/'.$args['nickname'] . (($args['page']) ? ('?page=' . $args['page']) : ''));
     case 'editgroup':
        return common_path('group/'.$args['nickname'].'/edit');
     case 'joingroup':
        return common_path('group/'.$args['nickname'].'/join');
     case 'leavegroup':
        return common_path('group/'.$args['nickname'].'/leave');
     case 'groupbyid':
        return common_path('group/'.$args['id'].'/id');
     case 'grouprss':
        return common_path('group/'.$args['nickname'].'/rss');
     case 'groupmembers':
        return common_path('group/'.$args['nickname'].'/members' . (($args['page']) ? ('?page=' . $args['page']) : ''));
     case 'grouplogo':
        return common_path('group/'.$args['nickname'].'/logo');
     case 'usergroups':
        $nickname = $args['nickname'];
        unset($args['nickname']);
        return common_path($nickname.'/groups' . (($args) ? ('?' . http_build_query($args)) : ''));
     case 'groups':
        return common_path('group' . (($args) ? ('?' . http_build_query($args)) : ''));
     default:
        return common_simple_url($action, $args);
    }
}

function common_simple_url($action, $args=null)
{
    global $config;
    /* XXX: pretty URLs */
    $extra = '';
    if ($args) {
        foreach ($args as $key => $value) {
            $extra .= "&${key}=${value}";
        }
    }
    return common_path("index.php?action=${action}${extra}");
}

function common_path($relative)
{
    global $config;
    $pathpart = ($config['site']['path']) ? $config['site']['path']."/" : '';
    return "http://".$config['site']['server'].'/'.$pathpart.$relative;
}

function common_date_string($dt)
{
    // XXX: do some sexy date formatting
    // return date(DATE_RFC822, $dt);
    $t = strtotime($dt);
    $now = time();
    $diff = $now - $t;

    if ($now < $t) { // that shouldn't happen!
        return common_exact_date($dt);
    } else if ($diff < 60) {
        return _('a few seconds ago');
    } else if ($diff < 92) {
        return _('about a minute ago');
    } else if ($diff < 3300) {
        return sprintf(_('about %d minutes ago'), round($diff/60));
    } else if ($diff < 5400) {
        return _('about an hour ago');
    } else if ($diff < 22 * 3600) {
        return sprintf(_('about %d hours ago'), round($diff/3600));
    } else if ($diff < 37 * 3600) {
        return _('about a day ago');
    } else if ($diff < 24 * 24 * 3600) {
        return sprintf(_('about %d days ago'), round($diff/(24*3600)));
    } else if ($diff < 46 * 24 * 3600) {
        return _('about a month ago');
    } else if ($diff < 330 * 24 * 3600) {
        return sprintf(_('about %d months ago'), round($diff/(30*24*3600)));
    } else if ($diff < 480 * 24 * 3600) {
        return _('about a year ago');
    } else {
        return common_exact_date($dt);
    }
}

function common_exact_date($dt)
{
    static $_utc;
    static $_siteTz;

    if (!$_utc) {
        $_utc = new DateTimeZone('UTC');
        $_siteTz = new DateTimeZone(common_timezone());
    }

    $dateStr = date('d F Y H:i:s', strtotime($dt));
    $d = new DateTime($dateStr, $_utc);
    $d->setTimezone($_siteTz);
    return $d->format(DATE_RFC850);
}

function common_date_w3dtf($dt)
{
    $dateStr = date('d F Y H:i:s', strtotime($dt));
    $d = new DateTime($dateStr, new DateTimeZone('UTC'));
    $d->setTimezone(new DateTimeZone(common_timezone()));
    return $d->format(DATE_W3C);
}

function common_date_rfc2822($dt)
{
    $dateStr = date('d F Y H:i:s', strtotime($dt));
    $d = new DateTime($dateStr, new DateTimeZone('UTC'));
    $d->setTimezone(new DateTimeZone(common_timezone()));
    return $d->format('r');
}

function common_date_iso8601($dt)
{
    $dateStr = date('d F Y H:i:s', strtotime($dt));
    $d = new DateTime($dateStr, new DateTimeZone('UTC'));
    $d->setTimezone(new DateTimeZone(common_timezone()));
    return $d->format('c');
}

function common_sql_now()
{
    return strftime('%Y-%m-%d %H:%M:%S', time());
}

function common_redirect($url, $code=307)
{
    static $status = array(301 => "Moved Permanently",
                           302 => "Found",
                           303 => "See Other",
                           307 => "Temporary Redirect");

    header("Status: ${code} $status[$code]");
    header("Location: $url");

    $xo = new XMLOutputter();
    $xo->startXML('a',
                  '-//W3C//DTD XHTML 1.0 Strict//EN',
                  'http://www.w3.org/TR/xhtml1/DTD/xhtml1-strict.dtd');
    $xo->element('a', array('href' => $url), $url);
    $xo->endXML();
    exit;
}

function common_broadcast_notice($notice, $remote=false)
{

    // Check to see if notice should go to Twitter
    $flink = Foreign_link::getByUserID($notice->profile_id, 1); // 1 == Twitter
    if (($flink->noticesync & FOREIGN_NOTICE_SEND) == FOREIGN_NOTICE_SEND) {

        // If it's not a Twitter-style reply, or if the user WANTS to send replies...

        if (!preg_match('/^@[a-zA-Z0-9_]{1,15}\b/u', $notice->content) ||
            (($flink->noticesync & FOREIGN_NOTICE_SEND_REPLY) == FOREIGN_NOTICE_SEND_REPLY)) {

            $result = common_twitter_broadcast($notice, $flink);

            if (!$result) {
                common_debug('Unable to send notice: ' . $notice->id . ' to Twitter.', __FILE__);
            }
        }
    }

    if (common_config('queue', 'enabled')) {
        // Do it later!
        return common_enqueue_notice($notice);
    } else {
        return common_real_broadcast($notice, $remote);
    }
}

function common_twitter_broadcast($notice, $flink)
{
    global $config;
    $success = true;
    $fuser = $flink->getForeignUser();
    $twitter_user = $fuser->nickname;
    $twitter_password = $flink->credentials;
    $uri = 'http://www.twitter.com/statuses/update.json';

    // XXX: Hack to get around PHP cURL's use of @ being a a meta character
    $statustxt = preg_replace('/^@/', ' @', $notice->content);

    $options = array(
                     CURLOPT_USERPWD         => "$twitter_user:$twitter_password",
                     CURLOPT_POST            => true,
                     CURLOPT_POSTFIELDS        => array(
                                                        'status'    => $statustxt,
                                                        'source'    => $config['integration']['source']
                                                        ),
                     CURLOPT_RETURNTRANSFER    => true,
                     CURLOPT_FAILONERROR        => true,
                     CURLOPT_HEADER            => false,
                     CURLOPT_FOLLOWLOCATION    => true,
                     CURLOPT_USERAGENT        => "Laconica",
                     CURLOPT_CONNECTTIMEOUT    => 120,  // XXX: Scary!!!! How long should this be?
                     CURLOPT_TIMEOUT            => 120,

                     # Twitter is strict about accepting invalid "Expect" headers
                     CURLOPT_HTTPHEADER => array('Expect:')
                     );

    $ch = curl_init($uri);
    curl_setopt_array($ch, $options);
    $data = curl_exec($ch);
    $errmsg = curl_error($ch);

    if ($errmsg) {
        common_debug("cURL error: $errmsg - trying to send notice for $twitter_user.",
                     __FILE__);
        $success = false;
    }

    curl_close($ch);

    if (!$data) {
        common_debug("No data returned by Twitter's API trying to send update for $twitter_user",
                     __FILE__);
        $success = false;
    }

    // Twitter should return a status
    $status = json_decode($data);

    if (!$status->id) {
        common_debug("Unexpected data returned by Twitter API trying to send update for $twitter_user",
                     __FILE__);
        $success = false;
    }

    return $success;
}

// Stick the notice on the queue

function common_enqueue_notice($notice)
{
    foreach (array('jabber', 'omb', 'sms', 'public') as $transport) {
        $qi = new Queue_item();
        $qi->notice_id = $notice->id;
        $qi->transport = $transport;
        $qi->created = $notice->created;
        $result = $qi->insert();
        if (!$result) {
            $last_error = &PEAR::getStaticProperty('DB_DataObject','lastError');
            common_log(LOG_ERR, 'DB error inserting queue item: ' . $last_error->message);
            return false;
        }
        common_log(LOG_DEBUG, 'complete queueing notice ID = ' . $notice->id . ' for ' . $transport);
    }
    return $result;
}

function common_real_broadcast($notice, $remote=false)
{
    $success = true;
    if (!$remote) {
        // Make sure we have the OMB stuff
        require_once(INSTALLDIR.'/lib/omb.php');
        $success = omb_broadcast_remote_subscribers($notice);
        if (!$success) {
            common_log(LOG_ERR, 'Error in OMB broadcast for notice ' . $notice->id);
        }
    }
    if ($success) {
        require_once(INSTALLDIR.'/lib/jabber.php');
        $success = jabber_broadcast_notice($notice);
        if (!$success) {
            common_log(LOG_ERR, 'Error in jabber broadcast for notice ' . $notice->id);
        }
    }
    if ($success) {
        require_once(INSTALLDIR.'/lib/mail.php');
        $success = mail_broadcast_notice_sms($notice);
        if (!$success) {
            common_log(LOG_ERR, 'Error in sms broadcast for notice ' . $notice->id);
        }
    }
    if ($success) {
        $success = jabber_public_notice($notice);
        if (!$success) {
            common_log(LOG_ERR, 'Error in public broadcast for notice ' . $notice->id);
        }
    }
    // XXX: broadcast notices to other IM
    return $success;
}

function common_broadcast_profile($profile)
{
    // XXX: optionally use a queue system like http://code.google.com/p/microapps/wiki/NQDQ
    require_once(INSTALLDIR.'/lib/omb.php');
    omb_broadcast_profile($profile);
    // XXX: Other broadcasts...?
    return true;
}

function common_profile_url($nickname)
{
    return common_local_url('showstream', array('nickname' => $nickname));
}

// Should make up a reasonable root URL

function common_root_url()
{
    return common_path('');
}

// returns $bytes bytes of random data as a hexadecimal string
// "good" here is a goal and not a guarantee

function common_good_rand($bytes)
{
    // XXX: use random.org...?
    if (file_exists('/dev/urandom')) {
        return common_urandom($bytes);
    } else { // FIXME: this is probably not good enough
        return common_mtrand($bytes);
    }
}

function common_urandom($bytes)
{
    $h = fopen('/dev/urandom', 'rb');
    // should not block
    $src = fread($h, $bytes);
    fclose($h);
    $enc = '';
    for ($i = 0; $i < $bytes; $i++) {
        $enc .= sprintf("%02x", (ord($src[$i])));
    }
    return $enc;
}

function common_mtrand($bytes)
{
    $enc = '';
    for ($i = 0; $i < $bytes; $i++) {
        $enc .= sprintf("%02x", mt_rand(0, 255));
    }
    return $enc;
}

function common_set_returnto($url)
{
    common_ensure_session();
    $_SESSION['returnto'] = $url;
}

function common_get_returnto()
{
    common_ensure_session();
    return $_SESSION['returnto'];
}

function common_timestamp()
{
    return date('YmdHis');
}

function common_ensure_syslog()
{
    static $initialized = false;
    if (!$initialized) {
        global $config;
        openlog($config['syslog']['appname'], 0, LOG_USER);
        $initialized = true;
    }
}

function common_log($priority, $msg, $filename=null)
{
    $logfile = common_config('site', 'logfile');
    if ($logfile) {
        $log = fopen($logfile, "a");
        if ($log) {
            static $syslog_priorities = array('LOG_EMERG', 'LOG_ALERT', 'LOG_CRIT', 'LOG_ERR',
                                              'LOG_WARNING', 'LOG_NOTICE', 'LOG_INFO', 'LOG_DEBUG');
            $output = date('Y-m-d H:i:s') . ' ' . $syslog_priorities[$priority] . ': ' . $msg . "\n";
            fwrite($log, $output);
            fclose($log);
        }
    } else {
        common_ensure_syslog();
        syslog($priority, $msg);
    }
}

function common_debug($msg, $filename=null)
{
    if ($filename) {
        common_log(LOG_DEBUG, basename($filename).' - '.$msg);
    } else {
        common_log(LOG_DEBUG, $msg);
    }
}

function common_log_db_error(&$object, $verb, $filename=null)
{
    $objstr = common_log_objstring($object);
    $last_error = &PEAR::getStaticProperty('DB_DataObject','lastError');
    common_log(LOG_ERR, $last_error->message . '(' . $verb . ' on ' . $objstr . ')', $filename);
}

function common_log_objstring(&$object)
{
    if (is_null($object)) {
        return "null";
    }
    $arr = $object->toArray();
    $fields = array();
    foreach ($arr as $k => $v) {
        $fields[] = "$k='$v'";
    }
    $objstring = $object->tableName() . '[' . implode(',', $fields) . ']';
    return $objstring;
}

function common_valid_http_url($url)
{
    return Validate::uri($url, array('allowed_schemes' => array('http', 'https')));
}

function common_valid_tag($tag)
{
    if (preg_match('/^tag:(.*?),(\d{4}(-\d{2}(-\d{2})?)?):(.*)$/', $tag, $matches)) {
        return (Validate::email($matches[1]) ||
                preg_match('/^([\w-\.]+)$/', $matches[1]));
    }
    return false;
}

/* Following functions are copied from MediaWiki GlobalFunctions.php
 * and written by Evan Prodromou. */

function common_accept_to_prefs($accept, $def = '*/*')
{
    // No arg means accept anything (per HTTP spec)
    if(!$accept) {
        return array($def => 1);
    }

    $prefs = array();

    $parts = explode(',', $accept);

    foreach($parts as $part) {
        // FIXME: doesn't deal with params like 'text/html; level=1'
        @list($value, $qpart) = explode(';', $part);
        $match = array();
        if(!isset($qpart)) {
            $prefs[$value] = 1;
        } elseif(preg_match('/q\s*=\s*(\d*\.\d+)/', $qpart, $match)) {
            $prefs[$value] = $match[1];
        }
    }

    return $prefs;
}

function common_mime_type_match($type, $avail)
{
    if(array_key_exists($type, $avail)) {
        return $type;
    } else {
        $parts = explode('/', $type);
        if(array_key_exists($parts[0] . '/*', $avail)) {
            return $parts[0] . '/*';
        } elseif(array_key_exists('*/*', $avail)) {
            return '*/*';
        } else {
            return null;
        }
    }
}

function common_negotiate_type($cprefs, $sprefs)
{
    $combine = array();

    foreach(array_keys($sprefs) as $type) {
        $parts = explode('/', $type);
        if($parts[1] != '*') {
            $ckey = common_mime_type_match($type, $cprefs);
            if($ckey) {
                $combine[$type] = $sprefs[$type] * $cprefs[$ckey];
            }
        }
    }

    foreach(array_keys($cprefs) as $type) {
        $parts = explode('/', $type);
        if($parts[1] != '*' && !array_key_exists($type, $sprefs)) {
            $skey = common_mime_type_match($type, $sprefs);
            if($skey) {
                $combine[$type] = $sprefs[$skey] * $cprefs[$type];
            }
        }
    }

    $bestq = 0;
    $besttype = 'text/html';

    foreach(array_keys($combine) as $type) {
        if($combine[$type] > $bestq) {
            $besttype = $type;
            $bestq = $combine[$type];
        }
    }

    if ('text/html' === $besttype) {
        return "text/html; charset=utf-8";
    }
    return $besttype;
}

function common_config($main, $sub)
{
    global $config;
    return isset($config[$main][$sub]) ? $config[$main][$sub] : false;
}

function common_copy_args($from)
{
    $to = array();
    $strip = get_magic_quotes_gpc();
    foreach ($from as $k => $v) {
        $to[$k] = ($strip) ? stripslashes($v) : $v;
    }
    return $to;
}

// Neutralise the evil effects of magic_quotes_gpc in the current request.
// This is used before handing a request off to OAuthRequest::from_request.
function common_remove_magic_from_request()
{
    if(get_magic_quotes_gpc()) {
        $_POST=array_map('stripslashes',$_POST);
        $_GET=array_map('stripslashes',$_GET);
    }
}

function common_user_uri(&$user)
{
    return common_local_url('userbyid', array('id' => $user->id));
}

function common_notice_uri(&$notice)
{
    return common_local_url('shownotice',
                            array('notice' => $notice->id));
}

// 36 alphanums - lookalikes (0, O, 1, I) = 32 chars = 5 bits

function common_confirmation_code($bits)
{
    // 36 alphanums - lookalikes (0, O, 1, I) = 32 chars = 5 bits
    static $codechars = '23456789ABCDEFGHJKLMNPQRSTUVWXYZ';
    $chars = ceil($bits/5);
    $code = '';
    for ($i = 0; $i < $chars; $i++) {
        // XXX: convert to string and back
        $num = hexdec(common_good_rand(1));
        // XXX: randomness is too precious to throw away almost
        // 40% of the bits we get!
        $code .= $codechars[$num%32];
    }
    return $code;
}

// convert markup to HTML

function common_markup_to_html($c)
{
    $c = preg_replace('/%%action.(\w+)%%/e', "common_local_url('\\1')", $c);
    $c = preg_replace('/%%doc.(\w+)%%/e', "common_local_url('doc', array('title'=>'\\1'))", $c);
    $c = preg_replace('/%%(\w+).(\w+)%%/e', 'common_config(\'\\1\', \'\\2\')', $c);
    return Markdown($c);
}

function common_profile_uri($profile)
{
    if (!$profile) {
        return null;
    }
    $user = User::staticGet($profile->id);
    if ($user) {
        return $user->uri;
    }

    $remote = Remote_profile::staticGet($profile->id);
    if ($remote) {
        return $remote->uri;
    }
    // XXX: this is a very bad profile!
    return null;
}

function common_canonical_sms($sms)
{
    // strip non-digits
    preg_replace('/\D/', '', $sms);
    return $sms;
}

function common_error_handler($errno, $errstr, $errfile, $errline, $errcontext)
{
    switch ($errno) {
     case E_USER_ERROR:
        common_log(LOG_ERR, "[$errno] $errstr ($errfile:$errline)");
        exit(1);
        break;

     case E_USER_WARNING:
        common_log(LOG_WARNING, "[$errno] $errstr ($errfile:$errline)");
        break;

     case E_USER_NOTICE:
        common_log(LOG_NOTICE, "[$errno] $errstr ($errfile:$errline)");
        break;
    }

    // FIXME: show error page if we're on the Web
    /* Don't execute PHP internal error handler */
    return true;
}

function common_session_token()
{
    common_ensure_session();
    if (!array_key_exists('token', $_SESSION)) {
        $_SESSION['token'] = common_good_rand(64);
    }
    return $_SESSION['token'];
}

function common_cache_key($extra)
{
    return 'laconica:' . common_keyize(common_config('site', 'name')) . ':' . $extra;
}

function common_keyize($str)
{
    $str = strtolower($str);
    $str = preg_replace('/\s/', '_', $str);
    return $str;
}

function common_memcache()
{
    static $cache = null;
    if (!common_config('memcached', 'enabled')) {
        return null;
    } else {
        if (!$cache) {
            $cache = new Memcache();
            $servers = common_config('memcached', 'server');
            if (is_array($servers)) {
                foreach($servers as $server) {
                    $cache->addServer($server);
                }
            } else {
                $cache->addServer($servers);
            }
        }
        return $cache;
    }
}

function common_compatible_license($from, $to)
{
    // XXX: better compatibility check needed here!
    return ($from == $to);
}<|MERGE_RESOLUTION|>--- conflicted
+++ resolved
@@ -394,10 +394,6 @@
 
 function common_replace_urls_callback($text, $callback) {
     // Start off with a regex
-<<<<<<< HEAD
-        preg_match_all('#(?:(?:(?:https?|ftps?|mms|rtsp|gopher|news|nntp|telnet|wais|file|prospero|webcal|xmpp|irc)://|(?:mailto|aim|tel):)[^.\s]+\.[^\s]+|(?:[^.\s/]+\.)+(?:museum|travel|[a-z]{2,4})(?:[:/][^\s]*)?)#i', $text, $matches);
-
-=======
     $regex = '#
     (?:
         (?:
@@ -413,8 +409,7 @@
     )
     #ix';
     preg_match_all($regex, $text, $matches);
-    
->>>>>>> adcbb483
+
     // Then clean up what the regex left behind
     $offset = 0;
     foreach($matches[0] as $url) {
