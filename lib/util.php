<?php
/*
 * StatusNet - the distributed open-source microblogging tool
 * Copyright (C) 2008, 2009, StatusNet, Inc.
 *
 * This program is free software: you can redistribute it and/or modify
 * it under the terms of the GNU Affero General Public License as published by
 * the Free Software Foundation, either version 3 of the License, or
 * (at your option) any later version.
 *
 * This program is distributed in the hope that it will be useful,
 * but WITHOUT ANY WARRANTY; without even the implied warranty of
 * MERCHANTABILITY or FITNESS FOR A PARTICULAR PURPOSE.  See the
 * GNU Affero General Public License for more details.
 *
 * You should have received a copy of the GNU Affero General Public License
 * along with this program.  If not, see <http://www.gnu.org/licenses/>.
 */

/* XXX: break up into separate modules (HTTP, user, files) */

// Show a server error

function common_server_error($msg, $code=500)
{
    $err = new ServerErrorAction($msg, $code);
    $err->showPage();
}

// Show a user error
function common_user_error($msg, $code=400)
{
    $err = new ClientErrorAction($msg, $code);
    $err->showPage();
}

function common_init_locale($language=null)
{
    if(!$language) {
        $language = common_language();
    }
    putenv('LANGUAGE='.$language);
    putenv('LANG='.$language);
    $ok =  setlocale(LC_ALL, $language . ".utf8",
                     $language . ".UTF8",
                     $language . ".utf-8",
                     $language . ".UTF-8",
                     $language);

    return $ok;
}

function common_init_language()
{
    mb_internal_encoding('UTF-8');

    // Note that this setlocale() call may "fail" but this is harmless;
    // gettext will still select the right language.
    $language = common_language();
    $locale_set = common_init_locale($language);

    if (!$locale_set) {
        // The requested locale doesn't exist on the system.
        //
        // gettext seems very picky... We first need to setlocale()
        // to a locale which _does_ exist on the system, and _then_
        // we can set in another locale that may not be set up
        // (say, ga_ES for Galego/Galician) it seems to take it.
        //
        // For some reason C and POSIX which are guaranteed to work
        // don't do the job. en_US.UTF-8 should be there most of the
        // time, but not guaranteed.
        $ok = common_init_locale("en_US");
        if (!$ok) {
            // Try to find a complete, working locale...
            // @fixme shelling out feels awfully inefficient
            // but I don't think there's a more standard way.
            $all = `locale -a`;
            foreach (explode("\n", $all) as $locale) {
                if (preg_match('/\.utf[-_]?8$/i', $locale)) {
                    $ok = setlocale(LC_ALL, $locale);
                    if ($ok) {
                        break;
                    }
                }
            }
            if (!$ok) {
                common_log(LOG_ERR, "Unable to find a UTF-8 locale on this system; UI translations may not work.");
            }
        }
        $locale_set = common_init_locale($language);
    }

    common_init_gettext();
}

/**
 * @access private
 */
function common_init_gettext()
{
    setlocale(LC_CTYPE, 'C');
    // So we do not have to make people install the gettext locales
    $path = common_config('site','locale_path');
    bindtextdomain("statusnet", $path);
    bind_textdomain_codeset("statusnet", "UTF-8");
    textdomain("statusnet");
}

/**
 * Switch locale during runtime, and poke gettext until it cries uncle.
 * Otherwise, sometimes it doesn't actually switch away from the old language.
 *
 * @param string $language code for locale ('en', 'fr', 'pt_BR' etc)
 */
function common_switch_locale($language=null)
{
    common_init_locale($language);

    setlocale(LC_CTYPE, 'C');
    // So we do not have to make people install the gettext locales
    $path = common_config('site','locale_path');
    bindtextdomain("statusnet", $path);
    bind_textdomain_codeset("statusnet", "UTF-8");
    textdomain("statusnet");
}


function common_timezone()
{
    if (common_logged_in()) {
        $user = common_current_user();
        if ($user->timezone) {
            return $user->timezone;
        }
    }

    return common_config('site', 'timezone');
}

function common_language()
{

    // If there is a user logged in and they've set a language preference
    // then return that one...
    if (_have_config() && common_logged_in()) {
        $user = common_current_user();
        $user_language = $user->language;

        if ($user->language) {
            // Validate -- we don't want to end up with a bogus code
            // left over from some old junk.
            foreach (common_config('site', 'languages') as $code => $info) {
                if ($info['lang'] == $user_language) {
                    return $user_language;
                }
            }
        }
    }

    // Otherwise, find the best match for the languages requested by the
    // user's browser...
    if (common_config('site', 'langdetect')) {
        $httplang = isset($_SERVER['HTTP_ACCEPT_LANGUAGE']) ? $_SERVER['HTTP_ACCEPT_LANGUAGE'] : null;
        if (!empty($httplang)) {
            $language = client_prefered_language($httplang);
            if ($language)
              return $language;
        }
    }

    // Finally, if none of the above worked, use the site's default...
    return common_config('site', 'language');
}
// salted, hashed passwords are stored in the DB

function common_munge_password($password, $id)
{
    if (is_object($id) || is_object($password)) {
        $e = new Exception();
        common_log(LOG_ERR, __METHOD__ . ' object in param to common_munge_password ' .
                   str_replace("\n", " ", $e->getTraceAsString()));
    }
    return md5($password . $id);
}

// check if a username exists and has matching password

function common_check_user($nickname, $password)
{
    // empty nickname always unacceptable
    if (empty($nickname)) {
        return false;
    }

    $authenticatedUser = false;

    if (Event::handle('StartCheckPassword', array($nickname, $password, &$authenticatedUser))) {
        $user = User::staticGet('nickname', common_canonical_nickname($nickname));
        if (!empty($user)) {
            if (!empty($password)) { // never allow login with blank password
                if (0 == strcmp(common_munge_password($password, $user->id),
                                $user->password)) {
                    //internal checking passed
                    $authenticatedUser = $user;
                }
            }
        }
        Event::handle('EndCheckPassword', array($nickname, $password, $authenticatedUser));
    }

    return $authenticatedUser;
}

// is the current user logged in?
function common_logged_in()
{
    return (!is_null(common_current_user()));
}

function common_have_session()
{
    return (0 != strcmp(session_id(), ''));
}

function common_ensure_session()
{
    $c = null;
    if (array_key_exists(session_name(), $_COOKIE)) {
        $c = $_COOKIE[session_name()];
    }
    if (!common_have_session()) {
        if (common_config('sessions', 'handle')) {
            Session::setSaveHandler();
        }
	if (array_key_exists(session_name(), $_GET)) {
	    $id = $_GET[session_name()];
	} else if (array_key_exists(session_name(), $_COOKIE)) {
	    $id = $_COOKIE[session_name()];
	}
	if (isset($id)) {
	    session_id($id);
	}
        @session_start();
        if (!isset($_SESSION['started'])) {
            $_SESSION['started'] = time();
            if (!empty($id)) {
                common_log(LOG_WARNING, 'Session cookie "' . $_COOKIE[session_name()] . '" ' .
                           ' is set but started value is null');
            }
        }
    }
}

// Three kinds of arguments:
// 1) a user object
// 2) a nickname
// 3) null to clear

// Initialize to false; set to null if none found

$_cur = false;

function common_set_user($user)
{

    global $_cur;

    if (is_null($user) && common_have_session()) {
        $_cur = null;
        unset($_SESSION['userid']);
        return true;
    } else if (is_string($user)) {
        $nickname = $user;
        $user = User::staticGet('nickname', $nickname);
    } else if (!($user instanceof User)) {
        return false;
    }

    if ($user) {
        if (Event::handle('StartSetUser', array(&$user))) {
            if($user){
                common_ensure_session();
                $_SESSION['userid'] = $user->id;
                $_cur = $user;
                Event::handle('EndSetUser', array($user));
                return $_cur;
            }
        }
    }
    return false;
}

function common_set_cookie($key, $value, $expiration=0)
{
    $path = common_config('site', 'path');
    $server = common_config('site', 'server');

    if ($path && ($path != '/')) {
        $cookiepath = '/' . $path . '/';
    } else {
        $cookiepath = '/';
    }
    return setcookie($key,
                     $value,
                     $expiration,
                     $cookiepath,
                     $server);
}

define('REMEMBERME', 'rememberme');
define('REMEMBERME_EXPIRY', 30 * 24 * 60 * 60); // 30 days

function common_rememberme($user=null)
{
    if (!$user) {
        $user = common_current_user();
        if (!$user) {
            return false;
        }
    }

    $rm = new Remember_me();

    $rm->code = common_good_rand(16);
    $rm->user_id = $user->id;

    // Wrap the insert in some good ol' fashioned transaction code

    $rm->query('BEGIN');

    $result = $rm->insert();

    if (!$result) {
        common_log_db_error($rm, 'INSERT', __FILE__);
        return false;
    }

    $rm->query('COMMIT');

    $cookieval = $rm->user_id . ':' . $rm->code;

    common_log(LOG_INFO, 'adding rememberme cookie "' . $cookieval . '" for ' . $user->nickname);

    common_set_cookie(REMEMBERME, $cookieval, time() + REMEMBERME_EXPIRY);

    return true;
}

function common_remembered_user()
{

    $user = null;

    $packed = isset($_COOKIE[REMEMBERME]) ? $_COOKIE[REMEMBERME] : null;

    if (!$packed) {
        return null;
    }

    list($id, $code) = explode(':', $packed);

    if (!$id || !$code) {
        common_log(LOG_WARNING, 'Malformed rememberme cookie: ' . $packed);
        common_forgetme();
        return null;
    }

    $rm = Remember_me::staticGet($code);

    if (!$rm) {
        common_log(LOG_WARNING, 'No such remember code: ' . $code);
        common_forgetme();
        return null;
    }

    if ($rm->user_id != $id) {
        common_log(LOG_WARNING, 'Rememberme code for wrong user: ' . $rm->user_id . ' != ' . $id);
        common_forgetme();
        return null;
    }

    $user = User::staticGet($rm->user_id);

    if (!$user) {
        common_log(LOG_WARNING, 'No such user for rememberme: ' . $rm->user_id);
        common_forgetme();
        return null;
    }

    // successful!
    $result = $rm->delete();

    if (!$result) {
        common_log_db_error($rm, 'DELETE', __FILE__);
        common_log(LOG_WARNING, 'Could not delete rememberme: ' . $code);
        common_forgetme();
        return null;
    }

    common_log(LOG_INFO, 'logging in ' . $user->nickname . ' using rememberme code ' . $rm->code);

    common_set_user($user);
    common_real_login(false);

    // We issue a new cookie, so they can log in
    // automatically again after this session

    common_rememberme($user);

    return $user;
}

// must be called with a valid user!

function common_forgetme()
{
    common_set_cookie(REMEMBERME, '', 0);
}

// who is the current user?
function common_current_user()
{
    global $_cur;

    if (!_have_config()) {
        return null;
    }

    if ($_cur === false) {

        if (isset($_COOKIE[session_name()]) || isset($_GET[session_name()])
            || (isset($_SESSION['userid']) && $_SESSION['userid'])) {
            common_ensure_session();
            $id = isset($_SESSION['userid']) ? $_SESSION['userid'] : false;
            if ($id) {
                $user = User::staticGet($id);
                if ($user) {
                	$_cur = $user;
                	return $_cur;
                }
            }
        }

        // that didn't work; try to remember; will init $_cur to null on failure
        $_cur = common_remembered_user();

        if ($_cur) {
            // XXX: Is this necessary?
            $_SESSION['userid'] = $_cur->id;
        }
    }

    return $_cur;
}

// Logins that are 'remembered' aren't 'real' -- they're subject to
// cookie-stealing. So, we don't let them do certain things. New reg,
// OpenID, and password logins _are_ real.

function common_real_login($real=true)
{
    common_ensure_session();
    $_SESSION['real_login'] = $real;
}

function common_is_real_login()
{
    return common_logged_in() && $_SESSION['real_login'];
}

// get canonical version of nickname for comparison
function common_canonical_nickname($nickname)
{
    // XXX: UTF-8 canonicalization (like combining chars)
    return strtolower($nickname);
}

// get canonical version of email for comparison
function common_canonical_email($email)
{
    // XXX: canonicalize UTF-8
    // XXX: lcase the domain part
    return $email;
}

function common_render_content($text, $notice)
{
    $r = common_render_text($text);
    $id = $notice->profile_id;
    $r = common_linkify_mentions($r, $notice);
    $r = preg_replace('/(^|[\s\.\,\:\;]+)!([A-Za-z0-9]{1,64})/e', "'\\1!'.common_group_link($id, '\\2')", $r);
    return $r;
}

function common_linkify_mentions($text, $notice)
{
    $mentions = common_find_mentions($text, $notice);

    // We need to go through in reverse order by position,
    // so our positions stay valid despite our fudging with the
    // string!

    $points = array();

    foreach ($mentions as $mention)
    {
        $points[$mention['position']] = $mention;
    }

    krsort($points);

    foreach ($points as $position => $mention) {

        $linkText = common_linkify_mention($mention);

        $text = substr_replace($text, $linkText, $position, mb_strlen($mention['text']));
    }

    return $text;
}

function common_linkify_mention($mention)
{
    $output = null;

    if (Event::handle('StartLinkifyMention', array($mention, &$output))) {

        $xs = new XMLStringer(false);

        $attrs = array('href' => $mention['url'],
                       'class' => 'url');

        if (!empty($mention['title'])) {
            $attrs['title'] = $mention['title'];
        }

        $xs->elementStart('span', 'vcard');
        $xs->elementStart('a', $attrs);
        $xs->element('span', 'fn nickname', $mention['text']);
        $xs->elementEnd('a');
        $xs->elementEnd('span');

        $output = $xs->getString();

        Event::handle('EndLinkifyMention', array($mention, &$output));
    }

    return $output;
}

function common_find_mentions($text, $notice)
{
    $mentions = array();

    $sender = Profile::staticGet('id', $notice->profile_id);

    if (empty($sender)) {
        return $mentions;
    }

    if (Event::handle('StartFindMentions', array($sender, $text, &$mentions))) {

        // Get the context of the original notice, if any

        $originalAuthor   = null;
        $originalNotice   = null;
        $originalMentions = array();

        // Is it a reply?

        if (!empty($notice) && !empty($notice->reply_to)) {
            $originalNotice = Notice::staticGet('id', $notice->reply_to);
            if (!empty($originalNotice)) {
                $originalAuthor = Profile::staticGet('id', $originalNotice->profile_id);

                $ids = $originalNotice->getReplies();

                foreach ($ids as $id) {
                    $repliedTo = Profile::staticGet('id', $id);
                    if (!empty($repliedTo)) {
                        $originalMentions[$repliedTo->nickname] = $repliedTo;
                    }
                }
            }
        }

        preg_match_all('/^T ([A-Z0-9]{1,64}) /',
                       $text,
                       $tmatches,
                       PREG_OFFSET_CAPTURE);

        preg_match_all('/(?:^|\s+)@(['.NICKNAME_FMT.']{1,64})/',
                       $text,
                       $atmatches,
                       PREG_OFFSET_CAPTURE);

        $matches = array_merge($tmatches[1], $atmatches[1]);

        foreach ($matches as $match) {

            $nickname = common_canonical_nickname($match[0]);

            // Try to get a profile for this nickname.
            // Start with conversation context, then go to
            // sender context.

            if (!empty($originalAuthor) && $originalAuthor->nickname == $nickname) {

                $mentioned = $originalAuthor;

            } else if (!empty($originalMentions) &&
                       array_key_exists($nickname, $originalMentions)) {

                $mentioned = $originalMentions[$nickname];
            } else {
                $mentioned = common_relative_profile($sender, $nickname);
            }

            if (!empty($mentioned)) {

                $user = User::staticGet('id', $mentioned->id);

                if ($user) {
                    $url = common_local_url('userbyid', array('id' => $user->id));
                } else {
                    $url = $mentioned->profileurl;
                }

                $mention = array('mentioned' => array($mentioned),
                                 'text' => $match[0],
                                 'position' => $match[1],
                                 'url' => $url);

                if (!empty($mentioned->fullname)) {
                    $mention['title'] = $mentioned->fullname;
                }

                $mentions[] = $mention;
            }
        }

        // @#tag => mention of all subscriptions tagged 'tag'

        preg_match_all('/(?:^|[\s\.\,\:\;]+)@#([\pL\pN_\-\.]{1,64})/',
                       $text,
                       $hmatches,
                       PREG_OFFSET_CAPTURE);

        foreach ($hmatches[1] as $hmatch) {

            $tag = common_canonical_tag($hmatch[0]);

            $tagged = Profile_tag::getTagged($sender->id, $tag);

            $url = common_local_url('subscriptions',
                                    array('nickname' => $sender->nickname,
                                          'tag' => $tag));

            $mentions[] = array('mentioned' => $tagged,
                                'text' => $hmatch[0],
                                'position' => $hmatch[1],
                                'url' => $url);
        }

        Event::handle('EndFindMentions', array($sender, $text, &$mentions));
    }

    return $mentions;
}

function common_render_text($text)
{
    $r = htmlspecialchars($text);

    $r = preg_replace('/[\x{0}-\x{8}\x{b}-\x{c}\x{e}-\x{19}]/', '', $r);
    $r = common_replace_urls_callback($r, 'common_linkify');
    $r = preg_replace('/(^|\&quot\;|\'|\(|\[|\{|\s+)#([\pL\pN_\-\.]{1,64})/e', "'\\1#'.common_tag_link('\\2')", $r);
    // XXX: machine tags
    return $r;
}

function common_replace_urls_callback($text, $callback, $notice_id = null) {
    // Start off with a regex
    $regex = '#'.
    '(?:^|[\s\<\>\(\)\[\]\{\}\\\'\\\";]+)(?![\@\!\#])'.
    '('.
        '(?:'.
            '(?:'. //Known protocols
                '(?:'.
                    '(?:(?:https?|ftps?|mms|rtsp|gopher|news|nntp|telnet|wais|file|prospero|webcal|irc)://)'.
                    '|'.
                    '(?:(?:mailto|aim|tel|xmpp):)'.
                ')'.
                '(?:[\pN\pL\-\_\+\%\~]+(?::[\pN\pL\-\_\+\%\~]+)?\@)?'. //user:pass@
                '(?:'.
                    '(?:'.
                        '\[[\pN\pL\-\_\:\.]+(?<![\.\:])\]'. //[dns]
                    ')|(?:'.
                        '[\pN\pL\-\_\:\.]+(?<![\.\:])'. //dns
                    ')'.
                ')'.
            ')'.
            '|(?:(?:25[0-5]|2[0-4][0-9]|[01]?[0-9][0-9]?)\.){3}(?:25[0-5]|2[0-4][0-9]|[01]?[0-9][0-9]?)'. //IPv4
            '|(?:'. //IPv6
                '\[?(?:(?:(?:[0-9A-Fa-f]{1,4}:){7}(?:(?:[0-9A-Fa-f]{1,4})|:))|(?:(?:[0-9A-Fa-f]{1,4}:){6}(?::|(?:(?:25[0-5]|2[0-4]\d|[01]?\d{1,2})(?:\.(?:25[0-5]|2[0-4]\d|[01]?\d{1,2})){3})|(?::[0-9A-Fa-f]{1,4})))|(?:(?:[0-9A-Fa-f]{1,4}:){5}(?:(?::(?:(?:25[0-5]|2[0-4]\d|[01]?\d{1,2})(?:\.(?:25[0-5]|2[0-4]\d|[01]?\d{1,2})){3})?)|(?:(?::[0-9A-Fa-f]{1,4}){1,2})))|(?:(?:[0-9A-Fa-f]{1,4}:){4}(?::[0-9A-Fa-f]{1,4}){0,1}(?:(?::(?:(?:25[0-5]|2[0-4]\d|[01]?\d{1,2})(?:\.(?:25[0-5]|2[0-4]\d|[01]?\d{1,2})){3})?)|(?:(?::[0-9A-Fa-f]{1,4}){1,2})))|(?:(?:[0-9A-Fa-f]{1,4}:){3}(?::[0-9A-Fa-f]{1,4}){0,2}(?:(?::(?:(?:25[0-5]|2[0-4]\d|[01]?\d{1,2})(?:\.(?:25[0-5]|2[0-4]\d|[01]?\d{1,2})){3})?)|(?:(?::[0-9A-Fa-f]{1,4}){1,2})))|(?:(?:[0-9A-Fa-f]{1,4}:){2}(?::[0-9A-Fa-f]{1,4}){0,3}(?:(?::(?:(?:25[0-5]|2[0-4]\d|[01]?\d{1,2})(?:\.(?:25[0-5]|2[0-4]\d|[01]?\d{1,2})){3})?)|(?:(?::[0-9A-Fa-f]{1,4}){1,2})))|(?:(?:[0-9A-Fa-f]{1,4}:)(?::[0-9A-Fa-f]{1,4}){0,4}(?:(?::(?:(?:25[0-5]|2[0-4]\d|[01]?\d{1,2})(?:\.(?:25[0-5]|2[0-4]\d|[01]?\d{1,2})){3})?)|(?:(?::[0-9A-Fa-f]{1,4}){1,2})))|(?::(?::[0-9A-Fa-f]{1,4}){0,5}(?:(?::(?:(?:25[0-5]|2[0-4]\d|[01]?\d{1,2})(?:\.(?:25[0-5]|2[0-4]\d|[01]?\d{1,2})){3})?)|(?:(?::[0-9A-Fa-f]{1,4}){1,2})))|(?:(?:(?:25[0-5]|2[0-4]\d|[01]?\d{1,2})(?:\.(?:25[0-5]|2[0-4]\d|[01]?\d{1,2})){3})))\]?(?<!:)'.
            ')|(?:'. //DNS
                '(?:[\pN\pL\-\_\+\%\~]+(?:\:[\pN\pL\-\_\+\%\~]+)?\@)?'. //user:pass@
                '[\pN\pL\-\_]+(?:\.[\pN\pL\-\_]+)*\.'.
                //tld list from http://data.iana.org/TLD/tlds-alpha-by-domain.txt, also added local, loc, and onion
                '(?:AC|AD|AE|AERO|AF|AG|AI|AL|AM|AN|AO|AQ|AR|ARPA|AS|ASIA|AT|AU|AW|AX|AZ|BA|BB|BD|BE|BF|BG|BH|BI|BIZ|BJ|BM|BN|BO|BR|BS|BT|BV|BW|BY|BZ|CA|CAT|CC|CD|CF|CG|CH|CI|CK|CL|CM|CN|CO|COM|COOP|CR|CU|CV|CX|CY|CZ|DE|DJ|DK|DM|DO|DZ|EC|EDU|EE|EG|ER|ES|ET|EU|FI|FJ|FK|FM|FO|FR|GA|GB|GD|GE|GF|GG|GH|GI|GL|GM|GN|GOV|GP|GQ|GR|GS|GT|GU|GW|GY|HK|HM|HN|HR|HT|HU|ID|IE|IL|IM|IN|INFO|INT|IO|IQ|IR|IS|IT|JE|JM|JO|JOBS|JP|KE|KG|KH|KI|KM|KN|KP|KR|KW|KY|KZ|LA|LB|LC|LI|LK|LR|LS|LT|LU|LV|LY|MA|MC|MD|ME|MG|MH|MIL|MK|ML|MM|MN|MO|MOBI|MP|MQ|MR|MS|MT|MU|MUSEUM|MV|MW|MX|MY|MZ|NA|NAME|NC|NE|NET|NF|NG|NI|NL|NO|NP|NR|NU|NZ|OM|ORG|PA|PE|PF|PG|PH|PK|PL|PM|PN|PR|PRO|PS|PT|PW|PY|QA|RE|RO|RS|RU|RW|SA|SB|SC|SD|SE|SG|SH|SI|SJ|SK|SL|SM|SN|SO|SR|ST|SU|SV|SY|SZ|TC|TD|TEL|TF|TG|TH|TJ|TK|TL|TM|TN|TO|TP|TR|TRAVEL|TT|TV|TW|TZ|UA|UG|UK|US|UY|UZ|VA|VC|VE|VG|VI|VN|VU|WF|WS|XN--0ZWM56D|测试|XN--11B5BS3A9AJ6G|परीक्षा|XN--80AKHBYKNJ4F|испытание|XN--9T4B11YI5A|테스트|XN--DEBA0AD|טעסט|XN--G6W251D|測試|XN--HGBK6AJ7F53BBA|آزمایشی|XN--HLCJ6AYA9ESC7A|பரிட்சை|XN--JXALPDLP|δοκιμή|XN--KGBECHTV|إختبار|XN--ZCKZAH|テスト|YE|YT|YU|ZA|ZM|ZW|local|loc|onion)'.
            ')(?![\pN\pL\-\_])'.
        ')'.
        '(?:'.
            '(?:\:\d+)?'. //:port
            '(?:/[\pN\pL$\,\!\(\)\.\:\-\_\+\/\=\&\;\%\~\*\$\+\'@]*)?'. // /path
            '(?:\?[\pN\pL\$\,\!\(\)\.\:\-\_\+\/\=\&\;\%\~\*\$\+\'@\/]*)?'. // ?query string
            '(?:\#[\pN\pL$\,\!\(\)\.\:\-\_\+\/\=\&\;\%\~\*\$\+\'\@/\?\#]*)?'. // #fragment
        ')(?<![\?\.\,\#\,])'.
    ')'.
    '#ixu';
    //preg_match_all($regex,$text,$matches);
    //print_r($matches);
    return preg_replace_callback($regex, curry('callback_helper',$callback,$notice_id) ,$text);
}

function callback_helper($matches, $callback, $notice_id) {
    $url=$matches[1];
    $left = strpos($matches[0],$url);
    $right = $left+strlen($url);

    $groupSymbolSets=array(
        array(
            'left'=>'(',
            'right'=>')'
        ),
        array(
            'left'=>'[',
            'right'=>']'
        ),
        array(
            'left'=>'{',
            'right'=>'}'
        ),
        array(
            'left'=>'<',
            'right'=>'>'
        )
    );
    $cannotEndWith=array('.','?',',','#');
    $original_url=$url;
    do{
        $original_url=$url;
        foreach($groupSymbolSets as $groupSymbolSet){
            if(substr($url,-1)==$groupSymbolSet['right']){
                $group_left_count = substr_count($url,$groupSymbolSet['left']);
                $group_right_count = substr_count($url,$groupSymbolSet['right']);
                if($group_left_count<$group_right_count){
                    $right-=1;
                    $url=substr($url,0,-1);
                }
            }
        }
        if(in_array(substr($url,-1),$cannotEndWith)){
            $right-=1;
            $url=substr($url,0,-1);
        }
    }while($original_url!=$url);

    if(empty($notice_id)){
        $result = call_user_func_array($callback, array($url));
    }else{
        $result = call_user_func_array($callback, array(array($url,$notice_id)) );
    }
    return substr($matches[0],0,$left) . $result . substr($matches[0],$right);
}

if (version_compare(PHP_VERSION, '5.3.0', 'ge')) {
    // lambda implementation in a separate file; PHP 5.2 won't parse it.
    require_once INSTALLDIR . "/lib/curry.php";
} else {
    function curry($fn) {
        $args = func_get_args();
        array_shift($args);
        $id = uniqid('_partial');
        $GLOBALS[$id] = array($fn, $args);
        return create_function('',
                               '$args = func_get_args(); '.
                               'return call_user_func_array('.
                               '$GLOBALS["'.$id.'"][0],'.
                               'array_merge('.
                               '$args,'.
                               '$GLOBALS["'.$id.'"][1]));');
    }
}

function common_linkify($url) {
    // It comes in special'd, so we unspecial it before passing to the stringifying
    // functions
    $url = htmlspecialchars_decode($url);

   if(strpos($url, '@') !== false && strpos($url, ':') === false) {
       //url is an email address without the mailto: protocol
       $canon = "mailto:$url";
       $longurl = "mailto:$url";
   }else{

        $canon = File_redirection::_canonUrl($url);

        $longurl_data = File_redirection::where($canon);
        if (is_array($longurl_data)) {
            $longurl = $longurl_data['url'];
        } elseif (is_string($longurl_data)) {
            $longurl = $longurl_data;
        } else {
            throw new ServerException("Can't linkify url '$url'");
        }
    }
    $attrs = array('href' => $canon, 'title' => $longurl, 'rel' => 'external');

    $is_attachment = false;
    $attachment_id = null;
    $has_thumb = false;

    // Check to see whether this is a known "attachment" URL.

    $f = File::staticGet('url', $longurl);

    if (empty($f)) {
        // XXX: this writes to the database. :<
        $f = File::processNew($longurl);
    }

    if (!empty($f)) {
        if ($f->getEnclosure() || File_oembed::staticGet('file_id',$f->id)) {
            $is_attachment = true;
            $attachment_id = $f->id;

            $thumb = File_thumbnail::staticGet('file_id', $f->id);
            if (!empty($thumb)) {
                $has_thumb = true;
            }
        }
    }

    // Add clippy
    if ($is_attachment) {
        $attrs['class'] = 'attachment';
        if ($has_thumb) {
            $attrs['class'] = 'attachment thumbnail';
        }
        $attrs['id'] = "attachment-{$attachment_id}";
    }

    return XMLStringer::estring('a', $attrs, $url);
}

function common_shorten_links($text, $always = false)
{
<<<<<<< HEAD
    common_debug("common_shorten_links() called");

    $user = common_current_user();

    $maxLength = User_urlshortener_prefs::maxNoticeLength($user);

    common_debug("maxLength = $maxLength");

    if (mb_strlen($text) > $maxLength) {
        common_debug("Forcing shortening");
        return common_replace_urls_callback($text, array('File_redirection', 'forceShort'));
    } else {
        common_debug("Not forcing shortening");
        return common_replace_urls_callback($text, array('File_redirection', 'makeShort'));
    }
=======
    $maxLength = Notice::maxContent();
    if (!$always && ($maxLength == 0 || mb_strlen($text) <= $maxLength)) return $text;
    return common_replace_urls_callback($text, array('File_redirection', 'makeShort'));
>>>>>>> f8883367
}

function common_xml_safe_str($str)
{
    // Replace common eol and extra whitespace input chars
    $unWelcome = array(
        "\t",  // tab
        "\n",  // newline
        "\r",  // cr
        "\0",  // null byte eos
        "\x0B" // vertical tab
    );

    $replacement = array(
        ' ', // single space
        ' ',
        '',  // nothing
        '',
        ' '
    );

    $str = str_replace($unWelcome, $replacement, $str);

    // Neutralize any additional control codes and UTF-16 surrogates
    // (Twitter uses '*')
    return preg_replace('/[\p{Cc}\p{Cs}]/u', '*', $str);
}

function common_tag_link($tag)
{
    $canonical = common_canonical_tag($tag);
    if (common_config('singleuser', 'enabled')) {
        // regular TagAction isn't set up in 1user mode
        $url = common_local_url('showstream',
                                array('nickname' => common_config('singleuser', 'nickname'),
                                      'tag' => $canonical));
    } else {
        $url = common_local_url('tag', array('tag' => $canonical));
    }
    $xs = new XMLStringer();
    $xs->elementStart('span', 'tag');
    $xs->element('a', array('href' => $url,
                            'rel' => 'tag'),
                 $tag);
    $xs->elementEnd('span');
    return $xs->getString();
}

function common_canonical_tag($tag)
{
  $tag = mb_convert_case($tag, MB_CASE_LOWER, "UTF-8");
  return str_replace(array('-', '_', '.'), '', $tag);
}

function common_valid_profile_tag($str)
{
    return preg_match('/^[A-Za-z0-9_\-\.]{1,64}$/', $str);
}

function common_group_link($sender_id, $nickname)
{
    $sender = Profile::staticGet($sender_id);
    $group = User_group::getForNickname($nickname, $sender);
    if ($sender && $group && $sender->isMember($group)) {
        $attrs = array('href' => $group->permalink(),
                       'class' => 'url');
        if (!empty($group->fullname)) {
            $attrs['title'] = $group->fullname . ' (' . $group->nickname . ')';
        }
        $xs = new XMLStringer();
        $xs->elementStart('span', 'vcard');
        $xs->elementStart('a', $attrs);
        $xs->element('span', 'fn nickname', $nickname);
        $xs->elementEnd('a');
        $xs->elementEnd('span');
        return $xs->getString();
    } else {
        return $nickname;
    }
}

function common_relative_profile($sender, $nickname, $dt=null)
{
    // Try to find profiles this profile is subscribed to that have this nickname
    $recipient = new Profile();
    // XXX: use a join instead of a subquery
    $recipient->whereAdd('EXISTS (SELECT subscribed from subscription where subscriber = '.$sender->id.' and subscribed = id)', 'AND');
    $recipient->whereAdd("nickname = '" . trim($nickname) . "'", 'AND');
    if ($recipient->find(true)) {
        // XXX: should probably differentiate between profiles with
        // the same name by date of most recent update
        return $recipient;
    }
    // Try to find profiles that listen to this profile and that have this nickname
    $recipient = new Profile();
    // XXX: use a join instead of a subquery
    $recipient->whereAdd('EXISTS (SELECT subscriber from subscription where subscribed = '.$sender->id.' and subscriber = id)', 'AND');
    $recipient->whereAdd("nickname = '" . trim($nickname) . "'", 'AND');
    if ($recipient->find(true)) {
        // XXX: should probably differentiate between profiles with
        // the same name by date of most recent update
        return $recipient;
    }
    // If this is a local user, try to find a local user with that nickname.
    $sender = User::staticGet($sender->id);
    if ($sender) {
        $recipient_user = User::staticGet('nickname', $nickname);
        if ($recipient_user) {
            return $recipient_user->getProfile();
        }
    }
    // Otherwise, no links. @messages from local users to remote users,
    // or from remote users to other remote users, are just
    // outside our ability to make intelligent guesses about
    return null;
}

function common_local_url($action, $args=null, $params=null, $fragment=null, $addSession=true)
{
    $r = Router::get();
    $path = $r->build($action, $args, $params, $fragment);

    $ssl = common_is_sensitive($action);

    if (common_config('site','fancy')) {
        $url = common_path(mb_substr($path, 1), $ssl, $addSession);
    } else {
        if (mb_strpos($path, '/index.php') === 0) {
            $url = common_path(mb_substr($path, 1), $ssl, $addSession);
        } else {
            $url = common_path('index.php'.$path, $ssl, $addSession);
        }
    }
    return $url;
}

function common_is_sensitive($action)
{
    static $sensitive = array('login', 'register', 'passwordsettings',
                              'twittersettings', 'api');
    $ssl = null;

    if (Event::handle('SensitiveAction', array($action, &$ssl))) {
        $ssl = in_array($action, $sensitive);
    }

    return $ssl;
}

function common_path($relative, $ssl=false, $addSession=true)
{
    $pathpart = (common_config('site', 'path')) ? common_config('site', 'path')."/" : '';

    if (($ssl && (common_config('site', 'ssl') === 'sometimes'))
        || common_config('site', 'ssl') === 'always') {
        $proto = 'https';
        if (is_string(common_config('site', 'sslserver')) &&
            mb_strlen(common_config('site', 'sslserver')) > 0) {
            $serverpart = common_config('site', 'sslserver');
        } else if (common_config('site', 'server')) {
            $serverpart = common_config('site', 'server');
        } else {
            common_log(LOG_ERR, 'Site server not configured, unable to determine site name.');
        }
    } else {
        $proto = 'http';
        if (common_config('site', 'server')) {
            $serverpart = common_config('site', 'server');
        } else {
            common_log(LOG_ERR, 'Site server not configured, unable to determine site name.');
        }
    }

    if ($addSession) {
        $relative = common_inject_session($relative, $serverpart);
    }

    return $proto.'://'.$serverpart.'/'.$pathpart.$relative;
}

function common_inject_session($url, $serverpart = null)
{
    if (common_have_session()) {

	if (empty($serverpart)) {
	    $serverpart = parse_url($url, PHP_URL_HOST);
	}

        $currentServer = $_SERVER['HTTP_HOST'];

        // Are we pointing to another server (like an SSL server?)

        if (!empty($currentServer) &&
            0 != strcasecmp($currentServer, $serverpart)) {
            // Pass the session ID as a GET parameter
            $sesspart = session_name() . '=' . session_id();
            $i = strpos($url, '?');
            if ($i === false) { // no GET params, just append
                $url .= '?' . $sesspart;
            } else {
                $url = substr($url, 0, $i + 1).$sesspart.'&'.substr($url, $i + 1);
            }
        }
    }

    return $url;
}

function common_date_string($dt)
{
    // XXX: do some sexy date formatting
    // return date(DATE_RFC822, $dt);
    $t = strtotime($dt);
    $now = time();
    $diff = $now - $t;

    if ($now < $t) { // that shouldn't happen!
        return common_exact_date($dt);
    } else if ($diff < 60) {
        // TRANS: Used in notices to indicate when the notice was made compared to now.
        return _('a few seconds ago');
    } else if ($diff < 92) {
        // TRANS: Used in notices to indicate when the notice was made compared to now.
        return _('about a minute ago');
    } else if ($diff < 3300) {
        // XXX: should support plural.
        // TRANS: Used in notices to indicate when the notice was made compared to now.
        return sprintf(_('about %d minutes ago'), round($diff/60));
    } else if ($diff < 5400) {
        // TRANS: Used in notices to indicate when the notice was made compared to now.
        return _('about an hour ago');
    } else if ($diff < 22 * 3600) {
        // XXX: should support plural.
        // TRANS: Used in notices to indicate when the notice was made compared to now.
        return sprintf(_('about %d hours ago'), round($diff/3600));
    } else if ($diff < 37 * 3600) {
        // TRANS: Used in notices to indicate when the notice was made compared to now.
        return _('about a day ago');
    } else if ($diff < 24 * 24 * 3600) {
        // XXX: should support plural.
        // TRANS: Used in notices to indicate when the notice was made compared to now.
        return sprintf(_('about %d days ago'), round($diff/(24*3600)));
    } else if ($diff < 46 * 24 * 3600) {
        // TRANS: Used in notices to indicate when the notice was made compared to now.
        return _('about a month ago');
    } else if ($diff < 330 * 24 * 3600) {
        // XXX: should support plural.
        // TRANS: Used in notices to indicate when the notice was made compared to now.
        return sprintf(_('about %d months ago'), round($diff/(30*24*3600)));
    } else if ($diff < 480 * 24 * 3600) {
        // TRANS: Used in notices to indicate when the notice was made compared to now.
        return _('about a year ago');
    } else {
        return common_exact_date($dt);
    }
}

function common_exact_date($dt)
{
    static $_utc;
    static $_siteTz;

    if (!$_utc) {
        $_utc = new DateTimeZone('UTC');
        $_siteTz = new DateTimeZone(common_timezone());
    }

    $dateStr = date('d F Y H:i:s', strtotime($dt));
    $d = new DateTime($dateStr, $_utc);
    $d->setTimezone($_siteTz);
    return $d->format(DATE_RFC850);
}

function common_date_w3dtf($dt)
{
    $dateStr = date('d F Y H:i:s', strtotime($dt));
    $d = new DateTime($dateStr, new DateTimeZone('UTC'));
    $d->setTimezone(new DateTimeZone(common_timezone()));
    return $d->format(DATE_W3C);
}

function common_date_rfc2822($dt)
{
    $dateStr = date('d F Y H:i:s', strtotime($dt));
    $d = new DateTime($dateStr, new DateTimeZone('UTC'));
    $d->setTimezone(new DateTimeZone(common_timezone()));
    return $d->format('r');
}

function common_date_iso8601($dt)
{
    $dateStr = date('d F Y H:i:s', strtotime($dt));
    $d = new DateTime($dateStr, new DateTimeZone('UTC'));
    $d->setTimezone(new DateTimeZone(common_timezone()));
    return $d->format('c');
}

function common_sql_now()
{
    return common_sql_date(time());
}

function common_sql_date($datetime)
{
    return strftime('%Y-%m-%d %H:%M:%S', $datetime);
}

/**
 * Return an SQL fragment to calculate an age-based weight from a given
 * timestamp or datetime column.
 *
 * @param string $column name of field we're comparing against current time
 * @param integer $dropoff divisor for age in seconds before exponentiation
 * @return string SQL fragment
 */
function common_sql_weight($column, $dropoff)
{
    if (common_config('db', 'type') == 'pgsql') {
        // PostgreSQL doesn't support timestampdiff function.
        // @fixme will this use the right time zone?
        // @fixme does this handle cross-year subtraction correctly?
        return "sum(exp(-extract(epoch from (now() - $column)) / $dropoff))";
    } else {
        return "sum(exp(timestampdiff(second, utc_timestamp(), $column) / $dropoff))";
    }
}

function common_redirect($url, $code=307)
{
    static $status = array(301 => "Moved Permanently",
                           302 => "Found",
                           303 => "See Other",
                           307 => "Temporary Redirect");

    header('HTTP/1.1 '.$code.' '.$status[$code]);
    header("Location: $url");

    $xo = new XMLOutputter();
    $xo->startXML('a',
                  '-//W3C//DTD XHTML 1.0 Strict//EN',
                  'http://www.w3.org/TR/xhtml1/DTD/xhtml1-strict.dtd');
    $xo->element('a', array('href' => $url), $url);
    $xo->endXML();
    exit;
}

function common_broadcast_notice($notice, $remote=false)
{
    // DO NOTHING!
}

// Stick the notice on the queue

function common_enqueue_notice($notice)
{
    static $localTransports = array('omb',
                                    'ping');

    $transports = array();
    if (common_config('sms', 'enabled')) {
        $transports[] = 'sms';
    }
    if (Event::hasHandler('HandleQueuedNotice')) {
        $transports[] = 'plugin';
    }

    // @fixme move these checks into QueueManager and/or individual handlers
    if ($notice->is_local == Notice::LOCAL_PUBLIC ||
        $notice->is_local == Notice::LOCAL_NONPUBLIC) {
        $transports = array_merge($transports, $localTransports);
    }

    if (Event::handle('StartEnqueueNotice', array($notice, &$transports))) {

        $qm = QueueManager::get();

        foreach ($transports as $transport)
        {
            $qm->enqueue($notice, $transport);
        }

        Event::handle('EndEnqueueNotice', array($notice, $transports));
    }

    return true;
}

/**
 * Broadcast profile updates to OMB and other remote subscribers.
 *
 * Since this may be slow with a lot of subscribers or bad remote sites,
 * this is run through the background queues if possible.
 */
function common_broadcast_profile(Profile $profile)
{
    $qm = QueueManager::get();
    $qm->enqueue($profile, "profile");
    return true;
}

function common_profile_url($nickname)
{
    return common_local_url('showstream', array('nickname' => $nickname),
                            null, null, false);
}

// Should make up a reasonable root URL

function common_root_url($ssl=false)
{
    $url = common_path('', $ssl, false);
    $i = strpos($url, '?');
    if ($i !== false) {
        $url = substr($url, 0, $i);
    }
    return $url;
}

// returns $bytes bytes of random data as a hexadecimal string
// "good" here is a goal and not a guarantee

function common_good_rand($bytes)
{
    // XXX: use random.org...?
    if (@file_exists('/dev/urandom')) {
        return common_urandom($bytes);
    } else { // FIXME: this is probably not good enough
        return common_mtrand($bytes);
    }
}

function common_urandom($bytes)
{
    $h = fopen('/dev/urandom', 'rb');
    // should not block
    $src = fread($h, $bytes);
    fclose($h);
    $enc = '';
    for ($i = 0; $i < $bytes; $i++) {
        $enc .= sprintf("%02x", (ord($src[$i])));
    }
    return $enc;
}

function common_mtrand($bytes)
{
    $enc = '';
    for ($i = 0; $i < $bytes; $i++) {
        $enc .= sprintf("%02x", mt_rand(0, 255));
    }
    return $enc;
}

/**
 * Record the given URL as the return destination for a future
 * form submission, to be read by common_get_returnto().
 * 
 * @param string $url
 * 
 * @fixme as a session-global setting, this can allow multiple forms
 * to conflict and overwrite each others' returnto destinations if
 * the user has multiple tabs or windows open.
 * 
 * Should refactor to index with a token or otherwise only pass the
 * data along its intended path.
 */
function common_set_returnto($url)
{
    common_ensure_session();
    $_SESSION['returnto'] = $url;
}

/**
 * Fetch a return-destination URL previously recorded by
 * common_set_returnto().
 * 
 * @return mixed URL string or null
 * 
 * @fixme as a session-global setting, this can allow multiple forms
 * to conflict and overwrite each others' returnto destinations if
 * the user has multiple tabs or windows open.
 * 
 * Should refactor to index with a token or otherwise only pass the
 * data along its intended path.
 */
function common_get_returnto()
{
    common_ensure_session();
    return (array_key_exists('returnto', $_SESSION)) ? $_SESSION['returnto'] : null;
}

function common_timestamp()
{
    return date('YmdHis');
}

function common_ensure_syslog()
{
    static $initialized = false;
    if (!$initialized) {
        openlog(common_config('syslog', 'appname'), 0,
            common_config('syslog', 'facility'));
        $initialized = true;
    }
}

function common_log_line($priority, $msg)
{
    static $syslog_priorities = array('LOG_EMERG', 'LOG_ALERT', 'LOG_CRIT', 'LOG_ERR',
                                      'LOG_WARNING', 'LOG_NOTICE', 'LOG_INFO', 'LOG_DEBUG');
    return date('Y-m-d H:i:s') . ' ' . $syslog_priorities[$priority] . ': ' . $msg . "\n";
}

function common_request_id()
{
    $pid = getmypid();
    $server = common_config('site', 'server');
    if (php_sapi_name() == 'cli') {
        $script = basename($_SERVER['PHP_SELF']);
        return "$server:$script:$pid";
    } else {
        static $req_id = null;
        if (!isset($req_id)) {
            $req_id = substr(md5(mt_rand()), 0, 8);
        }
        if (isset($_SERVER['REQUEST_URI'])) {
            $url = $_SERVER['REQUEST_URI'];
        }
        $method = $_SERVER['REQUEST_METHOD'];
        return "$server:$pid.$req_id $method $url";
    }
}

function common_log($priority, $msg, $filename=null)
{
    if(Event::handle('StartLog', array(&$priority, &$msg, &$filename))){
        $msg = '[' . common_request_id() . '] ' . $msg;
        $logfile = common_config('site', 'logfile');
        if ($logfile) {
            $log = fopen($logfile, "a");
            if ($log) {
                $output = common_log_line($priority, $msg);
                fwrite($log, $output);
                fclose($log);
            }
        } else {
            common_ensure_syslog();
            syslog($priority, $msg);
        }
        Event::handle('EndLog', array($priority, $msg, $filename));
    }
}

function common_debug($msg, $filename=null)
{
    if ($filename) {
        common_log(LOG_DEBUG, basename($filename).' - '.$msg);
    } else {
        common_log(LOG_DEBUG, $msg);
    }
}

function common_log_db_error(&$object, $verb, $filename=null)
{
    $objstr = common_log_objstring($object);
    $last_error = &PEAR::getStaticProperty('DB_DataObject','lastError');
    common_log(LOG_ERR, $last_error->message . '(' . $verb . ' on ' . $objstr . ')', $filename);
}

function common_log_objstring(&$object)
{
    if (is_null($object)) {
        return "null";
    }
    if (!($object instanceof DB_DataObject)) {
        return "(unknown)";
    }
    $arr = $object->toArray();
    $fields = array();
    foreach ($arr as $k => $v) {
        if (is_object($v)) {
            $fields[] = "$k='".get_class($v)."'";
        } else {
            $fields[] = "$k='$v'";
        }
    }
    $objstring = $object->tableName() . '[' . implode(',', $fields) . ']';
    return $objstring;
}

function common_valid_http_url($url)
{
    return Validate::uri($url, array('allowed_schemes' => array('http', 'https')));
}

function common_valid_tag($tag)
{
    if (preg_match('/^tag:(.*?),(\d{4}(-\d{2}(-\d{2})?)?):(.*)$/', $tag, $matches)) {
        return (Validate::email($matches[1]) ||
                preg_match('/^([\w-\.]+)$/', $matches[1]));
    }
    return false;
}

/**
 * Determine if given domain or address literal is valid
 * eg for use in JIDs and URLs. Does not check if the domain
 * exists!
 *
 * @param string $domain
 * @return boolean valid or not
 */
function common_valid_domain($domain)
{
    $octet = "(?:25[0-5]|2[0-4][0-9]|1[0-9]{2}|[1-9][0-9]|[0-9])";
    $ipv4 = "(?:$octet(?:\.$octet){3})";
    if (preg_match("/^$ipv4$/u", $domain)) return true;

    $group = "(?:[0-9a-f]{1,4})";
    $ipv6 = "(?:\[($group(?::$group){0,7})?(::)?($group(?::$group){0,7})?\])"; // http://tools.ietf.org/html/rfc3513#section-2.2

    if (preg_match("/^$ipv6$/ui", $domain, $matches)) {
        $before = explode(":", $matches[1]);
        $zeroes = $matches[2];
        $after = explode(":", $matches[3]);
        if ($zeroes) {
            $min = 0;
            $max = 7;
        } else {
            $min = 1;
            $max = 8;
        }
        $explicit = count($before) + count($after);
        if ($explicit < $min || $explicit > $max) {
            return false;
        }
        return true;
    }

    try {
        require_once "Net/IDNA.php";
        $idn = Net_IDNA::getInstance();
        $domain = $idn->encode($domain);
    } catch (Exception $e) {
        return false;
    }

    $subdomain = "(?:[a-z0-9][a-z0-9-]*)"; // @fixme
    $fqdn = "(?:$subdomain(?:\.$subdomain)*\.?)";

    return preg_match("/^$fqdn$/ui", $domain);
}

/* Following functions are copied from MediaWiki GlobalFunctions.php
 * and written by Evan Prodromou. */

function common_accept_to_prefs($accept, $def = '*/*')
{
    // No arg means accept anything (per HTTP spec)
    if(!$accept) {
        return array($def => 1);
    }

    $prefs = array();

    $parts = explode(',', $accept);

    foreach($parts as $part) {
        // FIXME: doesn't deal with params like 'text/html; level=1'
        @list($value, $qpart) = explode(';', trim($part));
        $match = array();
        if(!isset($qpart)) {
            $prefs[$value] = 1;
        } elseif(preg_match('/q\s*=\s*(\d*\.\d+)/', $qpart, $match)) {
            $prefs[$value] = $match[1];
        }
    }

    return $prefs;
}

function common_mime_type_match($type, $avail)
{
    if(array_key_exists($type, $avail)) {
        return $type;
    } else {
        $parts = explode('/', $type);
        if(array_key_exists($parts[0] . '/*', $avail)) {
            return $parts[0] . '/*';
        } elseif(array_key_exists('*/*', $avail)) {
            return '*/*';
        } else {
            return null;
        }
    }
}

function common_negotiate_type($cprefs, $sprefs)
{
    $combine = array();

    foreach(array_keys($sprefs) as $type) {
        $parts = explode('/', $type);
        if($parts[1] != '*') {
            $ckey = common_mime_type_match($type, $cprefs);
            if($ckey) {
                $combine[$type] = $sprefs[$type] * $cprefs[$ckey];
            }
        }
    }

    foreach(array_keys($cprefs) as $type) {
        $parts = explode('/', $type);
        if($parts[1] != '*' && !array_key_exists($type, $sprefs)) {
            $skey = common_mime_type_match($type, $sprefs);
            if($skey) {
                $combine[$type] = $sprefs[$skey] * $cprefs[$type];
            }
        }
    }

    $bestq = 0;
    $besttype = 'text/html';

    foreach(array_keys($combine) as $type) {
        if($combine[$type] > $bestq) {
            $besttype = $type;
            $bestq = $combine[$type];
        }
    }

    if ('text/html' === $besttype) {
        return "text/html; charset=utf-8";
    }
    return $besttype;
}

function common_config($main, $sub)
{
    global $config;
    return (array_key_exists($main, $config) &&
            array_key_exists($sub, $config[$main])) ? $config[$main][$sub] : false;
}

function common_copy_args($from)
{
    $to = array();
    $strip = get_magic_quotes_gpc();
    foreach ($from as $k => $v) {
        if($strip) {
            if(is_array($v)) {
                $to[$k] = common_copy_args($v);
            } else {
                $to[$k] = stripslashes($v);
            }
        } else {
            $to[$k] = $v;
        }
    }
    return $to;
}

/**
 * Neutralise the evil effects of magic_quotes_gpc in the current request.
 * This is used before handing a request off to OAuthRequest::from_request.
 * @fixme Doesn't consider vars other than _POST and _GET?
 * @fixme Can't be undone and could corrupt data if run twice.
 */
function common_remove_magic_from_request()
{
    if(get_magic_quotes_gpc()) {
        $_POST=array_map('stripslashes',$_POST);
        $_GET=array_map('stripslashes',$_GET);
    }
}

function common_user_uri(&$user)
{
    return common_local_url('userbyid', array('id' => $user->id),
                            null, null, false);
}

function common_notice_uri(&$notice)
{
    return common_local_url('shownotice',
                            array('notice' => $notice->id),
                            null, null, false);
}

// 36 alphanums - lookalikes (0, O, 1, I) = 32 chars = 5 bits

function common_confirmation_code($bits)
{
    // 36 alphanums - lookalikes (0, O, 1, I) = 32 chars = 5 bits
    static $codechars = '23456789ABCDEFGHJKLMNPQRSTUVWXYZ';
    $chars = ceil($bits/5);
    $code = '';
    for ($i = 0; $i < $chars; $i++) {
        // XXX: convert to string and back
        $num = hexdec(common_good_rand(1));
        // XXX: randomness is too precious to throw away almost
        // 40% of the bits we get!
        $code .= $codechars[$num%32];
    }
    return $code;
}

// convert markup to HTML

function common_markup_to_html($c)
{
    $c = preg_replace('/%%action.(\w+)%%/e', "common_local_url('\\1')", $c);
    $c = preg_replace('/%%doc.(\w+)%%/e', "common_local_url('doc', array('title'=>'\\1'))", $c);
    $c = preg_replace('/%%(\w+).(\w+)%%/e', 'common_config(\'\\1\', \'\\2\')', $c);
    return Markdown($c);
}

function common_profile_uri($profile)
{
    if (!$profile) {
        return null;
    }
    $user = User::staticGet($profile->id);
    if ($user) {
        return $user->uri;
    }

    $remote = Remote_profile::staticGet($profile->id);
    if ($remote) {
        return $remote->uri;
    }
    // XXX: this is a very bad profile!
    return null;
}

function common_canonical_sms($sms)
{
    // strip non-digits
    preg_replace('/\D/', '', $sms);
    return $sms;
}

function common_error_handler($errno, $errstr, $errfile, $errline, $errcontext)
{
    switch ($errno) {

     case E_ERROR:
     case E_COMPILE_ERROR:
     case E_CORE_ERROR:
     case E_USER_ERROR:
     case E_PARSE:
     case E_RECOVERABLE_ERROR:
        common_log(LOG_ERR, "[$errno] $errstr ($errfile:$errline) [ABORT]");
        die();
        break;

     case E_WARNING:
     case E_COMPILE_WARNING:
     case E_CORE_WARNING:
     case E_USER_WARNING:
        common_log(LOG_WARNING, "[$errno] $errstr ($errfile:$errline)");
        break;

     case E_NOTICE:
     case E_USER_NOTICE:
        common_log(LOG_NOTICE, "[$errno] $errstr ($errfile:$errline)");
        break;

     case E_STRICT:
     case E_DEPRECATED:
     case E_USER_DEPRECATED:
        // XXX: config variable to log this stuff, too
        break;

     default:
        common_log(LOG_ERR, "[$errno] $errstr ($errfile:$errline) [UNKNOWN LEVEL, die()'ing]");
        die();
        break;
    }

    // FIXME: show error page if we're on the Web
    /* Don't execute PHP internal error handler */
    return true;
}

function common_session_token()
{
    common_ensure_session();
    if (!array_key_exists('token', $_SESSION)) {
        $_SESSION['token'] = common_good_rand(64);
    }
    return $_SESSION['token'];
}

function common_cache_key($extra)
{
    return Cache::key($extra);
}

function common_keyize($str)
{
    return Cache::keyize($str);
}

function common_memcache()
{
    return Cache::instance();
}

function common_license_terms($uri)
{
    if(preg_match('/creativecommons.org\/licenses\/([^\/]+)/', $uri, $matches)) {
        return explode('-',$matches[1]);
    }
    return array($uri);
}

function common_compatible_license($from, $to)
{
    $from_terms = common_license_terms($from);
    // public domain and cc-by are compatible with everything
    if(count($from_terms) == 1 && ($from_terms[0] == 'publicdomain' || $from_terms[0] == 'by')) {
        return true;
    }
    $to_terms = common_license_terms($to);
    // sa is compatible across versions. IANAL
    if(in_array('sa',$from_terms) || in_array('sa',$to_terms)) {
        return count(array_diff($from_terms, $to_terms)) == 0;
    }
    // XXX: better compatibility check needed here!
    // Should at least normalise URIs
    return ($from == $to);
}

/**
 * returns a quoted table name, if required according to config
 */
function common_database_tablename($tablename)
{

  if(common_config('db','quote_identifiers')) {
      $tablename = '"'. $tablename .'"';
  }
  //table prefixes could be added here later
  return $tablename;
}

/**
 * Shorten a URL with the current user's configured shortening service,
 * or ur1.ca if configured, or not at all if no shortening is set up.
 *
 * @param string  $long_url original URL
 * @param boolean $force    Force shortening (used when notice is too long)
 *
 * @return string may return the original URL if shortening failed
 *
 * @fixme provide a way to specify a particular shortener
 * @fixme provide a way to specify to use a given user's shortening preferences
 */

function common_shorten_url($long_url, $force = false)
{
    common_debug("Shortening URL '$long_url' (force = $force)");

    $long_url = trim($long_url);

    $user = common_current_user();

    $maxUrlLength = User_urlshortener_prefs::maxUrlLength($user);
    common_debug("maxUrlLength = $maxUrlLength");

    // $force forces shortening even if it's not strictly needed

    if (mb_strlen($long_url) < $maxUrlLength && !$force) {
        common_debug("Skipped shortening URL.");
        return $long_url;
    }

    $shortenerName = User_urlshortener_prefs::urlShorteningService($user);

    common_debug("Shortener name = '$shortenerName'");

    if (Event::handle('StartShortenUrl', array($long_url, $shortenerName, &$shortenedUrl))) {
        //URL wasn't shortened, so return the long url
        return $long_url;
    } else {
        //URL was shortened, so return the result
        return trim($shortenedUrl);
    }
}

/**
 * @return mixed array($proxy, $ip) for web requests; proxy may be null
 *               null if not a web request
 *
 * @fixme X-Forwarded-For can be chained by multiple proxies;
          we should parse the list and provide a cleaner array
 * @fixme X-Forwarded-For can be forged by clients; only use them if trusted
 * @fixme X_Forwarded_For headers will override X-Forwarded-For read through $_SERVER;
 *        use function to get exact request headers from Apache if possible.
 */
function common_client_ip()
{
    if (!isset($_SERVER) || !array_key_exists('REQUEST_METHOD', $_SERVER)) {
        return null;
    }

    if (array_key_exists('HTTP_X_FORWARDED_FOR', $_SERVER)) {
        if (array_key_exists('HTTP_CLIENT_IP', $_SERVER)) {
            $proxy = $_SERVER['HTTP_CLIENT_IP'];
        } else {
            $proxy = $_SERVER['REMOTE_ADDR'];
        }
        $ip = $_SERVER['HTTP_X_FORWARDED_FOR'];
    } else {
        $proxy = null;
        if (array_key_exists('HTTP_CLIENT_IP', $_SERVER)) {
            $ip = $_SERVER['HTTP_CLIENT_IP'];
        } else {
            $ip = $_SERVER['REMOTE_ADDR'];
        }
    }

    return array($proxy, $ip);
}

function common_url_to_nickname($url)
{
    static $bad = array('query', 'user', 'password', 'port', 'fragment');

    $parts = parse_url($url);

    # If any of these parts exist, this won't work

    foreach ($bad as $badpart) {
        if (array_key_exists($badpart, $parts)) {
            return null;
        }
    }

    # We just have host and/or path

    # If it's just a host...
    if (array_key_exists('host', $parts) &&
        (!array_key_exists('path', $parts) || strcmp($parts['path'], '/') == 0))
    {
        $hostparts = explode('.', $parts['host']);

        # Try to catch common idiom of nickname.service.tld

        if ((count($hostparts) > 2) &&
            (strlen($hostparts[count($hostparts) - 2]) > 3) && # try to skip .co.uk, .com.au
            (strcmp($hostparts[0], 'www') != 0))
        {
            return common_nicknamize($hostparts[0]);
        } else {
            # Do the whole hostname
            return common_nicknamize($parts['host']);
        }
    } else {
        if (array_key_exists('path', $parts)) {
            # Strip starting, ending slashes
            $path = preg_replace('@/$@', '', $parts['path']);
            $path = preg_replace('@^/@', '', $path);
            $path = basename($path);
            if ($path) {
                return common_nicknamize($path);
            }
        }
    }

    return null;
}

function common_nicknamize($str)
{
    $str = preg_replace('/\W/', '', $str);
    return strtolower($str);
}<|MERGE_RESOLUTION|>--- conflicted
+++ resolved
@@ -857,7 +857,6 @@
 
 function common_shorten_links($text, $always = false)
 {
-<<<<<<< HEAD
     common_debug("common_shorten_links() called");
 
     $user = common_current_user();
@@ -866,18 +865,13 @@
 
     common_debug("maxLength = $maxLength");
 
-    if (mb_strlen($text) > $maxLength) {
+    if ($always || mb_strlen($text) > $maxLength) {
         common_debug("Forcing shortening");
         return common_replace_urls_callback($text, array('File_redirection', 'forceShort'));
     } else {
         common_debug("Not forcing shortening");
         return common_replace_urls_callback($text, array('File_redirection', 'makeShort'));
     }
-=======
-    $maxLength = Notice::maxContent();
-    if (!$always && ($maxLength == 0 || mb_strlen($text) <= $maxLength)) return $text;
-    return common_replace_urls_callback($text, array('File_redirection', 'makeShort'));
->>>>>>> f8883367
 }
 
 function common_xml_safe_str($str)
