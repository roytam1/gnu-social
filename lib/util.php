<?php
/*
 * StatusNet - the distributed open-source microblogging tool
 * Copyright (C) 2008, 2009, StatusNet, Inc.
 *
 * This program is free software: you can redistribute it and/or modify
 * it under the terms of the GNU Affero General Public License as published by
 * the Free Software Foundation, either version 3 of the License, or
 * (at your option) any later version.
 *
 * This program is distributed in the hope that it will be useful,
 * but WITHOUT ANY WARRANTY; without even the implied warranty of
 * MERCHANTABILITY or FITNESS FOR A PARTICULAR PURPOSE.  See the
 * GNU Affero General Public License for more details.
 *
 * You should have received a copy of the GNU Affero General Public License
 * along with this program.  If not, see <http://www.gnu.org/licenses/>.
 */

/* XXX: break up into separate modules (HTTP, user, files) */

// Show a server error

function common_server_error($msg, $code=500)
{
    $err = new ServerErrorAction($msg, $code);
    $err->showPage();
}

// Show a user error
function common_user_error($msg, $code=400)
{
    $err = new ClientErrorAction($msg, $code);
    $err->showPage();
}

/**
 * This should only be used at setup; processes switching languages
 * to send text to other users should use common_switch_locale().
 * 
 * @param string $language Locale language code (optional; empty uses
 *                         current user's preference or site default)
 * @return mixed success
 */
function common_init_locale($language=null)
{
    if(!$language) {
        $language = common_language();
    }
    putenv('LANGUAGE='.$language);
    putenv('LANG='.$language);
    $ok =  setlocale(LC_ALL, $language . ".utf8",
                     $language . ".UTF8",
                     $language . ".utf-8",
                     $language . ".UTF-8",
                     $language);

    return $ok;
}

/**
 * Initialize locale and charset settings and gettext with our message catalog,
 * using the current user's language preference or the site default.
 * 
 * This should generally only be run at framework initialization; code switching
 * languages at runtime should call common_switch_language().
 * 
 * @access private
 */
function common_init_language()
{
    mb_internal_encoding('UTF-8');

    // Note that this setlocale() call may "fail" but this is harmless;
    // gettext will still select the right language.
    $language = common_language();
    $locale_set = common_init_locale($language);

    if (!$locale_set) {
        // The requested locale doesn't exist on the system.
        //
        // gettext seems very picky... We first need to setlocale()
        // to a locale which _does_ exist on the system, and _then_
        // we can set in another locale that may not be set up
        // (say, ga_ES for Galego/Galician) it seems to take it.
        //
        // For some reason C and POSIX which are guaranteed to work
        // don't do the job. en_US.UTF-8 should be there most of the
        // time, but not guaranteed.
        $ok = common_init_locale("en_US");
        if (!$ok) {
            // Try to find a complete, working locale...
            // @fixme shelling out feels awfully inefficient
            // but I don't think there's a more standard way.
            $all = `locale -a`;
            foreach (explode("\n", $all) as $locale) {
                if (preg_match('/\.utf[-_]?8$/i', $locale)) {
                    $ok = setlocale(LC_ALL, $locale);
                    if ($ok) {
                        break;
                    }
                }
            }
            if (!$ok) {
                common_log(LOG_ERR, "Unable to find a UTF-8 locale on this system; UI translations may not work.");
            }
        }
        $locale_set = common_init_locale($language);
    }

    common_init_gettext();
}

/**
 * @access private
 */
function common_init_gettext()
{
    setlocale(LC_CTYPE, 'C');
    // So we do not have to make people install the gettext locales
    $path = common_config('site','locale_path');
    bindtextdomain("statusnet", $path);
    bind_textdomain_codeset("statusnet", "UTF-8");
    textdomain("statusnet");
}

/**
 * Switch locale during runtime, and poke gettext until it cries uncle.
 * Otherwise, sometimes it doesn't actually switch away from the old language.
 *
 * @param string $language code for locale ('en', 'fr', 'pt_BR' etc)
 */
function common_switch_locale($language=null)
{
    common_init_locale($language);

    setlocale(LC_CTYPE, 'C');
    // So we do not have to make people install the gettext locales
    $path = common_config('site','locale_path');
    bindtextdomain("statusnet", $path);
    bind_textdomain_codeset("statusnet", "UTF-8");
    textdomain("statusnet");
}


function common_timezone()
{
    if (common_logged_in()) {
        $user = common_current_user();
        if ($user->timezone) {
            return $user->timezone;
        }
    }

    return common_config('site', 'timezone');
}

function common_valid_language($lang)
{
    if ($lang) {
        // Validate -- we don't want to end up with a bogus code
        // left over from some old junk.
        foreach (common_config('site', 'languages') as $code => $info) {
            if ($info['lang'] == $lang) {
                return true;
            }
        }
    }
    return false;
}

function common_language()
{
    // Allow ?uselang=xx override, very useful for debugging
    // and helping translators check usage and context.
    if (isset($_GET['uselang'])) {
        $uselang = strval($_GET['uselang']);
        if (common_valid_language($uselang)) {
            return $uselang;
        }
    }

    // If there is a user logged in and they've set a language preference
    // then return that one...
    if (_have_config() && common_logged_in()) {
        $user = common_current_user();

        if (common_valid_language($user->language)) {
            return $user->language;
        }
    }

    // Otherwise, find the best match for the languages requested by the
    // user's browser...
    if (common_config('site', 'langdetect')) {
        $httplang = isset($_SERVER['HTTP_ACCEPT_LANGUAGE']) ? $_SERVER['HTTP_ACCEPT_LANGUAGE'] : null;
        if (!empty($httplang)) {
            $language = client_prefered_language($httplang);
            if ($language)
              return $language;
        }
    }

    // Finally, if none of the above worked, use the site's default...
    return common_config('site', 'language');
}
// salted, hashed passwords are stored in the DB

function common_munge_password($password, $id)
{
    if (is_object($id) || is_object($password)) {
        $e = new Exception();
        common_log(LOG_ERR, __METHOD__ . ' object in param to common_munge_password ' .
                   str_replace("\n", " ", $e->getTraceAsString()));
    }
    return md5($password . $id);
}

// check if a username exists and has matching password

function common_check_user($nickname, $password)
{
    // empty nickname always unacceptable
    if (empty($nickname)) {
        return false;
    }

    $authenticatedUser = false;

    if (Event::handle('StartCheckPassword', array($nickname, $password, &$authenticatedUser))) {
        $user = User::staticGet('nickname', common_canonical_nickname($nickname));
        if (!empty($user)) {
            if (!empty($password)) { // never allow login with blank password
                if (0 == strcmp(common_munge_password($password, $user->id),
                                $user->password)) {
                    //internal checking passed
                    $authenticatedUser = $user;
                }
            }
        }
        Event::handle('EndCheckPassword', array($nickname, $password, $authenticatedUser));
    }

    return $authenticatedUser;
}

// is the current user logged in?
function common_logged_in()
{
    return (!is_null(common_current_user()));
}

function common_have_session()
{
    return (0 != strcmp(session_id(), ''));
}

function common_ensure_session()
{
    $c = null;
    if (array_key_exists(session_name(), $_COOKIE)) {
        $c = $_COOKIE[session_name()];
    }
    if (!common_have_session()) {
        if (common_config('sessions', 'handle')) {
            Session::setSaveHandler();
        }
	if (array_key_exists(session_name(), $_GET)) {
	    $id = $_GET[session_name()];
	} else if (array_key_exists(session_name(), $_COOKIE)) {
	    $id = $_COOKIE[session_name()];
	}
	if (isset($id)) {
	    session_id($id);
	}
        @session_start();
        if (!isset($_SESSION['started'])) {
            $_SESSION['started'] = time();
            if (!empty($id)) {
                common_log(LOG_WARNING, 'Session cookie "' . $_COOKIE[session_name()] . '" ' .
                           ' is set but started value is null');
            }
        }
    }
}

// Three kinds of arguments:
// 1) a user object
// 2) a nickname
// 3) null to clear

// Initialize to false; set to null if none found

$_cur = false;

function common_set_user($user)
{

    global $_cur;

    if (is_null($user) && common_have_session()) {
        $_cur = null;
        unset($_SESSION['userid']);
        return true;
    } else if (is_string($user)) {
        $nickname = $user;
        $user = User::staticGet('nickname', $nickname);
    } else if (!($user instanceof User)) {
        return false;
    }

    if ($user) {
        if (Event::handle('StartSetUser', array(&$user))) {
            if($user){
                common_ensure_session();
                $_SESSION['userid'] = $user->id;
                $_cur = $user;
                Event::handle('EndSetUser', array($user));
                return $_cur;
            }
        }
    }
    return false;
}

function common_set_cookie($key, $value, $expiration=0)
{
    $path = common_config('site', 'path');
    $server = common_config('site', 'server');

    if ($path && ($path != '/')) {
        $cookiepath = '/' . $path . '/';
    } else {
        $cookiepath = '/';
    }
    return setcookie($key,
                     $value,
                     $expiration,
                     $cookiepath,
                     $server);
}

define('REMEMBERME', 'rememberme');
define('REMEMBERME_EXPIRY', 30 * 24 * 60 * 60); // 30 days

function common_rememberme($user=null)
{
    if (!$user) {
        $user = common_current_user();
        if (!$user) {
            return false;
        }
    }

    $rm = new Remember_me();

    $rm->code = common_good_rand(16);
    $rm->user_id = $user->id;

    // Wrap the insert in some good ol' fashioned transaction code

    $rm->query('BEGIN');

    $result = $rm->insert();

    if (!$result) {
        common_log_db_error($rm, 'INSERT', __FILE__);
        return false;
    }

    $rm->query('COMMIT');

    $cookieval = $rm->user_id . ':' . $rm->code;

    common_log(LOG_INFO, 'adding rememberme cookie "' . $cookieval . '" for ' . $user->nickname);

    common_set_cookie(REMEMBERME, $cookieval, time() + REMEMBERME_EXPIRY);

    return true;
}

function common_remembered_user()
{

    $user = null;

    $packed = isset($_COOKIE[REMEMBERME]) ? $_COOKIE[REMEMBERME] : null;

    if (!$packed) {
        return null;
    }

    list($id, $code) = explode(':', $packed);

    if (!$id || !$code) {
        common_log(LOG_WARNING, 'Malformed rememberme cookie: ' . $packed);
        common_forgetme();
        return null;
    }

    $rm = Remember_me::staticGet($code);

    if (!$rm) {
        common_log(LOG_WARNING, 'No such remember code: ' . $code);
        common_forgetme();
        return null;
    }

    if ($rm->user_id != $id) {
        common_log(LOG_WARNING, 'Rememberme code for wrong user: ' . $rm->user_id . ' != ' . $id);
        common_forgetme();
        return null;
    }

    $user = User::staticGet($rm->user_id);

    if (!$user) {
        common_log(LOG_WARNING, 'No such user for rememberme: ' . $rm->user_id);
        common_forgetme();
        return null;
    }

    // successful!
    $result = $rm->delete();

    if (!$result) {
        common_log_db_error($rm, 'DELETE', __FILE__);
        common_log(LOG_WARNING, 'Could not delete rememberme: ' . $code);
        common_forgetme();
        return null;
    }

    common_log(LOG_INFO, 'logging in ' . $user->nickname . ' using rememberme code ' . $rm->code);

    common_set_user($user);
    common_real_login(false);

    // We issue a new cookie, so they can log in
    // automatically again after this session

    common_rememberme($user);

    return $user;
}

// must be called with a valid user!

function common_forgetme()
{
    common_set_cookie(REMEMBERME, '', 0);
}

// who is the current user?
function common_current_user()
{
    global $_cur;

    if (!_have_config()) {
        return null;
    }

    if ($_cur === false) {

        if (isset($_COOKIE[session_name()]) || isset($_GET[session_name()])
            || (isset($_SESSION['userid']) && $_SESSION['userid'])) {
            common_ensure_session();
            $id = isset($_SESSION['userid']) ? $_SESSION['userid'] : false;
            if ($id) {
                $user = User::staticGet($id);
                if ($user) {
                	$_cur = $user;
                	return $_cur;
                }
            }
        }

        // that didn't work; try to remember; will init $_cur to null on failure
        $_cur = common_remembered_user();

        if ($_cur) {
            // XXX: Is this necessary?
            $_SESSION['userid'] = $_cur->id;
        }
    }

    return $_cur;
}

// Logins that are 'remembered' aren't 'real' -- they're subject to
// cookie-stealing. So, we don't let them do certain things. New reg,
// OpenID, and password logins _are_ real.

function common_real_login($real=true)
{
    common_ensure_session();
    $_SESSION['real_login'] = $real;
}

function common_is_real_login()
{
    return common_logged_in() && $_SESSION['real_login'];
}

// get canonical version of nickname for comparison
function common_canonical_nickname($nickname)
{
    // XXX: UTF-8 canonicalization (like combining chars)
    return strtolower($nickname);
}

// get canonical version of email for comparison
function common_canonical_email($email)
{
    // XXX: canonicalize UTF-8
    // XXX: lcase the domain part
    return $email;
}

function common_render_content($text, $notice)
{
    $r = common_render_text($text);
    $id = $notice->profile_id;
    $r = common_linkify_mentions($r, $notice);
    $r = preg_replace('/(^|[\s\.\,\:\;]+)!([A-Za-z0-9]{1,64})/e', "'\\1!'.common_group_link($id, '\\2')", $r);
    return $r;
}

function common_linkify_mentions($text, $notice)
{
    $mentions = common_find_mentions($text, $notice);

    // We need to go through in reverse order by position,
    // so our positions stay valid despite our fudging with the
    // string!

    $points = array();

    foreach ($mentions as $mention)
    {
        $points[$mention['position']] = $mention;
    }

    krsort($points);

    foreach ($points as $position => $mention) {

        $linkText = common_linkify_mention($mention);

        $text = substr_replace($text, $linkText, $position, mb_strlen($mention['text']));
    }

    return $text;
}

function common_linkify_mention($mention)
{
    $output = null;

    if (Event::handle('StartLinkifyMention', array($mention, &$output))) {

        $xs = new XMLStringer(false);

        $attrs = array('href' => $mention['url'],
                       'class' => 'url');

        if (!empty($mention['title'])) {
            $attrs['title'] = $mention['title'];
        }

        $xs->elementStart('span', 'vcard');
        $xs->elementStart('a', $attrs);
        $xs->element('span', 'fn nickname', $mention['text']);
        $xs->elementEnd('a');
        $xs->elementEnd('span');

        $output = $xs->getString();

        Event::handle('EndLinkifyMention', array($mention, &$output));
    }

    return $output;
}

function common_find_mentions($text, $notice)
{
    $mentions = array();

    $sender = Profile::staticGet('id', $notice->profile_id);

    if (empty($sender)) {
        return $mentions;
    }

    if (Event::handle('StartFindMentions', array($sender, $text, &$mentions))) {

        // Get the context of the original notice, if any

        $originalAuthor   = null;
        $originalNotice   = null;
        $originalMentions = array();

        // Is it a reply?

        if (!empty($notice) && !empty($notice->reply_to)) {
            $originalNotice = Notice::staticGet('id', $notice->reply_to);
            if (!empty($originalNotice)) {
                $originalAuthor = Profile::staticGet('id', $originalNotice->profile_id);

                $ids = $originalNotice->getReplies();

                foreach ($ids as $id) {
                    $repliedTo = Profile::staticGet('id', $id);
                    if (!empty($repliedTo)) {
                        $originalMentions[$repliedTo->nickname] = $repliedTo;
                    }
                }
            }
        }

        preg_match_all('/^T ([A-Z0-9]{1,64}) /',
                       $text,
                       $tmatches,
                       PREG_OFFSET_CAPTURE);

        preg_match_all('/(?:^|\s+)@(['.NICKNAME_FMT.']{1,64})/',
                       $text,
                       $atmatches,
                       PREG_OFFSET_CAPTURE);

        $matches = array_merge($tmatches[1], $atmatches[1]);

        foreach ($matches as $match) {

            $nickname = common_canonical_nickname($match[0]);

            // Try to get a profile for this nickname.
            // Start with conversation context, then go to
            // sender context.

            if (!empty($originalAuthor) && $originalAuthor->nickname == $nickname) {

                $mentioned = $originalAuthor;

            } else if (!empty($originalMentions) &&
                       array_key_exists($nickname, $originalMentions)) {

                $mentioned = $originalMentions[$nickname];
            } else {
                $mentioned = common_relative_profile($sender, $nickname);
            }

            if (!empty($mentioned)) {

                $user = User::staticGet('id', $mentioned->id);

                if ($user) {
                    $url = common_local_url('userbyid', array('id' => $user->id));
                } else {
                    $url = $mentioned->profileurl;
                }

                $mention = array('mentioned' => array($mentioned),
                                 'text' => $match[0],
                                 'position' => $match[1],
                                 'url' => $url);

                if (!empty($mentioned->fullname)) {
                    $mention['title'] = $mentioned->fullname;
                }

                $mentions[] = $mention;
            }
        }

        // @#tag => mention of all subscriptions tagged 'tag'

        preg_match_all('/(?:^|[\s\.\,\:\;]+)@#([\pL\pN_\-\.]{1,64})/',
                       $text,
                       $hmatches,
                       PREG_OFFSET_CAPTURE);

        foreach ($hmatches[1] as $hmatch) {

            $tag = common_canonical_tag($hmatch[0]);

            $tagged = Profile_tag::getTagged($sender->id, $tag);

            $url = common_local_url('subscriptions',
                                    array('nickname' => $sender->nickname,
                                          'tag' => $tag));

            $mentions[] = array('mentioned' => $tagged,
                                'text' => $hmatch[0],
                                'position' => $hmatch[1],
                                'url' => $url);
        }

        Event::handle('EndFindMentions', array($sender, $text, &$mentions));
    }

    return $mentions;
}

function common_render_text($text)
{
    $r = htmlspecialchars($text);

    $r = preg_replace('/[\x{0}-\x{8}\x{b}-\x{c}\x{e}-\x{19}]/', '', $r);
    $r = common_replace_urls_callback($r, 'common_linkify');
    $r = preg_replace('/(^|\&quot\;|\'|\(|\[|\{|\s+)#([\pL\pN_\-\.]{1,64})/e', "'\\1#'.common_tag_link('\\2')", $r);
    // XXX: machine tags
    return $r;
}

function common_replace_urls_callback($text, $callback, $notice_id = null) {
    // Start off with a regex
    $regex = '#'.
    '(?:^|[\s\<\>\(\)\[\]\{\}\\\'\\\";]+)(?![\@\!\#])'.
    '('.
        '(?:'.
            '(?:'. //Known protocols
                '(?:'.
                    '(?:(?:https?|ftps?|mms|rtsp|gopher|news|nntp|telnet|wais|file|prospero|webcal|irc)://)'.
                    '|'.
                    '(?:(?:mailto|aim|tel|xmpp):)'.
                ')'.
                '(?:[\pN\pL\-\_\+\%\~]+(?::[\pN\pL\-\_\+\%\~]+)?\@)?'. //user:pass@
                '(?:'.
                    '(?:'.
                        '\[[\pN\pL\-\_\:\.]+(?<![\.\:])\]'. //[dns]
                    ')|(?:'.
                        '[\pN\pL\-\_\:\.]+(?<![\.\:])'. //dns
                    ')'.
                ')'.
            ')'.
            '|(?:(?:25[0-5]|2[0-4][0-9]|[01]?[0-9][0-9]?)\.){3}(?:25[0-5]|2[0-4][0-9]|[01]?[0-9][0-9]?)'. //IPv4
            '|(?:'. //IPv6
                '\[?(?:(?:(?:[0-9A-Fa-f]{1,4}:){7}(?:(?:[0-9A-Fa-f]{1,4})|:))|(?:(?:[0-9A-Fa-f]{1,4}:){6}(?::|(?:(?:25[0-5]|2[0-4]\d|[01]?\d{1,2})(?:\.(?:25[0-5]|2[0-4]\d|[01]?\d{1,2})){3})|(?::[0-9A-Fa-f]{1,4})))|(?:(?:[0-9A-Fa-f]{1,4}:){5}(?:(?::(?:(?:25[0-5]|2[0-4]\d|[01]?\d{1,2})(?:\.(?:25[0-5]|2[0-4]\d|[01]?\d{1,2})){3})?)|(?:(?::[0-9A-Fa-f]{1,4}){1,2})))|(?:(?:[0-9A-Fa-f]{1,4}:){4}(?::[0-9A-Fa-f]{1,4}){0,1}(?:(?::(?:(?:25[0-5]|2[0-4]\d|[01]?\d{1,2})(?:\.(?:25[0-5]|2[0-4]\d|[01]?\d{1,2})){3})?)|(?:(?::[0-9A-Fa-f]{1,4}){1,2})))|(?:(?:[0-9A-Fa-f]{1,4}:){3}(?::[0-9A-Fa-f]{1,4}){0,2}(?:(?::(?:(?:25[0-5]|2[0-4]\d|[01]?\d{1,2})(?:\.(?:25[0-5]|2[0-4]\d|[01]?\d{1,2})){3})?)|(?:(?::[0-9A-Fa-f]{1,4}){1,2})))|(?:(?:[0-9A-Fa-f]{1,4}:){2}(?::[0-9A-Fa-f]{1,4}){0,3}(?:(?::(?:(?:25[0-5]|2[0-4]\d|[01]?\d{1,2})(?:\.(?:25[0-5]|2[0-4]\d|[01]?\d{1,2})){3})?)|(?:(?::[0-9A-Fa-f]{1,4}){1,2})))|(?:(?:[0-9A-Fa-f]{1,4}:)(?::[0-9A-Fa-f]{1,4}){0,4}(?:(?::(?:(?:25[0-5]|2[0-4]\d|[01]?\d{1,2})(?:\.(?:25[0-5]|2[0-4]\d|[01]?\d{1,2})){3})?)|(?:(?::[0-9A-Fa-f]{1,4}){1,2})))|(?::(?::[0-9A-Fa-f]{1,4}){0,5}(?:(?::(?:(?:25[0-5]|2[0-4]\d|[01]?\d{1,2})(?:\.(?:25[0-5]|2[0-4]\d|[01]?\d{1,2})){3})?)|(?:(?::[0-9A-Fa-f]{1,4}){1,2})))|(?:(?:(?:25[0-5]|2[0-4]\d|[01]?\d{1,2})(?:\.(?:25[0-5]|2[0-4]\d|[01]?\d{1,2})){3})))\]?(?<!:)'.
            ')|(?:'. //DNS
                '(?:[\pN\pL\-\_\+\%\~]+(?:\:[\pN\pL\-\_\+\%\~]+)?\@)?'. //user:pass@
                '[\pN\pL\-\_]+(?:\.[\pN\pL\-\_]+)*\.'.
                //tld list from http://data.iana.org/TLD/tlds-alpha-by-domain.txt, also added local, loc, and onion
                '(?:AC|AD|AE|AERO|AF|AG|AI|AL|AM|AN|AO|AQ|AR|ARPA|AS|ASIA|AT|AU|AW|AX|AZ|BA|BB|BD|BE|BF|BG|BH|BI|BIZ|BJ|BM|BN|BO|BR|BS|BT|BV|BW|BY|BZ|CA|CAT|CC|CD|CF|CG|CH|CI|CK|CL|CM|CN|CO|COM|COOP|CR|CU|CV|CX|CY|CZ|DE|DJ|DK|DM|DO|DZ|EC|EDU|EE|EG|ER|ES|ET|EU|FI|FJ|FK|FM|FO|FR|GA|GB|GD|GE|GF|GG|GH|GI|GL|GM|GN|GOV|GP|GQ|GR|GS|GT|GU|GW|GY|HK|HM|HN|HR|HT|HU|ID|IE|IL|IM|IN|INFO|INT|IO|IQ|IR|IS|IT|JE|JM|JO|JOBS|JP|KE|KG|KH|KI|KM|KN|KP|KR|KW|KY|KZ|LA|LB|LC|LI|LK|LR|LS|LT|LU|LV|LY|MA|MC|MD|ME|MG|MH|MIL|MK|ML|MM|MN|MO|MOBI|MP|MQ|MR|MS|MT|MU|MUSEUM|MV|MW|MX|MY|MZ|NA|NAME|NC|NE|NET|NF|NG|NI|NL|NO|NP|NR|NU|NZ|OM|ORG|PA|PE|PF|PG|PH|PK|PL|PM|PN|PR|PRO|PS|PT|PW|PY|QA|RE|RO|RS|RU|RW|SA|SB|SC|SD|SE|SG|SH|SI|SJ|SK|SL|SM|SN|SO|SR|ST|SU|SV|SY|SZ|TC|TD|TEL|TF|TG|TH|TJ|TK|TL|TM|TN|TO|TP|TR|TRAVEL|TT|TV|TW|TZ|UA|UG|UK|US|UY|UZ|VA|VC|VE|VG|VI|VN|VU|WF|WS|XN--0ZWM56D|测试|XN--11B5BS3A9AJ6G|परीक्षा|XN--80AKHBYKNJ4F|испытание|XN--9T4B11YI5A|테스트|XN--DEBA0AD|טעסט|XN--G6W251D|測試|XN--HGBK6AJ7F53BBA|آزمایشی|XN--HLCJ6AYA9ESC7A|பரிட்சை|XN--JXALPDLP|δοκιμή|XN--KGBECHTV|إختبار|XN--ZCKZAH|テスト|YE|YT|YU|ZA|ZM|ZW|local|loc|onion)'.
            ')(?![\pN\pL\-\_])'.
        ')'.
        '(?:'.
            '(?:\:\d+)?'. //:port
            '(?:/[\pN\pL$\,\!\(\)\.\:\-\_\+\/\=\&\;\%\~\*\$\+\'@]*)?'. // /path
            '(?:\?[\pN\pL\$\,\!\(\)\.\:\-\_\+\/\=\&\;\%\~\*\$\+\'@\/]*)?'. // ?query string
            '(?:\#[\pN\pL$\,\!\(\)\.\:\-\_\+\/\=\&\;\%\~\*\$\+\'\@/\?\#]*)?'. // #fragment
        ')(?<![\?\.\,\#\,])'.
    ')'.
    '#ixu';
    //preg_match_all($regex,$text,$matches);
    //print_r($matches);
    return preg_replace_callback($regex, curry('callback_helper',$callback,$notice_id) ,$text);
}

function callback_helper($matches, $callback, $notice_id) {
    $url=$matches[1];
    $left = strpos($matches[0],$url);
    $right = $left+strlen($url);

    $groupSymbolSets=array(
        array(
            'left'=>'(',
            'right'=>')'
        ),
        array(
            'left'=>'[',
            'right'=>']'
        ),
        array(
            'left'=>'{',
            'right'=>'}'
        ),
        array(
            'left'=>'<',
            'right'=>'>'
        )
    );
    $cannotEndWith=array('.','?',',','#');
    $original_url=$url;
    do{
        $original_url=$url;
        foreach($groupSymbolSets as $groupSymbolSet){
            if(substr($url,-1)==$groupSymbolSet['right']){
                $group_left_count = substr_count($url,$groupSymbolSet['left']);
                $group_right_count = substr_count($url,$groupSymbolSet['right']);
                if($group_left_count<$group_right_count){
                    $right-=1;
                    $url=substr($url,0,-1);
                }
            }
        }
        if(in_array(substr($url,-1),$cannotEndWith)){
            $right-=1;
            $url=substr($url,0,-1);
        }
    }while($original_url!=$url);

    if(empty($notice_id)){
        $result = call_user_func_array($callback, array($url));
    }else{
        $result = call_user_func_array($callback, array(array($url,$notice_id)) );
    }
    return substr($matches[0],0,$left) . $result . substr($matches[0],$right);
}

if (version_compare(PHP_VERSION, '5.3.0', 'ge')) {
    // lambda implementation in a separate file; PHP 5.2 won't parse it.
    require_once INSTALLDIR . "/lib/curry.php";
} else {
    function curry($fn) {
        $args = func_get_args();
        array_shift($args);
        $id = uniqid('_partial');
        $GLOBALS[$id] = array($fn, $args);
        return create_function('',
                               '$args = func_get_args(); '.
                               'return call_user_func_array('.
                               '$GLOBALS["'.$id.'"][0],'.
                               'array_merge('.
                               '$args,'.
                               '$GLOBALS["'.$id.'"][1]));');
    }
}

function common_linkify($url) {
    // It comes in special'd, so we unspecial it before passing to the stringifying
    // functions
    $url = htmlspecialchars_decode($url);

   if(strpos($url, '@') !== false && strpos($url, ':') === false) {
       //url is an email address without the mailto: protocol
       $canon = "mailto:$url";
       $longurl = "mailto:$url";
   }else{

        $canon = File_redirection::_canonUrl($url);

        $longurl_data = File_redirection::where($canon);
        if (is_array($longurl_data)) {
            $longurl = $longurl_data['url'];
        } elseif (is_string($longurl_data)) {
            $longurl = $longurl_data;
        } else {
            throw new ServerException("Can't linkify url '$url'");
        }
    }
    $attrs = array('href' => $canon, 'title' => $longurl, 'rel' => 'external');

    $is_attachment = false;
    $attachment_id = null;
    $has_thumb = false;

    // Check to see whether this is a known "attachment" URL.

    $f = File::staticGet('url', $longurl);

    if (empty($f)) {
        // XXX: this writes to the database. :<
        $f = File::processNew($longurl);
    }

    if (!empty($f)) {
        if ($f->getEnclosure() || File_oembed::staticGet('file_id',$f->id)) {
            $is_attachment = true;
            $attachment_id = $f->id;

            $thumb = File_thumbnail::staticGet('file_id', $f->id);
            if (!empty($thumb)) {
                $has_thumb = true;
            }
        }
    }

    // Add clippy
    if ($is_attachment) {
        $attrs['class'] = 'attachment';
        if ($has_thumb) {
            $attrs['class'] = 'attachment thumbnail';
        }
        $attrs['id'] = "attachment-{$attachment_id}";
    }

    return XMLStringer::estring('a', $attrs, $url);
}

function common_shorten_links($text, $always = false)
{
    common_debug("common_shorten_links() called");

    $user = common_current_user();

    $maxLength = User_urlshortener_prefs::maxNoticeLength($user);

    common_debug("maxLength = $maxLength");

    if ($always || mb_strlen($text) > $maxLength) {
        common_debug("Forcing shortening");
        return common_replace_urls_callback($text, array('File_redirection', 'forceShort'));
    } else {
        common_debug("Not forcing shortening");
        return common_replace_urls_callback($text, array('File_redirection', 'makeShort'));
    }
}

function common_xml_safe_str($str)
{
    // Replace common eol and extra whitespace input chars
    $unWelcome = array(
        "\t",  // tab
        "\n",  // newline
        "\r",  // cr
        "\0",  // null byte eos
        "\x0B" // vertical tab
    );

    $replacement = array(
        ' ', // single space
        ' ',
        '',  // nothing
        '',
        ' '
    );

    $str = str_replace($unWelcome, $replacement, $str);

    // Neutralize any additional control codes and UTF-16 surrogates
    // (Twitter uses '*')
    return preg_replace('/[\p{Cc}\p{Cs}]/u', '*', $str);
}

function common_tag_link($tag)
{
    $canonical = common_canonical_tag($tag);
    if (common_config('singleuser', 'enabled')) {
        // regular TagAction isn't set up in 1user mode
        $url = common_local_url('showstream',
                                array('nickname' => common_config('singleuser', 'nickname'),
                                      'tag' => $canonical));
    } else {
        $url = common_local_url('tag', array('tag' => $canonical));
    }
    $xs = new XMLStringer();
    $xs->elementStart('span', 'tag');
    $xs->element('a', array('href' => $url,
                            'rel' => 'tag'),
                 $tag);
    $xs->elementEnd('span');
    return $xs->getString();
}

function common_canonical_tag($tag)
{
  $tag = mb_convert_case($tag, MB_CASE_LOWER, "UTF-8");
  return str_replace(array('-', '_', '.'), '', $tag);
}

function common_valid_profile_tag($str)
{
    return preg_match('/^[A-Za-z0-9_\-\.]{1,64}$/', $str);
}

function common_group_link($sender_id, $nickname)
{
    $sender = Profile::staticGet($sender_id);
    $group = User_group::getForNickname($nickname, $sender);
    if ($sender && $group && $sender->isMember($group)) {
        $attrs = array('href' => $group->permalink(),
                       'class' => 'url');
        if (!empty($group->fullname)) {
            $attrs['title'] = $group->fullname . ' (' . $group->nickname . ')';
        }
        $xs = new XMLStringer();
        $xs->elementStart('span', 'vcard');
        $xs->elementStart('a', $attrs);
        $xs->element('span', 'fn nickname', $nickname);
        $xs->elementEnd('a');
        $xs->elementEnd('span');
        return $xs->getString();
    } else {
        return $nickname;
    }
}

function common_relative_profile($sender, $nickname, $dt=null)
{
    // Try to find profiles this profile is subscribed to that have this nickname
    $recipient = new Profile();
    // XXX: use a join instead of a subquery
    $recipient->whereAdd('EXISTS (SELECT subscribed from subscription where subscriber = '.$sender->id.' and subscribed = id)', 'AND');
    $recipient->whereAdd("nickname = '" . trim($nickname) . "'", 'AND');
    if ($recipient->find(true)) {
        // XXX: should probably differentiate between profiles with
        // the same name by date of most recent update
        return $recipient;
    }
    // Try to find profiles that listen to this profile and that have this nickname
    $recipient = new Profile();
    // XXX: use a join instead of a subquery
    $recipient->whereAdd('EXISTS (SELECT subscriber from subscription where subscribed = '.$sender->id.' and subscriber = id)', 'AND');
    $recipient->whereAdd("nickname = '" . trim($nickname) . "'", 'AND');
    if ($recipient->find(true)) {
        // XXX: should probably differentiate between profiles with
        // the same name by date of most recent update
        return $recipient;
    }
    // If this is a local user, try to find a local user with that nickname.
    $sender = User::staticGet($sender->id);
    if ($sender) {
        $recipient_user = User::staticGet('nickname', $nickname);
        if ($recipient_user) {
            return $recipient_user->getProfile();
        }
    }
    // Otherwise, no links. @messages from local users to remote users,
    // or from remote users to other remote users, are just
    // outside our ability to make intelligent guesses about
    return null;
}

function common_local_url($action, $args=null, $params=null, $fragment=null, $addSession=true)
{
    $r = Router::get();
    $path = $r->build($action, $args, $params, $fragment);

    $ssl = common_is_sensitive($action);

    if (common_config('site','fancy')) {
        $url = common_path(mb_substr($path, 1), $ssl, $addSession);
    } else {
        if (mb_strpos($path, '/index.php') === 0) {
            $url = common_path(mb_substr($path, 1), $ssl, $addSession);
        } else {
            $url = common_path('index.php'.$path, $ssl, $addSession);
        }
    }
    return $url;
}

function common_is_sensitive($action)
{
    static $sensitive = array('login', 'register', 'passwordsettings',
                              'twittersettings', 'api');
    $ssl = null;

    if (Event::handle('SensitiveAction', array($action, &$ssl))) {
        $ssl = in_array($action, $sensitive);
    }

    return $ssl;
}

function common_path($relative, $ssl=false, $addSession=true)
{
    $pathpart = (common_config('site', 'path')) ? common_config('site', 'path')."/" : '';

    if (($ssl && (common_config('site', 'ssl') === 'sometimes'))
        || common_config('site', 'ssl') === 'always') {
        $proto = 'https';
        if (is_string(common_config('site', 'sslserver')) &&
            mb_strlen(common_config('site', 'sslserver')) > 0) {
            $serverpart = common_config('site', 'sslserver');
        } else if (common_config('site', 'server')) {
            $serverpart = common_config('site', 'server');
        } else {
            common_log(LOG_ERR, 'Site server not configured, unable to determine site name.');
        }
    } else {
        $proto = 'http';
        if (common_config('site', 'server')) {
            $serverpart = common_config('site', 'server');
        } else {
            common_log(LOG_ERR, 'Site server not configured, unable to determine site name.');
        }
    }

    if ($addSession) {
        $relative = common_inject_session($relative, $serverpart);
    }

    return $proto.'://'.$serverpart.'/'.$pathpart.$relative;
}

function common_inject_session($url, $serverpart = null)
{
    if (common_have_session()) {

	if (empty($serverpart)) {
	    $serverpart = parse_url($url, PHP_URL_HOST);
	}

        $currentServer = $_SERVER['HTTP_HOST'];

        // Are we pointing to another server (like an SSL server?)

        if (!empty($currentServer) &&
            0 != strcasecmp($currentServer, $serverpart)) {
            // Pass the session ID as a GET parameter
            $sesspart = session_name() . '=' . session_id();
            $i = strpos($url, '?');
            if ($i === false) { // no GET params, just append
                $url .= '?' . $sesspart;
            } else {
                $url = substr($url, 0, $i + 1).$sesspart.'&'.substr($url, $i + 1);
            }
        }
    }

    return $url;
}

function common_date_string($dt)
{
    // XXX: do some sexy date formatting
    // return date(DATE_RFC822, $dt);
    $t = strtotime($dt);
    $now = time();
    $diff = $now - $t;

    if ($now < $t) { // that shouldn't happen!
        return common_exact_date($dt);
    } else if ($diff < 60) {
        // TRANS: Used in notices to indicate when the notice was made compared to now.
        return _('a few seconds ago');
    } else if ($diff < 92) {
        // TRANS: Used in notices to indicate when the notice was made compared to now.
        return _('about a minute ago');
    } else if ($diff < 3300) {
        // XXX: should support plural.
        // TRANS: Used in notices to indicate when the notice was made compared to now.
        return sprintf(_('about %d minutes ago'), round($diff/60));
    } else if ($diff < 5400) {
        // TRANS: Used in notices to indicate when the notice was made compared to now.
        return _('about an hour ago');
    } else if ($diff < 22 * 3600) {
        // XXX: should support plural.
        // TRANS: Used in notices to indicate when the notice was made compared to now.
        return sprintf(_('about %d hours ago'), round($diff/3600));
    } else if ($diff < 37 * 3600) {
        // TRANS: Used in notices to indicate when the notice was made compared to now.
        return _('about a day ago');
    } else if ($diff < 24 * 24 * 3600) {
        // XXX: should support plural.
        // TRANS: Used in notices to indicate when the notice was made compared to now.
        return sprintf(_('about %d days ago'), round($diff/(24*3600)));
    } else if ($diff < 46 * 24 * 3600) {
        // TRANS: Used in notices to indicate when the notice was made compared to now.
        return _('about a month ago');
    } else if ($diff < 330 * 24 * 3600) {
        // XXX: should support plural.
        // TRANS: Used in notices to indicate when the notice was made compared to now.
        return sprintf(_('about %d months ago'), round($diff/(30*24*3600)));
    } else if ($diff < 480 * 24 * 3600) {
        // TRANS: Used in notices to indicate when the notice was made compared to now.
        return _('about a year ago');
    } else {
        return common_exact_date($dt);
    }
}

function common_exact_date($dt)
{
    static $_utc;
    static $_siteTz;

    if (!$_utc) {
        $_utc = new DateTimeZone('UTC');
        $_siteTz = new DateTimeZone(common_timezone());
    }

    $dateStr = date('d F Y H:i:s', strtotime($dt));
    $d = new DateTime($dateStr, $_utc);
    $d->setTimezone($_siteTz);
    return $d->format(DATE_RFC850);
}

function common_date_w3dtf($dt)
{
    $dateStr = date('d F Y H:i:s', strtotime($dt));
    $d = new DateTime($dateStr, new DateTimeZone('UTC'));
    $d->setTimezone(new DateTimeZone(common_timezone()));
    return $d->format(DATE_W3C);
}

function common_date_rfc2822($dt)
{
    $dateStr = date('d F Y H:i:s', strtotime($dt));
    $d = new DateTime($dateStr, new DateTimeZone('UTC'));
    $d->setTimezone(new DateTimeZone(common_timezone()));
    return $d->format('r');
}

function common_date_iso8601($dt)
{
    $dateStr = date('d F Y H:i:s', strtotime($dt));
    $d = new DateTime($dateStr, new DateTimeZone('UTC'));
    $d->setTimezone(new DateTimeZone(common_timezone()));
    return $d->format('c');
}

function common_sql_now()
{
    return common_sql_date(time());
}

function common_sql_date($datetime)
{
    return strftime('%Y-%m-%d %H:%M:%S', $datetime);
}

/**
 * Return an SQL fragment to calculate an age-based weight from a given
 * timestamp or datetime column.
 *
 * @param string $column name of field we're comparing against current time
 * @param integer $dropoff divisor for age in seconds before exponentiation
 * @return string SQL fragment
 */
function common_sql_weight($column, $dropoff)
{
    if (common_config('db', 'type') == 'pgsql') {
        // PostgreSQL doesn't support timestampdiff function.
        // @fixme will this use the right time zone?
        // @fixme does this handle cross-year subtraction correctly?
        return "sum(exp(-extract(epoch from (now() - $column)) / $dropoff))";
    } else {
        return "sum(exp(timestampdiff(second, utc_timestamp(), $column) / $dropoff))";
    }
}

function common_redirect($url, $code=307)
{
    static $status = array(301 => "Moved Permanently",
                           302 => "Found",
                           303 => "See Other",
                           307 => "Temporary Redirect");

    header('HTTP/1.1 '.$code.' '.$status[$code]);
    header("Location: $url");

    $xo = new XMLOutputter();
    $xo->startXML('a',
                  '-//W3C//DTD XHTML 1.0 Strict//EN',
                  'http://www.w3.org/TR/xhtml1/DTD/xhtml1-strict.dtd');
    $xo->element('a', array('href' => $url), $url);
    $xo->endXML();
    exit;
}

function common_broadcast_notice($notice, $remote=false)
{
    // DO NOTHING!
}

// Stick the notice on the queue

function common_enqueue_notice($notice)
{
    static $localTransports = array('omb',
                                    'ping');

    $transports = array();
    if (common_config('sms', 'enabled')) {
        $transports[] = 'sms';
    }
    if (Event::hasHandler('HandleQueuedNotice')) {
        $transports[] = 'plugin';
    }

<<<<<<< HEAD
    // @fixme move these checks into QueueManager and/or individual handlers
    if ($notice->is_local == Notice::LOCAL_PUBLIC ||
        $notice->is_local == Notice::LOCAL_NONPUBLIC) {
=======
    $xmpp = common_config('xmpp', 'enabled');

    if ($xmpp) {
        $transports[] = 'jabber';
    }

    // We can skip these for gatewayed notices.
    if ($notice->isLocal()) {
>>>>>>> e121d472
        $transports = array_merge($transports, $localTransports);
    }

    if (Event::handle('StartEnqueueNotice', array($notice, &$transports))) {

        $qm = QueueManager::get();

        foreach ($transports as $transport)
        {
            $qm->enqueue($notice, $transport);
        }

        Event::handle('EndEnqueueNotice', array($notice, $transports));
    }

    return true;
}

/**
 * Broadcast profile updates to OMB and other remote subscribers.
 *
 * Since this may be slow with a lot of subscribers or bad remote sites,
 * this is run through the background queues if possible.
 */
function common_broadcast_profile(Profile $profile)
{
    $qm = QueueManager::get();
    $qm->enqueue($profile, "profile");
    return true;
}

function common_profile_url($nickname)
{
    return common_local_url('showstream', array('nickname' => $nickname),
                            null, null, false);
}

// Should make up a reasonable root URL

function common_root_url($ssl=false)
{
    $url = common_path('', $ssl, false);
    $i = strpos($url, '?');
    if ($i !== false) {
        $url = substr($url, 0, $i);
    }
    return $url;
}

// returns $bytes bytes of random data as a hexadecimal string
// "good" here is a goal and not a guarantee

function common_good_rand($bytes)
{
    // XXX: use random.org...?
    if (@file_exists('/dev/urandom')) {
        return common_urandom($bytes);
    } else { // FIXME: this is probably not good enough
        return common_mtrand($bytes);
    }
}

function common_urandom($bytes)
{
    $h = fopen('/dev/urandom', 'rb');
    // should not block
    $src = fread($h, $bytes);
    fclose($h);
    $enc = '';
    for ($i = 0; $i < $bytes; $i++) {
        $enc .= sprintf("%02x", (ord($src[$i])));
    }
    return $enc;
}

function common_mtrand($bytes)
{
    $enc = '';
    for ($i = 0; $i < $bytes; $i++) {
        $enc .= sprintf("%02x", mt_rand(0, 255));
    }
    return $enc;
}

/**
 * Record the given URL as the return destination for a future
 * form submission, to be read by common_get_returnto().
 * 
 * @param string $url
 * 
 * @fixme as a session-global setting, this can allow multiple forms
 * to conflict and overwrite each others' returnto destinations if
 * the user has multiple tabs or windows open.
 * 
 * Should refactor to index with a token or otherwise only pass the
 * data along its intended path.
 */
function common_set_returnto($url)
{
    common_ensure_session();
    $_SESSION['returnto'] = $url;
}

/**
 * Fetch a return-destination URL previously recorded by
 * common_set_returnto().
 * 
 * @return mixed URL string or null
 * 
 * @fixme as a session-global setting, this can allow multiple forms
 * to conflict and overwrite each others' returnto destinations if
 * the user has multiple tabs or windows open.
 * 
 * Should refactor to index with a token or otherwise only pass the
 * data along its intended path.
 */
function common_get_returnto()
{
    common_ensure_session();
    return (array_key_exists('returnto', $_SESSION)) ? $_SESSION['returnto'] : null;
}

function common_timestamp()
{
    return date('YmdHis');
}

function common_ensure_syslog()
{
    static $initialized = false;
    if (!$initialized) {
        openlog(common_config('syslog', 'appname'), 0,
            common_config('syslog', 'facility'));
        $initialized = true;
    }
}

function common_log_line($priority, $msg)
{
    static $syslog_priorities = array('LOG_EMERG', 'LOG_ALERT', 'LOG_CRIT', 'LOG_ERR',
                                      'LOG_WARNING', 'LOG_NOTICE', 'LOG_INFO', 'LOG_DEBUG');
    return date('Y-m-d H:i:s') . ' ' . $syslog_priorities[$priority] . ': ' . $msg . PHP_EOL;
}

function common_request_id()
{
    $pid = getmypid();
    $server = common_config('site', 'server');
    if (php_sapi_name() == 'cli') {
        $script = basename($_SERVER['PHP_SELF']);
        return "$server:$script:$pid";
    } else {
        static $req_id = null;
        if (!isset($req_id)) {
            $req_id = substr(md5(mt_rand()), 0, 8);
        }
        if (isset($_SERVER['REQUEST_URI'])) {
            $url = $_SERVER['REQUEST_URI'];
        }
        $method = $_SERVER['REQUEST_METHOD'];
        return "$server:$pid.$req_id $method $url";
    }
}

function common_log($priority, $msg, $filename=null)
{
    if(Event::handle('StartLog', array(&$priority, &$msg, &$filename))){
        $msg = '[' . common_request_id() . '] ' . $msg;
        $logfile = common_config('site', 'logfile');
        if ($logfile) {
            $log = fopen($logfile, "a");
            if ($log) {
                $output = common_log_line($priority, $msg);
                fwrite($log, $output);
                fclose($log);
            }
        } else {
            common_ensure_syslog();
            syslog($priority, $msg);
        }
        Event::handle('EndLog', array($priority, $msg, $filename));
    }
}

function common_debug($msg, $filename=null)
{
    if ($filename) {
        common_log(LOG_DEBUG, basename($filename).' - '.$msg);
    } else {
        common_log(LOG_DEBUG, $msg);
    }
}

function common_log_db_error(&$object, $verb, $filename=null)
{
    $objstr = common_log_objstring($object);
    $last_error = &PEAR::getStaticProperty('DB_DataObject','lastError');
    common_log(LOG_ERR, $last_error->message . '(' . $verb . ' on ' . $objstr . ')', $filename);
}

function common_log_objstring(&$object)
{
    if (is_null($object)) {
        return "null";
    }
    if (!($object instanceof DB_DataObject)) {
        return "(unknown)";
    }
    $arr = $object->toArray();
    $fields = array();
    foreach ($arr as $k => $v) {
        if (is_object($v)) {
            $fields[] = "$k='".get_class($v)."'";
        } else {
            $fields[] = "$k='$v'";
        }
    }
    $objstring = $object->tableName() . '[' . implode(',', $fields) . ']';
    return $objstring;
}

function common_valid_http_url($url)
{
    return Validate::uri($url, array('allowed_schemes' => array('http', 'https')));
}

function common_valid_tag($tag)
{
    if (preg_match('/^tag:(.*?),(\d{4}(-\d{2}(-\d{2})?)?):(.*)$/', $tag, $matches)) {
        return (Validate::email($matches[1]) ||
                preg_match('/^([\w-\.]+)$/', $matches[1]));
    }
    return false;
}

/**
 * Determine if given domain or address literal is valid
 * eg for use in JIDs and URLs. Does not check if the domain
 * exists!
 *
 * @param string $domain
 * @return boolean valid or not
 */
function common_valid_domain($domain)
{
    $octet = "(?:25[0-5]|2[0-4][0-9]|1[0-9]{2}|[1-9][0-9]|[0-9])";
    $ipv4 = "(?:$octet(?:\.$octet){3})";
    if (preg_match("/^$ipv4$/u", $domain)) return true;

    $group = "(?:[0-9a-f]{1,4})";
    $ipv6 = "(?:\[($group(?::$group){0,7})?(::)?($group(?::$group){0,7})?\])"; // http://tools.ietf.org/html/rfc3513#section-2.2

    if (preg_match("/^$ipv6$/ui", $domain, $matches)) {
        $before = explode(":", $matches[1]);
        $zeroes = $matches[2];
        $after = explode(":", $matches[3]);
        if ($zeroes) {
            $min = 0;
            $max = 7;
        } else {
            $min = 1;
            $max = 8;
        }
        $explicit = count($before) + count($after);
        if ($explicit < $min || $explicit > $max) {
            return false;
        }
        return true;
    }

    try {
        require_once "Net/IDNA.php";
        $idn = Net_IDNA::getInstance();
        $domain = $idn->encode($domain);
    } catch (Exception $e) {
        return false;
    }

    $subdomain = "(?:[a-z0-9][a-z0-9-]*)"; // @fixme
    $fqdn = "(?:$subdomain(?:\.$subdomain)*\.?)";

    return preg_match("/^$fqdn$/ui", $domain);
}

/* Following functions are copied from MediaWiki GlobalFunctions.php
 * and written by Evan Prodromou. */

function common_accept_to_prefs($accept, $def = '*/*')
{
    // No arg means accept anything (per HTTP spec)
    if(!$accept) {
        return array($def => 1);
    }

    $prefs = array();

    $parts = explode(',', $accept);

    foreach($parts as $part) {
        // FIXME: doesn't deal with params like 'text/html; level=1'
        @list($value, $qpart) = explode(';', trim($part));
        $match = array();
        if(!isset($qpart)) {
            $prefs[$value] = 1;
        } elseif(preg_match('/q\s*=\s*(\d*\.\d+)/', $qpart, $match)) {
            $prefs[$value] = $match[1];
        }
    }

    return $prefs;
}

function common_mime_type_match($type, $avail)
{
    if(array_key_exists($type, $avail)) {
        return $type;
    } else {
        $parts = explode('/', $type);
        if(array_key_exists($parts[0] . '/*', $avail)) {
            return $parts[0] . '/*';
        } elseif(array_key_exists('*/*', $avail)) {
            return '*/*';
        } else {
            return null;
        }
    }
}

function common_negotiate_type($cprefs, $sprefs)
{
    $combine = array();

    foreach(array_keys($sprefs) as $type) {
        $parts = explode('/', $type);
        if($parts[1] != '*') {
            $ckey = common_mime_type_match($type, $cprefs);
            if($ckey) {
                $combine[$type] = $sprefs[$type] * $cprefs[$ckey];
            }
        }
    }

    foreach(array_keys($cprefs) as $type) {
        $parts = explode('/', $type);
        if($parts[1] != '*' && !array_key_exists($type, $sprefs)) {
            $skey = common_mime_type_match($type, $sprefs);
            if($skey) {
                $combine[$type] = $sprefs[$skey] * $cprefs[$type];
            }
        }
    }

    $bestq = 0;
    $besttype = 'text/html';

    foreach(array_keys($combine) as $type) {
        if($combine[$type] > $bestq) {
            $besttype = $type;
            $bestq = $combine[$type];
        }
    }

    if ('text/html' === $besttype) {
        return "text/html; charset=utf-8";
    }
    return $besttype;
}

function common_config($main, $sub)
{
    global $config;
    return (array_key_exists($main, $config) &&
            array_key_exists($sub, $config[$main])) ? $config[$main][$sub] : false;
}

function common_copy_args($from)
{
    $to = array();
    $strip = get_magic_quotes_gpc();
    foreach ($from as $k => $v) {
        if($strip) {
            if(is_array($v)) {
                $to[$k] = common_copy_args($v);
            } else {
                $to[$k] = stripslashes($v);
            }
        } else {
            $to[$k] = $v;
        }
    }
    return $to;
}

/**
 * Neutralise the evil effects of magic_quotes_gpc in the current request.
 * This is used before handing a request off to OAuthRequest::from_request.
 * @fixme Doesn't consider vars other than _POST and _GET?
 * @fixme Can't be undone and could corrupt data if run twice.
 */
function common_remove_magic_from_request()
{
    if(get_magic_quotes_gpc()) {
        $_POST=array_map('stripslashes',$_POST);
        $_GET=array_map('stripslashes',$_GET);
    }
}

function common_user_uri(&$user)
{
    return common_local_url('userbyid', array('id' => $user->id),
                            null, null, false);
}

function common_notice_uri(&$notice)
{
    return common_local_url('shownotice',
                            array('notice' => $notice->id),
                            null, null, false);
}

// 36 alphanums - lookalikes (0, O, 1, I) = 32 chars = 5 bits

function common_confirmation_code($bits)
{
    // 36 alphanums - lookalikes (0, O, 1, I) = 32 chars = 5 bits
    static $codechars = '23456789ABCDEFGHJKLMNPQRSTUVWXYZ';
    $chars = ceil($bits/5);
    $code = '';
    for ($i = 0; $i < $chars; $i++) {
        // XXX: convert to string and back
        $num = hexdec(common_good_rand(1));
        // XXX: randomness is too precious to throw away almost
        // 40% of the bits we get!
        $code .= $codechars[$num%32];
    }
    return $code;
}

// convert markup to HTML

function common_markup_to_html($c)
{
    $c = preg_replace('/%%action.(\w+)%%/e', "common_local_url('\\1')", $c);
    $c = preg_replace('/%%doc.(\w+)%%/e', "common_local_url('doc', array('title'=>'\\1'))", $c);
    $c = preg_replace('/%%(\w+).(\w+)%%/e', 'common_config(\'\\1\', \'\\2\')', $c);
    return Markdown($c);
}

function common_profile_uri($profile)
{
    if (!$profile) {
        return null;
    }
    $user = User::staticGet($profile->id);
    if ($user) {
        return $user->uri;
    }

    $remote = Remote_profile::staticGet($profile->id);
    if ($remote) {
        return $remote->uri;
    }
    // XXX: this is a very bad profile!
    return null;
}

function common_canonical_sms($sms)
{
    // strip non-digits
    preg_replace('/\D/', '', $sms);
    return $sms;
}

function common_error_handler($errno, $errstr, $errfile, $errline, $errcontext)
{
    switch ($errno) {

     case E_ERROR:
     case E_COMPILE_ERROR:
     case E_CORE_ERROR:
     case E_USER_ERROR:
     case E_PARSE:
     case E_RECOVERABLE_ERROR:
        common_log(LOG_ERR, "[$errno] $errstr ($errfile:$errline) [ABORT]");
        die();
        break;

     case E_WARNING:
     case E_COMPILE_WARNING:
     case E_CORE_WARNING:
     case E_USER_WARNING:
        common_log(LOG_WARNING, "[$errno] $errstr ($errfile:$errline)");
        break;

     case E_NOTICE:
     case E_USER_NOTICE:
        common_log(LOG_NOTICE, "[$errno] $errstr ($errfile:$errline)");
        break;

     case E_STRICT:
     case E_DEPRECATED:
     case E_USER_DEPRECATED:
        // XXX: config variable to log this stuff, too
        break;

     default:
        common_log(LOG_ERR, "[$errno] $errstr ($errfile:$errline) [UNKNOWN LEVEL, die()'ing]");
        die();
        break;
    }

    // FIXME: show error page if we're on the Web
    /* Don't execute PHP internal error handler */
    return true;
}

function common_session_token()
{
    common_ensure_session();
    if (!array_key_exists('token', $_SESSION)) {
        $_SESSION['token'] = common_good_rand(64);
    }
    return $_SESSION['token'];
}

function common_cache_key($extra)
{
    return Cache::key($extra);
}

function common_keyize($str)
{
    return Cache::keyize($str);
}

function common_memcache()
{
    return Cache::instance();
}

function common_license_terms($uri)
{
    if(preg_match('/creativecommons.org\/licenses\/([^\/]+)/', $uri, $matches)) {
        return explode('-',$matches[1]);
    }
    return array($uri);
}

function common_compatible_license($from, $to)
{
    $from_terms = common_license_terms($from);
    // public domain and cc-by are compatible with everything
    if(count($from_terms) == 1 && ($from_terms[0] == 'publicdomain' || $from_terms[0] == 'by')) {
        return true;
    }
    $to_terms = common_license_terms($to);
    // sa is compatible across versions. IANAL
    if(in_array('sa',$from_terms) || in_array('sa',$to_terms)) {
        return count(array_diff($from_terms, $to_terms)) == 0;
    }
    // XXX: better compatibility check needed here!
    // Should at least normalise URIs
    return ($from == $to);
}

/**
 * returns a quoted table name, if required according to config
 */
function common_database_tablename($tablename)
{

  if(common_config('db','quote_identifiers')) {
      $tablename = '"'. $tablename .'"';
  }
  //table prefixes could be added here later
  return $tablename;
}

/**
 * Shorten a URL with the current user's configured shortening service,
 * or ur1.ca if configured, or not at all if no shortening is set up.
 *
 * @param string  $long_url original URL
 * @param boolean $force    Force shortening (used when notice is too long)
 *
 * @return string may return the original URL if shortening failed
 *
 * @fixme provide a way to specify a particular shortener
 * @fixme provide a way to specify to use a given user's shortening preferences
 */

function common_shorten_url($long_url, $force = false)
{
    common_debug("Shortening URL '$long_url' (force = $force)");

    $long_url = trim($long_url);

    $user = common_current_user();

    $maxUrlLength = User_urlshortener_prefs::maxUrlLength($user);
    common_debug("maxUrlLength = $maxUrlLength");

    // $force forces shortening even if it's not strictly needed

    if (mb_strlen($long_url) < $maxUrlLength && !$force) {
        common_debug("Skipped shortening URL.");
        return $long_url;
    }

    $shortenerName = User_urlshortener_prefs::urlShorteningService($user);

    common_debug("Shortener name = '$shortenerName'");

    if (Event::handle('StartShortenUrl', array($long_url, $shortenerName, &$shortenedUrl))) {
        //URL wasn't shortened, so return the long url
        return $long_url;
    } else {
        //URL was shortened, so return the result
        return trim($shortenedUrl);
    }
}

/**
 * @return mixed array($proxy, $ip) for web requests; proxy may be null
 *               null if not a web request
 *
 * @fixme X-Forwarded-For can be chained by multiple proxies;
          we should parse the list and provide a cleaner array
 * @fixme X-Forwarded-For can be forged by clients; only use them if trusted
 * @fixme X_Forwarded_For headers will override X-Forwarded-For read through $_SERVER;
 *        use function to get exact request headers from Apache if possible.
 */
function common_client_ip()
{
    if (!isset($_SERVER) || !array_key_exists('REQUEST_METHOD', $_SERVER)) {
        return null;
    }

    if (array_key_exists('HTTP_X_FORWARDED_FOR', $_SERVER)) {
        if (array_key_exists('HTTP_CLIENT_IP', $_SERVER)) {
            $proxy = $_SERVER['HTTP_CLIENT_IP'];
        } else {
            $proxy = $_SERVER['REMOTE_ADDR'];
        }
        $ip = $_SERVER['HTTP_X_FORWARDED_FOR'];
    } else {
        $proxy = null;
        if (array_key_exists('HTTP_CLIENT_IP', $_SERVER)) {
            $ip = $_SERVER['HTTP_CLIENT_IP'];
        } else {
            $ip = $_SERVER['REMOTE_ADDR'];
        }
    }

    return array($proxy, $ip);
}

function common_url_to_nickname($url)
{
    static $bad = array('query', 'user', 'password', 'port', 'fragment');

    $parts = parse_url($url);

    # If any of these parts exist, this won't work

    foreach ($bad as $badpart) {
        if (array_key_exists($badpart, $parts)) {
            return null;
        }
    }

    # We just have host and/or path

    # If it's just a host...
    if (array_key_exists('host', $parts) &&
        (!array_key_exists('path', $parts) || strcmp($parts['path'], '/') == 0))
    {
        $hostparts = explode('.', $parts['host']);

        # Try to catch common idiom of nickname.service.tld

        if ((count($hostparts) > 2) &&
            (strlen($hostparts[count($hostparts) - 2]) > 3) && # try to skip .co.uk, .com.au
            (strcmp($hostparts[0], 'www') != 0))
        {
            return common_nicknamize($hostparts[0]);
        } else {
            # Do the whole hostname
            return common_nicknamize($parts['host']);
        }
    } else {
        if (array_key_exists('path', $parts)) {
            # Strip starting, ending slashes
            $path = preg_replace('@/$@', '', $parts['path']);
            $path = preg_replace('@^/@', '', $path);
            $path = basename($path);

            // Hack for MediaWiki user pages, in the form:
            // http://example.com/wiki/User:Myname
            // ('User' may be localized.)
            if (strpos($path, ':')) {
                $parts = array_filter(explode(':', $path));
                $path = $parts[count($parts) - 1];
            }

            if ($path) {
                return common_nicknamize($path);
            }
        }
    }

    return null;
}

function common_nicknamize($str)
{
    $str = preg_replace('/\W/', '', $str);
    return strtolower($str);
}<|MERGE_RESOLUTION|>--- conflicted
+++ resolved
@@ -1270,20 +1270,8 @@
         $transports[] = 'plugin';
     }
 
-<<<<<<< HEAD
-    // @fixme move these checks into QueueManager and/or individual handlers
-    if ($notice->is_local == Notice::LOCAL_PUBLIC ||
-        $notice->is_local == Notice::LOCAL_NONPUBLIC) {
-=======
-    $xmpp = common_config('xmpp', 'enabled');
-
-    if ($xmpp) {
-        $transports[] = 'jabber';
-    }
-
     // We can skip these for gatewayed notices.
     if ($notice->isLocal()) {
->>>>>>> e121d472
         $transports = array_merge($transports, $localTransports);
     }
 
