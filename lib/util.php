<?php
/*
 * StatusNet - the distributed open-source microblogging tool
 * Copyright (C) 2008-2011, StatusNet, Inc.
 *
 * This program is free software: you can redistribute it and/or modify
 * it under the terms of the GNU Affero General Public License as published by
 * the Free Software Foundation, either version 3 of the License, or
 * (at your option) any later version.
 *
 * This program is distributed in the hope that it will be useful,
 * but WITHOUT ANY WARRANTY; without even the implied warranty of
 * MERCHANTABILITY or FITNESS FOR A PARTICULAR PURPOSE.  See the
 * GNU Affero General Public License for more details.
 *
 * You should have received a copy of the GNU Affero General Public License
 * along with this program.  If not, see <http://www.gnu.org/licenses/>.
 */

/* XXX: break up into separate modules (HTTP, user, files) */

/**
 * Show a server error.
 */
function common_server_error($msg, $code=500)
{
    $err = new ServerErrorAction($msg, $code);
    $err->showPage();
}

/**
 * Show a user error.
 */
function common_user_error($msg, $code=400)
{
    $err = new ClientErrorAction($msg, $code);
    $err->showPage();
}

/**
 * This should only be used at setup; processes switching languages
 * to send text to other users should use common_switch_locale().
 *
 * @param string $language Locale language code (optional; empty uses
 *                         current user's preference or site default)
 * @return mixed success
 */
function common_init_locale($language=null)
{
    if(!$language) {
        $language = common_language();
    }
    putenv('LANGUAGE='.$language);
    putenv('LANG='.$language);
    $ok =  setlocale(LC_ALL, $language . ".utf8",
                     $language . ".UTF8",
                     $language . ".utf-8",
                     $language . ".UTF-8",
                     $language);

    return $ok;
}

/**
 * Initialize locale and charset settings and gettext with our message catalog,
 * using the current user's language preference or the site default.
 *
 * This should generally only be run at framework initialization; code switching
 * languages at runtime should call common_switch_language().
 *
 * @access private
 */
function common_init_language()
{
    mb_internal_encoding('UTF-8');

    // Note that this setlocale() call may "fail" but this is harmless;
    // gettext will still select the right language.
    $language = common_language();
    $locale_set = common_init_locale($language);

    if (!$locale_set) {
        // The requested locale doesn't exist on the system.
        //
        // gettext seems very picky... We first need to setlocale()
        // to a locale which _does_ exist on the system, and _then_
        // we can set in another locale that may not be set up
        // (say, ga_ES for Galego/Galician) it seems to take it.
        //
        // For some reason C and POSIX which are guaranteed to work
        // don't do the job. en_US.UTF-8 should be there most of the
        // time, but not guaranteed.
        $ok = common_init_locale("en_US");
        if (!$ok && strtolower(substr(PHP_OS, 0, 3)) != 'win') {
            // Try to find a complete, working locale on Unix/Linux...
            // @fixme shelling out feels awfully inefficient
            // but I don't think there's a more standard way.
            $all = `locale -a`;
            foreach (explode("\n", $all) as $locale) {
                if (preg_match('/\.utf[-_]?8$/i', $locale)) {
                    $ok = setlocale(LC_ALL, $locale);
                    if ($ok) {
                        break;
                    }
                }
            }
        }
        if (!$ok) {
            common_log(LOG_ERR, "Unable to find a UTF-8 locale on this system; UI translations may not work.");
        }
        $locale_set = common_init_locale($language);
    }

    common_init_gettext();
}

/**
 * @access private
 */
function common_init_gettext()
{
    setlocale(LC_CTYPE, 'C');
    // So we do not have to make people install the gettext locales
    $path = common_config('site','locale_path');
    bindtextdomain("statusnet", $path);
    bind_textdomain_codeset("statusnet", "UTF-8");
    textdomain("statusnet");
}

/**
 * Switch locale during runtime, and poke gettext until it cries uncle.
 * Otherwise, sometimes it doesn't actually switch away from the old language.
 *
 * @param string $language code for locale ('en', 'fr', 'pt_BR' etc)
 */
function common_switch_locale($language=null)
{
    common_init_locale($language);

    setlocale(LC_CTYPE, 'C');
    // So we do not have to make people install the gettext locales
    $path = common_config('site','locale_path');
    bindtextdomain("statusnet", $path);
    bind_textdomain_codeset("statusnet", "UTF-8");
    textdomain("statusnet");
}

function common_timezone()
{
    if (common_logged_in()) {
        $user = common_current_user();
        if ($user->timezone) {
            return $user->timezone;
        }
    }

    return common_config('site', 'timezone');
}

function common_valid_language($lang)
{
    if ($lang) {
        // Validate -- we don't want to end up with a bogus code
        // left over from some old junk.
        foreach (common_config('site', 'languages') as $code => $info) {
            if ($info['lang'] == $lang) {
                return true;
            }
        }
    }
    return false;
}

function common_language()
{
    // Allow ?uselang=xx override, very useful for debugging
    // and helping translators check usage and context.
    if (isset($_GET['uselang'])) {
        $uselang = strval($_GET['uselang']);
        if (common_valid_language($uselang)) {
            return $uselang;
        }
    }

    // If there is a user logged in and they've set a language preference
    // then return that one...
    if (_have_config() && common_logged_in()) {
        $user = common_current_user();

        if (common_valid_language($user->language)) {
            return $user->language;
        }
    }

    // Otherwise, find the best match for the languages requested by the
    // user's browser...
    if (common_config('site', 'langdetect')) {
        $httplang = isset($_SERVER['HTTP_ACCEPT_LANGUAGE']) ? $_SERVER['HTTP_ACCEPT_LANGUAGE'] : null;
        if (!empty($httplang)) {
            $language = client_prefered_language($httplang);
            if ($language)
              return $language;
        }
    }

    // Finally, if none of the above worked, use the site's default...
    return common_config('site', 'language');
}

/**
 * Salted, hashed passwords are stored in the DB.
 */
function common_munge_password($password, Profile $profile=null)
{
    $hashed = null;

    if (Event::handle('StartHashPassword', array(&$hashed, $password, $profile))) {
        Event::handle('EndHashPassword', array(&$hashed, $password, $profile));
    }
    if (empty($hashed)) {
        throw new PasswordHashException();
    }

    return $hashed;
}

/**
 * Check if a username exists and has matching password.
 */
function common_check_user($nickname, $password)
{
    // empty nickname always unacceptable
    if (empty($nickname)) {
        return false;
    }

    $authenticatedUser = false;

    if (Event::handle('StartCheckPassword', array($nickname, $password, &$authenticatedUser))) {

        if (common_is_email($nickname)) {
            $user = User::getKV('email', common_canonical_email($nickname));
        } else {
            $user = User::getKV('nickname', Nickname::normalize($nickname));
        }

        if ($user instanceof User && !empty($password)) {
            if (0 == strcmp(common_munge_password($password, $user->getProfile()), $user->password)) {
                //internal checking passed
                $authenticatedUser = $user;
            }
        }
    }
    Event::handle('EndCheckPassword', array($nickname, $password, $authenticatedUser));

    return $authenticatedUser;
}

/**
 * Is the current user logged in?
 */
function common_logged_in()
{
    return (!is_null(common_current_user()));
}

function common_local_referer()
{
    return isset($_SERVER['HTTP_REFERER'])
            && parse_url($_SERVER['HTTP_REFERER'], PHP_URL_HOST) === common_config('site', 'server');
}

function common_have_session()
{
    return (0 != strcmp(session_id(), ''));
}

function common_ensure_session()
{
    $c = null;
    if (array_key_exists(session_name(), $_COOKIE)) {
        $c = $_COOKIE[session_name()];
    }
    if (!common_have_session()) {
        if (common_config('sessions', 'handle')) {
            Session::setSaveHandler();
        }
	if (array_key_exists(session_name(), $_GET)) {
	    $id = $_GET[session_name()];
	} else if (array_key_exists(session_name(), $_COOKIE)) {
	    $id = $_COOKIE[session_name()];
	}
	if (isset($id)) {
	    session_id($id);
	}
        @session_start();
        if (!isset($_SESSION['started'])) {
            $_SESSION['started'] = time();
            if (!empty($id)) {
                common_log(LOG_WARNING, 'Session cookie "' . $_COOKIE[session_name()] . '" ' .
                           ' is set but started value is null');
            }
        }
    }
}

// Three kinds of arguments:
// 1) a user object
// 2) a nickname
// 3) null to clear

// Initialize to false; set to null if none found
$_cur = false;

function common_set_user($user)
{
    global $_cur;

    if (is_null($user) && common_have_session()) {
        $_cur = null;
        unset($_SESSION['userid']);
        return true;
    } else if (is_string($user)) {
        $nickname = $user;
        $user = User::getKV('nickname', $nickname);
    } else if (!$user instanceof User) {
        return false;
    }

    if ($user) {
        if (Event::handle('StartSetUser', array(&$user))) {
            if (!empty($user)) {
                if (!$user->hasRight(Right::WEBLOGIN)) {
                    // TRANS: Authorisation exception thrown when a user a not allowed to login.
                    throw new AuthorizationException(_('Not allowed to log in.'));
                }
                common_ensure_session();
                $_SESSION['userid'] = $user->id;
                $_cur = $user;
                Event::handle('EndSetUser', array($user));
                return $_cur;
            }
        }
    }
    return false;
}

function common_set_cookie($key, $value, $expiration=0)
{
    $path = common_config('site', 'path');
    $server = common_config('site', 'server');

    if ($path && ($path != '/')) {
        $cookiepath = '/' . $path . '/';
    } else {
        $cookiepath = '/';
    }
    return setcookie($key,
                     $value,
                     $expiration,
                     $cookiepath,
                     $server,
                     GNUsocial::useHTTPS());
}

define('REMEMBERME', 'rememberme');
define('REMEMBERME_EXPIRY', 30 * 24 * 60 * 60); // 30 days

function common_rememberme($user=null)
{
    if (!$user) {
        $user = common_current_user();
        if (!$user) {
            return false;
        }
    }

    $rm = new Remember_me();

    $rm->code = common_random_hexstr(16);
    $rm->user_id = $user->id;

    // Wrap the insert in some good ol' fashioned transaction code

    $rm->query('BEGIN');

    $result = $rm->insert();

    if (!$result) {
        common_log_db_error($rm, 'INSERT', __FILE__);
        $rm->query('ROLLBACK');
        return false;
    }

    $rm->query('COMMIT');

    $cookieval = $rm->user_id . ':' . $rm->code;

    common_log(LOG_INFO, 'adding rememberme cookie "' . $cookieval . '" for ' . $user->nickname);

    common_set_cookie(REMEMBERME, $cookieval, time() + REMEMBERME_EXPIRY);

    return true;
}

function common_remembered_user()
{
    $user = null;

    $packed = isset($_COOKIE[REMEMBERME]) ? $_COOKIE[REMEMBERME] : null;

    if (!$packed) {
        return null;
    }

    list($id, $code) = explode(':', $packed);

    if (!$id || !$code) {
        common_log(LOG_WARNING, 'Malformed rememberme cookie: ' . $packed);
        common_forgetme();
        return null;
    }

    $rm = Remember_me::getKV('code', $code);

    if (!$rm) {
        common_log(LOG_WARNING, 'No such remember code: ' . $code);
        common_forgetme();
        return null;
    }

    if ($rm->user_id != $id) {
        common_log(LOG_WARNING, 'Rememberme code for wrong user: ' . $rm->user_id . ' != ' . $id);
        common_forgetme();
        return null;
    }

    $user = User::getKV('id', $rm->user_id);

    if (!$user instanceof User) {
        common_log(LOG_WARNING, 'No such user for rememberme: ' . $rm->user_id);
        common_forgetme();
        return null;
    }

    // successful!
    $result = $rm->delete();

    if (!$result) {
        common_log_db_error($rm, 'DELETE', __FILE__);
        common_log(LOG_WARNING, 'Could not delete rememberme: ' . $code);
        common_forgetme();
        return null;
    }

    common_log(LOG_INFO, 'logging in ' . $user->nickname . ' using rememberme code ' . $rm->code);

    common_set_user($user);
    common_real_login(false);

    // We issue a new cookie, so they can log in
    // automatically again after this session

    common_rememberme($user);

    return $user;
}

/**
 * must be called with a valid user!
 */
function common_forgetme()
{
    common_set_cookie(REMEMBERME, '', 0);
}

/**
 * Who is the current user?
 */
function common_current_user()
{
    global $_cur;

    if (!_have_config()) {
        return null;
    }

    if ($_cur === false) {

        if (isset($_COOKIE[session_name()]) || isset($_GET[session_name()])
            || (isset($_SESSION['userid']) && $_SESSION['userid'])) {
            common_ensure_session();
            $id = isset($_SESSION['userid']) ? $_SESSION['userid'] : false;
            if ($id) {
                $user = User::getKV('id', $id);
                if ($user instanceof User) {
                	$_cur = $user;
                	return $_cur;
                }
            }
        }

        // that didn't work; try to remember; will init $_cur to null on failure
        $_cur = common_remembered_user();

        if ($_cur) {
            // XXX: Is this necessary?
            $_SESSION['userid'] = $_cur->id;
        }
    }

    return $_cur;
}

/**
 * Logins that are 'remembered' aren't 'real' -- they're subject to
 * cookie-stealing. So, we don't let them do certain things. New reg,
 * OpenID, and password logins _are_ real.
 */
function common_real_login($real=true)
{
    common_ensure_session();
    $_SESSION['real_login'] = $real;
}

function common_is_real_login()
{
    return common_logged_in() && $_SESSION['real_login'];
}

/**
 * Get a hash portion for HTTP caching Etags and such including
 * info on the current user's session. If login/logout state changes,
 * or we've changed accounts, or we've renamed the current user,
 * we'll get a new hash value.
 *
 * This should not be considered secure information.
 *
 * @param User $user (optional; uses common_current_user() if left out)
 * @return string
 */
function common_user_cache_hash($user=false)
{
    if ($user === false) {
        $user = common_current_user();
    }
    if ($user) {
        return crc32($user->id . ':' . $user->nickname);
    } else {
        return '0';
    }
}

/**
 * get canonical version of nickname for comparison
 *
 * @param string $nickname
 * @return string
 *
 * @throws NicknameException on invalid input
 * @deprecated call Nickname::normalize() directly.
 */
function common_canonical_nickname($nickname)
{
    return Nickname::normalize($nickname);
}

/**
 * get canonical version of email for comparison
 *
 * @fixme actually normalize
 * @fixme reject invalid input
 *
 * @param string $email
 * @return string
 */
function common_canonical_email($email)
{
    // XXX: canonicalize UTF-8
    // XXX: lcase the domain part
    return $email;
}

function common_to_alphanumeric($str)
{
    $filtered = preg_replace('/[^A-Za-z0-9]\s*/', '', $str);
    if (strlen($filtered) < 1) {
        throw new Exception('Filtered string was zero-length.');
    }
    return $filtered;
}

function common_purify($html, array $args=array())
{
    require_once INSTALLDIR.'/extlib/HTMLPurifier/HTMLPurifier.auto.php';

    $cfg = HTMLPurifier_Config::createDefault();
    /**
     * rel values that should be avoided since they can be used to infer
     * information about the _current_ page, not the h-entry:
     *
     *      directory, home, license, payment
     *
     * Source: http://microformats.org/wiki/rel
     */
    $cfg->set('Attr.AllowedRel', ['bookmark', 'enclosure', 'nofollow', 'tag', 'noreferrer']);
    $cfg->set('HTML.ForbiddenAttributes', array('style'));  // id, on* etc. are already filtered by default
    $cfg->set('URI.AllowedSchemes', array_fill_keys(common_url_schemes(), true));
<<<<<<< HEAD
    if (isset($args['URI.Base'])) {
        $cfg->set('URI.Base', $args['URI.Base']);   // if null this is like unsetting it I presume
        $cfg->set('URI.MakeAbsolute', !is_null($args['URI.Base']));   // if we have a URI base, convert relative URLs to absolute ones.
    }
    foreach (common_config('htmlpurifier') as $key=>$val) {
        $cfg->set($key, $val);
=======
    if (common_config('cache', 'dir')) {
        $cfg->set('Cache.SerializerPath', common_config('cache', 'dir'));
>>>>>>> 67a9c041
    }

    // Remove more elements than what the default filter removes, default in GNU social are remotely
    // linked resources such as img, video, audio
    $forbiddenElements = array();
    foreach (common_config('htmlfilter') as $tag=>$filter) {
        if ($filter === true) {
            $forbiddenElements[] = $tag;
        }
    }
    $cfg->set('HTML.ForbiddenElements', $forbiddenElements);

    $html = common_remove_unicode_formatting($html);

    $purifier = new HTMLPurifier($cfg);
    $purified = $purifier->purify($html);
    Event::handle('EndCommonPurify', array(&$purified, $html));
    
    return $purified;
}

function common_remove_unicode_formatting($text)
{
    // Strip Unicode text formatting/direction codes
    // this is pretty dangerous for visualisation of text and can be used for mischief
    return preg_replace('/[\\x{200b}-\\x{200f}\\x{202a}-\\x{202e}]/u', '', $text);
}

/**
 * Partial notice markup rendering step: build links to !group references.
 *
 * @param string    $text partially rendered HTML
 * @param Profile   $author the Profile that is composing the current notice
 * @param Notice    $parent the Notice this is sent in reply to, if any
 * @return string partially rendered HTML
 */
function common_render_content($text, Profile $author, Notice $parent=null)
{
    $text = common_render_text($text);
    $text = common_linkify_mentions($text, $author, $parent);
    return $text;
}

/**
 * Finds @-mentions within the partially-rendered text section and
 * turns them into live links.
 *
 * Should generally not be called except from common_render_content().
 *
 * @param string    $text   partially-rendered HTML
 * @param Profile   $author the Profile that is composing the current notice
 * @param Notice    $parent the Notice this is sent in reply to, if any
 * @return string partially-rendered HTML
 */
function common_linkify_mentions($text, Profile $author, Notice $parent=null)
{
    $mentions = common_find_mentions($text, $author, $parent);

    // We need to go through in reverse order by position,
    // so our positions stay valid despite our fudging with the
    // string!

    $points = array();

    foreach ($mentions as $mention)
    {
        $points[$mention['position']] = $mention;
    }

    krsort($points);

    foreach ($points as $position => $mention) {

        $linkText = common_linkify_mention($mention);

        $text = substr_replace($text, $linkText, $position, $mention['length']);
    }

    return $text;
}

function common_linkify_mention(array $mention)
{
    $output = null;

    if (Event::handle('StartLinkifyMention', array($mention, &$output))) {

        $xs = new XMLStringer(false);

        $attrs = array('href' => $mention['url'],
                       'class' => 'h-card u-url p-nickname '.$mention['type']);

        if (!empty($mention['title'])) {
            $attrs['title'] = $mention['title'];
        }

        $xs->element('a', $attrs, $mention['text']);

        $output = $xs->getString();

        Event::handle('EndLinkifyMention', array($mention, &$output));
    }

    return $output;
}

function common_get_attentions($text, Profile $sender, Notice $parent=null)
{
    $mentions = common_find_mentions($text, $sender, $parent);
    $atts = array();
    foreach ($mentions as $mention) {
        foreach ($mention['mentioned'] as $mentioned) {
            $atts[$mentioned->getUri()] = $mentioned->getObjectType();
        }
    }
    if ($parent instanceof Notice) {
        $parentAuthor = $parent->getProfile();
        // afaik groups can't be authors
        $atts[$parentAuthor->getUri()] = ActivityObject::PERSON;
    }
    return $atts;
}

/**
 * Find @-mentions in the given text, using the given notice object as context.
 * References will be resolved with common_relative_profile() against the user
 * who posted the notice.
 *
 * Note the return data format is internal, to be used for building links and
 * such. Should not be used directly; rather, call common_linkify_mentions().
 *
 * @param string    $text
 * @param Profile   $sender the Profile that is sending the current text
 * @param Notice    $parent the Notice this text is in reply to, if any
 *
 * @return array
 *
 * @access private
 */
function common_find_mentions($text, Profile $sender, Notice $parent=null)
{
    $mentions = array();

    if (Event::handle('StartFindMentions', array($sender, $text, &$mentions))) {
        // Get the context of the original notice, if any
        $origMentions = array();
        // Does it have a parent notice for context?
        if ($parent instanceof Notice) {
            foreach ($parent->getAttentionProfiles() as $repliedTo) {
                if (!$repliedTo->isPerson()) {
                    continue;
                }
                $origMentions[$repliedTo->id] = $repliedTo;
            }
        }

        $matches = common_find_mentions_raw($text, '@');

        foreach ($matches as $match) {
            try {
                $nickname = Nickname::normalize($match[0]);
            } catch (NicknameException $e) {
                // Bogus match? Drop it.
                continue;
            }

			// primarily mention the profiles mentioned in the parent
            $mention_found_in_origMentions = false;
            foreach($origMentions as $origMentionsId=>$origMention) {
                if($origMention->getNickname() == $nickname) {
                    $mention_found_in_origMentions = $origMention;
                    // don't mention same twice! the parent might have mentioned 
                    // two users with same nickname on different instances
                    unset($origMentions[$origMentionsId]);
                    break;
                }
            }

            // Try to get a profile for this nickname.
            // Start with parents mentions, then go to parents sender context
            if ($mention_found_in_origMentions) {
                $mentioned = $mention_found_in_origMentions;            
            } else if ($parent instanceof Notice && $parent->getProfile()->getNickname() === $nickname) {
                $mentioned = $parent->getProfile();
            } else {
                // sets to null if no match
                $mentioned = common_relative_profile($sender, $nickname);
            }

            if ($mentioned instanceof Profile) {
                try {
                    $url = $mentioned->getUri();    // prefer the URI as URL, if it is one.
                    if (!common_valid_http_url($url)) {
                        $url = $mentioned->getUrl();
                    }
                } catch (InvalidUrlException $e) {
                    $url = common_local_url('userbyid', array('id' => $mentioned->getID()));
                }

                $mention = array('mentioned' => array($mentioned),
                                 'type' => 'mention',
                                 'text' => $match[0],
                                 'position' => $match[1],
                                 'length' => mb_strlen($match[0]),
                                 'title' => $mentioned->getFullname(),
                                 'url' => $url);

                $mentions[] = $mention;
            }
        }

        // @#tag => mention of all subscriptions tagged 'tag'

        preg_match_all('/'.Nickname::BEFORE_MENTIONS.'@#([\pL\pN_\-\.]{1,64})/',
                       $text, $hmatches, PREG_OFFSET_CAPTURE);
        foreach ($hmatches[1] as $hmatch) {
            $tag = common_canonical_tag($hmatch[0]);
            $plist = Profile_list::getByTaggerAndTag($sender->getID(), $tag);
            if (!$plist instanceof Profile_list || $plist->private) {
                continue;
            }
            $tagged = $sender->getTaggedSubscribers($tag);

            $url = common_local_url('showprofiletag',
                                    array('nickname' => $sender->getNickname(),
                                          'tag' => $tag));

            $mentions[] = array('mentioned' => $tagged,
                                'type'      => 'list',
                                'text' => $hmatch[0],
                                'position' => $hmatch[1],
                                'length' => mb_strlen($hmatch[0]),
                                'url' => $url);
        }

        $hmatches = common_find_mentions_raw($text, '!');
        foreach ($hmatches as $hmatch) {
            $nickname = Nickname::normalize($hmatch[0]);
            $group = User_group::getForNickname($nickname, $sender);

            if (!$group instanceof User_group || !$sender->isMember($group)) {
                continue;
            }

            $profile = $group->getProfile();

            $mentions[] = array('mentioned' => array($profile),
                                'type'      => 'group',
                                'text'      => $hmatch[0],
                                'position'  => $hmatch[1],
                                'length'    => mb_strlen($hmatch[0]),
                                'url'       => $group->permalink(),
                                'title'     => $group->getFancyName());
        }

        Event::handle('EndFindMentions', array($sender, $text, &$mentions));
    }

    return $mentions;
}

/**
 * Does the actual regex pulls to find @-mentions in text.
 * Should generally not be called directly; for use in common_find_mentions.
 *
 * @param string $text
 * @param string $preMention Character(s) that signals a mention ('@', '!'...)
 * @return array of PCRE match arrays
 */
function common_find_mentions_raw($text, $preMention='@')
{
    $tmatches = array();
    preg_match_all('/^T (' . Nickname::DISPLAY_FMT . ') /',
                   $text,
                   $tmatches,
                   PREG_OFFSET_CAPTURE);

    $atmatches = array();
    // the regexp's "(?!\@)" makes sure it doesn't matches the single "@remote" in "@remote@server.com"
    preg_match_all('/'.Nickname::BEFORE_MENTIONS.preg_quote($preMention, '/').'(' . Nickname::DISPLAY_FMT . ')\b(?!\@)/',
                   $text,
                   $atmatches,
                   PREG_OFFSET_CAPTURE);

    $matches = array_merge($tmatches[1], $atmatches[1]);
    return $matches;
}

function common_render_text($text)
{
    $text = common_remove_unicode_formatting($text);
    $text = nl2br(htmlspecialchars($text));

    $text = preg_replace('/[\x{0}-\x{8}\x{b}-\x{c}\x{e}-\x{19}]/', '', $text);
    $text = common_replace_urls_callback($text, 'common_linkify');
    $text = preg_replace_callback('/(^|\&quot\;|\'|\(|\[|\{|\s+)#([\pL\pN_\-\.]{1,64})/u',
                function ($m) { return "{$m[1]}#".common_tag_link($m[2]); }, $text);
    // XXX: machine tags
    return $text;
}

define('_URL_SCHEME_COLON_DOUBLE_SLASH', 1);
define('_URL_SCHEME_SINGLE_COLON', 2);
define('_URL_SCHEME_NO_DOMAIN', 4);
define('_URL_SCHEME_COLON_COORDINATES', 8);

function common_url_schemes($filter=null)
{
    // TODO: move these to $config
    $schemes = [
                'http'      => _URL_SCHEME_COLON_DOUBLE_SLASH,
                'https'     => _URL_SCHEME_COLON_DOUBLE_SLASH,
                'ftp'       => _URL_SCHEME_COLON_DOUBLE_SLASH,
                'ftps'      => _URL_SCHEME_COLON_DOUBLE_SLASH,
                'mms'       => _URL_SCHEME_COLON_DOUBLE_SLASH,
                'rtsp'      => _URL_SCHEME_COLON_DOUBLE_SLASH,
                'gopher'    => _URL_SCHEME_COLON_DOUBLE_SLASH,
                'news'      => _URL_SCHEME_COLON_DOUBLE_SLASH,
                'nntp'      => _URL_SCHEME_COLON_DOUBLE_SLASH,
                'telnet'    => _URL_SCHEME_COLON_DOUBLE_SLASH,
                'wais'      => _URL_SCHEME_COLON_DOUBLE_SLASH,
                'file'      => _URL_SCHEME_COLON_DOUBLE_SLASH,
                'prospero'  => _URL_SCHEME_COLON_DOUBLE_SLASH,
                'webcal'    => _URL_SCHEME_COLON_DOUBLE_SLASH,
                'irc'       => _URL_SCHEME_COLON_DOUBLE_SLASH,
                'ircs'      => _URL_SCHEME_COLON_DOUBLE_SLASH,
                'aim'       => _URL_SCHEME_SINGLE_COLON,
                'bitcoin'   => _URL_SCHEME_SINGLE_COLON,
                'fax'       => _URL_SCHEME_SINGLE_COLON,
                'jabber'    => _URL_SCHEME_SINGLE_COLON,
                'mailto'    => _URL_SCHEME_SINGLE_COLON,
                'tel'       => _URL_SCHEME_SINGLE_COLON,
                'xmpp'      => _URL_SCHEME_SINGLE_COLON,
                'magnet'    => _URL_SCHEME_NO_DOMAIN,
                'geo'       => _URL_SCHEME_COLON_COORDINATES,
                ];

    return array_keys(
            array_filter($schemes,
                function ($scheme) use ($filter) {
                    return is_null($filter) || ($scheme & $filter);
                })
            );
}

/**
 * Find links in the given text and pass them to the given callback function.
 *
 * @param string $text
 * @param function($text, $arg) $callback: return replacement text
 * @param mixed $arg: optional argument will be passed on to the callback
 */
function common_replace_urls_callback($text, $callback, $arg = null) {
    $geouri_labeltext_regex = '\pN\pL\-';
    $geouri_mark_regex = '\-\_\.\!\~\*\\\'\(\)';    // the \\\' is really pretty
    $geouri_unreserved_regex = '\pN\pL' . $geouri_mark_regex;
    $geouri_punreserved_regex = '\[\]\:\&\+\$';
    $geouri_pctencoded_regex = '(?:\%[0-9a-fA-F][0-9a-fA-F])';
    $geouri_paramchar_regex = $geouri_unreserved_regex . $geouri_punreserved_regex; //FIXME: add $geouri_pctencoded_regex here so it works

    // Start off with a regex
    $regex = '#'.
    '(?:^|[\s\<\>\(\)\[\]\{\}\\\'\\\";]+)(?![\@\!\#])'.
    '('.
        '(?:'.
            '(?:'. //Known protocols
                '(?:'.
                    '(?:(?:' . implode('|', common_url_schemes(_URL_SCHEME_COLON_DOUBLE_SLASH)) . ')://)'.
                    '|'.
                    '(?:(?:' . implode('|', common_url_schemes(_URL_SCHEME_SINGLE_COLON)) . '):)'.
                ')'.
                '(?:[\pN\pL\-\_\+\%\~]+(?::[\pN\pL\-\_\+\%\~]+)?\@)?'. //user:pass@
                '(?:'.
                    '(?:'.
                        '\[[\pN\pL\-\_\:\.]+(?<![\.\:])\]'. //[dns]
                    ')|(?:'.
                        '[\pN\pL\-\_\:\.]+(?<![\.\:])'. //dns
                    ')'.
                ')'.
            ')'.
            '|(?:'.
                '(?:' . implode('|', common_url_schemes(_URL_SCHEME_COLON_COORDINATES)) . '):'.
                // There's an order that must be followed here too, if ;crs= is used, it must precede ;u=
                // Also 'crsp' (;crs=$crsp) must match $geouri_labeltext_regex
                // Also 'uval' (;u=$uval) must be a pnum: \-?[0-9]+
                '(?:'.
                    '(?:[0-9]+(?:\.[0-9]+)?(?:\,[0-9]+(?:\.[0-9]+)?){1,2})'.    // 1(.23)?(,4(.56)){1,2}
                    '(?:\;(?:['.$geouri_labeltext_regex.']+)(?:\=['.$geouri_paramchar_regex.']+)*)*'.
                ')'.
            ')'.
            // URLs without domain name, like magnet:?xt=...
            '|(?:(?:' . implode('|', common_url_schemes(_URL_SCHEME_NO_DOMAIN)) . '):(?=\?))'.  // zero-length lookahead requires ? after :
            (common_config('linkify', 'bare_ipv4')   // Convert IPv4 addresses to hyperlinks
                ? '|(?:(?:25[0-5]|2[0-4][0-9]|[01]?[0-9][0-9]?)\.){3}(?:25[0-5]|2[0-4][0-9]|[01]?[0-9][0-9]?)'
                : '').
            (common_config('linkify', 'bare_ipv6')   // Convert IPv6 addresses to hyperlinks
                ? '|(?:'. //IPv6
                    '\[?(?:(?:(?:[0-9A-Fa-f]{1,4}:){7}(?:(?:[0-9A-Fa-f]{1,4})|:))|(?:(?:[0-9A-Fa-f]{1,4}:){6}(?::|(?:(?:25[0-5]|2[0-4]\d|[01]?\d{1,2})(?:\.(?:25[0-5]|2[0-4]\d|[01]?\d{1,2})){3})|(?::[0-9A-Fa-f]{1,4})))|(?:(?:[0-9A-Fa-f]{1,4}:){5}(?:(?::(?:(?:25[0-5]|2[0-4]\d|[01]?\d{1,2})(?:\.(?:25[0-5]|2[0-4]\d|[01]?\d{1,2})){3})?)|(?:(?::[0-9A-Fa-f]{1,4}){1,2})))|(?:(?:[0-9A-Fa-f]{1,4}:){4}(?::[0-9A-Fa-f]{1,4}){0,1}(?:(?::(?:(?:25[0-5]|2[0-4]\d|[01]?\d{1,2})(?:\.(?:25[0-5]|2[0-4]\d|[01]?\d{1,2})){3})?)|(?:(?::[0-9A-Fa-f]{1,4}){1,2})))|(?:(?:[0-9A-Fa-f]{1,4}:){3}(?::[0-9A-Fa-f]{1,4}){0,2}(?:(?::(?:(?:25[0-5]|2[0-4]\d|[01]?\d{1,2})(?:\.(?:25[0-5]|2[0-4]\d|[01]?\d{1,2})){3})?)|(?:(?::[0-9A-Fa-f]{1,4}){1,2})))|(?:(?:[0-9A-Fa-f]{1,4}:){2}(?::[0-9A-Fa-f]{1,4}){0,3}(?:(?::(?:(?:25[0-5]|2[0-4]\d|[01]?\d{1,2})(?:\.(?:25[0-5]|2[0-4]\d|[01]?\d{1,2})){3})?)|(?:(?::[0-9A-Fa-f]{1,4}){1,2})))|(?:(?:[0-9A-Fa-f]{1,4}:)(?::[0-9A-Fa-f]{1,4}){0,4}(?:(?::(?:(?:25[0-5]|2[0-4]\d|[01]?\d{1,2})(?:\.(?:25[0-5]|2[0-4]\d|[01]?\d{1,2})){3})?)|(?:(?::[0-9A-Fa-f]{1,4}){1,2})))|(?::(?::[0-9A-Fa-f]{1,4}){0,5}(?:(?::(?:(?:25[0-5]|2[0-4]\d|[01]?\d{1,2})(?:\.(?:25[0-5]|2[0-4]\d|[01]?\d{1,2})){3})?)|(?:(?::[0-9A-Fa-f]{1,4}){1,2})))|(?:(?:(?:25[0-5]|2[0-4]\d|[01]?\d{1,2})(?:\.(?:25[0-5]|2[0-4]\d|[01]?\d{1,2})){3})))\]?(?<!:)'.
                    ')'
                : '').
            (common_config('linkify', 'bare_domains')
                ? '|(?:'. //DNS
                    '(?:[\pN\pL\-\_\+\%\~]+(?:\:[\pN\pL\-\_\+\%\~]+)?\@)?'. //user:pass@
                    '[\pN\pL\-\_]+(?:\.[\pN\pL\-\_]+)*\.'.
                    //tld list from http://data.iana.org/TLD/tlds-alpha-by-domain.txt, also added local, loc, and onion
                    '(?:AC|AD|AE|AERO|AF|AG|AI|AL|AM|AN|AO|AQ|AR|ARPA|AS|ASIA|AT|AU|AW|AX|AZ|BA|BB|BD|BE|BF|BG|BH|BI|BIZ|BJ|BM|BN|BO|BR|BS|BT|BV|BW|BY|BZ|CA|CAT|CC|CD|CF|CG|CH|CI|CK|CL|CM|CN|CO|COM|COOP|CR|CU|CV|CX|CY|CZ|DE|DJ|DK|DM|DO|DZ|EC|EDU|EE|EG|ER|ES|ET|EU|FI|FJ|FK|FM|FO|FR|GA|GB|GD|GE|GF|GG|GH|GI|GL|GM|GN|GOV|GP|GQ|GR|GS|GT|GU|GW|GY|HK|HM|HN|HR|HT|HU|ID|IE|IL|IM|IN|INFO|INT|IO|IQ|IR|IS|IT|JE|JM|JO|JOBS|JP|KE|KG|KH|KI|KM|KN|KP|KR|KW|KY|KZ|LA|LB|LC|LI|LK|LR|LS|LT|LU|LV|LY|MA|MC|MD|ME|MG|MH|MIL|MK|ML|MM|MN|MO|MOBI|MP|MQ|MR|MS|MT|MU|MUSEUM|MV|MW|MX|MY|MZ|NA|NAME|NC|NE|NET|NF|NG|NI|NL|NO|NP|NR|NU|NZ|OM|ORG|PA|PE|PF|PG|PH|PK|PL|PM|PN|PR|PRO|PS|PT|PW|PY|QA|RE|RO|RS|RU|RW|SA|SB|SC|SD|SE|SG|SH|SI|SJ|SK|SL|SM|SN|SO|SR|ST|SU|SV|SY|SZ|TC|TD|TEL|TF|TG|TH|TJ|TK|TL|TM|TN|TO|TP|TR|TRAVEL|TT|TV|TW|TZ|UA|UG|UK|US|UY|UZ|VA|VC|VE|VG|VI|VN|VU|WF|WS|XN--0ZWM56D|测试|XN--11B5BS3A9AJ6G|परीक्षा|XN--80AKHBYKNJ4F|испытание|XN--9T4B11YI5A|테스트|XN--DEBA0AD|טעסט|XN--G6W251D|測試|XN--HGBK6AJ7F53BBA|آزمایشی|XN--HLCJ6AYA9ESC7A|பரிட்சை|XN--JXALPDLP|δοκιμή|XN--KGBECHTV|إختبار|XN--ZCKZAH|テスト|YE|YT|YU|ZA|ZM|ZONE|ZW|local|loc|onion)'.
            ')(?![\pN\pL\-\_])'
                : '') . // if common_config('linkify', 'bare_domains') is false, don't add anything here
        ')'.
        '(?:'.
            '(?:\:\d+)?'. //:port
            '(?:/['  . URL_REGEX_VALID_PATH_CHARS    . ']*)?'.  // path
            '(?:\?[' . URL_REGEX_VALID_QSTRING_CHARS . ']*)?'.  // ?query string
            '(?:\#[' . URL_REGEX_VALID_FRAGMENT_CHARS . ']*)?'. // #fragment
        ')(?<!['. URL_REGEX_EXCLUDED_END_CHARS .'])'.
    ')'.
    '#ixu';
    //preg_match_all($regex,$text,$matches);
    //print_r($matches);
    return preg_replace_callback($regex, curry('callback_helper',$callback,$arg) ,$text);
}

/**
 * Intermediate callback for common_replace_links(), helps resolve some
 * ambiguous link forms before passing on to the final callback.
 *
 * @param array $matches
 * @param callable $callback
 * @param mixed $arg optional argument to pass on as second param to callback
 * @return string
 *
 * @access private
 */
function callback_helper($matches, $callback, $arg=null) {
    $url=$matches[1];
    $left = strpos($matches[0],$url);
    $right = $left+strlen($url);

    $groupSymbolSets=array(
        array(
            'left'=>'(',
            'right'=>')'
        ),
        array(
            'left'=>'[',
            'right'=>']'
        ),
        array(
            'left'=>'{',
            'right'=>'}'
        ),
        array(
            'left'=>'<',
            'right'=>'>'
        )
    );
    $cannotEndWith=array('.','?',',','#');
    $original_url=$url;
    do{
        $original_url=$url;
        foreach($groupSymbolSets as $groupSymbolSet){
            if(substr($url,-1)==$groupSymbolSet['right']){
                $group_left_count = substr_count($url,$groupSymbolSet['left']);
                $group_right_count = substr_count($url,$groupSymbolSet['right']);
                if($group_left_count<$group_right_count){
                    $right-=1;
                    $url=substr($url,0,-1);
                }
            }
        }
        if(in_array(substr($url,-1),$cannotEndWith)){
            $right-=1;
            $url=substr($url,0,-1);
        }
    }while($original_url!=$url);

    $result = call_user_func_array($callback, array($url, $arg));
    return substr($matches[0],0,$left) . $result . substr($matches[0],$right);
}

require_once INSTALLDIR . "/lib/curry.php";

function common_linkify($url) {
    // It comes in special'd, so we unspecial it before passing to the stringifying
    // functions
    $url = htmlspecialchars_decode($url);

    if (strpos($url, '@') !== false && strpos($url, ':') === false && Validate::email($url)) {
        //url is an email address without the mailto: protocol
        $canon = "mailto:$url";
        $longurl = "mailto:$url";
    } else {
        $canon = File_redirection::_canonUrl($url);
        $longurl_data = File_redirection::where($canon, common_config('attachments', 'process_links'));
        
        if(isset($longurl_data->redir_url)) {
			$longurl = $longurl_data->redir_url;
        } else {
            // e.g. local files
	        $longurl = $longurl_data->url;
        }
    }
    
    $attrs = array('href' => $longurl, 'title' => $longurl);

    $is_attachment = false;
    $attachment_id = null;
    $has_thumb = false;

    // Check to see whether this is a known "attachment" URL.

    try {
        $f = File::getByUrl($longurl);
    } catch (NoResultException $e) {
        if (common_config('attachments', 'process_links')) {
            // XXX: this writes to the database. :<
            try {
                $f = File::processNew($longurl);
            } catch (ServerException $e) {
                $f = null;
            }
        }
    }

    if ($f instanceof File) {
        try {
            $enclosure = $f->getEnclosure();
            $is_attachment = true;
            $attachment_id = $f->id;

            $thumb = File_thumbnail::getKV('file_id', $f->id);
            $has_thumb = ($thumb instanceof File_thumbnail);
        } catch (ServerException $e) {
            // There was not enough metadata available
        }
    }

    // Whether to nofollow
    $nf = common_config('nofollow', 'external');

    if ($nf == 'never') {
        $attrs['rel'] = 'external';
    } else {
        $attrs['rel'] = 'nofollow external';
    }

    // Add clippy
    if ($is_attachment) {
        $attrs['class'] = 'attachment';
        if ($has_thumb) {
            $attrs['class'] = 'attachment thumbnail';
        }
        $attrs['id'] = "attachment-{$attachment_id}";
        $attrs['rel'] .= ' noreferrer';
    }

    return XMLStringer::estring('a', $attrs, $url);
}

/**
 * Find and shorten links in a given chunk of text if it's longer than the
 * configured notice content limit (or unconditionally).
 *
 * Side effects: may save file and file_redirection records for referenced URLs.
 *
 * Pass the $user option or call $user->shortenLinks($text) to ensure the proper
 * user's options are used; otherwise the current web session user's setitngs
 * will be used or ur1.ca if there is no active web login.
 *
 * @param string $text
 * @param boolean $always (optional)
 * @param User $user (optional)
 *
 * @return string
 */
function common_shorten_links($text, $always = false, User $user=null)
{
    if ($user === null) {
        $user = common_current_user();
    }

    $maxLength = User_urlshortener_prefs::maxNoticeLength($user);

    if ($always || ($maxLength != -1 && mb_strlen($text) > $maxLength)) {
        return common_replace_urls_callback($text, array('File_redirection', 'forceShort'), $user);
    } else {
        return common_replace_urls_callback($text, array('File_redirection', 'makeShort'), $user);
    }
}

/**
 * Very basic stripping of invalid UTF-8 input text.
 *
 * @param string $str
 * @return mixed string or null if invalid input
 *
 * @todo ideally we should drop bad chars, and maybe do some of the checks
 *       from common_xml_safe_str. But we can't strip newlines, etc.
 * @todo Unicode normalization might also be useful, but not needed now.
 */
function common_validate_utf8($str)
{
    // preg_replace will return NULL on invalid UTF-8 input.
    //
    // Note: empty regex //u also caused NULL return on some
    // production machines, but none of our test machines.
    //
    // This should be replaced with a more reliable check.
    return preg_replace('/\x00/u', '', $str);
}

/**
 * Make sure an arbitrary string is safe for output in XML as a single line.
 *
 * @param string $str
 * @return string
 */
function common_xml_safe_str($str)
{
    // Replace common eol and extra whitespace input chars
    $unWelcome = array(
        "\t",  // tab
        "\n",  // newline
        "\r",  // cr
        "\0",  // null byte eos
        "\x0B" // vertical tab
    );

    $replacement = array(
        ' ', // single space
        ' ',
        '',  // nothing
        '',
        ' '
    );

    $str = str_replace($unWelcome, $replacement, $str);

    // Neutralize any additional control codes and UTF-16 surrogates
    // (Twitter uses '*')
    return preg_replace('/[\p{Cc}\p{Cs}]/u', '*', $str);
}

function common_slugify($str)
{
    // php5-intl is highly recommended...
    if (!function_exists('transliterator_transliterate')) {
        $str = preg_replace('/[^\pL\pN]/u', '', $str);
        $str = mb_convert_case($str, MB_CASE_LOWER, 'UTF-8');
        $str = substr($str, 0, 64);
        return $str;
    }
    $str = transliterator_transliterate(
                        'Any-Latin;' .      // any charset to latin compatible
                            'NFD;' .        // decompose
                            '[:Nonspacing Mark:] Remove;' . // remove nonspacing marks (accents etc.)
                            'NFC;' .        // composite again
                            '[:Punctuation:] Remove;' . // remove punctuation (.,¿? etc.)
                            'Lower();' .    // turn into lowercase
                            'Latin-ASCII;',  // get ASCII equivalents (ð to d for example)
                        $str);
    return preg_replace('/[^\pL\pN]/', '', $str);
}

function common_tag_link($tag)
{
    $canonical = common_canonical_tag($tag);
    if (common_config('singleuser', 'enabled')) {
        // regular TagAction isn't set up in 1user mode
        $nickname = User::singleUserNickname();
        $url = common_local_url('showstream',
                                array('nickname' => $nickname,
                                      'tag' => $canonical));
    } else {
        $url = common_local_url('tag', array('tag' => $canonical));
    }
    $xs = new XMLStringer();
    $xs->elementStart('span', 'tag');
    $xs->element('a', array('href' => $url,
                            'rel' => 'tag'),
                 $tag);
    $xs->elementEnd('span');
    return $xs->getString();
}

function common_canonical_tag($tag)
{
    $tag = common_slugify($tag);
    $tag = substr($tag, 0, 64);
    return $tag;
}

function common_valid_profile_tag($str)
{
    return preg_match('/^[A-Za-z0-9_\-\.]{1,64}$/', $str);
}

/**
 * Resolve an ambiguous profile nickname reference, checking in following order:
 * - profiles that $sender subscribes to
 * - profiles that subscribe to $sender
 * - local user profiles
 *
 * WARNING: does not validate or normalize $nickname -- MUST BE PRE-VALIDATED
 * OR THERE MAY BE A RISK OF SQL INJECTION ATTACKS. THIS FUNCTION DOES NOT
 * ESCAPE SQL.
 *
 * @fixme validate input
 * @fixme escape SQL
 * @fixme fix or remove mystery third parameter
 * @fixme is $sender a User or Profile?
 *
 * @param <type> $sender the user or profile in whose context we're looking
 * @param string $nickname validated nickname of
 * @param <type> $dt unused mystery parameter; in Notice reply-to handling a timestamp is passed.
 *
 * @return Profile or null
 */
function common_relative_profile($sender, $nickname, $dt=null)
{
    // Will throw exception on invalid input.
    $nickname = Nickname::normalize($nickname);

    // Try to find profiles this profile is subscribed to that have this nickname
    $recipient = new Profile();
    // XXX: use a join instead of a subquery
    $recipient->whereAdd('EXISTS (SELECT subscribed from subscription where subscriber = '.intval($sender->id).' and subscribed = id)', 'AND');
    $recipient->whereAdd("nickname = '" . $recipient->escape($nickname) . "'", 'AND');
    if ($recipient->find(true)) {
        // XXX: should probably differentiate between profiles with
        // the same name by date of most recent update
        return $recipient;
    }
    // Try to find profiles that listen to this profile and that have this nickname
    $recipient = new Profile();
    // XXX: use a join instead of a subquery
    $recipient->whereAdd('EXISTS (SELECT subscriber from subscription where subscribed = '.intval($sender->id).' and subscriber = id)', 'AND');
    $recipient->whereAdd("nickname = '" . $recipient->escape($nickname) . "'", 'AND');
    if ($recipient->find(true)) {
        // XXX: should probably differentiate between profiles with
        // the same name by date of most recent update
        return $recipient;
    }
    // If this is a local user, try to find a local user with that nickname.
    $sender = User::getKV('id', $sender->id);
    if ($sender instanceof User) {
        $recipient_user = User::getKV('nickname', $nickname);
        if ($recipient_user instanceof User) {
            return $recipient_user->getProfile();
        }
    }
    // Otherwise, no links. @messages from local users to remote users,
    // or from remote users to other remote users, are just
    // outside our ability to make intelligent guesses about
    return null;
}

function common_local_url($action, $args=null, $params=null, $fragment=null, $addSession=true)
{
    if (Event::handle('StartLocalURL', array(&$action, &$params, &$fragment, &$addSession, &$url))) {
        $r = Router::get();
        $path = $r->build($action, $args, $params, $fragment);

        $ssl = GNUsocial::useHTTPS();

        if (common_config('site','fancy')) {
            $url = common_path($path, $ssl, $addSession);
        } else {
            if (mb_strpos($path, '/index.php') === 0) {
                $url = common_path($path, $ssl, $addSession);
            } else {
                $url = common_path('index.php/'.$path, $ssl, $addSession);
            }
        }
        Event::handle('EndLocalURL', array(&$action, &$params, &$fragment, &$addSession, &$url));
    }
    return $url;
}

function common_path($relative, $ssl=false, $addSession=true)
{
    $pathpart = (common_config('site', 'path')) ? common_config('site', 'path')."/" : '';

    if ($ssl && GNUsocial::useHTTPS()) {
        $proto = 'https';
        if (is_string(common_config('site', 'sslserver')) &&
            mb_strlen(common_config('site', 'sslserver')) > 0) {
            $serverpart = common_config('site', 'sslserver');
        } else if (common_config('site', 'server')) {
            $serverpart = common_config('site', 'server');
        } else {
            common_log(LOG_ERR, 'Site server not configured, unable to determine site name.');
        }
    } else {
        $proto = 'http';
        if (common_config('site', 'server')) {
            $serverpart = common_config('site', 'server');
        } else {
            common_log(LOG_ERR, 'Site server not configured, unable to determine site name.');
        }
    }

    if ($addSession) {
        $relative = common_inject_session($relative, $serverpart);
    }

    return $proto.'://'.$serverpart.'/'.$pathpart.$relative;
}

// FIXME: Maybe this should also be able to handle non-fancy URLs with index.php?p=...
function common_fake_local_fancy_url($url)
{
    /**
     * This is a hacky fix to make URIs generated with "index.php/" match against
     * locally stored URIs without that. So for example if the remote site is looking
     * up the webfinger for some user and for some reason knows about https://some.example/user/1
     * but we locally store and report only https://some.example/index.php/user/1 then they would
     * dismiss the profile for not having an identified alias.
     *
     * There are various live instances where these issues occur, for various reasons.
     * Most of them being users fiddling with configuration while already having
     * started federating (distributing the URI to other servers) or maybe manually
     * editing the local database.
     */
    if (!preg_match(
                // [1] protocol part, we can only rewrite http/https anyway.
                '/^(https?:\/\/)' .
                // [2] site name.
                // FIXME: Dunno how this acts if we're aliasing ourselves with a .onion domain etc.
                '('.preg_quote(common_config('site', 'server'), '/').')' .
                // [3] site path, or if that is empty just '/' (to retain the /)
                '('.preg_quote(common_config('site', 'path') ?: '/', '/').')' .
                // [4] + [5] extract index.php (+ possible leading double /) and the rest of the URL separately.
                '(\/?index\.php\/)(.*)$/', $url, $matches)) {
        // if preg_match failed to match
        throw new Exception('No known change could be made to the URL.');
    }

    // now reconstruct the URL with everything except the "index.php/" part
    $fancy_url = '';
    foreach ([1,2,3,5] as $idx) {
        $fancy_url .= $matches[$idx];
    }
    return $fancy_url;
}

// FIXME: Maybe this should also be able to handle non-fancy URLs with index.php?p=...
function common_fake_local_nonfancy_url($url)
{
    /**
     * This is a hacky fix to make URIs NOT generated with "index.php/" match against
     * locally stored URIs WITH that. The reverse from the above.
     *
     * It will also "repair" index.php URLs with multiple / prepended. Like https://some.example///index.php/user/1
     */
    if (!preg_match(
                // [1] protocol part, we can only rewrite http/https anyway.
                '/^(https?:\/\/)' .
                // [2] site name.
                // FIXME: Dunno how this acts if we're aliasing ourselves with a .onion domain etc.
                '('.preg_quote(common_config('site', 'server'), '/').')' .
                // [3] site path, or if that is empty just '/' (to retain the /)
                '('.preg_quote(common_config('site', 'path') ?: '/', '/').')' .
                // [4] should be empty (might contain one or more / and then maybe also index.php). Will be overwritten.
                // [5] will have the extracted actual URL part (besides site path)
                '((?!index.php\/)\/*(?:index.php\/)?)(.*)$/', $url, $matches)) {
        // if preg_match failed to match
        throw new Exception('No known change could be made to the URL.');
    }

    $matches[4] = 'index.php/'; // inject the index.php/ rewritethingy

    // remove the first element, which is the full matching string
    array_shift($matches);
    return implode($matches);
}

function common_inject_session($url, $serverpart = null)
{
    if (!common_have_session()) {
        return $url;
    }

    if (empty($serverpart)) {
        $serverpart = parse_url($url, PHP_URL_HOST);
    }

    $currentServer = (array_key_exists('HTTP_HOST', $_SERVER)) ? $_SERVER['HTTP_HOST'] : null;

    // Are we pointing to another server (like an SSL server?)

    if (!empty($currentServer) && 0 != strcasecmp($currentServer, $serverpart)) {
        // Pass the session ID as a GET parameter
        $sesspart = session_name() . '=' . session_id();
        $i = strpos($url, '?');
        if ($i === false) { // no GET params, just append
            $url .= '?' . $sesspart;
        } else {
            $url = substr($url, 0, $i + 1).$sesspart.'&'.substr($url, $i + 1);
        }
    }

    return $url;
}

function common_date_string($dt)
{
    // XXX: do some sexy date formatting
    // return date(DATE_RFC822, $dt);
    $t = strtotime($dt);
    $now = time();
    $diff = $now - $t;

    if ($now < $t) { // that shouldn't happen!
        return common_exact_date($dt);
    } else if ($diff < 60) {
        // TRANS: Used in notices to indicate when the notice was made compared to now.
        return _('a few seconds ago');
    } else if ($diff < 92) {
        // TRANS: Used in notices to indicate when the notice was made compared to now.
        return _('about a minute ago');
    } else if ($diff < 3300) {
        $minutes = round($diff/60);
        // TRANS: Used in notices to indicate when the notice was made compared to now.
        return sprintf( _m('about one minute ago', 'about %d minutes ago', $minutes), $minutes);
    } else if ($diff < 5400) {
        // TRANS: Used in notices to indicate when the notice was made compared to now.
        return _('about an hour ago');
    } else if ($diff < 22 * 3600) {
        $hours = round($diff/3600);
        // TRANS: Used in notices to indicate when the notice was made compared to now.
        return sprintf( _m('about one hour ago', 'about %d hours ago', $hours), $hours);
    } else if ($diff < 37 * 3600) {
        // TRANS: Used in notices to indicate when the notice was made compared to now.
        return _('about a day ago');
    } else if ($diff < 24 * 24 * 3600) {
        $days = round($diff/(24*3600));
        // TRANS: Used in notices to indicate when the notice was made compared to now.
        return sprintf( _m('about one day ago', 'about %d days ago', $days), $days);
    } else if ($diff < 46 * 24 * 3600) {
        // TRANS: Used in notices to indicate when the notice was made compared to now.
        return _('about a month ago');
    } else if ($diff < 330 * 24 * 3600) {
        $months = round($diff/(30*24*3600));
        // TRANS: Used in notices to indicate when the notice was made compared to now.
        return sprintf( _m('about one month ago', 'about %d months ago',$months), $months);
    } else if ($diff < 480 * 24 * 3600) {
        // TRANS: Used in notices to indicate when the notice was made compared to now.
        return _('about a year ago');
    } else {
        return common_exact_date($dt);
    }
}

function common_exact_date($dt)
{
    static $_utc;
    static $_siteTz;

    if (!$_utc) {
        $_utc = new DateTimeZone('UTC');
        $_siteTz = new DateTimeZone(common_timezone());
    }

    $dateStr = date('d F Y H:i:s', strtotime($dt));
    $d = new DateTime($dateStr, $_utc);
    $d->setTimezone($_siteTz);
    // TRANS: Human-readable full date-time specification (formatting on http://php.net/date)
    return $d->format(_('l, d-M-Y H:i:s T'));
}

function common_date_w3dtf($dt)
{
    $dateStr = date('d F Y H:i:s', strtotime($dt));
    $d = new DateTime($dateStr, new DateTimeZone('UTC'));
    $d->setTimezone(new DateTimeZone(common_timezone()));
    return $d->format(DATE_W3C);
}

function common_date_rfc2822($dt)
{
    $dateStr = date('d F Y H:i:s', strtotime($dt));
    $d = new DateTime($dateStr, new DateTimeZone('UTC'));
    $d->setTimezone(new DateTimeZone(common_timezone()));
    return $d->format('r');
}

function common_date_iso8601($dt)
{
    $dateStr = date('d F Y H:i:s', strtotime($dt));
    $d = new DateTime($dateStr, new DateTimeZone('UTC'));
    $d->setTimezone(new DateTimeZone(common_timezone()));
    return $d->format('c');
}

function common_sql_now()
{
    return common_sql_date(time());
}

function common_sql_date($datetime)
{
    return strftime('%Y-%m-%d %H:%M:%S', $datetime);
}

/**
 * Return an SQL fragment to calculate an age-based weight from a given
 * timestamp or datetime column.
 *
 * @param string $column name of field we're comparing against current time
 * @param integer $dropoff divisor for age in seconds before exponentiation
 * @return string SQL fragment
 */
function common_sql_weight($column, $dropoff)
{
    if (common_config('db', 'type') == 'pgsql') {
        // PostgreSQL doesn't support timestampdiff function.
        // @fixme will this use the right time zone?
        // @fixme does this handle cross-year subtraction correctly?
        return "sum(exp(-extract(epoch from (now() - $column)) / $dropoff))";
    } else {
        return "sum(exp(timestampdiff(second, utc_timestamp(), $column) / $dropoff))";
    }
}

function common_redirect($url, $code=307)
{
    static $status = array(301 => "Moved Permanently",
                           302 => "Found",
                           303 => "See Other",
                           307 => "Temporary Redirect");

    header('HTTP/1.1 '.$code.' '.$status[$code]);
    header("Location: $url");
    header("Connection: close");

    $xo = new XMLOutputter();
    $xo->startXML('a',
                  '-//W3C//DTD XHTML 1.0 Strict//EN',
                  'http://www.w3.org/TR/xhtml1/DTD/xhtml1-strict.dtd');
    $xo->element('a', array('href' => $url), $url);
    $xo->endXML();
    exit;
}

// Stick the notice on the queue

function common_enqueue_notice($notice)
{
    static $localTransports = array('ping');

    $transports = array();
    if (common_config('sms', 'enabled')) {
        $transports[] = 'sms';
    }
    if (Event::hasHandler('HandleQueuedNotice')) {
        $transports[] = 'plugin';
    }

    // We can skip these for gatewayed notices.
    if ($notice->isLocal()) {
        $transports = array_merge($transports, $localTransports);
    }

    if (Event::handle('StartEnqueueNotice', array($notice, &$transports))) {

        $qm = QueueManager::get();

        foreach ($transports as $transport)
        {
            $qm->enqueue($notice, $transport);
        }

        Event::handle('EndEnqueueNotice', array($notice, $transports));
    }

    return true;
}

function common_profile_url($nickname)
{
    return common_local_url('showstream', array('nickname' => $nickname),
                            null, null, false);
}

/**
 * Should make up a reasonable root URL
 *
 * @param   bool    $tls    true or false to force TLS scheme, null to use server configuration
 */
function common_root_url($tls=null)
{
    if (is_null($tls)) {
        $tls = GNUsocial::useHTTPS();
    }
    $url = common_path('', $tls, false);
    $i = strpos($url, '?');
    if ($i !== false) {
        $url = substr($url, 0, $i);
    }
    return $url;
}

/**
 * returns $bytes bytes of raw random data
 */
function common_random_rawstr($bytes)
{
    $rawstr = @file_exists('/dev/urandom')
            ? common_urandom($bytes)
            : common_mtrand($bytes);

    return $rawstr;
}

/**
 * returns $bytes bytes of random data as a hexadecimal string
 */
function common_random_hexstr($bytes)
{
    $str = common_random_rawstr($bytes);

    $hexstr = '';
    for ($i = 0; $i < $bytes; $i++) {
        $hexstr .= sprintf("%02x", ord($str[$i]));
    }
    return $hexstr;
}

function common_urandom($bytes)
{
    $h = fopen('/dev/urandom', 'rb');
    // should not block
    $src = fread($h, $bytes);
    fclose($h);
    return $src;
}

function common_mtrand($bytes)
{
    $str = '';
    for ($i = 0; $i < $bytes; $i++) {
        $str .= chr(mt_rand(0, 255));
    }
    return $str;
}

/**
 * Record the given URL as the return destination for a future
 * form submission, to be read by common_get_returnto().
 *
 * @param string $url
 *
 * @fixme as a session-global setting, this can allow multiple forms
 * to conflict and overwrite each others' returnto destinations if
 * the user has multiple tabs or windows open.
 *
 * Should refactor to index with a token or otherwise only pass the
 * data along its intended path.
 */
function common_set_returnto($url)
{
    common_ensure_session();
    $_SESSION['returnto'] = $url;
}

/**
 * Fetch a return-destination URL previously recorded by
 * common_set_returnto().
 *
 * @return mixed URL string or null
 *
 * @fixme as a session-global setting, this can allow multiple forms
 * to conflict and overwrite each others' returnto destinations if
 * the user has multiple tabs or windows open.
 *
 * Should refactor to index with a token or otherwise only pass the
 * data along its intended path.
 */
function common_get_returnto()
{
    common_ensure_session();
    return (array_key_exists('returnto', $_SESSION)) ? $_SESSION['returnto'] : null;
}

function common_timestamp()
{
    return date('YmdHis');
}

function common_ensure_syslog()
{
    static $initialized = false;
    if (!$initialized) {
        openlog(common_config('syslog', 'appname'), 0,
            common_config('syslog', 'facility'));
        $initialized = true;
    }
}

function common_log_line($priority, $msg)
{
    static $syslog_priorities = array('LOG_EMERG', 'LOG_ALERT', 'LOG_CRIT', 'LOG_ERR',
                                      'LOG_WARNING', 'LOG_NOTICE', 'LOG_INFO', 'LOG_DEBUG');
    return date('Y-m-d H:i:s') . ' ' . $syslog_priorities[$priority] . ': ' . $msg . PHP_EOL;
}

function common_request_id()
{
    $pid = getmypid();
    $server = common_config('site', 'server');
    if (php_sapi_name() == 'cli') {
        $script = basename($_SERVER['PHP_SELF']);
        return "$server:$script:$pid";
    } else {
        static $req_id = null;
        if (!isset($req_id)) {
            $req_id = substr(md5(mt_rand()), 0, 8);
        }
        if (isset($_SERVER['REQUEST_URI'])) {
            $url = $_SERVER['REQUEST_URI'];
        }
        $method = $_SERVER['REQUEST_METHOD'];
        return "$server:$pid.$req_id $method $url";
    }
}

function common_log($priority, $msg, $filename=null)
{
    if(Event::handle('StartLog', array(&$priority, &$msg, &$filename))){
	$msg = (empty($filename)) ? $msg : basename($filename) . ' - ' . $msg;
        $msg = '[' . common_request_id() . '] ' . $msg;
        $logfile = common_config('site', 'logfile');
        if ($logfile) {
            $log = fopen($logfile, "a");
            if ($log) {
                $output = common_log_line($priority, $msg);
                fwrite($log, $output);
                fclose($log);
            }
        } else {
            common_ensure_syslog();
            syslog($priority, $msg);
        }
        Event::handle('EndLog', array($priority, $msg, $filename));
    }
}

function common_debug($msg, $filename=null)
{
    if ($filename) {
        common_log(LOG_DEBUG, basename($filename).' - '.$msg);
    } else {
        common_log(LOG_DEBUG, $msg);
    }
}

function common_log_db_error(&$object, $verb, $filename=null)
{
    global $_PEAR;

    $objstr = common_log_objstring($object);
    $last_error = &$_PEAR->getStaticProperty('DB_DataObject','lastError');
    if (is_object($last_error)) {
        $msg = $last_error->message;
    } else {
        $msg = 'Unknown error (' . var_export($last_error, true) . ')';
    }
    common_log(LOG_ERR, $msg . '(' . $verb . ' on ' . $objstr . ')', $filename);
}

function common_log_objstring(&$object)
{
    if (is_null($object)) {
        return "null";
    }
    if (!($object instanceof DB_DataObject)) {
        return "(unknown)";
    }
    $arr = $object->toArray();
    $fields = array();
    foreach ($arr as $k => $v) {
        if (is_object($v)) {
            $fields[] = "$k='".get_class($v)."'";
        } else {
            $fields[] = "$k='$v'";
        }
    }
    $objstring = $object->tableName() . '[' . implode(',', $fields) . ']';
    return $objstring;
}

function common_valid_http_url($url, $secure=false)
{
    if (empty($url)) {
        return false;
    }

    // If $secure is true, only allow https URLs to pass
    // (if false, we use '?' in 'https?' to say the 's' is optional)
    $regex = $secure ? '/^https$/' : '/^https?$/';
    return filter_var($url, FILTER_VALIDATE_URL)
            && preg_match($regex, parse_url($url, PHP_URL_SCHEME));
}

function common_valid_tag($tag)
{
    if (preg_match('/^tag:(.*?),(\d{4}(-\d{2}(-\d{2})?)?):(.*)$/', $tag, $matches)) {
        return (Validate::email($matches[1]) ||
                preg_match('/^([\w-\.]+)$/', $matches[1]));
    }
    return false;
}

/**
 * Determine if given domain or address literal is valid
 * eg for use in JIDs and URLs. Does not check if the domain
 * exists!
 *
 * @param string $domain
 * @return boolean valid or not
 */
function common_valid_domain($domain)
{
    $octet = "(?:25[0-5]|2[0-4][0-9]|1[0-9]{2}|[1-9][0-9]|[0-9])";
    $ipv4 = "(?:$octet(?:\.$octet){3})";
    if (preg_match("/^$ipv4$/u", $domain)) return true;

    $group = "(?:[0-9a-f]{1,4})";
    $ipv6 = "(?:\[($group(?::$group){0,7})?(::)?($group(?::$group){0,7})?\])"; // http://tools.ietf.org/html/rfc3513#section-2.2

    if (preg_match("/^$ipv6$/ui", $domain, $matches)) {
        $before = explode(":", $matches[1]);
        $zeroes = $matches[2];
        $after = explode(":", $matches[3]);
        if ($zeroes) {
            $min = 0;
            $max = 7;
        } else {
            $min = 1;
            $max = 8;
        }
        $explicit = count($before) + count($after);
        if ($explicit < $min || $explicit > $max) {
            return false;
        }
        return true;
    }

    try {
        require_once "Net/IDNA.php";
        $idn = Net_IDNA::getInstance();
        $domain = $idn->encode($domain);
    } catch (Exception $e) {
        return false;
    }

    $subdomain = "(?:[a-z0-9][a-z0-9-]*)"; // @fixme
    $fqdn = "(?:$subdomain(?:\.$subdomain)*\.?)";

    return preg_match("/^$fqdn$/ui", $domain);
}

/* Following functions are copied from MediaWiki GlobalFunctions.php
 * and written by Evan Prodromou. */

function common_accept_to_prefs($accept, $def = '*/*')
{
    // No arg means accept anything (per HTTP spec)
    if(!$accept) {
        return array($def => 1);
    }

    $prefs = array();

    $parts = explode(',', $accept);

    foreach($parts as $part) {
        // FIXME: doesn't deal with params like 'text/html; level=1'
        @list($value, $qpart) = explode(';', trim($part));
        $match = array();
        if(!isset($qpart)) {
            $prefs[$value] = 1;
        } elseif(preg_match('/q\s*=\s*(\d*\.\d+)/', $qpart, $match)) {
            $prefs[$value] = $match[1];
        }
    }

    return $prefs;
}

// Match by our supported file extensions
function common_supported_filename_to_mime($filename)
{
    // Accept a filename and take out the extension
    if (strpos($filename, '.') === false) {
        throw new ServerException(sprintf('No extension on filename: %1$s', _ve($filename)));
    }

    $fileext = substr(strrchr($filename, '.'), 1);
    return common_supported_ext_to_mime($fileext);
}

function common_supported_ext_to_mime($fileext)
{
    $supported = common_config('attachments', 'supported');
    if ($supported === true) {
        // FIXME: Should we just accept the extension straight off when supported === true?
        throw new UnknownExtensionMimeException($fileext);
    }
    foreach($supported as $type => $ext) {
        if ($ext === $fileext) {
            return $type;
        }
    }

    throw new ServerException('Unsupported file extension');
}

// Match by our supported mime types
function common_supported_mime_to_ext($mimetype)
{
    $supported = common_config('attachments', 'supported');
    if (is_array($supported)) {
        foreach($supported as $type => $ext) {
            if ($mimetype === $type) {
                return $ext;
            }
        }
    }

    throw new UnknownMimeExtensionException($mimetype);
}

// The MIME "media" is the part before the slash (video in video/webm)
function common_get_mime_media($type)
{
    $tmp = explode('/', $type);
    return strtolower($tmp[0]);
}

// Get only the mimetype and not additional info (separated from bare mime with semi-colon)
function common_bare_mime($mimetype)
{
    $mimetype = mb_strtolower($mimetype);
    if ($semicolon = mb_strpos($mimetype, ';')) {
        $mimetype = mb_substr($mimetype, 0, $semicolon);
    }
    return trim($mimetype);
}

function common_mime_type_match($type, $avail)
{
    if(array_key_exists($type, $avail)) {
        return $type;
    } else {
        $parts = explode('/', $type);
        if(array_key_exists($parts[0] . '/*', $avail)) {
            return $parts[0] . '/*';
        } elseif(array_key_exists('*/*', $avail)) {
            return '*/*';
        } else {
            return null;
        }
    }
}

function common_negotiate_type($cprefs, $sprefs)
{
    $combine = array();

    foreach(array_keys($sprefs) as $type) {
        $parts = explode('/', $type);
        if($parts[1] != '*') {
            $ckey = common_mime_type_match($type, $cprefs);
            if($ckey) {
                $combine[$type] = $sprefs[$type] * $cprefs[$ckey];
            }
        }
    }

    foreach(array_keys($cprefs) as $type) {
        $parts = explode('/', $type);
        if($parts[1] != '*' && !array_key_exists($type, $sprefs)) {
            $skey = common_mime_type_match($type, $sprefs);
            if($skey) {
                $combine[$type] = $sprefs[$skey] * $cprefs[$type];
            }
        }
    }

    $bestq = 0;
    $besttype = 'text/html';

    foreach(array_keys($combine) as $type) {
        if($combine[$type] > $bestq) {
            $besttype = $type;
            $bestq = $combine[$type];
        }
    }

    if ('text/html' === $besttype) {
        return "text/html; charset=utf-8";
    }
    return $besttype;
}

function common_config($main, $sub=null)
{
    global $config;
    if (is_null($sub)) {
        // Return the config category array
        return array_key_exists($main, $config) ? $config[$main] : array();
    }
    // Return the config value
    return (array_key_exists($main, $config) &&
            array_key_exists($sub, $config[$main])) ? $config[$main][$sub] : false;
}

function common_config_set($main, $sub, $value)
{
    global $config;
    if (!array_key_exists($main, $config)) {
        $config[$main] = array();
    }
    $config[$main][$sub] = $value;
}

function common_config_append($main, $sub, $value)
{
    global $config;
    if (!array_key_exists($main, $config)) {
        $config[$main] = array();
    }
    if (!array_key_exists($sub, $config[$main])) {
        $config[$main][$sub] = array();
    }
    if (!is_array($config[$main][$sub])) {
        $config[$main][$sub] = array($config[$main][$sub]);
    }
    array_push($config[$main][$sub], $value);
}

/**
 * Pull arguments from a GET/POST/REQUEST array with first-level input checks:
 * strips "magic quotes" slashes if necessary, and kills invalid UTF-8 strings.
 *
 * @param array $from
 * @return array
 */
function common_copy_args($from)
{
    $to = array();
    $strip = get_magic_quotes_gpc();
    foreach ($from as $k => $v) {
        if(is_array($v)) {
            $to[$k] = common_copy_args($v);
        } else {
            if ($strip) {
                $v = stripslashes($v);
            }
            $to[$k] = strval(common_validate_utf8($v));
        }
    }
    return $to;
}

/**
 * Neutralise the evil effects of magic_quotes_gpc in the current request.
 * This is used before handing a request off to OAuthRequest::from_request.
 * @fixme Doesn't consider vars other than _POST and _GET?
 * @fixme Can't be undone and could corrupt data if run twice.
 */
function common_remove_magic_from_request()
{
    if(get_magic_quotes_gpc()) {
        $_POST=array_map('stripslashes',$_POST);
        $_GET=array_map('stripslashes',$_GET);
    }
}

function common_user_uri(&$user)
{
    return common_local_url('userbyid', array('id' => $user->id),
                            null, null, false);
}

// 36 alphanums - lookalikes (0, O, 1, I) = 32 chars = 5 bits

function common_confirmation_code($bits)
{
    // 36 alphanums - lookalikes (0, O, 1, I) = 32 chars = 5 bits
    static $codechars = '23456789ABCDEFGHJKLMNPQRSTUVWXYZ';
    $chars = ceil($bits/5);
    $code = '';
    for ($i = 0; $i < $chars; $i++) {
        // XXX: convert to string and back
        $num = hexdec(common_random_hexstr(1));
        // XXX: randomness is too precious to throw away almost
        // 40% of the bits we get!
        $code .= $codechars[$num%32];
    }
    return $code;
}

// convert markup to HTML
function common_markup_to_html($c, $args=null)
{
    if ($c === null) {
        return '';
    }

    if (is_null($args)) {
        $args = array();
    }

    // XXX: not very efficient

    foreach ($args as $name => $value) {
        $c = preg_replace('/%%arg.'.$name.'%%/', $value, $c);
    }

    $c = preg_replace_callback('/%%user.(\w+)%%/', function ($m) { return common_user_property($m[1]); }, $c);
    $c = preg_replace_callback('/%%action.(\w+)%%/', function ($m) { return common_local_url($m[1]); }, $c);
    $c = preg_replace_callback('/%%doc.(\w+)%%/', function ($m) { return common_local_url('doc', array('title'=>$m[1])); }, $c);
    $c = preg_replace_callback('/%%(\w+).(\w+)%%/', function ($m) { return common_config($m[1], $m[2]); }, $c);

    return \Michelf\Markdown::defaultTransform($c);
}

function common_user_property($property)
{
    $profile = Profile::current();

    if (empty($profile)) {
        return null;
    }

    switch ($property) {
    case 'profileurl':
    case 'nickname':
    case 'fullname':
    case 'location':
    case 'bio':
        return $profile->$property;
        break;
    case 'avatar':
        try {
            return $profile->getAvatar(AVATAR_STREAM_SIZE);
        } catch (Exception $e) {
            return null;
        }
        break;
    case 'bestname':
        return $profile->getBestName();
        break;
    default:
        return null;
    }
}

function common_profile_uri($profile)
{
    $uri = null;

    if (!empty($profile)) {
        if (Event::handle('StartCommonProfileURI', array($profile, &$uri))) {
            $user = User::getKV('id', $profile->id);
            if ($user instanceof User) {
                $uri = $user->getUri();
            }
            Event::handle('EndCommonProfileURI', array($profile, &$uri));
        }
    }

    // XXX: this is a very bad profile!
    return $uri;
}

function common_canonical_sms($sms)
{
    // strip non-digits
    preg_replace('/\D/', '', $sms);
    return $sms;
}

function common_error_handler($errno, $errstr, $errfile, $errline, $errcontext)
{
    switch ($errno) {

     case E_ERROR:
     case E_COMPILE_ERROR:
     case E_CORE_ERROR:
     case E_USER_ERROR:
     case E_PARSE:
     case E_RECOVERABLE_ERROR:
        common_log(LOG_ERR, "[$errno] $errstr ($errfile:$errline) [ABORT]");
        die();
        break;

     case E_WARNING:
     case E_COMPILE_WARNING:
     case E_CORE_WARNING:
     case E_USER_WARNING:
        common_log(LOG_WARNING, "[$errno] $errstr ($errfile:$errline)");
        break;

     case E_NOTICE:
     case E_USER_NOTICE:
        common_log(LOG_NOTICE, "[$errno] $errstr ($errfile:$errline)");
        break;

     case E_STRICT:
     case E_DEPRECATED:
     case E_USER_DEPRECATED:
        // XXX: config variable to log this stuff, too
        break;

     default:
        common_log(LOG_ERR, "[$errno] $errstr ($errfile:$errline) [UNKNOWN LEVEL, die()'ing]");
        die();
        break;
    }

    // FIXME: show error page if we're on the Web
    /* Don't execute PHP internal error handler */
    return true;
}

function common_session_token()
{
    common_ensure_session();
    if (!array_key_exists('token', $_SESSION)) {
        $_SESSION['token'] = common_random_hexstr(64);
    }
    return $_SESSION['token'];
}

function common_license_terms($uri)
{
    if(preg_match('/creativecommons.org\/licenses\/([^\/]+)/', $uri, $matches)) {
        return explode('-',$matches[1]);
    }
    return array($uri);
}

function common_compatible_license($from, $to)
{
    $from_terms = common_license_terms($from);
    // public domain and cc-by are compatible with everything
    if(count($from_terms) == 1 && ($from_terms[0] == 'publicdomain' || $from_terms[0] == 'by')) {
        return true;
    }
    $to_terms = common_license_terms($to);
    // sa is compatible across versions. IANAL
    if(in_array('sa',$from_terms) || in_array('sa',$to_terms)) {
        return count(array_diff($from_terms, $to_terms)) == 0;
    }
    // XXX: better compatibility check needed here!
    // Should at least normalise URIs
    return ($from == $to);
}

/**
 * returns a quoted table name, if required according to config
 */
function common_database_tablename($tablename)
{
  if(common_config('db','quote_identifiers')) {
      $tablename = '"'. $tablename .'"';
  }
  //table prefixes could be added here later
  return $tablename;
}

/**
 * Shorten a URL with the current user's configured shortening service,
 * or ur1.ca if configured, or not at all if no shortening is set up.
 *
 * @param string  $long_url original URL
 * @param User $user to specify a particular user's options
 * @param boolean $force    Force shortening (used when notice is too long)
 * @return string may return the original URL if shortening failed
 *
 * @fixme provide a way to specify a particular shortener
 */
function common_shorten_url($long_url, User $user=null, $force = false)
{
    $long_url = trim($long_url);

    $user = common_current_user();

    $maxUrlLength = User_urlshortener_prefs::maxUrlLength($user);

    // $force forces shortening even if it's not strictly needed
    // I doubt URL shortening is ever 'strictly' needed. - ESP

    if (($maxUrlLength == -1 || mb_strlen($long_url) < $maxUrlLength) && !$force) {
        return $long_url;
    }

    $shortenerName = User_urlshortener_prefs::urlShorteningService($user);

    if (Event::handle('StartShortenUrl',
                      array($long_url, $shortenerName, &$shortenedUrl))) {
        if ($shortenerName == 'internal') {
            try {
                $f = File::processNew($long_url);
                $shortenedUrl = common_local_url('redirecturl', array('id' => $f->id));
                if ((mb_strlen($shortenedUrl) < mb_strlen($long_url)) || $force) {
                    return $shortenedUrl;
                } else {
                    return $long_url;
                }
            } catch (ServerException $e) {
                return $long_url;
            }
        } else {
            return $long_url;
        }
    } else {
        //URL was shortened, so return the result
        return trim($shortenedUrl);
    }
}

/**
 * @return mixed array($proxy, $ip) for web requests; proxy may be null
 *               null if not a web request
 *
 * @fixme X-Forwarded-For can be chained by multiple proxies;
          we should parse the list and provide a cleaner array
 * @fixme X-Forwarded-For can be forged by clients; only use them if trusted
 * @fixme X_Forwarded_For headers will override X-Forwarded-For read through $_SERVER;
 *        use function to get exact request headers from Apache if possible.
 */
function common_client_ip()
{
    if (!isset($_SERVER) || !array_key_exists('REQUEST_METHOD', $_SERVER)) {
        return null;
    }

    if (array_key_exists('HTTP_X_FORWARDED_FOR', $_SERVER)) {
        if (array_key_exists('HTTP_CLIENT_IP', $_SERVER)) {
            $proxy = $_SERVER['HTTP_CLIENT_IP'];
        } else {
            $proxy = $_SERVER['REMOTE_ADDR'];
        }
        $ip = $_SERVER['HTTP_X_FORWARDED_FOR'];
    } else {
        $proxy = null;
        if (array_key_exists('HTTP_CLIENT_IP', $_SERVER)) {
            $ip = $_SERVER['HTTP_CLIENT_IP'];
        } else {
            $ip = $_SERVER['REMOTE_ADDR'];
        }
    }

    return array($proxy, $ip);
}

function common_url_to_nickname($url)
{
    static $bad = array('query', 'user', 'password', 'port', 'fragment');

    $parts = parse_url($url);

    // If any of these parts exist, this won't work

    foreach ($bad as $badpart) {
        if (array_key_exists($badpart, $parts)) {
            return null;
        }
    }

    // We just have host and/or path

    // If it's just a host...
    if (array_key_exists('host', $parts) &&
        (!array_key_exists('path', $parts) || strcmp($parts['path'], '/') == 0))
    {
        $hostparts = explode('.', $parts['host']);

        // Try to catch common idiom of nickname.service.tld

        if ((count($hostparts) > 2) &&
            (strlen($hostparts[count($hostparts) - 2]) > 3) && # try to skip .co.uk, .com.au
            (strcmp($hostparts[0], 'www') != 0))
        {
            return common_nicknamize($hostparts[0]);
        } else {
            // Do the whole hostname
            return common_nicknamize($parts['host']);
        }
    } else {
        if (array_key_exists('path', $parts)) {
            // Strip starting, ending slashes
            $path = preg_replace('@/$@', '', $parts['path']);
            $path = preg_replace('@^/@', '', $path);
            $path = basename($path);

            // Hack for MediaWiki user pages, in the form:
            // http://example.com/wiki/User:Myname
            // ('User' may be localized.)
            if (strpos($path, ':')) {
                $parts = array_filter(explode(':', $path));
                $path = $parts[count($parts) - 1];
            }

            if ($path) {
                return common_nicknamize($path);
            }
        }
    }

    return null;
}

function common_nicknamize($str)
{
    try {
        return Nickname::normalize($str);
    } catch (NicknameException $e) {
        return null;
    }
}

function common_perf_counter($key, $val=null)
{
    global $_perfCounters;
    if (isset($_perfCounters)) {
        if (common_config('site', 'logperf')) {
            if (array_key_exists($key, $_perfCounters)) {
                $_perfCounters[$key][] = $val;
            } else {
                $_perfCounters[$key] = array($val);
            }
            if (common_config('site', 'logperf_detail')) {
                common_log(LOG_DEBUG, "PERF COUNTER HIT: $key $val");
            }
        }
    }
}

function common_log_perf_counters()
{
    if (common_config('site', 'logperf')) {
        global $_startTime, $_perfCounters;

        if (isset($_startTime)) {
            $endTime = microtime(true);
            $diff = round(($endTime - $_startTime) * 1000);
            common_log(LOG_DEBUG, "PERF runtime: ${diff}ms");
        }
        $counters = $_perfCounters;
        ksort($counters);
        foreach ($counters as $key => $values) {
            $count = count($values);
            $unique = count(array_unique($values));
            common_log(LOG_DEBUG, "PERF COUNTER: $key $count ($unique unique)");
        }
    }
}

function common_is_email($str)
{
    return (strpos($str, '@') !== false);
}

function common_init_stats()
{
    global $_mem, $_ts;

    $_mem = memory_get_usage(true);
    $_ts  = microtime(true);
}

function common_log_delta($comment=null)
{
    global $_mem, $_ts;

    $mold = $_mem;
    $told = $_ts;

    $_mem = memory_get_usage(true);
    $_ts  = microtime(true);

    $mtotal = $_mem - $mold;
    $ttotal = $_ts - $told;

    if (empty($comment)) {
        $comment = 'Delta';
    }

    common_debug(sprintf("%s: %d %d", $comment, $mtotal, round($ttotal * 1000000)));
}

function common_strip_html($html, $trim=true, $save_whitespace=false)
{
    // first replace <br /> with \n
    $html = preg_replace('/\<(\s*)?br(\s*)?\/?(\s*)?\>/i', "\n", $html); 
    // then, unless explicitly avoided, remove excessive whitespace
    if (!$save_whitespace) {
        $html = preg_replace('/\s+/', ' ', $html);
    }
    $text = html_entity_decode(strip_tags($html), ENT_QUOTES, 'UTF-8');
    return $trim ? trim($text) : $text;
}

function html_sprintf()
{
    $args = func_get_args();
    for ($i=1; $i<count($args); $i++) {
        $args[$i] = htmlspecialchars($args[$i]);
    }
    return call_user_func_array('sprintf', $args);
}

function _ve($var)
{
    return var_export($var, true);
}<|MERGE_RESOLUTION|>--- conflicted
+++ resolved
@@ -606,17 +606,16 @@
     $cfg->set('Attr.AllowedRel', ['bookmark', 'enclosure', 'nofollow', 'tag', 'noreferrer']);
     $cfg->set('HTML.ForbiddenAttributes', array('style'));  // id, on* etc. are already filtered by default
     $cfg->set('URI.AllowedSchemes', array_fill_keys(common_url_schemes(), true));
-<<<<<<< HEAD
     if (isset($args['URI.Base'])) {
         $cfg->set('URI.Base', $args['URI.Base']);   // if null this is like unsetting it I presume
         $cfg->set('URI.MakeAbsolute', !is_null($args['URI.Base']));   // if we have a URI base, convert relative URLs to absolute ones.
     }
+    if (common_config('cache', 'dir')) {
+        $cfg->set('Cache.SerializerPath', common_config('cache', 'dir'));
+    }
+    // if you don't want to use the default cache dir for htmlpurifier, set it specifically as $config['htmlpurifier']['Cache.SerializerPath'] = '/tmp'; or something.
     foreach (common_config('htmlpurifier') as $key=>$val) {
         $cfg->set($key, $val);
-=======
-    if (common_config('cache', 'dir')) {
-        $cfg->set('Cache.SerializerPath', common_config('cache', 'dir'));
->>>>>>> 67a9c041
     }
 
     // Remove more elements than what the default filter removes, default in GNU social are remotely
