<?php
/*
 * StatusNet - the distributed open-source microblogging tool
 * Copyright (C) 2008, 2009, StatusNet, Inc.
 *
 * This program is free software: you can redistribute it and/or modify
 * it under the terms of the GNU Affero General Public License as published by
 * the Free Software Foundation, either version 3 of the License, or
 * (at your option) any later version.
 *
 * This program is distributed in the hope that it will be useful,
 * but WITHOUT ANY WARRANTY; without even the implied warranty of
 * MERCHANTABILITY or FITNESS FOR A PARTICULAR PURPOSE.  See the
 * GNU Affero General Public License for more details.
 *
 * You should have received a copy of the GNU Affero General Public License
 * along with this program.  If not, see <http://www.gnu.org/licenses/>.
 */

/* XXX: break up into separate modules (HTTP, user, files) */

/**
 * Show a server error.
 */
function common_server_error($msg, $code=500)
{
    $err = new ServerErrorAction($msg, $code);
    $err->showPage();
}

/**
 * Show a user error.
 */
function common_user_error($msg, $code=400)
{
    $err = new ClientErrorAction($msg, $code);
    $err->showPage();
}

/**
 * This should only be used at setup; processes switching languages
 * to send text to other users should use common_switch_locale().
 *
 * @param string $language Locale language code (optional; empty uses
 *                         current user's preference or site default)
 * @return mixed success
 */
function common_init_locale($language=null)
{
    if(!$language) {
        $language = common_language();
    }
    putenv('LANGUAGE='.$language);
    putenv('LANG='.$language);
    $ok =  setlocale(LC_ALL, $language . ".utf8",
                     $language . ".UTF8",
                     $language . ".utf-8",
                     $language . ".UTF-8",
                     $language);

    return $ok;
}

/**
 * Initialize locale and charset settings and gettext with our message catalog,
 * using the current user's language preference or the site default.
 *
 * This should generally only be run at framework initialization; code switching
 * languages at runtime should call common_switch_language().
 *
 * @access private
 */
function common_init_language()
{
    mb_internal_encoding('UTF-8');

    // Note that this setlocale() call may "fail" but this is harmless;
    // gettext will still select the right language.
    $language = common_language();
    $locale_set = common_init_locale($language);

    if (!$locale_set) {
        // The requested locale doesn't exist on the system.
        //
        // gettext seems very picky... We first need to setlocale()
        // to a locale which _does_ exist on the system, and _then_
        // we can set in another locale that may not be set up
        // (say, ga_ES for Galego/Galician) it seems to take it.
        //
        // For some reason C and POSIX which are guaranteed to work
        // don't do the job. en_US.UTF-8 should be there most of the
        // time, but not guaranteed.
        $ok = common_init_locale("en_US");
        if (!$ok && strtolower(substr(PHP_OS, 0, 3)) != 'win') {
            // Try to find a complete, working locale on Unix/Linux...
            // @fixme shelling out feels awfully inefficient
            // but I don't think there's a more standard way.
            $all = `locale -a`;
            foreach (explode("\n", $all) as $locale) {
                if (preg_match('/\.utf[-_]?8$/i', $locale)) {
                    $ok = setlocale(LC_ALL, $locale);
                    if ($ok) {
                        break;
                    }
                }
            }
        }
        if (!$ok) {
            common_log(LOG_ERR, "Unable to find a UTF-8 locale on this system; UI translations may not work.");
        }
        $locale_set = common_init_locale($language);
    }

    common_init_gettext();
}

/**
 * @access private
 */
function common_init_gettext()
{
    setlocale(LC_CTYPE, 'C');
    // So we do not have to make people install the gettext locales
    $path = common_config('site','locale_path');
    bindtextdomain("statusnet", $path);
    bind_textdomain_codeset("statusnet", "UTF-8");
    textdomain("statusnet");
}

/**
 * Switch locale during runtime, and poke gettext until it cries uncle.
 * Otherwise, sometimes it doesn't actually switch away from the old language.
 *
 * @param string $language code for locale ('en', 'fr', 'pt_BR' etc)
 */
function common_switch_locale($language=null)
{
    common_init_locale($language);

    setlocale(LC_CTYPE, 'C');
    // So we do not have to make people install the gettext locales
    $path = common_config('site','locale_path');
    bindtextdomain("statusnet", $path);
    bind_textdomain_codeset("statusnet", "UTF-8");
    textdomain("statusnet");
}

function common_timezone()
{
    if (common_logged_in()) {
        $user = common_current_user();
        if ($user->timezone) {
            return $user->timezone;
        }
    }

    return common_config('site', 'timezone');
}

function common_valid_language($lang)
{
    if ($lang) {
        // Validate -- we don't want to end up with a bogus code
        // left over from some old junk.
        foreach (common_config('site', 'languages') as $code => $info) {
            if ($info['lang'] == $lang) {
                return true;
            }
        }
    }
    return false;
}

function common_language()
{
<<<<<<< HEAD
    // Allow ?uselang=xx override, very useful for debugging
    // and helping translators check usage and context.
    if (isset($_GET['uselang'])) {
        $uselang = strval($_GET['uselang']);
        if (common_valid_language($uselang)) {
            return $uselang;
        }
    }

=======
>>>>>>> 1652ded4
    // If there is a user logged in and they've set a language preference
    // then return that one...
    if (_have_config() && common_logged_in()) {
        $user = common_current_user();

        if (common_valid_language($user->language)) {
            return $user->language;
        }
    }

    // Otherwise, find the best match for the languages requested by the
    // user's browser...
    if (common_config('site', 'langdetect')) {
        $httplang = isset($_SERVER['HTTP_ACCEPT_LANGUAGE']) ? $_SERVER['HTTP_ACCEPT_LANGUAGE'] : null;
        if (!empty($httplang)) {
            $language = client_prefered_language($httplang);
            if ($language)
              return $language;
        }
    }

    // Finally, if none of the above worked, use the site's default...
    return common_config('site', 'language');
}

/**
 * Salted, hashed passwords are stored in the DB.
 */
function common_munge_password($password, $id)
{
    if (is_object($id) || is_object($password)) {
        $e = new Exception();
        common_log(LOG_ERR, __METHOD__ . ' object in param to common_munge_password ' .
                   str_replace("\n", " ", $e->getTraceAsString()));
    }
    return md5($password . $id);
}

/**
 * Check if a username exists and has matching password.
 */
function common_check_user($nickname, $password)
{
    // empty nickname always unacceptable
    if (empty($nickname)) {
        return false;
    }

    $authenticatedUser = false;

    if (Event::handle('StartCheckPassword', array($nickname, $password, &$authenticatedUser))) {
        $user = User::staticGet('nickname', common_canonical_nickname($nickname));
        if (!empty($user)) {
            if (!empty($password)) { // never allow login with blank password
                if (0 == strcmp(common_munge_password($password, $user->id),
                                $user->password)) {
                    //internal checking passed
                    $authenticatedUser = $user;
                }
            }
        }
        Event::handle('EndCheckPassword', array($nickname, $password, $authenticatedUser));
    }

    return $authenticatedUser;
}

/**
 * Is the current user logged in?
 */
function common_logged_in()
{
    return (!is_null(common_current_user()));
}

function common_have_session()
{
    return (0 != strcmp(session_id(), ''));
}

function common_ensure_session()
{
    $c = null;
    if (array_key_exists(session_name(), $_COOKIE)) {
        $c = $_COOKIE[session_name()];
    }
    if (!common_have_session()) {
        if (common_config('sessions', 'handle')) {
            Session::setSaveHandler();
        }
	if (array_key_exists(session_name(), $_GET)) {
	    $id = $_GET[session_name()];
	} else if (array_key_exists(session_name(), $_COOKIE)) {
	    $id = $_COOKIE[session_name()];
	}
	if (isset($id)) {
	    session_id($id);
	}
        @session_start();
        if (!isset($_SESSION['started'])) {
            $_SESSION['started'] = time();
            if (!empty($id)) {
                common_log(LOG_WARNING, 'Session cookie "' . $_COOKIE[session_name()] . '" ' .
                           ' is set but started value is null');
            }
        }
    }
}

// Three kinds of arguments:
// 1) a user object
// 2) a nickname
// 3) null to clear

// Initialize to false; set to null if none found
$_cur = false;

function common_set_user($user)
{
    global $_cur;

    if (is_null($user) && common_have_session()) {
        $_cur = null;
        unset($_SESSION['userid']);
        return true;
    } else if (is_string($user)) {
        $nickname = $user;
        $user = User::staticGet('nickname', $nickname);
    } else if (!($user instanceof User)) {
        return false;
    }

    if ($user) {
        if (Event::handle('StartSetUser', array(&$user))) {
            if($user){
                common_ensure_session();
                $_SESSION['userid'] = $user->id;
                $_cur = $user;
                Event::handle('EndSetUser', array($user));
                return $_cur;
            }
        }
    }
    return false;
}

function common_set_cookie($key, $value, $expiration=0)
{
    $path = common_config('site', 'path');
    $server = common_config('site', 'server');

    if ($path && ($path != '/')) {
        $cookiepath = '/' . $path . '/';
    } else {
        $cookiepath = '/';
    }
    return setcookie($key,
                     $value,
                     $expiration,
                     $cookiepath,
                     $server);
}

define('REMEMBERME', 'rememberme');
define('REMEMBERME_EXPIRY', 30 * 24 * 60 * 60); // 30 days

function common_rememberme($user=null)
{
    if (!$user) {
        $user = common_current_user();
        if (!$user) {
            return false;
        }
    }

    $rm = new Remember_me();

    $rm->code = common_good_rand(16);
    $rm->user_id = $user->id;

    // Wrap the insert in some good ol' fashioned transaction code

    $rm->query('BEGIN');

    $result = $rm->insert();

    if (!$result) {
        common_log_db_error($rm, 'INSERT', __FILE__);
        return false;
    }

    $rm->query('COMMIT');

    $cookieval = $rm->user_id . ':' . $rm->code;

    common_log(LOG_INFO, 'adding rememberme cookie "' . $cookieval . '" for ' . $user->nickname);

    common_set_cookie(REMEMBERME, $cookieval, time() + REMEMBERME_EXPIRY);

    return true;
}

function common_remembered_user()
{
    $user = null;

    $packed = isset($_COOKIE[REMEMBERME]) ? $_COOKIE[REMEMBERME] : null;

    if (!$packed) {
        return null;
    }

    list($id, $code) = explode(':', $packed);

    if (!$id || !$code) {
        common_log(LOG_WARNING, 'Malformed rememberme cookie: ' . $packed);
        common_forgetme();
        return null;
    }

    $rm = Remember_me::staticGet($code);

    if (!$rm) {
        common_log(LOG_WARNING, 'No such remember code: ' . $code);
        common_forgetme();
        return null;
    }

    if ($rm->user_id != $id) {
        common_log(LOG_WARNING, 'Rememberme code for wrong user: ' . $rm->user_id . ' != ' . $id);
        common_forgetme();
        return null;
    }

    $user = User::staticGet($rm->user_id);

    if (!$user) {
        common_log(LOG_WARNING, 'No such user for rememberme: ' . $rm->user_id);
        common_forgetme();
        return null;
    }

    // successful!
    $result = $rm->delete();

    if (!$result) {
        common_log_db_error($rm, 'DELETE', __FILE__);
        common_log(LOG_WARNING, 'Could not delete rememberme: ' . $code);
        common_forgetme();
        return null;
    }

    common_log(LOG_INFO, 'logging in ' . $user->nickname . ' using rememberme code ' . $rm->code);

    common_set_user($user);
    common_real_login(false);

    // We issue a new cookie, so they can log in
    // automatically again after this session

    common_rememberme($user);

    return $user;
}

/**
 * must be called with a valid user!
 */
function common_forgetme()
{
    common_set_cookie(REMEMBERME, '', 0);
}

/**
 * Who is the current user?
 */
function common_current_user()
{
    global $_cur;

    if (!_have_config()) {
        return null;
    }

    if ($_cur === false) {

        if (isset($_COOKIE[session_name()]) || isset($_GET[session_name()])
            || (isset($_SESSION['userid']) && $_SESSION['userid'])) {
            common_ensure_session();
            $id = isset($_SESSION['userid']) ? $_SESSION['userid'] : false;
            if ($id) {
                $user = User::staticGet($id);
                if ($user) {
                	$_cur = $user;
                	return $_cur;
                }
            }
        }

        // that didn't work; try to remember; will init $_cur to null on failure
        $_cur = common_remembered_user();

        if ($_cur) {
            // XXX: Is this necessary?
            $_SESSION['userid'] = $_cur->id;
        }
    }

    return $_cur;
}

/**
 * Logins that are 'remembered' aren't 'real' -- they're subject to
 * cookie-stealing. So, we don't let them do certain things. New reg,
 * OpenID, and password logins _are_ real.
 */
function common_real_login($real=true)
{
    common_ensure_session();
    $_SESSION['real_login'] = $real;
}

function common_is_real_login()
{
    return common_logged_in() && $_SESSION['real_login'];
}

/**
 * Get a hash portion for HTTP caching Etags and such including
 * info on the current user's session. If login/logout state changes,
 * or we've changed accounts, or we've renamed the current user,
 * we'll get a new hash value.
 *
 * This should not be considered secure information.
 *
 * @param User $user (optional; uses common_current_user() if left out)
 * @return string
 */
function common_user_cache_hash($user=false)
{
    if ($user === false) {
        $user = common_current_user();
    }
    if ($user) {
        return crc32($user->id . ':' . $user->nickname);
    } else {
        return '0';
    }
}

// get canonical version of nickname for comparison
function common_canonical_nickname($nickname)
{
    // XXX: UTF-8 canonicalization (like combining chars)
    return strtolower($nickname);
}

// get canonical version of email for comparison
function common_canonical_email($email)
{
    // XXX: canonicalize UTF-8
    // XXX: lcase the domain part
    return $email;
}

function common_render_content($text, $notice)
{
    $r = common_render_text($text);
    $id = $notice->profile_id;
    $r = common_linkify_mentions($r, $notice);
    $r = preg_replace('/(^|[\s\.\,\:\;]+)!([A-Za-z0-9]{1,64})/e', "'\\1!'.common_group_link($id, '\\2')", $r);
    return $r;
}

function common_linkify_mentions($text, $notice)
{
    $mentions = common_find_mentions($text, $notice);

    // We need to go through in reverse order by position,
    // so our positions stay valid despite our fudging with the
    // string!

    $points = array();

    foreach ($mentions as $mention)
    {
        $points[$mention['position']] = $mention;
    }

    krsort($points);

    foreach ($points as $position => $mention) {

        $linkText = common_linkify_mention($mention);

        $text = substr_replace($text, $linkText, $position, mb_strlen($mention['text']));
    }

    return $text;
}

function common_linkify_mention($mention)
{
    $output = null;

    if (Event::handle('StartLinkifyMention', array($mention, &$output))) {

        $xs = new XMLStringer(false);

        $attrs = array('href' => $mention['url'],
                       'class' => 'url');

        if (!empty($mention['title'])) {
            $attrs['title'] = $mention['title'];
        }

        $xs->elementStart('span', 'vcard');
        $xs->elementStart('a', $attrs);
        $xs->element('span', 'fn nickname', $mention['text']);
        $xs->elementEnd('a');
        $xs->elementEnd('span');

        $output = $xs->getString();

        Event::handle('EndLinkifyMention', array($mention, &$output));
    }

    return $output;
}

function common_find_mentions($text, $notice)
{
    $mentions = array();

    $sender = Profile::staticGet('id', $notice->profile_id);

    if (empty($sender)) {
        return $mentions;
    }

    if (Event::handle('StartFindMentions', array($sender, $text, &$mentions))) {
        // Get the context of the original notice, if any
        $originalAuthor   = null;
        $originalNotice   = null;
        $originalMentions = array();

        // Is it a reply?

        if (!empty($notice) && !empty($notice->reply_to)) {
            $originalNotice = Notice::staticGet('id', $notice->reply_to);
            if (!empty($originalNotice)) {
                $originalAuthor = Profile::staticGet('id', $originalNotice->profile_id);

                $ids = $originalNotice->getReplies();

                foreach ($ids as $id) {
                    $repliedTo = Profile::staticGet('id', $id);
                    if (!empty($repliedTo)) {
                        $originalMentions[$repliedTo->nickname] = $repliedTo;
                    }
                }
            }
        }

        preg_match_all('/^T ([A-Z0-9]{1,64}) /',
                       $text,
                       $tmatches,
                       PREG_OFFSET_CAPTURE);

        preg_match_all('/(?:^|\s+)@(['.NICKNAME_FMT.']{1,64})/',
                       $text,
                       $atmatches,
                       PREG_OFFSET_CAPTURE);

        $matches = array_merge($tmatches[1], $atmatches[1]);

        foreach ($matches as $match) {
            $nickname = common_canonical_nickname($match[0]);

            // Try to get a profile for this nickname.
            // Start with conversation context, then go to
            // sender context.

            if (!empty($originalAuthor) && $originalAuthor->nickname == $nickname) {
                $mentioned = $originalAuthor;
            } else if (!empty($originalMentions) &&
                       array_key_exists($nickname, $originalMentions)) {
                $mentioned = $originalMentions[$nickname];
            } else {
                $mentioned = common_relative_profile($sender, $nickname);
            }

            if (!empty($mentioned)) {
                $user = User::staticGet('id', $mentioned->id);

                if ($user) {
                    $url = common_local_url('userbyid', array('id' => $user->id));
                } else {
                    $url = $mentioned->profileurl;
                }

                $mention = array('mentioned' => array($mentioned),
                                 'text' => $match[0],
                                 'position' => $match[1],
                                 'url' => $url);

                if (!empty($mentioned->fullname)) {
                    $mention['title'] = $mentioned->fullname;
                }

                $mentions[] = $mention;
            }
        }

        // @#tag => mention of all subscriptions tagged 'tag'

        preg_match_all('/(?:^|[\s\.\,\:\;]+)@#([\pL\pN_\-\.]{1,64})/',
                       $text,
                       $hmatches,
                       PREG_OFFSET_CAPTURE);

        foreach ($hmatches[1] as $hmatch) {

            $tag = common_canonical_tag($hmatch[0]);

            $tagged = Profile_tag::getTagged($sender->id, $tag);

            $url = common_local_url('subscriptions',
                                    array('nickname' => $sender->nickname,
                                          'tag' => $tag));

            $mentions[] = array('mentioned' => $tagged,
                                'text' => $hmatch[0],
                                'position' => $hmatch[1],
                                'url' => $url);
        }

        Event::handle('EndFindMentions', array($sender, $text, &$mentions));
    }

    return $mentions;
}

function common_render_text($text)
{
    $r = htmlspecialchars($text);

    $r = preg_replace('/[\x{0}-\x{8}\x{b}-\x{c}\x{e}-\x{19}]/', '', $r);
    $r = common_replace_urls_callback($r, 'common_linkify');
    $r = preg_replace('/(^|\&quot\;|\'|\(|\[|\{|\s+)#([\pL\pN_\-\.]{1,64})/e', "'\\1#'.common_tag_link('\\2')", $r);
    // XXX: machine tags
    return $r;
}

function common_replace_urls_callback($text, $callback, $notice_id = null) {
    // Start off with a regex
    $regex = '#'.
    '(?:^|[\s\<\>\(\)\[\]\{\}\\\'\\\";]+)(?![\@\!\#])'.
    '('.
        '(?:'.
            '(?:'. //Known protocols
                '(?:'.
                    '(?:(?:https?|ftps?|mms|rtsp|gopher|news|nntp|telnet|wais|file|prospero|webcal|irc)://)'.
                    '|'.
                    '(?:(?:mailto|aim|tel|xmpp):)'.
                ')'.
                '(?:[\pN\pL\-\_\+\%\~]+(?::[\pN\pL\-\_\+\%\~]+)?\@)?'. //user:pass@
                '(?:'.
                    '(?:'.
                        '\[[\pN\pL\-\_\:\.]+(?<![\.\:])\]'. //[dns]
                    ')|(?:'.
                        '[\pN\pL\-\_\:\.]+(?<![\.\:])'. //dns
                    ')'.
                ')'.
            ')'.
            '|(?:(?:25[0-5]|2[0-4][0-9]|[01]?[0-9][0-9]?)\.){3}(?:25[0-5]|2[0-4][0-9]|[01]?[0-9][0-9]?)'. //IPv4
            '|(?:'. //IPv6
                '\[?(?:(?:(?:[0-9A-Fa-f]{1,4}:){7}(?:(?:[0-9A-Fa-f]{1,4})|:))|(?:(?:[0-9A-Fa-f]{1,4}:){6}(?::|(?:(?:25[0-5]|2[0-4]\d|[01]?\d{1,2})(?:\.(?:25[0-5]|2[0-4]\d|[01]?\d{1,2})){3})|(?::[0-9A-Fa-f]{1,4})))|(?:(?:[0-9A-Fa-f]{1,4}:){5}(?:(?::(?:(?:25[0-5]|2[0-4]\d|[01]?\d{1,2})(?:\.(?:25[0-5]|2[0-4]\d|[01]?\d{1,2})){3})?)|(?:(?::[0-9A-Fa-f]{1,4}){1,2})))|(?:(?:[0-9A-Fa-f]{1,4}:){4}(?::[0-9A-Fa-f]{1,4}){0,1}(?:(?::(?:(?:25[0-5]|2[0-4]\d|[01]?\d{1,2})(?:\.(?:25[0-5]|2[0-4]\d|[01]?\d{1,2})){3})?)|(?:(?::[0-9A-Fa-f]{1,4}){1,2})))|(?:(?:[0-9A-Fa-f]{1,4}:){3}(?::[0-9A-Fa-f]{1,4}){0,2}(?:(?::(?:(?:25[0-5]|2[0-4]\d|[01]?\d{1,2})(?:\.(?:25[0-5]|2[0-4]\d|[01]?\d{1,2})){3})?)|(?:(?::[0-9A-Fa-f]{1,4}){1,2})))|(?:(?:[0-9A-Fa-f]{1,4}:){2}(?::[0-9A-Fa-f]{1,4}){0,3}(?:(?::(?:(?:25[0-5]|2[0-4]\d|[01]?\d{1,2})(?:\.(?:25[0-5]|2[0-4]\d|[01]?\d{1,2})){3})?)|(?:(?::[0-9A-Fa-f]{1,4}){1,2})))|(?:(?:[0-9A-Fa-f]{1,4}:)(?::[0-9A-Fa-f]{1,4}){0,4}(?:(?::(?:(?:25[0-5]|2[0-4]\d|[01]?\d{1,2})(?:\.(?:25[0-5]|2[0-4]\d|[01]?\d{1,2})){3})?)|(?:(?::[0-9A-Fa-f]{1,4}){1,2})))|(?::(?::[0-9A-Fa-f]{1,4}){0,5}(?:(?::(?:(?:25[0-5]|2[0-4]\d|[01]?\d{1,2})(?:\.(?:25[0-5]|2[0-4]\d|[01]?\d{1,2})){3})?)|(?:(?::[0-9A-Fa-f]{1,4}){1,2})))|(?:(?:(?:25[0-5]|2[0-4]\d|[01]?\d{1,2})(?:\.(?:25[0-5]|2[0-4]\d|[01]?\d{1,2})){3})))\]?(?<!:)'.
            ')|(?:'. //DNS
                '(?:[\pN\pL\-\_\+\%\~]+(?:\:[\pN\pL\-\_\+\%\~]+)?\@)?'. //user:pass@
                '[\pN\pL\-\_]+(?:\.[\pN\pL\-\_]+)*\.'.
                //tld list from http://data.iana.org/TLD/tlds-alpha-by-domain.txt, also added local, loc, and onion
                '(?:AC|AD|AE|AERO|AF|AG|AI|AL|AM|AN|AO|AQ|AR|ARPA|AS|ASIA|AT|AU|AW|AX|AZ|BA|BB|BD|BE|BF|BG|BH|BI|BIZ|BJ|BM|BN|BO|BR|BS|BT|BV|BW|BY|BZ|CA|CAT|CC|CD|CF|CG|CH|CI|CK|CL|CM|CN|CO|COM|COOP|CR|CU|CV|CX|CY|CZ|DE|DJ|DK|DM|DO|DZ|EC|EDU|EE|EG|ER|ES|ET|EU|FI|FJ|FK|FM|FO|FR|GA|GB|GD|GE|GF|GG|GH|GI|GL|GM|GN|GOV|GP|GQ|GR|GS|GT|GU|GW|GY|HK|HM|HN|HR|HT|HU|ID|IE|IL|IM|IN|INFO|INT|IO|IQ|IR|IS|IT|JE|JM|JO|JOBS|JP|KE|KG|KH|KI|KM|KN|KP|KR|KW|KY|KZ|LA|LB|LC|LI|LK|LR|LS|LT|LU|LV|LY|MA|MC|MD|ME|MG|MH|MIL|MK|ML|MM|MN|MO|MOBI|MP|MQ|MR|MS|MT|MU|MUSEUM|MV|MW|MX|MY|MZ|NA|NAME|NC|NE|NET|NF|NG|NI|NL|NO|NP|NR|NU|NZ|OM|ORG|PA|PE|PF|PG|PH|PK|PL|PM|PN|PR|PRO|PS|PT|PW|PY|QA|RE|RO|RS|RU|RW|SA|SB|SC|SD|SE|SG|SH|SI|SJ|SK|SL|SM|SN|SO|SR|ST|SU|SV|SY|SZ|TC|TD|TEL|TF|TG|TH|TJ|TK|TL|TM|TN|TO|TP|TR|TRAVEL|TT|TV|TW|TZ|UA|UG|UK|US|UY|UZ|VA|VC|VE|VG|VI|VN|VU|WF|WS|XN--0ZWM56D|测试|XN--11B5BS3A9AJ6G|परीक्षा|XN--80AKHBYKNJ4F|испытание|XN--9T4B11YI5A|테스트|XN--DEBA0AD|טעסט|XN--G6W251D|測試|XN--HGBK6AJ7F53BBA|آزمایشی|XN--HLCJ6AYA9ESC7A|பரிட்சை|XN--JXALPDLP|δοκιμή|XN--KGBECHTV|إختبار|XN--ZCKZAH|テスト|YE|YT|YU|ZA|ZM|ZW|local|loc|onion)'.
            ')(?![\pN\pL\-\_])'.
        ')'.
        '(?:'.
            '(?:\:\d+)?'. //:port
            '(?:/[\pN\pL$\,\!\(\)\.\:\-\_\+\/\=\&\;\%\~\*\$\+\'@]*)?'. // /path
            '(?:\?[\pN\pL\$\,\!\(\)\.\:\-\_\+\/\=\&\;\%\~\*\$\+\'@\/]*)?'. // ?query string
            '(?:\#[\pN\pL$\,\!\(\)\.\:\-\_\+\/\=\&\;\%\~\*\$\+\'\@/\?\#]*)?'. // #fragment
        ')(?<![\?\.\,\#\,])'.
    ')'.
    '#ixu';
    //preg_match_all($regex,$text,$matches);
    //print_r($matches);
    return preg_replace_callback($regex, curry('callback_helper',$callback,$notice_id) ,$text);
}

function callback_helper($matches, $callback, $notice_id) {
    $url=$matches[1];
    $left = strpos($matches[0],$url);
    $right = $left+strlen($url);

    $groupSymbolSets=array(
        array(
            'left'=>'(',
            'right'=>')'
        ),
        array(
            'left'=>'[',
            'right'=>']'
        ),
        array(
            'left'=>'{',
            'right'=>'}'
        ),
        array(
            'left'=>'<',
            'right'=>'>'
        )
    );
    $cannotEndWith=array('.','?',',','#');
    $original_url=$url;
    do{
        $original_url=$url;
        foreach($groupSymbolSets as $groupSymbolSet){
            if(substr($url,-1)==$groupSymbolSet['right']){
                $group_left_count = substr_count($url,$groupSymbolSet['left']);
                $group_right_count = substr_count($url,$groupSymbolSet['right']);
                if($group_left_count<$group_right_count){
                    $right-=1;
                    $url=substr($url,0,-1);
                }
            }
        }
        if(in_array(substr($url,-1),$cannotEndWith)){
            $right-=1;
            $url=substr($url,0,-1);
        }
    }while($original_url!=$url);

    if(empty($notice_id)){
        $result = call_user_func_array($callback, array($url));
    }else{
        $result = call_user_func_array($callback, array(array($url,$notice_id)) );
    }
    return substr($matches[0],0,$left) . $result . substr($matches[0],$right);
}

if (version_compare(PHP_VERSION, '5.3.0', 'ge')) {
    // lambda implementation in a separate file; PHP 5.2 won't parse it.
    require_once INSTALLDIR . "/lib/curry.php";
} else {
    function curry($fn) {
        $args = func_get_args();
        array_shift($args);
        $id = uniqid('_partial');
        $GLOBALS[$id] = array($fn, $args);
        return create_function('',
                               '$args = func_get_args(); '.
                               'return call_user_func_array('.
                               '$GLOBALS["'.$id.'"][0],'.
                               'array_merge('.
                               '$args,'.
                               '$GLOBALS["'.$id.'"][1]));');
    }
}

function common_linkify($url) {
    // It comes in special'd, so we unspecial it before passing to the stringifying
    // functions
    $url = htmlspecialchars_decode($url);

   if(strpos($url, '@') !== false && strpos($url, ':') === false) {
       //url is an email address without the mailto: protocol
       $canon = "mailto:$url";
       $longurl = "mailto:$url";
   }else{

        $canon = File_redirection::_canonUrl($url);

        $longurl_data = File_redirection::where($canon);
        if (is_array($longurl_data)) {
            $longurl = $longurl_data['url'];
        } elseif (is_string($longurl_data)) {
            $longurl = $longurl_data;
        } else {
            // Unable to reach the server to verify contents, etc
            // Just pass the link on through for now.
            common_log(LOG_ERR, "Can't linkify url '$url'");
            $longurl = $url;
        }
    }
    $attrs = array('href' => $canon, 'title' => $longurl, 'rel' => 'external');

    $is_attachment = false;
    $attachment_id = null;
    $has_thumb = false;

    // Check to see whether this is a known "attachment" URL.

    $f = File::staticGet('url', $longurl);

    if (empty($f)) {
        // XXX: this writes to the database. :<
        $f = File::processNew($longurl);
    }

    if (!empty($f)) {
        if ($f->getEnclosure() || File_oembed::staticGet('file_id',$f->id)) {
            $is_attachment = true;
            $attachment_id = $f->id;

            $thumb = File_thumbnail::staticGet('file_id', $f->id);
            if (!empty($thumb)) {
                $has_thumb = true;
            }
        }
    }

    // Add clippy
    if ($is_attachment) {
        $attrs['class'] = 'attachment';
        if ($has_thumb) {
            $attrs['class'] = 'attachment thumbnail';
        }
        $attrs['id'] = "attachment-{$attachment_id}";
    }

    return XMLStringer::estring('a', $attrs, $url);
}

function common_shorten_links($text, $always = false)
{
    common_debug("common_shorten_links() called");

    $user = common_current_user();

    $maxLength = User_urlshortener_prefs::maxNoticeLength($user);

    common_debug("maxLength = $maxLength");

    if ($always || mb_strlen($text) > $maxLength) {
        common_debug("Forcing shortening");
        return common_replace_urls_callback($text, array('File_redirection', 'forceShort'));
    } else {
        common_debug("Not forcing shortening");
        return common_replace_urls_callback($text, array('File_redirection', 'makeShort'));
    }
}

function common_xml_safe_str($str)
{
    // Replace common eol and extra whitespace input chars
    $unWelcome = array(
        "\t",  // tab
        "\n",  // newline
        "\r",  // cr
        "\0",  // null byte eos
        "\x0B" // vertical tab
    );

    $replacement = array(
        ' ', // single space
        ' ',
        '',  // nothing
        '',
        ' '
    );

    $str = str_replace($unWelcome, $replacement, $str);

    // Neutralize any additional control codes and UTF-16 surrogates
    // (Twitter uses '*')
    return preg_replace('/[\p{Cc}\p{Cs}]/u', '*', $str);
}

function common_tag_link($tag)
{
    $canonical = common_canonical_tag($tag);
    if (common_config('singleuser', 'enabled')) {
        // regular TagAction isn't set up in 1user mode
        $url = common_local_url('showstream',
                                array('nickname' => common_config('singleuser', 'nickname'),
                                      'tag' => $canonical));
    } else {
        $url = common_local_url('tag', array('tag' => $canonical));
    }
    $xs = new XMLStringer();
    $xs->elementStart('span', 'tag');
    $xs->element('a', array('href' => $url,
                            'rel' => 'tag'),
                 $tag);
    $xs->elementEnd('span');
    return $xs->getString();
}

function common_canonical_tag($tag)
{
  $tag = mb_convert_case($tag, MB_CASE_LOWER, "UTF-8");
  return str_replace(array('-', '_', '.'), '', $tag);
}

function common_valid_profile_tag($str)
{
    return preg_match('/^[A-Za-z0-9_\-\.]{1,64}$/', $str);
}

function common_group_link($sender_id, $nickname)
{
    $sender = Profile::staticGet($sender_id);
    $group = User_group::getForNickname($nickname, $sender);
    if ($sender && $group && $sender->isMember($group)) {
        $attrs = array('href' => $group->permalink(),
                       'class' => 'url');
        if (!empty($group->fullname)) {
            $attrs['title'] = $group->fullname . ' (' . $group->nickname . ')';
        }
        $xs = new XMLStringer();
        $xs->elementStart('span', 'vcard');
        $xs->elementStart('a', $attrs);
        $xs->element('span', 'fn nickname', $nickname);
        $xs->elementEnd('a');
        $xs->elementEnd('span');
        return $xs->getString();
    } else {
        return $nickname;
    }
}

function common_relative_profile($sender, $nickname, $dt=null)
{
    // Try to find profiles this profile is subscribed to that have this nickname
    $recipient = new Profile();
    // XXX: use a join instead of a subquery
    $recipient->whereAdd('EXISTS (SELECT subscribed from subscription where subscriber = '.$sender->id.' and subscribed = id)', 'AND');
    $recipient->whereAdd("nickname = '" . trim($nickname) . "'", 'AND');
    if ($recipient->find(true)) {
        // XXX: should probably differentiate between profiles with
        // the same name by date of most recent update
        return $recipient;
    }
    // Try to find profiles that listen to this profile and that have this nickname
    $recipient = new Profile();
    // XXX: use a join instead of a subquery
    $recipient->whereAdd('EXISTS (SELECT subscriber from subscription where subscribed = '.$sender->id.' and subscriber = id)', 'AND');
    $recipient->whereAdd("nickname = '" . trim($nickname) . "'", 'AND');
    if ($recipient->find(true)) {
        // XXX: should probably differentiate between profiles with
        // the same name by date of most recent update
        return $recipient;
    }
    // If this is a local user, try to find a local user with that nickname.
    $sender = User::staticGet($sender->id);
    if ($sender) {
        $recipient_user = User::staticGet('nickname', $nickname);
        if ($recipient_user) {
            return $recipient_user->getProfile();
        }
    }
    // Otherwise, no links. @messages from local users to remote users,
    // or from remote users to other remote users, are just
    // outside our ability to make intelligent guesses about
    return null;
}

function common_local_url($action, $args=null, $params=null, $fragment=null, $addSession=true)
{
    $r = Router::get();
    $path = $r->build($action, $args, $params, $fragment);

    $ssl = common_is_sensitive($action);

    if (common_config('site','fancy')) {
        $url = common_path(mb_substr($path, 1), $ssl, $addSession);
    } else {
        if (mb_strpos($path, '/index.php') === 0) {
            $url = common_path(mb_substr($path, 1), $ssl, $addSession);
        } else {
            $url = common_path('index.php'.$path, $ssl, $addSession);
        }
    }
    return $url;
}

function common_is_sensitive($action)
{
    static $sensitive = array('login', 'register', 'passwordsettings', 'api');
    $ssl = null;

    if (Event::handle('SensitiveAction', array($action, &$ssl))) {
        $ssl = in_array($action, $sensitive);
    }

    return $ssl;
}

function common_path($relative, $ssl=false, $addSession=true)
{
    $pathpart = (common_config('site', 'path')) ? common_config('site', 'path')."/" : '';

    if (($ssl && (common_config('site', 'ssl') === 'sometimes'))
        || common_config('site', 'ssl') === 'always') {
        $proto = 'https';
        if (is_string(common_config('site', 'sslserver')) &&
            mb_strlen(common_config('site', 'sslserver')) > 0) {
            $serverpart = common_config('site', 'sslserver');
        } else if (common_config('site', 'server')) {
            $serverpart = common_config('site', 'server');
        } else {
            common_log(LOG_ERR, 'Site server not configured, unable to determine site name.');
        }
    } else {
        $proto = 'http';
        if (common_config('site', 'server')) {
            $serverpart = common_config('site', 'server');
        } else {
            common_log(LOG_ERR, 'Site server not configured, unable to determine site name.');
        }
    }

    if ($addSession) {
        $relative = common_inject_session($relative, $serverpart);
    }

    return $proto.'://'.$serverpart.'/'.$pathpart.$relative;
}

function common_inject_session($url, $serverpart = null)
{
    if (common_have_session()) {

	if (empty($serverpart)) {
	    $serverpart = parse_url($url, PHP_URL_HOST);
	}

        $currentServer = $_SERVER['HTTP_HOST'];

        // Are we pointing to another server (like an SSL server?)

        if (!empty($currentServer) &&
            0 != strcasecmp($currentServer, $serverpart)) {
            // Pass the session ID as a GET parameter
            $sesspart = session_name() . '=' . session_id();
            $i = strpos($url, '?');
            if ($i === false) { // no GET params, just append
                $url .= '?' . $sesspart;
            } else {
                $url = substr($url, 0, $i + 1).$sesspart.'&'.substr($url, $i + 1);
            }
        }
    }

    return $url;
}

function common_date_string($dt)
{
    // XXX: do some sexy date formatting
    // return date(DATE_RFC822, $dt);
    $t = strtotime($dt);
    $now = time();
    $diff = $now - $t;

    if ($now < $t) { // that shouldn't happen!
        return common_exact_date($dt);
    } else if ($diff < 60) {
        // TRANS: Used in notices to indicate when the notice was made compared to now.
        return _('a few seconds ago');
    } else if ($diff < 92) {
        // TRANS: Used in notices to indicate when the notice was made compared to now.
        return _('about a minute ago');
    } else if ($diff < 3300) {
        $minutes = round($diff/60);
        // TRANS: Used in notices to indicate when the notice was made compared to now.
        return sprintf( ngettext('about one minute ago', 'about %d minutes ago', $minutes), $minutes);
    } else if ($diff < 5400) {
        // TRANS: Used in notices to indicate when the notice was made compared to now.
        return _('about an hour ago');
    } else if ($diff < 22 * 3600) {
        $hours = round($diff/3600);
        // TRANS: Used in notices to indicate when the notice was made compared to now.
        return sprintf( ngettext('about one hour ago', 'about %d hours ago', $hours), $hours);
    } else if ($diff < 37 * 3600) {
        // TRANS: Used in notices to indicate when the notice was made compared to now.
        return _('about a day ago');
    } else if ($diff < 24 * 24 * 3600) {
        $days = round($diff/(24*3600));
        // TRANS: Used in notices to indicate when the notice was made compared to now.
        return sprintf( ngettext('about one day ago', 'about %d days ago', $days), $days);
    } else if ($diff < 46 * 24 * 3600) {
        // TRANS: Used in notices to indicate when the notice was made compared to now.
        return _('about a month ago');
    } else if ($diff < 330 * 24 * 3600) {
        $months = round($diff/(30*24*3600));
        // TRANS: Used in notices to indicate when the notice was made compared to now.
        return sprintf( ngettext('about one month ago', 'about %d months ago',$months), $months);
    } else if ($diff < 480 * 24 * 3600) {
        // TRANS: Used in notices to indicate when the notice was made compared to now.
        return _('about a year ago');
    } else {
        return common_exact_date($dt);
    }
}

function common_exact_date($dt)
{
    static $_utc;
    static $_siteTz;

    if (!$_utc) {
        $_utc = new DateTimeZone('UTC');
        $_siteTz = new DateTimeZone(common_timezone());
    }

    $dateStr = date('d F Y H:i:s', strtotime($dt));
    $d = new DateTime($dateStr, $_utc);
    $d->setTimezone($_siteTz);
    return $d->format(DATE_RFC850);
}

function common_date_w3dtf($dt)
{
    $dateStr = date('d F Y H:i:s', strtotime($dt));
    $d = new DateTime($dateStr, new DateTimeZone('UTC'));
    $d->setTimezone(new DateTimeZone(common_timezone()));
    return $d->format(DATE_W3C);
}

function common_date_rfc2822($dt)
{
    $dateStr = date('d F Y H:i:s', strtotime($dt));
    $d = new DateTime($dateStr, new DateTimeZone('UTC'));
    $d->setTimezone(new DateTimeZone(common_timezone()));
    return $d->format('r');
}

function common_date_iso8601($dt)
{
    $dateStr = date('d F Y H:i:s', strtotime($dt));
    $d = new DateTime($dateStr, new DateTimeZone('UTC'));
    $d->setTimezone(new DateTimeZone(common_timezone()));
    return $d->format('c');
}

function common_sql_now()
{
    return common_sql_date(time());
}

function common_sql_date($datetime)
{
    return strftime('%Y-%m-%d %H:%M:%S', $datetime);
}

/**
 * Return an SQL fragment to calculate an age-based weight from a given
 * timestamp or datetime column.
 *
 * @param string $column name of field we're comparing against current time
 * @param integer $dropoff divisor for age in seconds before exponentiation
 * @return string SQL fragment
 */
function common_sql_weight($column, $dropoff)
{
    if (common_config('db', 'type') == 'pgsql') {
        // PostgreSQL doesn't support timestampdiff function.
        // @fixme will this use the right time zone?
        // @fixme does this handle cross-year subtraction correctly?
        return "sum(exp(-extract(epoch from (now() - $column)) / $dropoff))";
    } else {
        return "sum(exp(timestampdiff(second, utc_timestamp(), $column) / $dropoff))";
    }
}

function common_redirect($url, $code=307)
{
    static $status = array(301 => "Moved Permanently",
                           302 => "Found",
                           303 => "See Other",
                           307 => "Temporary Redirect");

    header('HTTP/1.1 '.$code.' '.$status[$code]);
    header("Location: $url");

    $xo = new XMLOutputter();
    $xo->startXML('a',
                  '-//W3C//DTD XHTML 1.0 Strict//EN',
                  'http://www.w3.org/TR/xhtml1/DTD/xhtml1-strict.dtd');
    $xo->element('a', array('href' => $url), $url);
    $xo->endXML();
    exit;
}

<<<<<<< HEAD
// Stick the notice on the queue

=======
function common_broadcast_notice($notice, $remote=false)
{
    // DO NOTHING!
}

/**
 * Stick the notice on the queue.
 */
>>>>>>> 1652ded4
function common_enqueue_notice($notice)
{
    static $localTransports = array('omb',
                                    'ping');

    $transports = array();
    if (common_config('sms', 'enabled')) {
        $transports[] = 'sms';
    }
    if (Event::hasHandler('HandleQueuedNotice')) {
        $transports[] = 'plugin';
    }

    // We can skip these for gatewayed notices.
    if ($notice->isLocal()) {
        $transports = array_merge($transports, $localTransports);
    }

    if (Event::handle('StartEnqueueNotice', array($notice, &$transports))) {

        $qm = QueueManager::get();

        foreach ($transports as $transport)
        {
            $qm->enqueue($notice, $transport);
        }

        Event::handle('EndEnqueueNotice', array($notice, $transports));
    }

    return true;
}

/**
 * Broadcast profile updates to OMB and other remote subscribers.
 *
 * Since this may be slow with a lot of subscribers or bad remote sites,
 * this is run through the background queues if possible.
 */
function common_broadcast_profile(Profile $profile)
{
    $qm = QueueManager::get();
    $qm->enqueue($profile, "profile");
    return true;
}

function common_profile_url($nickname)
{
    return common_local_url('showstream', array('nickname' => $nickname),
                            null, null, false);
}

/**
 * Should make up a reasonable root URL
 */
function common_root_url($ssl=false)
{
    $url = common_path('', $ssl, false);
    $i = strpos($url, '?');
    if ($i !== false) {
        $url = substr($url, 0, $i);
    }
    return $url;
}

/**
 * returns $bytes bytes of random data as a hexadecimal string
 * "good" here is a goal and not a guarantee
 */
function common_good_rand($bytes)
{
    // XXX: use random.org...?
    if (@file_exists('/dev/urandom')) {
        return common_urandom($bytes);
    } else { // FIXME: this is probably not good enough
        return common_mtrand($bytes);
    }
}

function common_urandom($bytes)
{
    $h = fopen('/dev/urandom', 'rb');
    // should not block
    $src = fread($h, $bytes);
    fclose($h);
    $enc = '';
    for ($i = 0; $i < $bytes; $i++) {
        $enc .= sprintf("%02x", (ord($src[$i])));
    }
    return $enc;
}

function common_mtrand($bytes)
{
    $enc = '';
    for ($i = 0; $i < $bytes; $i++) {
        $enc .= sprintf("%02x", mt_rand(0, 255));
    }
    return $enc;
}

/**
 * Record the given URL as the return destination for a future
 * form submission, to be read by common_get_returnto().
 *
 * @param string $url
 *
 * @fixme as a session-global setting, this can allow multiple forms
 * to conflict and overwrite each others' returnto destinations if
 * the user has multiple tabs or windows open.
 *
 * Should refactor to index with a token or otherwise only pass the
 * data along its intended path.
 */
function common_set_returnto($url)
{
    common_ensure_session();
    $_SESSION['returnto'] = $url;
}

/**
 * Fetch a return-destination URL previously recorded by
 * common_set_returnto().
 *
 * @return mixed URL string or null
 *
 * @fixme as a session-global setting, this can allow multiple forms
 * to conflict and overwrite each others' returnto destinations if
 * the user has multiple tabs or windows open.
 *
 * Should refactor to index with a token or otherwise only pass the
 * data along its intended path.
 */
function common_get_returnto()
{
    common_ensure_session();
    return (array_key_exists('returnto', $_SESSION)) ? $_SESSION['returnto'] : null;
}

function common_timestamp()
{
    return date('YmdHis');
}

function common_ensure_syslog()
{
    static $initialized = false;
    if (!$initialized) {
        openlog(common_config('syslog', 'appname'), 0,
            common_config('syslog', 'facility'));
        $initialized = true;
    }
}

function common_log_line($priority, $msg)
{
    static $syslog_priorities = array('LOG_EMERG', 'LOG_ALERT', 'LOG_CRIT', 'LOG_ERR',
                                      'LOG_WARNING', 'LOG_NOTICE', 'LOG_INFO', 'LOG_DEBUG');
    return date('Y-m-d H:i:s') . ' ' . $syslog_priorities[$priority] . ': ' . $msg . PHP_EOL;
}

function common_request_id()
{
    $pid = getmypid();
    $server = common_config('site', 'server');
    if (php_sapi_name() == 'cli') {
        $script = basename($_SERVER['PHP_SELF']);
        return "$server:$script:$pid";
    } else {
        static $req_id = null;
        if (!isset($req_id)) {
            $req_id = substr(md5(mt_rand()), 0, 8);
        }
        if (isset($_SERVER['REQUEST_URI'])) {
            $url = $_SERVER['REQUEST_URI'];
        }
        $method = $_SERVER['REQUEST_METHOD'];
        return "$server:$pid.$req_id $method $url";
    }
}

function common_log($priority, $msg, $filename=null)
{
    if(Event::handle('StartLog', array(&$priority, &$msg, &$filename))){
        $msg = '[' . common_request_id() . '] ' . $msg;
        $logfile = common_config('site', 'logfile');
        if ($logfile) {
            $log = fopen($logfile, "a");
            if ($log) {
                $output = common_log_line($priority, $msg);
                fwrite($log, $output);
                fclose($log);
            }
        } else {
            common_ensure_syslog();
            syslog($priority, $msg);
        }
        Event::handle('EndLog', array($priority, $msg, $filename));
    }
}

function common_debug($msg, $filename=null)
{
    if ($filename) {
        common_log(LOG_DEBUG, basename($filename).' - '.$msg);
    } else {
        common_log(LOG_DEBUG, $msg);
    }
}

function common_log_db_error(&$object, $verb, $filename=null)
{
    $objstr = common_log_objstring($object);
    $last_error = &PEAR::getStaticProperty('DB_DataObject','lastError');
    if (is_object($last_error)) {
        $msg = $last_error->message;
    } else {
        $msg = 'Unknown error (' . var_export($last_error, true) . ')';
    }
    common_log(LOG_ERR, $msg . '(' . $verb . ' on ' . $objstr . ')', $filename);
}

function common_log_objstring(&$object)
{
    if (is_null($object)) {
        return "null";
    }
    if (!($object instanceof DB_DataObject)) {
        return "(unknown)";
    }
    $arr = $object->toArray();
    $fields = array();
    foreach ($arr as $k => $v) {
        if (is_object($v)) {
            $fields[] = "$k='".get_class($v)."'";
        } else {
            $fields[] = "$k='$v'";
        }
    }
    $objstring = $object->tableName() . '[' . implode(',', $fields) . ']';
    return $objstring;
}

function common_valid_http_url($url)
{
    return Validate::uri($url, array('allowed_schemes' => array('http', 'https')));
}

function common_valid_tag($tag)
{
    if (preg_match('/^tag:(.*?),(\d{4}(-\d{2}(-\d{2})?)?):(.*)$/', $tag, $matches)) {
        return (Validate::email($matches[1]) ||
                preg_match('/^([\w-\.]+)$/', $matches[1]));
    }
    return false;
}

/**
 * Determine if given domain or address literal is valid
 * eg for use in JIDs and URLs. Does not check if the domain
 * exists!
 *
 * @param string $domain
 * @return boolean valid or not
 */
function common_valid_domain($domain)
{
    $octet = "(?:25[0-5]|2[0-4][0-9]|1[0-9]{2}|[1-9][0-9]|[0-9])";
    $ipv4 = "(?:$octet(?:\.$octet){3})";
    if (preg_match("/^$ipv4$/u", $domain)) return true;

    $group = "(?:[0-9a-f]{1,4})";
    $ipv6 = "(?:\[($group(?::$group){0,7})?(::)?($group(?::$group){0,7})?\])"; // http://tools.ietf.org/html/rfc3513#section-2.2

    if (preg_match("/^$ipv6$/ui", $domain, $matches)) {
        $before = explode(":", $matches[1]);
        $zeroes = $matches[2];
        $after = explode(":", $matches[3]);
        if ($zeroes) {
            $min = 0;
            $max = 7;
        } else {
            $min = 1;
            $max = 8;
        }
        $explicit = count($before) + count($after);
        if ($explicit < $min || $explicit > $max) {
            return false;
        }
        return true;
    }

    try {
        require_once "Net/IDNA.php";
        $idn = Net_IDNA::getInstance();
        $domain = $idn->encode($domain);
    } catch (Exception $e) {
        return false;
    }

    $subdomain = "(?:[a-z0-9][a-z0-9-]*)"; // @fixme
    $fqdn = "(?:$subdomain(?:\.$subdomain)*\.?)";

    return preg_match("/^$fqdn$/ui", $domain);
}

/* Following functions are copied from MediaWiki GlobalFunctions.php
 * and written by Evan Prodromou. */

function common_accept_to_prefs($accept, $def = '*/*')
{
    // No arg means accept anything (per HTTP spec)
    if(!$accept) {
        return array($def => 1);
    }

    $prefs = array();

    $parts = explode(',', $accept);

    foreach($parts as $part) {
        // FIXME: doesn't deal with params like 'text/html; level=1'
        @list($value, $qpart) = explode(';', trim($part));
        $match = array();
        if(!isset($qpart)) {
            $prefs[$value] = 1;
        } elseif(preg_match('/q\s*=\s*(\d*\.\d+)/', $qpart, $match)) {
            $prefs[$value] = $match[1];
        }
    }

    return $prefs;
}

function common_mime_type_match($type, $avail)
{
    if(array_key_exists($type, $avail)) {
        return $type;
    } else {
        $parts = explode('/', $type);
        if(array_key_exists($parts[0] . '/*', $avail)) {
            return $parts[0] . '/*';
        } elseif(array_key_exists('*/*', $avail)) {
            return '*/*';
        } else {
            return null;
        }
    }
}

function common_negotiate_type($cprefs, $sprefs)
{
    $combine = array();

    foreach(array_keys($sprefs) as $type) {
        $parts = explode('/', $type);
        if($parts[1] != '*') {
            $ckey = common_mime_type_match($type, $cprefs);
            if($ckey) {
                $combine[$type] = $sprefs[$type] * $cprefs[$ckey];
            }
        }
    }

    foreach(array_keys($cprefs) as $type) {
        $parts = explode('/', $type);
        if($parts[1] != '*' && !array_key_exists($type, $sprefs)) {
            $skey = common_mime_type_match($type, $sprefs);
            if($skey) {
                $combine[$type] = $sprefs[$skey] * $cprefs[$type];
            }
        }
    }

    $bestq = 0;
    $besttype = 'text/html';

    foreach(array_keys($combine) as $type) {
        if($combine[$type] > $bestq) {
            $besttype = $type;
            $bestq = $combine[$type];
        }
    }

    if ('text/html' === $besttype) {
        return "text/html; charset=utf-8";
    }
    return $besttype;
}

function common_config($main, $sub)
{
    global $config;
    return (array_key_exists($main, $config) &&
            array_key_exists($sub, $config[$main])) ? $config[$main][$sub] : false;
}

function common_copy_args($from)
{
    $to = array();
    $strip = get_magic_quotes_gpc();
    foreach ($from as $k => $v) {
        if($strip) {
            if(is_array($v)) {
                $to[$k] = common_copy_args($v);
            } else {
                $to[$k] = stripslashes($v);
            }
        } else {
            $to[$k] = $v;
        }
    }
    return $to;
}

/**
 * Neutralise the evil effects of magic_quotes_gpc in the current request.
 * This is used before handing a request off to OAuthRequest::from_request.
 * @fixme Doesn't consider vars other than _POST and _GET?
 * @fixme Can't be undone and could corrupt data if run twice.
 */
function common_remove_magic_from_request()
{
    if(get_magic_quotes_gpc()) {
        $_POST=array_map('stripslashes',$_POST);
        $_GET=array_map('stripslashes',$_GET);
    }
}

function common_user_uri(&$user)
{
    return common_local_url('userbyid', array('id' => $user->id),
                            null, null, false);
}

function common_notice_uri(&$notice)
{
    return common_local_url('shownotice',
                            array('notice' => $notice->id),
                            null, null, false);
}

// 36 alphanums - lookalikes (0, O, 1, I) = 32 chars = 5 bits

function common_confirmation_code($bits)
{
    // 36 alphanums - lookalikes (0, O, 1, I) = 32 chars = 5 bits
    static $codechars = '23456789ABCDEFGHJKLMNPQRSTUVWXYZ';
    $chars = ceil($bits/5);
    $code = '';
    for ($i = 0; $i < $chars; $i++) {
        // XXX: convert to string and back
        $num = hexdec(common_good_rand(1));
        // XXX: randomness is too precious to throw away almost
        // 40% of the bits we get!
        $code .= $codechars[$num%32];
    }
    return $code;
}

// convert markup to HTML

function common_markup_to_html($c)
{
    $c = preg_replace('/%%action.(\w+)%%/e', "common_local_url('\\1')", $c);
    $c = preg_replace('/%%doc.(\w+)%%/e', "common_local_url('doc', array('title'=>'\\1'))", $c);
    $c = preg_replace('/%%(\w+).(\w+)%%/e', 'common_config(\'\\1\', \'\\2\')', $c);
    return Markdown($c);
}

function common_profile_uri($profile)
{
    if (!$profile) {
        return null;
    }
    $user = User::staticGet($profile->id);
    if ($user) {
        return $user->uri;
    }

    $remote = Remote_profile::staticGet($profile->id);
    if ($remote) {
        return $remote->uri;
    }
    // XXX: this is a very bad profile!
    return null;
}

function common_canonical_sms($sms)
{
    // strip non-digits
    preg_replace('/\D/', '', $sms);
    return $sms;
}

function common_error_handler($errno, $errstr, $errfile, $errline, $errcontext)
{
    switch ($errno) {

     case E_ERROR:
     case E_COMPILE_ERROR:
     case E_CORE_ERROR:
     case E_USER_ERROR:
     case E_PARSE:
     case E_RECOVERABLE_ERROR:
        common_log(LOG_ERR, "[$errno] $errstr ($errfile:$errline) [ABORT]");
        die();
        break;

     case E_WARNING:
     case E_COMPILE_WARNING:
     case E_CORE_WARNING:
     case E_USER_WARNING:
        common_log(LOG_WARNING, "[$errno] $errstr ($errfile:$errline)");
        break;

     case E_NOTICE:
     case E_USER_NOTICE:
        common_log(LOG_NOTICE, "[$errno] $errstr ($errfile:$errline)");
        break;

     case E_STRICT:
     case E_DEPRECATED:
     case E_USER_DEPRECATED:
        // XXX: config variable to log this stuff, too
        break;

     default:
        common_log(LOG_ERR, "[$errno] $errstr ($errfile:$errline) [UNKNOWN LEVEL, die()'ing]");
        die();
        break;
    }

    // FIXME: show error page if we're on the Web
    /* Don't execute PHP internal error handler */
    return true;
}

function common_session_token()
{
    common_ensure_session();
    if (!array_key_exists('token', $_SESSION)) {
        $_SESSION['token'] = common_good_rand(64);
    }
    return $_SESSION['token'];
}

function common_license_terms($uri)
{
    if(preg_match('/creativecommons.org\/licenses\/([^\/]+)/', $uri, $matches)) {
        return explode('-',$matches[1]);
    }
    return array($uri);
}

function common_compatible_license($from, $to)
{
    $from_terms = common_license_terms($from);
    // public domain and cc-by are compatible with everything
    if(count($from_terms) == 1 && ($from_terms[0] == 'publicdomain' || $from_terms[0] == 'by')) {
        return true;
    }
    $to_terms = common_license_terms($to);
    // sa is compatible across versions. IANAL
    if(in_array('sa',$from_terms) || in_array('sa',$to_terms)) {
        return count(array_diff($from_terms, $to_terms)) == 0;
    }
    // XXX: better compatibility check needed here!
    // Should at least normalise URIs
    return ($from == $to);
}

/**
 * returns a quoted table name, if required according to config
 */
function common_database_tablename($tablename)
{
  if(common_config('db','quote_identifiers')) {
      $tablename = '"'. $tablename .'"';
  }
  //table prefixes could be added here later
  return $tablename;
}

/**
 * Shorten a URL with the current user's configured shortening service,
 * or ur1.ca if configured, or not at all if no shortening is set up.
 *
 * @param string  $long_url original URL
 * @param boolean $force    Force shortening (used when notice is too long)
 *
 * @return string may return the original URL if shortening failed
 *
 * @fixme provide a way to specify a particular shortener
 * @fixme provide a way to specify to use a given user's shortening preferences
 */

function common_shorten_url($long_url, $force = false)
{
    common_debug("Shortening URL '$long_url' (force = $force)");

    $long_url = trim($long_url);

    $user = common_current_user();

    $maxUrlLength = User_urlshortener_prefs::maxUrlLength($user);
    common_debug("maxUrlLength = $maxUrlLength");

    // $force forces shortening even if it's not strictly needed

    if (mb_strlen($long_url) < $maxUrlLength && !$force) {
        common_debug("Skipped shortening URL.");
        return $long_url;
    }

    $shortenerName = User_urlshortener_prefs::urlShorteningService($user);

    common_debug("Shortener name = '$shortenerName'");

    if (Event::handle('StartShortenUrl', array($long_url, $shortenerName, &$shortenedUrl))) {
        //URL wasn't shortened, so return the long url
        return $long_url;
    } else {
        //URL was shortened, so return the result
        return trim($shortenedUrl);
    }
}

/**
 * @return mixed array($proxy, $ip) for web requests; proxy may be null
 *               null if not a web request
 *
 * @fixme X-Forwarded-For can be chained by multiple proxies;
          we should parse the list and provide a cleaner array
 * @fixme X-Forwarded-For can be forged by clients; only use them if trusted
 * @fixme X_Forwarded_For headers will override X-Forwarded-For read through $_SERVER;
 *        use function to get exact request headers from Apache if possible.
 */
function common_client_ip()
{
    if (!isset($_SERVER) || !array_key_exists('REQUEST_METHOD', $_SERVER)) {
        return null;
    }

    if (array_key_exists('HTTP_X_FORWARDED_FOR', $_SERVER)) {
        if (array_key_exists('HTTP_CLIENT_IP', $_SERVER)) {
            $proxy = $_SERVER['HTTP_CLIENT_IP'];
        } else {
            $proxy = $_SERVER['REMOTE_ADDR'];
        }
        $ip = $_SERVER['HTTP_X_FORWARDED_FOR'];
    } else {
        $proxy = null;
        if (array_key_exists('HTTP_CLIENT_IP', $_SERVER)) {
            $ip = $_SERVER['HTTP_CLIENT_IP'];
        } else {
            $ip = $_SERVER['REMOTE_ADDR'];
        }
    }

    return array($proxy, $ip);
}

function common_url_to_nickname($url)
{
    static $bad = array('query', 'user', 'password', 'port', 'fragment');

    $parts = parse_url($url);

    # If any of these parts exist, this won't work

    foreach ($bad as $badpart) {
        if (array_key_exists($badpart, $parts)) {
            return null;
        }
    }

    # We just have host and/or path

    # If it's just a host...
    if (array_key_exists('host', $parts) &&
        (!array_key_exists('path', $parts) || strcmp($parts['path'], '/') == 0))
    {
        $hostparts = explode('.', $parts['host']);

        # Try to catch common idiom of nickname.service.tld

        if ((count($hostparts) > 2) &&
            (strlen($hostparts[count($hostparts) - 2]) > 3) && # try to skip .co.uk, .com.au
            (strcmp($hostparts[0], 'www') != 0))
        {
            return common_nicknamize($hostparts[0]);
        } else {
            # Do the whole hostname
            return common_nicknamize($parts['host']);
        }
    } else {
        if (array_key_exists('path', $parts)) {
            # Strip starting, ending slashes
            $path = preg_replace('@/$@', '', $parts['path']);
            $path = preg_replace('@^/@', '', $path);
            $path = basename($path);

            // Hack for MediaWiki user pages, in the form:
            // http://example.com/wiki/User:Myname
            // ('User' may be localized.)
            if (strpos($path, ':')) {
                $parts = array_filter(explode(':', $path));
                $path = $parts[count($parts) - 1];
            }

            if ($path) {
                return common_nicknamize($path);
            }
        }
    }

    return null;
}

function common_nicknamize($str)
{
    $str = preg_replace('/\W/', '', $str);
    return strtolower($str);
}<|MERGE_RESOLUTION|>--- conflicted
+++ resolved
@@ -173,7 +173,6 @@
 
 function common_language()
 {
-<<<<<<< HEAD
     // Allow ?uselang=xx override, very useful for debugging
     // and helping translators check usage and context.
     if (isset($_GET['uselang'])) {
@@ -183,8 +182,6 @@
         }
     }
 
-=======
->>>>>>> 1652ded4
     // If there is a user logged in and they've set a language preference
     // then return that one...
     if (_have_config() && common_logged_in()) {
@@ -1279,19 +1276,8 @@
     exit;
 }
 
-<<<<<<< HEAD
 // Stick the notice on the queue
 
-=======
-function common_broadcast_notice($notice, $remote=false)
-{
-    // DO NOTHING!
-}
-
-/**
- * Stick the notice on the queue.
- */
->>>>>>> 1652ded4
 function common_enqueue_notice($notice)
 {
     static $localTransports = array('omb',
