--- conflicted
+++ resolved
@@ -95,7 +95,6 @@
 
         if (Event::handle('StartPersonalGroupNav', array($this))) {
             $this->out->menuItem(common_local_url('all', array('nickname' =>
-<<<<<<< HEAD
                                                                $nickname)),
                                  _('Home'),
                                  sprintf(_('%s and friends'), $name),
@@ -110,34 +109,6 @@
                                  _('Favorites'),
                                  sprintf(_('%s\'s favorite notices'), ($user_profile) ? $name : _('User')),
                                  $action == 'showfavorites', 'nav_timeline_favorites');
-=======
-                                                           $nickname)),
-                             // TRANS: Personal group navigation menu option when logged in for viewing timeline of self and friends.
-                             _m('MENU','Personal'),
-                             // TRANS: Tooltop for personal group navigation menu option when logged in for viewing timeline of self and friends.
-                             sprintf(_('%s and friends'), $name),
-                             $action == 'all', 'nav_timeline_personal');
-            $this->out->menuItem(common_local_url('replies', array('nickname' =>
-                                                                  $nickname)),
-                             // TRANS: Personal group navigation menu option when logged in for viewing @-replies.
-                             _m('MENU','Replies'),
-                             // TRANS: Tooltip for personal group navigation menu option when logged in for viewing @-replies.
-                             sprintf(_('Replies to %s'), $name),
-                             $action == 'replies', 'nav_timeline_replies');
-            $this->out->menuItem(common_local_url('showstream', array('nickname' =>
-                                                                  $nickname)),
-                             // TRANS: Personal group navigation menu option when logged in for seeing own profile.
-                             _m('MENU','Profile'),
-                             $name,
-                             $action == 'showstream', 'nav_profile');
-            $this->out->menuItem(common_local_url('showfavorites', array('nickname' =>
-                                                                  $nickname)),
-                             // TRANS: Personal group navigation menu option when logged in for viewing own favourited notices.
-                             _m('MENU','Favorites'),
-                             // TRANS: Tooltip for personal group navigation menu option when logged in for viewing own favourited notices.
-                             sprintf(_('%s\'s favorite notices'), ($user_profile) ? $name : _('User')),
-                             $action == 'showfavorites', 'nav_timeline_favorites');
->>>>>>> 061c8d95
 
             $cur = common_current_user();
 
@@ -145,7 +116,6 @@
                 !common_config('singleuser', 'enabled')) {
 
                 $this->out->menuItem(common_local_url('inbox', array('nickname' =>
-<<<<<<< HEAD
                                                                      $nickname)),
                                      _('Inbox'),
                                      _('Your incoming messages'),
@@ -155,21 +125,6 @@
                                      _('Outbox'),
                                      _('Your sent messages'),
                                      $action == 'outbox');
-=======
-                                                                         $nickname)),
-                                 // TRANS: Personal group navigation menu option when logged in for viewing recieved personal messages.
-                                 _m('MENU','Inbox'),
-                                 // TRANS: Tooltip for personal group navigation menu option when logged in for viewing recieved personal messages.
-                                 _('Your incoming messages'),
-                                 $action == 'inbox');
-                $this->out->menuItem(common_local_url('outbox', array('nickname' =>
-                                                                         $nickname)),
-                                 // TRANS: Personal group navigation menu option when logged in for viewing senet personal messages.
-                                 _m('MENU','Outbox'),
-                                 // TRANS: Tooltip for personal group navigation menu option when logged in for viewing senet personal messages.
-                                 _('Your sent messages'),
-                                 $action == 'outbox');
->>>>>>> 061c8d95
             }
             Event::handle('EndPersonalGroupNav', array($this));
         }
