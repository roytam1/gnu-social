<?php
/**
 * StatusNet, the distributed open-source microblogging tool
 *
 * Menu for personal group of actions
 *
 * PHP version 5
 *
 * LICENCE: This program is free software: you can redistribute it and/or modify
 * it under the terms of the GNU Affero General Public License as published by
 * the Free Software Foundation, either version 3 of the License, or
 * (at your option) any later version.
 *
 * This program is distributed in the hope that it will be useful,
 * but WITHOUT ANY WARRANTY; without even the implied warranty of
 * MERCHANTABILITY or FITNESS FOR A PARTICULAR PURPOSE.  See the
 * GNU Affero General Public License for more details.
 *
 * You should have received a copy of the GNU Affero General Public License
 * along with this program.  If not, see <http://www.gnu.org/licenses/>.
 *
 * @category  Menu
 * @package   StatusNet
 * @author    Evan Prodromou <evan@status.net>
 * @author    Sarven Capadisli <csarven@status.net>
 * @copyright 2008-2011 StatusNet, Inc.
 * @license   http://www.fsf.org/licensing/licenses/agpl-3.0.html GNU Affero General Public License version 3.0
 * @link      http://status.net/
 */

if (!defined('STATUSNET') && !defined('LACONICA')) {
    exit(1);
}

/**
 * Menu for personal group of actions
 *
 * @category Menu
 * @package  StatusNet
 * @author   Evan Prodromou <evan@status.net>
 * @author   Sarven Capadisli <csarven@status.net>
 * @copyright 2008-2011 StatusNet, Inc.
 * @license  http://www.fsf.org/licensing/licenses/agpl-3.0.html GNU Affero General Public License version 3.0
 * @link     http://status.net/
 */

class PersonalGroupNav extends Menu
{
    /**
     * Show the menu
     *
     * @return void
     */
    function show()
    {
        $user         = common_current_user();

        if (empty($user)) {
            throw new ServerException('Do not show personal group nav with no current user.');
        }

        $user_profile = $user->getProfile();
        $nickname     = $user->nickname;
        $name         = $user_profile->getBestName();

        $action = $this->actionName;
        $mine = ($this->action->arg('nickname') == $nickname); // @fixme kinda vague

        $this->out->elementStart('ul', array('class' => 'nav'));

        if (Event::handle('StartPersonalGroupNav', array($this))) {
            $this->out->menuItem(common_local_url('all', array('nickname' =>
                                                               $nickname)),
                                 _('Home'),
                                 sprintf(_('%s and friends'), $name),
                                 $mine && $action =='all', 'nav_timeline_personal');
            $this->out->menuItem(common_local_url('showstream', array('nickname' =>
                                                                      $nickname)),
                                 _('Profile'),
                                 _('Your profile'),
                                 $mine && $action =='showstream',
                                 'nav_profile');
            $this->out->menuItem(common_local_url('replies', array('nickname' =>
                                                                   $nickname)),
                                 _('Replies'),
                                 sprintf(_('Replies to %s'), $name),
                                 $mine && $action =='replies', 'nav_timeline_replies');
            $this->out->menuItem(common_local_url('showfavorites', array('nickname' =>
                                                                         $nickname)),
                                 _('Favorites'),
                                 sprintf(_('%s\'s favorite notices'), ($user_profile) ? $name : _('User')),
<<<<<<< HEAD
                                 $action == 'showfavorites', 'nav_timeline_favorites');
            $this->out->menuItem(common_local_url('peopletagsbyuser', array('nickname' =>
                                                                  $nickname)),
                             _('People tags'),
                             sprintf(_('People tags by %s'), ($user_profile) ? $user_profile->getBestName() : _('User')),
                             in_array($action, array('peopletagsbyuser', 'peopletagsforuser')),
                             'nav_timeline_peopletags');
=======
                                 $mine && $action =='showfavorites', 'nav_timeline_favorites');
>>>>>>> 0a71622a

            $cur = common_current_user();

            if ($cur && $cur->id == $user->id &&
                !common_config('singleuser', 'enabled')) {

                $this->out->menuItem(common_local_url('inbox', array('nickname' =>
                                                                     $nickname)),
                                     _('Messages'),
                                     _('Your incoming messages'),
                                     $mine && $action =='inbox');
            }

            Event::handle('EndPersonalGroupNav', array($this));
        }
        $this->out->elementEnd('ul');
    }
}<|MERGE_RESOLUTION|>--- conflicted
+++ resolved
@@ -89,17 +89,13 @@
                                                                          $nickname)),
                                  _('Favorites'),
                                  sprintf(_('%s\'s favorite notices'), ($user_profile) ? $name : _('User')),
-<<<<<<< HEAD
-                                 $action == 'showfavorites', 'nav_timeline_favorites');
+                                 $mine && $action =='showfavorites', 'nav_timeline_favorites');
             $this->out->menuItem(common_local_url('peopletagsbyuser', array('nickname' =>
                                                                   $nickname)),
                              _('People tags'),
-                             sprintf(_('People tags by %s'), ($user_profile) ? $user_profile->getBestName() : _('User')),
+                             sprintf(_('People tags by %s'), ($user_profile) ? $name : _('User')),
                              in_array($action, array('peopletagsbyuser', 'peopletagsforuser')),
                              'nav_timeline_peopletags');
-=======
-                                 $mine && $action =='showfavorites', 'nav_timeline_favorites');
->>>>>>> 0a71622a
 
             $cur = common_current_user();
 
