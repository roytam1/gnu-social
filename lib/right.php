--- conflicted
+++ resolved
@@ -61,12 +61,9 @@
     const GRANTROLE          = 'grantrole';
     const REVOKEROLE         = 'revokerole';
     const DELETEGROUP        = 'deletegroup';
-<<<<<<< HEAD
     const BACKUPACCOUNT      = 'backupaccount';
     const RESTOREACCOUNT     = 'restoreaccount';
     const DELETEACCOUNT      = 'deleteaccount';
     const MOVEACCOUNT        = 'moveaccount';
-=======
     const CREATEGROUP        = 'creategroup';
->>>>>>> d3d97974
 }
