<?php
/**
 * StatusNet, the distributed open-source microblogging tool
 *
 * Form for posting a notice
 *
 * PHP version 5
 *
 * LICENCE: This program is free software: you can redistribute it and/or modify
 * it under the terms of the GNU Affero General Public License as published by
 * the Free Software Foundation, either version 3 of the License, or
 * (at your option) any later version.
 *
 * This program is distributed in the hope that it will be useful,
 * but WITHOUT ANY WARRANTY; without even the implied warranty of
 * MERCHANTABILITY or FITNESS FOR A PARTICULAR PURPOSE.  See the
 * GNU Affero General Public License for more details.
 *
 * You should have received a copy of the GNU Affero General Public License
 * along with this program.  If not, see <http://www.gnu.org/licenses/>.
 *
 * @category  Form
 * @package   StatusNet
 * @author    Evan Prodromou <evan@status.net>
 * @author    Sarven Capadisli <csarven@status.net>
 * @copyright 2009 StatusNet, Inc.
 * @license   http://www.fsf.org/licensing/licenses/agpl-3.0.html GNU Affero General Public License version 3.0
 * @link      http://status.net/
 */

if (!defined('STATUSNET') && !defined('LACONICA')) {
    exit(1);
}

require_once INSTALLDIR.'/lib/form.php';

/**
 * Form for posting a notice
 *
 * Frequently-used form for posting a notice
 *
 * @category Form
 * @package  StatusNet
 * @author   Evan Prodromou <evan@status.net>
 * @author   Sarven Capadisli <csarven@status.net>
 * @license  http://www.fsf.org/licensing/licenses/agpl-3.0.html GNU Affero General Public License version 3.0
 * @link     http://status.net/
 *
 * @see      HTMLOutputter
 */

class NoticeForm extends Form
{
    /**
     * Current action, used for returning to this page.
     */

    var $action = null;

    /**
     * Pre-filled content of the form
     */

    var $content = null;

    /**
     * The current user
     */

    var $user = null;

    /**
     * The notice being replied to
     */

    var $inreplyto = null;

    /**
     * Constructor
     *
     * @param HTMLOutputter $out     output channel
     * @param string        $action  action to return to, if any
     * @param string        $content content to pre-fill
     */

    function __construct($out=null, $action=null, $content=null, $user=null, $inreplyto=null)
    {
        parent::__construct($out);

        $this->action  = $action;
        $this->content = $content;
<<<<<<< HEAD

=======
        $this->inreplyto = $inreplyto;
        
>>>>>>> 5323956e
        if ($user) {
            $this->user = $user;
        } else {
            $this->user = common_current_user();
        }

        if (common_config('attachments', 'uploads')) {
            $this->enctype = 'multipart/form-data';
        }
    }

    /**
     * ID of the form
     *
     * @return int ID of the form
     */

    function id()
    {
        return 'form_notice';
    }

    /**
     * Action of the form
     *
     * @return string URL of the action
     */

    function action()
    {
        return common_local_url('newnotice');
    }

    /**
     * Legend of the Form
     *
     * @return void
     */
    function formLegend()
    {
        $this->out->element('legend', null, _('Send a notice'));
    }

    /**
     * Data elements
     *
     * @return void
     */

    function formData()
    {
        $this->out->element('label', array('for' => 'notice_data-text'),
                            sprintf(_('What\'s up, %s?'), $this->user->nickname));
        // XXX: vary by defined max size
        $this->out->element('textarea', array('id' => 'notice_data-text',
                                              'cols' => 35,
                                              'rows' => 4,
                                              'name' => 'status_textarea'),
                            ($this->content) ? $this->content : '');

        $contentLimit = Notice::maxContent();

        $this->out->element('script', array('type' => 'text/javascript'),
                            'maxLength = ' . $contentLimit . ';');

        if ($contentLimit > 0) {
            $this->out->elementStart('dl', 'form_note');
            $this->out->element('dt', null, _('Available characters'));
            $this->out->element('dd', array('id' => 'notice_text-count'),
                                $contentLimit);
            $this->out->elementEnd('dl');
        }

        if (common_config('attachments', 'uploads')) {
            $this->out->element('label', array('for' => 'notice_data-attach'),_('Attach'));
            $this->out->element('input', array('id' => 'notice_data-attach',
                                               'type' => 'file',
                                               'name' => 'attach',
                                               'title' => _('Attach a file')));
            $this->out->hidden('MAX_FILE_SIZE', common_config('attachments', 'file_quota'));
        }
        if ($this->action) {
            $this->out->hidden('notice_return-to', $this->action, 'returnto');
        }
        $this->out->hidden('notice_in-reply-to', $this->inreplyto, 'inreplyto');
    }

    /**
     * Action elements
     *
     * @return void
     */

    function formActions()
    {
        $this->out->element('input', array('id' => 'notice_action-submit',
                                           'class' => 'submit',
                                           'name' => 'status_submit',
                                           'type' => 'submit',
                                           'value' => _('Send')));
    }
}<|MERGE_RESOLUTION|>--- conflicted
+++ resolved
@@ -89,12 +89,7 @@
 
         $this->action  = $action;
         $this->content = $content;
-<<<<<<< HEAD
-
-=======
         $this->inreplyto = $inreplyto;
-        
->>>>>>> 5323956e
         if ($user) {
             $this->user = $user;
         } else {
