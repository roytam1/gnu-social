--- conflicted
+++ resolved
@@ -89,12 +89,8 @@
 
         $this->action  = $action;
         $this->content = $content;
-<<<<<<< HEAD
-
-=======
         $this->inreplyto = $inreplyto;
         
->>>>>>> bef4a8b6
         if ($user) {
             $this->user = $user;
         } else {
