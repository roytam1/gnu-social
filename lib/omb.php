--- conflicted
+++ resolved
@@ -80,11 +80,6 @@
     $posted = array();
 
     while ($rp->fetch()) {
-<<<<<<< HEAD
-        if (isset($posted[$rp->postnoticeurl])) {
-            /* We already posted to this url. */
-            continue;
-=======
         if (!array_key_exists($rp->postnoticeurl, $posted)) {
             common_log(LOG_DEBUG, 'Posting to ' . $rp->postnoticeurl);
             if (omb_post_notice_keys($notice, $rp->postnoticeurl, $rp->token, $rp->secret)) {
@@ -93,7 +88,6 @@
             } else {
                 common_log(LOG_DEBUG, 'Failed posting to ' . $rp->postnoticeurl);
             }
->>>>>>> cd650b09
         }
         common_debug('Posting to ' . $rp->postnoticeurl, __FILE__);
 
