--- conflicted
+++ resolved
@@ -252,14 +252,6 @@
                 $sf->show();
             }
             $this->out->elementEnd('li');
-<<<<<<< HEAD
-            $this->out->elementStart('li', 'entity_block');
-            if ($this->owner && $user->id == $this->owner->id) {
-                $this->showBlockForm();
-            }
-            $this->out->elementEnd('li');
-=======
->>>>>>> eb40fbc1
         }
     }
 
