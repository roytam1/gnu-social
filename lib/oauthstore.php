<?php
/*
 * StatusNet - the distributed open-source microblogging tool
 * Copyright (C) 2008, 2009, StatusNet, Inc.
 *
 * This program is free software: you can redistribute it and/or modify
 * it under the terms of the GNU Affero General Public License as published by
 * the Free Software Foundation, either version 3 of the License, or
 * (at your option) any later version.
 *
 * This program is distributed in the hope that it will be useful,
 * but WITHOUT ANY WARRANTY; without even the implied warranty of
 * MERCHANTABILITY or FITNESS FOR A PARTICULAR PURPOSE.  See the
 * GNU Affero General Public License for more details.
 *
 * You should have received a copy of the GNU Affero General Public License
 * along with this program.  If not, see <http://www.gnu.org/licenses/>.
 */

<<<<<<< HEAD
if (!defined('LACONICA')) {
    exit(1);
}
=======
if (!defined('STATUSNET') && !defined('LACONICA')) { exit(1); }
>>>>>>> 82b0927f

require_once 'libomb/datastore.php';

<<<<<<< HEAD
class LaconicaDataStore extends OMB_Datastore
=======
class StatusNetOAuthDataStore extends OAuthDataStore
>>>>>>> 82b0927f
{

    // We keep a record of who's contacted us
    function lookup_consumer($consumer_key)
    {
        $con = Consumer::staticGet('consumer_key', $consumer_key);
        if (!$con) {
            $con = new Consumer();
            $con->consumer_key = $consumer_key;
            $con->seed = common_good_rand(16);
            $con->created = DB_DataObject_Cast::dateTime();
            if (!$con->insert()) {
                return null;
            }
        }
        return new OAuthConsumer($con->consumer_key, '');
    }

    function lookup_token($consumer, $token_type, $token_key)
    {
        $t = new Token();
        if (!is_null($consumer)) {
            $t->consumer_key = $consumer->key;
        }
        $t->tok = $token_key;
        $t->type = ($token_type == 'access') ? 1 : 0;
        if ($t->find(true)) {
            return new OAuthToken($t->tok, $t->secret);
        } else {
            return null;
        }
    }

    // http://oauth.net/core/1.0/#nonce
    // "The Consumer SHALL then generate a Nonce value that is unique for
    // all requests with that timestamp."

    // XXX: It's not clear why the token is here

    function lookup_nonce($consumer, $token, $nonce, $timestamp)
    {
        $n = new Nonce();
        $n->consumer_key = $consumer->key;
        $n->ts = $timestamp;
        $n->nonce = $nonce;
        if ($n->find(true)) {
            return true;
        } else {
            $n->created = DB_DataObject_Cast::dateTime();
            $n->insert();
            return false;
        }
    }

    function new_request_token($consumer)
    {
        $t = new Token();
        $t->consumer_key = $consumer->key;
        $t->tok = common_good_rand(16);
        $t->secret = common_good_rand(16);
        $t->type = 0; // request
        $t->state = 0; // unauthorized
        $t->created = DB_DataObject_Cast::dateTime();
        if (!$t->insert()) {
            return null;
        } else {
            return new OAuthToken($t->tok, $t->secret);
        }
    }

    // defined in OAuthDataStore, but not implemented anywhere

    function fetch_request_token($consumer)
    {
        return $this->new_request_token($consumer);
    }

    function new_access_token($token, $consumer)
    {
        common_debug('new_access_token("'.$token->key.'","'.$consumer->key.'")', __FILE__);
        $rt = new Token();
        $rt->consumer_key = $consumer->key;
        $rt->tok = $token->key;
        $rt->type = 0; // request
        if ($rt->find(true) && $rt->state == 1) { // authorized
            common_debug('request token found.', __FILE__);
            $at = new Token();
            $at->consumer_key = $consumer->key;
            $at->tok = common_good_rand(16);
            $at->secret = common_good_rand(16);
            $at->type = 1; // access
            $at->created = DB_DataObject_Cast::dateTime();
            if (!$at->insert()) {
                $e = $at->_lastError;
                common_debug('access token "'.$at->tok.'" not inserted: "'.$e->message.'"', __FILE__);
                return null;
            } else {
                common_debug('access token "'.$at->tok.'" inserted', __FILE__);
                // burn the old one
                $orig_rt = clone($rt);
                $rt->state = 2; // used
                if (!$rt->update($orig_rt)) {
                    return null;
                }
                common_debug('request token "'.$rt->tok.'" updated', __FILE__);
                // Update subscription
                // XXX: mixing levels here
                $sub = Subscription::staticGet('token', $rt->tok);
                if (!$sub) {
                    return null;
                }
                common_debug('subscription for request token found', __FILE__);
                $orig_sub = clone($sub);
                $sub->token = $at->tok;
                $sub->secret = $at->secret;
                if (!$sub->update($orig_sub)) {
                    return null;
                } else {
                    common_debug('subscription updated to use access token', __FILE__);
                    return new OAuthToken($at->tok, $at->secret);
                }
            }
        } else {
            return null;
        }
    }

    // defined in OAuthDataStore, but not implemented anywhere

    function fetch_access_token($consumer)
    {
        return $this->new_access_token($consumer);
    }


    /**
     * Revoke specified OAuth token
     *
     * Revokes the authorization token specified by $token_key.
     * Throws exceptions in case of error.
     *
     * @param string $token_key The token to be revoked
     *
     * @access public
     **/
    public function revoke_token($token_key) {
        $rt = new Token();
        $rt->tok = $token_key;
        $rt->type = 0;
        $rt->state = 0;
        if (!$rt->find(true)) {
            throw new Exception('Tried to revoke unknown token');
        }
        if (!$rt->delete()) {
            throw new Exception('Failed to delete revoked token');
        }
    }

    /**
     * Authorize specified OAuth token
     *
     * Authorizes the authorization token specified by $token_key.
     * Throws exceptions in case of error.
     *
     * @param string $token_key The token to be authorized
     *
     * @access public
     **/
    public function authorize_token($token_key) {
        $rt = new Token();
        $rt->tok = $token_key;
        $rt->type = 0;
        $rt->state = 0;
        if (!$rt->find(true)) {
            throw new Exception('Tried to authorize unknown token');
        }
        $orig_rt = clone($rt);
        $rt->state = 1; # Authorized but not used
        if (!$rt->update($orig_rt)) {
            throw new Exception('Failed to authorize token');
        }
    }

    /**
     * Get profile by identifying URI
     *
     * Returns an OMB_Profile object representing the OMB profile identified by
     * $identifier_uri.
     * Returns null if there is no such OMB profile.
     * Throws exceptions in case of other error.
     *
     * @param string $identifier_uri The OMB identifier URI specifying the
     *                               requested profile
     *
     * @access public
     *
     * @return OMB_Profile The corresponding profile
     **/
    public function getProfile($identifier_uri) {
        /* getProfile is only used for remote profiles by libomb.
           TODO: Make it work with local ones anyway. */
        $remote = Remote_profile::staticGet('uri', $identifier_uri);
        if (!$remote) throw new Exception('No such remote profile');
        $profile = Profile::staticGet('id', $remote->id);
        if (!$profile) throw new Exception('No profile for remote user');

        require_once INSTALLDIR.'/lib/omb.php';
        return profile_to_omb_profile($identifier_uri, $profile);
    }

    /**
     * Save passed profile
     *
     * Stores the OMB profile $profile. Overwrites an existing entry.
     * Throws exceptions in case of error.
     *
     * @param OMB_Profile $profile   The OMB profile which should be saved
     *
     * @access public
     **/
    public function saveProfile($omb_profile) {
        if (common_profile_url($omb_profile->getNickname()) ==
                                                $omb_profile->getProfileURL()) {
            throw new Exception('Not implemented');
        } else {
            $remote = Remote_profile::staticGet('uri', $omb_profile->getIdentifierURI());

            if ($remote) {
                $exists = true;
                $profile = Profile::staticGet($remote->id);
                $orig_remote = clone($remote);
                $orig_profile = clone($profile);
                # XXX: compare current postNotice and updateProfile URLs to the ones
                # stored in the DB to avoid (possibly...) above attack
            } else {
                $exists = false;
                $remote = new Remote_profile();
                $remote->uri = $omb_profile->getIdentifierURI();
                $profile = new Profile();
            }

            $profile->nickname = $omb_profile->getNickname();
            $profile->profileurl = $omb_profile->getProfileURL();

            $fullname = $omb_profile->getFullname();
            $profile->fullname = is_null($fullname) ? '' : $fullname;
            $homepage = $omb_profile->getHomepage();
            $profile->homepage = is_null($homepage) ? '' : $homepage;
            $bio = $omb_profile->getBio();
            $profile->bio = is_null($bio) ? '' : $bio;
            $location = $omb_profile->getLocation();
            $profile->location = is_null($location) ? '' : $location;

            if ($exists) {
                $profile->update($orig_profile);
            } else {
                $profile->created = DB_DataObject_Cast::dateTime(); # current time
                $id = $profile->insert();
                if (!$id) {
                    throw new Exception(_('Error inserting new profile'));
                }
                $remote->id = $id;
            }

            $avatar_url = $omb_profile->getAvatarURL();
            if ($avatar_url) {
                if (!$this->add_avatar($profile, $avatar_url)) {
                    throw new Exception(_('Error inserting avatar'));
                }
            } else {
                $avatar = $profile->getOriginalAvatar();
                if($avatar) $avatar->delete();
                $avatar = $profile->getAvatar(AVATAR_PROFILE_SIZE);
                if($avatar) $avatar->delete();
                $avatar = $profile->getAvatar(AVATAR_STREAM_SIZE);
                if($avatar) $avatar->delete();
                $avatar = $profile->getAvatar(AVATAR_MINI_SIZE);
                if($avatar) $avatar->delete();
            }

            if ($exists) {
                if (!$remote->update($orig_remote)) {
                    throw new Exception(_('Error updating remote profile'));
                }
            } else {
                $remote->created = DB_DataObject_Cast::dateTime(); # current time
                if (!$remote->insert()) {
                    throw new Exception(_('Error inserting remote profile'));
                }
            }
        }
    }

    function add_avatar($profile, $url)
    {
        $temp_filename = tempnam(sys_get_temp_dir(), 'listener_avatar');
        copy($url, $temp_filename);
        $imagefile = new ImageFile($profile->id, $temp_filename);
        $filename = Avatar::filename($profile->id,
                                     image_type_to_extension($imagefile->type),
                                     null,
                                     common_timestamp());
        rename($temp_filename, Avatar::path($filename));
        return $profile->setOriginal($filename);
    }

    /**
     * Save passed notice
     *
     * Stores the OMB notice $notice. The datastore may change the passed notice.
     * This might by neccessary for URIs depending on a database key. Note that
     * it is the user’s duty to present a mechanism for his OMB_Datastore to
     * appropriately change his OMB_Notice.
     * Throws exceptions in case of error.
     *
     * @param OMB_Notice $notice The OMB notice which should be saved
     *
     * @access public
     **/
    public function saveNotice(&$omb_notice) {
        if (Notice::staticGet('uri', $omb_notice->getIdentifierURI())) {
            throw new Exception(_('Duplicate notice'));
        }
        $author_uri = $omb_notice->getAuthor()->getIdentifierURI();
        common_log(LOG_DEBUG, $author_uri, __FILE__);
        $author = Remote_profile::staticGet('uri', $author_uri);
        if (!$author) {
            $author = User::staticGet('uri', $author_uri);
        }
        if (!$author) {
            throw new Exception('No such user');
        }

        common_log(LOG_DEBUG, print_r($author, true), __FILE__);

        $notice = Notice::saveNew($author->id,
                                  $omb_notice->getContent(),
                                  'omb',
                                  false,
                                  null,
                                  $omb_notice->getIdentifierURI());
        if (is_string($notice)) {
            throw new Exception($notice);
        }
        common_broadcast_notice($notice, true);
    }

    /**
     * Get subscriptions of a given profile
     *
     * Returns an array containing subscription informations for the specified
     * profile. Every array entry should in turn be an array with keys
     *   'uri´: The identifier URI of the subscriber
     *   'token´: The subscribe token
     *   'secret´: The secret token
     * Throws exceptions in case of error.
     *
     * @param string $subscribed_user_uri The OMB identifier URI specifying the
     *                                    subscribed profile
     *
     * @access public
     *
     * @return mixed An array containing the subscriptions or 0 if no
     *               subscription has been found.
     **/
    public function getSubscriptions($subscribed_user_uri) {
        $sub = new Subscription();

        $user = $this->_getAnyProfile($subscribed_user_uri);

        $sub->subscribed = $user->id;

        if (!$sub->find(true)) {
            return 0;
        }

        /* Since we do not use OMB_Service_Provider’s action methods, there
           is no need to actually return the subscriptions. */
        return 1;
    }

    private function _getAnyProfile($uri)
    {
        $user = Remote_profile::staticGet('uri', $uri);
        if (!$user) {
            $user = User::staticGet('uri', $uri);
        }
        if (!$user) {
            throw new Exception('No such user');
        }
        return $user;
    }

    /**
     * Delete a subscription
     *
     * Deletes the subscription from $subscriber_uri to $subscribed_user_uri.
     * Throws exceptions in case of error.
     *
     * @param string $subscriber_uri      The OMB identifier URI specifying the
     *                                    subscribing profile
     *
     * @param string $subscribed_user_uri The OMB identifier URI specifying the
     *                                    subscribed profile
     *
     * @access public
     **/
    public function deleteSubscription($subscriber_uri, $subscribed_user_uri)
    {
        $sub = new Subscription();

        $subscribed = $this->_getAnyProfile($subscribed_user_uri);
        $subscriber = $this->_getAnyProfile($subscriber_uri);

        $sub->subscribed = $subscribed->id;
        $sub->subscriber = $subscriber->id;

        $sub->delete();
    }

    /**
     * Save a subscription
     *
     * Saves the subscription from $subscriber_uri to $subscribed_user_uri.
     * Throws exceptions in case of error.
     *
     * @param string     $subscriber_uri      The OMB identifier URI specifying
     *                                        the subscribing profile
     *
     * @param string     $subscribed_user_uri The OMB identifier URI specifying
     *                                        the subscribed profile
     * @param OAuthToken $token               The access token
     *
     * @access public
     **/
    public function saveSubscription($subscriber_uri, $subscribed_user_uri,
                                                                       $token)
    {
        $sub = new Subscription();

        $subscribed = $this->_getAnyProfile($subscribed_user_uri);
        $subscriber = $this->_getAnyProfile($subscriber_uri);

        $sub->subscribed = $subscribed->id;
        $sub->subscriber = $subscriber->id;

        $sub_exists = $sub->find(true);

        if ($sub_exists) {
            $orig_sub = clone($sub);
        } else {
            $sub->created = DB_DataObject_Cast::dateTime();
        }

        $sub->token  = $token->key;
        $sub->secret = $token->secret;

        if ($sub_exists) {
            $result = $sub->update($orig_sub);
        } else {
            $result = $sub->insert();
        }

        if (!$result) {
            common_log_db_error($sub, ($sub_exists) ? 'UPDATE' : 'INSERT', __FILE__);
            throw new Exception(_('Couldn\'t insert new subscription.'));
            return;
        }

        /* Notify user, if necessary. */

        if ($subscribed instanceof User) {
            mail_subscribe_notify_profile($subscribed,
                                          Profile::staticGet($subscriber->id));
        }
    }
}
?><|MERGE_RESOLUTION|>--- conflicted
+++ resolved
@@ -17,21 +17,11 @@
  * along with this program.  If not, see <http://www.gnu.org/licenses/>.
  */
 
-<<<<<<< HEAD
-if (!defined('LACONICA')) {
-    exit(1);
-}
-=======
 if (!defined('STATUSNET') && !defined('LACONICA')) { exit(1); }
->>>>>>> 82b0927f
 
 require_once 'libomb/datastore.php';
 
-<<<<<<< HEAD
-class LaconicaDataStore extends OMB_Datastore
-=======
 class StatusNetOAuthDataStore extends OAuthDataStore
->>>>>>> 82b0927f
 {
 
     // We keep a record of who's contacted us
