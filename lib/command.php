--- conflicted
+++ resolved
@@ -719,12 +719,8 @@
     }
     function handle($channel)
     {
-<<<<<<< HEAD
         if ($this->other) {
-=======
-        if ($other) {
             // TRANS: Error text shown when issuing the command "off" with a setting which has not yet been implemented.
->>>>>>> e365e709
             $channel->error($this->user, _("Command not yet implemented."));
         } else {
             if ($channel->off($this->user)) {
@@ -749,12 +745,8 @@
 
     function handle($channel)
     {
-<<<<<<< HEAD
         if ($this->other) {
-=======
-        if ($other) {
             // TRANS: Error text shown when issuing the command "on" with a setting which has not yet been implemented.
->>>>>>> e365e709
             $channel->error($this->user, _("Command not yet implemented."));
         } else {
             if ($channel->on($this->user)) {
