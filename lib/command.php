<?php
/*
 * StatusNet - the distributed open-source microblogging tool
 * Copyright (C) 2008, 2009, 2010 StatusNet, Inc.
 *
 * This program is free software: you can redistribute it and/or modify
 * it under the terms of the GNU Affero General Public License as published by
 * the Free Software Foundation, either version 3 of the License, or
 * (at your option) any later version.
 *
 * This program is distributed in the hope that it will be useful,
 * but WITHOUT ANY WARRANTY; without even the implied warranty of
 * MERCHANTABILITY or FITNESS FOR A PARTICULAR PURPOSE.  See the
 * GNU Affero General Public License for more details.
 *
 * You should have received a copy of the GNU Affero General Public License
 * along with this program.  If not, see <http://www.gnu.org/licenses/>.
 */

if (!defined('STATUSNET') && !defined('LACONICA')) { exit(1); }

require_once(INSTALLDIR.'/lib/channel.php');

class Command
{
    var $user = null;

    function __construct($user=null)
    {
        $this->user = $user;
    }

    /**
     * Execute the command and send success or error results
     * back via the given communications channel.
     *
     * @param Channel
     */
    public function execute($channel)
    {
        try {
            $this->handle($channel);
        } catch (CommandException $e) {
            $channel->error($this->user, $e->getMessage());
        } catch (Exception $e) {
            common_log(LOG_ERR, "Error handling " . get_class($this) . ": " . $e->getMessage());
            $channel->error($this->user, $e->getMessage());
        }
    }

    /**
     * Override this with the meat!
     *
     * An error to send back to the user may be sent by throwing
     * a CommandException with a formatted message.
     *
     * @param Channel
     * @throws CommandException
     */
    function handle($channel)
    {
        return false;
    }

    /**
     * Look up a notice from an argument, by poster's name to get last post
     * or notice_id prefixed with #.
     *
     * @return Notice
     * @throws CommandException
     */
    function getNotice($arg)
    {
        $notice = null;
        if (Event::handle('StartCommandGetNotice', array($this, $arg, &$notice))) {
            if(substr($this->other,0,1)=='#'){
                // A specific notice_id #123

                $notice = Notice::staticGet(substr($arg,1));
                if (!$notice) {
                    // TRANS: Command exception text shown when a notice ID is requested that does not exist.
                    throw new CommandException(_('Notice with that id does not exist.'));
                }
            }

            if (Validate::uri($this->other)) {
                // A specific notice by URI lookup
                $notice = Notice::staticGet('uri', $arg);
            }

            if (!$notice) {
                // Local or remote profile name to get their last notice.
                // May throw an exception and report 'no such user'
                $recipient = $this->getProfile($arg);

                $notice = $recipient->getCurrentNotice();
                if (!$notice) {
                    // TRANS: Command exception text shown when a last user notice is requested and it does not exist.
                    throw new CommandException(_('User has no last notice.'));
                }
            }
        }
        Event::handle('EndCommandGetNotice', array($this, $arg, &$notice));
        if (!$notice) {
            // TRANS: Command exception text shown when a notice ID is requested that does not exist.
            throw new CommandException(_('Notice with that id does not exist.'));
        }
        return $notice;
    }

    /**
     * Look up a local or remote profile by nickname.
     *
     * @return Profile
     * @throws CommandException
     */
    function getProfile($arg)
    {
        $profile = null;
        if (Event::handle('StartCommandGetProfile', array($this, $arg, &$profile))) {
            $profile =
              common_relative_profile($this->user, common_canonical_nickname($arg));
        }
        Event::handle('EndCommandGetProfile', array($this, $arg, &$profile));
        if (!$profile) {
            // TRANS: Message given requesting a profile for a non-existing user.
            // TRANS: %s is the nickname of the user for which the profile could not be found.
            throw new CommandException(sprintf(_('Could not find a user with nickname %s.'), $arg));
        }
        return $profile;
    }

    /**
     * Get a local user by name
     * @return User
     * @throws CommandException
     */
    function getUser($arg)
    {
        $user = null;
        if (Event::handle('StartCommandGetUser', array($this, $arg, &$user))) {
            $user = User::staticGet('nickname', Nickname::normalize($arg));
        }
        Event::handle('EndCommandGetUser', array($this, $arg, &$user));
        if (!$user){
            // TRANS: Message given getting a non-existing user.
            // TRANS: %s is the nickname of the user that could not be found.
            throw new CommandException(sprintf(_('Could not find a local user with nickname %s.'),
                               $arg));
        }
        return $user;
    }

    /**
     * Get a local or remote group by name.
     * @return User_group
     * @throws CommandException
     */
    function getGroup($arg)
    {
        $group = null;
        if (Event::handle('StartCommandGetGroup', array($this, $arg, &$group))) {
            $group = User_group::getForNickname($arg, $this->user->getProfile());
        }
        Event::handle('EndCommandGetGroup', array($this, $arg, &$group));
        if (!$group) {
            // TRANS: Command exception text shown when a group is requested that does not exist.
            throw new CommandException(_('No such group.'));
        }
        return $group;
    }
}

class CommandException extends Exception
{
}

class UnimplementedCommand extends Command
{
    function handle($channel)
    {
        // TRANS: Error text shown when an unimplemented command is given.
        $channel->error($this->user, _("Sorry, this command is not yet implemented."));
    }
}

class TrackingCommand extends UnimplementedCommand
{
}

class TrackOffCommand extends UnimplementedCommand
{
}

class TrackCommand extends UnimplementedCommand
{
    var $word = null;
    function __construct($user, $word)
    {
        parent::__construct($user);
        $this->word = $word;
    }
}

class UntrackCommand extends UnimplementedCommand
{
    var $word = null;
    function __construct($user, $word)
    {
        parent::__construct($user);
        $this->word = $word;
    }
}

class NudgeCommand extends Command
{
    var $other = null;
    function __construct($user, $other)
    {
        parent::__construct($user);
        $this->other = $other;
    }

    function handle($channel)
    {
        $recipient = $this->getUser($this->other);
        if ($recipient->id == $this->user->id) {
            // TRANS: Command exception text shown when a user tries to nudge themselves.
            throw new CommandException(_('It does not make a lot of sense to nudge yourself!'));
        } else {
            if ($recipient->email && $recipient->emailnotifynudge) {
                mail_notify_nudge($this->user, $recipient);
            }
            // XXX: notify by IM
            // XXX: notify by SMS
            // TRANS: Message given having nudged another user.
            // TRANS: %s is the nickname of the user that was nudged.
            $channel->output($this->user, sprintf(_('Nudge sent to %s.'),
                           $recipient->nickname));
        }
    }
}

class InviteCommand extends UnimplementedCommand
{
    var $other = null;
    function __construct($user, $other)
    {
        parent::__construct($user);
        $this->other = $other;
    }
}

class StatsCommand extends Command
{
    function handle($channel)
    {
        $profile = $this->user->getProfile();

        $subs_count   = $profile->subscriptionCount();
        $subbed_count = $profile->subscriberCount();
        $notice_count = $profile->noticeCount();

        // TRANS: User statistics text.
        // TRANS: %1$s is the number of other user the user is subscribed to.
        // TRANS: %2$s is the number of users that are subscribed to the user.
        // TRANS: %3$s is the number of notices the user has sent.
        $channel->output($this->user, sprintf(_("Subscriptions: %1\$s\n".
                                   "Subscribers: %2\$s\n".
                                   "Notices: %3\$s"),
                                 $subs_count,
                                 $subbed_count,
                                 $notice_count));
    }
}

class FavCommand extends Command
{
    var $other = null;

    function __construct($user, $other)
    {
        parent::__construct($user);
        $this->other = $other;
    }

    function handle($channel)
    {
        $notice = $this->getNotice($this->other);

        $fave            = new Fave();
        $fave->user_id   = $this->user->id;
        $fave->notice_id = $notice->id;
        $fave->find();

        if ($fave->fetch()) {
            // TRANS: Error message text shown when a favorite could not be set because it has already been favorited.
            $channel->error($this->user, _('Could not create favorite: already favorited.'));
            return;
        }

        $fave = Fave::addNew($this->user->getProfile(), $notice);

        if (!$fave) {
            // TRANS: Error message text shown when a favorite could not be set.
            $channel->error($this->user, _('Could not create favorite.'));
            return;
        }

        // @fixme favorite notification should be triggered
        // at a lower level

        $other = User::staticGet('id', $notice->profile_id);

        if ($other && $other->id != $this->user->id) {
            if ($other->email && $other->emailnotifyfav) {
                mail_notify_fave($other, $this->user, $notice);
            }
        }

        $this->user->blowFavesCache();

        // TRANS: Text shown when a notice has been marked as favourite successfully.
        $channel->output($this->user, _('Notice marked as fave.'));
    }
}

class JoinCommand extends Command
{
    var $other = null;

    function __construct($user, $other)
    {
        parent::__construct($user);
        $this->other = $other;
    }

    function handle($channel)
    {
        $group = $this->getGroup($this->other);
        $cur   = $this->user;

        if ($cur->isMember($group)) {
            // TRANS: Error text shown a user tries to join a group they already are a member of.
            $channel->error($cur, _('You are already a member of that group.'));
            return;
        }
        if (Group_block::isBlocked($group, $cur->getProfile())) {
            // TRANS: Error text shown when a user tries to join a group they are blocked from joining.
          $channel->error($cur, _('You have been blocked from that group by the admin.'));
            return;
        }

        try {
            if (Event::handle('StartJoinGroup', array($group, $cur))) {
                Group_member::join($group->id, $cur->id);
                Event::handle('EndJoinGroup', array($group, $cur));
            }
        } catch (Exception $e) {
            // TRANS: Message given having failed to add a user to a group.
            // TRANS: %1$s is the nickname of the user, %2$s is the nickname of the group.
            $channel->error($cur, sprintf(_('Could not join user %1$s to group %2$s.'),
                                          $cur->nickname, $group->nickname));
            return;
        }

        // TRANS: Message given having added a user to a group.
        // TRANS: %1$s is the nickname of the user, %2$s is the nickname of the group.
        $channel->output($cur, sprintf(_('%1$s joined group %2$s.'),
                                              $cur->nickname,
                                              $group->nickname));
    }
}

class DropCommand extends Command
{
    var $other = null;

    function __construct($user, $other)
    {
        parent::__construct($user);
        $this->other = $other;
    }

    function handle($channel)
    {
        $group = $this->getGroup($this->other);
        $cur   = $this->user;

        if (!$group) {
            // TRANS: Error text shown when trying to leave a group that does not exist.
            $channel->error($cur, _('No such group.'));
            return;
        }

        if (!$cur->isMember($group)) {
            // TRANS: Error text shown when trying to leave an existing group the user is not a member of.
            $channel->error($cur, _('You are not a member of that group.'));
            return;
        }

        try {
            if (Event::handle('StartLeaveGroup', array($group, $cur))) {
                Group_member::leave($group->id, $cur->id);
                Event::handle('EndLeaveGroup', array($group, $cur));
            }
        } catch (Exception $e) {
            // TRANS: Message given having failed to remove a user from a group.
            // TRANS: %1$s is the nickname of the user, %2$s is the nickname of the group.
            $channel->error($cur, sprintf(_('Could not remove user %1$s from group %2$s.'),
                                          $cur->nickname, $group->nickname));
            return;
        }

        // TRANS: Message given having removed a user from a group.
        // TRANS: %1$s is the nickname of the user, %2$s is the nickname of the group.
        $channel->output($cur, sprintf(_('%1$s left group %2$s.'),
                                              $cur->nickname,
                                              $group->nickname));
    }
}

class TagCommand extends Command
{
    var $other = null;
    var $tags = null;
    function __construct($user, $other, $tags)
    {
        parent::__construct($user);
        $this->other = $other;
        $this->tags = $tags;
    }

    function handle($channel)
    {
        $profile = $this->getProfile($this->other);
        $cur     = $this->user->getProfile();

        if (!$profile) {
            $channel->error($cur, _('No such profile.'));
            return;
        }
        if (!$cur->canTag($profile)) {
            $channel->error($cur, _('You cannot tag this user.'));
            return;
        }

        $privs = array();
        $tags = preg_split('/[\s,]+/', $this->tags);
        $clean_tags = array();

        foreach ($tags as $tag) {
            $private = @$tag[0] === '.';
            $tag = $clean_tags[] = common_canonical_tag($tag);

            if (!common_valid_profile_tag($tag)) {
                $channel->error($cur, sprintf(_('Invalid tag: "%s"'), $tag));
                return;
            }
            $privs[$tag] = $private;
        }

        try {
            foreach ($clean_tags as $tag) {
                Profile_tag::setTag($cur->id, $profile->id, $tag, null, $privs[$tag]);
            }
        } catch (Exception $e) {
            $channel->error($cur, sprintf(_('Error tagging %s: %s'),
                                          $profile->nickname, $e->getMessage()));
            return;
        }

        $channel->output($cur, sprintf(_('%1$s was tagged %2$s'),
                                              $profile->nickname,
                                              implode(', ', $clean_tags)));
    }
}


class UntagCommand extends TagCommand
{
    function handle($channel)
    {
        $profile = $this->getProfile($this->other);
        $cur     = $this->user->getProfile();

        if (!$profile) {
            $channel->error($cur, _('No such profile.'));
            return;
        }
        if (!$cur->canTag($profile)) {
            $channel->error($cur, _('You cannot tag this user.'));
            return;
        }

        $tags = array_map('common_canonical_tag', preg_split('/[\s,]+/', $this->tags));

        foreach ($tags as $tag) {
            if (!common_valid_profile_tag($tag)) {
                $channel->error($cur, sprintf(_('Invalid tag: "%s"'), $tag));
                return;
            }
        }

        try {
            foreach ($tags as $tag) {
                Profile_tag::unTag($cur->id, $profile->id, $tag);
            }
        } catch (Exception $e) {
            $channel->error($cur, sprintf(_('Error untagging %s: %s'),
                                          $profile->nickname, $e->getMessage()));
            return;
        }

        $channel->output($cur, sprintf(_('The following tag(s) were removed from user %1$s: %2$s.'),
                                              $profile->nickname,
                                              implode(', ', $tags)));
    }
}

class WhoisCommand extends Command
{
    var $other = null;
    function __construct($user, $other)
    {
        parent::__construct($user);
        $this->other = $other;
    }

    function handle($channel)
    {
        $recipient = $this->getProfile($this->other);

        // TRANS: Whois output.
        // TRANS: %1$s nickname of the queried user, %2$s is their profile URL.
        $whois = sprintf(_m('WHOIS',"%1\$s (%2\$s)"), $recipient->nickname,
                         $recipient->profileurl);
        if ($recipient->fullname) {
            // TRANS: Whois output. %s is the full name of the queried user.
            $whois .= "\n" . sprintf(_('Fullname: %s'), $recipient->fullname);
        }
        if ($recipient->location) {
            // TRANS: Whois output. %s is the location of the queried user.
            $whois .= "\n" . sprintf(_('Location: %s'), $recipient->location);
        }
        if ($recipient->homepage) {
            // TRANS: Whois output. %s is the homepage of the queried user.
            $whois .= "\n" . sprintf(_('Homepage: %s'), $recipient->homepage);
        }
        if ($recipient->bio) {
            // TRANS: Whois output. %s is the bio information of the queried user.
            $whois .= "\n" . sprintf(_('About: %s'), $recipient->bio);
        }
        $channel->output($this->user, $whois);
    }
}

class MessageCommand extends Command
{
    var $other = null;
    var $text = null;
    function __construct($user, $other, $text)
    {
        parent::__construct($user);
        $this->other = $other;
        $this->text = $text;
    }

    function handle($channel)
    {
        try {
            $other = $this->getUser($this->other);
        } catch (CommandException $e) {
            try {
                $profile = $this->getProfile($this->other);
            } catch (CommandException $f) {
                throw $e;
            }
            // TRANS: Command exception text shown when trying to send a direct message to a remote user (a user not registered at the current server).
            // TRANS: %s is a remote profile.
            throw new CommandException(sprintf(_('%s is a remote profile; you can only send direct messages to users on the same server.'), $this->other));
        }

        $len = mb_strlen($this->text);

        if ($len == 0) {
            // TRANS: Command exception text shown when trying to send a direct message to another user without content.
            $channel->error($this->user, _('No content!'));
            return;
        }

        $this->text = $this->user->shortenLinks($this->text);

        if (Message::contentTooLong($this->text)) {
            // XXX: i18n. Needs plural support.
            // TRANS: Message given if content is too long. %1$sd is used for plural.
            // TRANS: %1$d is the maximum number of characters, %2$d is the number of submitted characters.
            $channel->error($this->user, sprintf(_m('Message too long - maximum is %1$d character, you sent %2$d.',
                                                    'Message too long - maximum is %1$d characters, you sent %2$d.',
                                                    Message::maxContent()),
                                                 Message::maxContent(), mb_strlen($this->text)));
            return;
        }

        if (!$other) {
            // TRANS: Error text shown when trying to send a direct message to a user that does not exist.
            $channel->error($this->user, _('No such user.'));
            return;
        } else if (!$this->user->mutuallySubscribed($other)) {
            // TRANS: Error text shown when trying to send a direct message to a user without a mutual subscription (each user must be subscribed to the other).
            $channel->error($this->user, _('You can\'t send a message to this user.'));
            return;
        } else if ($this->user->id == $other->id) {
            // TRANS: Error text shown when trying to send a direct message to self.
            $channel->error($this->user, _('Don\'t send a message to yourself; just say it to yourself quietly instead.'));
            return;
        }
        $message = Message::saveNew($this->user->id, $other->id, $this->text, $channel->source());
        if ($message) {
            $message->notify();
            // TRANS: Message given have sent a direct message to another user.
            // TRANS: %s is the name of the other user.
            $channel->output($this->user, sprintf(_('Direct message to %s sent.'), $this->other));
        } else {
            // TRANS: Error text shown sending a direct message fails with an unknown reason.
            $channel->error($this->user, _('Error sending direct message.'));
        }
    }
}

class RepeatCommand extends Command
{
    var $other = null;
    function __construct($user, $other)
    {
        parent::__construct($user);
        $this->other = $other;
    }

    function handle($channel)
    {
        $notice = $this->getNotice($this->other);

        if($this->user->id == $notice->profile_id)
        {
            // TRANS: Error text shown when trying to repeat an own notice.
            $channel->error($this->user, _('Cannot repeat your own notice.'));
            return;
        }

        if ($this->user->getProfile()->hasRepeated($notice->id)) {
            // TRANS: Error text shown when trying to repeat an notice that was already repeated by the user.
            $channel->error($this->user, _('Already repeated that notice.'));
            return;
        }

        $repeat = $notice->repeat($this->user->id, $channel->source);

        if ($repeat) {

            // TRANS: Message given having repeated a notice from another user.
            // TRANS: %s is the name of the user for which the notice was repeated.
            $channel->output($this->user, sprintf(_('Notice from %s repeated.'), $recipient->nickname));
        } else {
            // TRANS: Error text shown when repeating a notice fails with an unknown reason.
            $channel->error($this->user, _('Error repeating notice.'));
        }
    }
}

class ReplyCommand extends Command
{
    var $other = null;
    var $text = null;
    function __construct($user, $other, $text)
    {
        parent::__construct($user);
        $this->other = $other;
        $this->text = $text;
    }

    function handle($channel)
    {
        $notice = $this->getNotice($this->other);
        $recipient = $notice->getProfile();

        $len = mb_strlen($this->text);

        if ($len == 0) {
            // TRANS: Command exception text shown when trying to reply to a notice without providing content for the reply.
            $channel->error($this->user, _('No content!'));
            return;
        }

        $this->text = $this->user->shortenLinks($this->text);

        if (Notice::contentTooLong($this->text)) {
            // XXX: i18n. Needs plural support.
            // TRANS: Message given if content of a notice for a reply is too long. %1$d is used for plural.
            // TRANS: %1$d is the maximum number of characters, %2$d is the number of submitted characters.
            $channel->error($this->user, sprintf(_m('Notice too long - maximum is %1$d character, you sent %2$d.',
                                                    'Notice too long - maximum is %1$d characters, you sent %2$d.',
                                                    Notice::maxContent()),
                                                 Notice::maxContent(), mb_strlen($this->text)));
            return;
        }

        $notice = Notice::saveNew($this->user->id, $this->text, $channel->source(),
                                  array('reply_to' => $notice->id));

        if ($notice) {
            // TRANS: Text shown having sent a reply to a notice successfully.
            // TRANS: %s is the nickname of the user of the notice the reply was sent to.
            $channel->output($this->user, sprintf(_('Reply to %s sent.'), $recipient->nickname));
        } else {
            // TRANS: Error text shown when a reply to a notice fails with an unknown reason.
            $channel->error($this->user, _('Error saving notice.'));
        }

    }
}

class GetCommand extends Command
{
    var $other = null;

    function __construct($user, $other)
    {
        parent::__construct($user);
        $this->other = $other;
    }

    function handle($channel)
    {
        $target = $this->getProfile($this->other);

        $notice = $target->getCurrentNotice();
        if (!$notice) {
            // TRANS: Error text shown when a last user notice is requested and it does not exist.
            $channel->error($this->user, _('User has no last notice.'));
            return;
        }
        $notice_content = $notice->content;

        $channel->output($this->user, $target->nickname . ": " . $notice_content);
    }
}

class SubCommand extends Command
{
    var $other = null;

    function __construct($user, $other)
    {
        parent::__construct($user);
        $this->other = $other;
    }

    function handle($channel)
    {

        if (!$this->other) {
            // TRANS: Error text shown when no username was provided when issuing a subscribe command.
            $channel->error($this->user, _('Specify the name of the user to subscribe to.'));
            return;
        }

        $target = $this->getProfile($this->other);

        $remote = Remote_profile::staticGet('id', $target->id);
        if ($remote) {
            // TRANS: Command exception text shown when trying to subscribe to an OMB profile using the subscribe command.
            throw new CommandException(_("Can't subscribe to OMB profiles by command."));
        }

        try {
            Subscription::start($this->user->getProfile(),
                                $target);
            // TRANS: Text shown after having subscribed to another user successfully.
            // TRANS: %s is the name of the user the subscription was requested for.
            $channel->output($this->user, sprintf(_('Subscribed to %s.'), $this->other));
        } catch (Exception $e) {
            $channel->error($this->user, $e->getMessage());
        }
    }
}

class UnsubCommand extends Command
{
    var $other = null;

    function __construct($user, $other)
    {
        parent::__construct($user);
        $this->other = $other;
    }

    function handle($channel)
    {
        if(!$this->other) {
            // TRANS: Error text shown when no username was provided when issuing an unsubscribe command.
            $channel->error($this->user, _('Specify the name of the user to unsubscribe from.'));
            return;
        }

        $target = $this->getProfile($this->other);

        try {
            Subscription::cancel($this->user->getProfile(),
                                 $target);
            // TRANS: Text shown after having unsubscribed from another user successfully.
            // TRANS: %s is the name of the user the unsubscription was requested for.
            $channel->output($this->user, sprintf(_('Unsubscribed from %s.'), $this->other));
        } catch (Exception $e) {
            $channel->error($this->user, $e->getMessage());
        }
    }
}

class OffCommand extends Command
{
    var $other = null;

    function __construct($user, $other=null)
    {
        parent::__construct($user);
        $this->other = $other;
    }
    function handle($channel)
    {
        if ($this->other) {
            // TRANS: Error text shown when issuing the command "off" with a setting which has not yet been implemented.
            $channel->error($this->user, _("Command not yet implemented."));
        } else {
            if ($channel->off($this->user)) {
                // TRANS: Text shown when issuing the command "off" successfully.
                $channel->output($this->user, _('Notification off.'));
            } else {
                // TRANS: Error text shown when the command "off" fails for an unknown reason.
                $channel->error($this->user, _('Can\'t turn off notification.'));
            }
        }
    }
}

class OnCommand extends Command
{
    var $other = null;
    function __construct($user, $other=null)
    {
        parent::__construct($user);
        $this->other = $other;
    }

    function handle($channel)
    {
        if ($this->other) {
            // TRANS: Error text shown when issuing the command "on" with a setting which has not yet been implemented.
            $channel->error($this->user, _("Command not yet implemented."));
        } else {
            if ($channel->on($this->user)) {
                // TRANS: Text shown when issuing the command "on" successfully.
                $channel->output($this->user, _('Notification on.'));
            } else {
                // TRANS: Error text shown when the command "on" fails for an unknown reason.
                $channel->error($this->user, _('Can\'t turn on notification.'));
            }
        }
    }
}

class LoginCommand extends Command
{
    function handle($channel)
    {
        $disabled = common_config('logincommand','disabled');
        $disabled = isset($disabled) && $disabled;
        if($disabled) {
            // TRANS: Error text shown when issuing the login command while login is disabled.
            $channel->error($this->user, _('Login command is disabled.'));
            return;
        }

        try {
            $login_token = Login_token::makeNew($this->user);
        } catch (Exception $e) {
            $channel->error($this->user, $e->getMessage());
        }

        $channel->output($this->user,
            // TRANS: Text shown after issuing the login command successfully.
            // TRANS: %s is a logon link..
            sprintf(_('This link is useable only once and is valid for only 2 minutes: %s.'),
                    common_local_url('otp',
                        array('user_id' => $login_token->user_id, 'token' => $login_token->token))));
    }
}

class LoseCommand extends Command
{
    var $other = null;

    function __construct($user, $other)
    {
        parent::__construct($user);
        $this->other = $other;
    }

    function execute($channel)
    {
        if(!$this->other) {
            // TRANS: Error text shown when no username was provided when issuing the command.
            $channel->error($this->user, _('Specify the name of the user to unsubscribe from.'));
            return;
        }

        $result = Subscription::cancel($this->getProfile($this->other), $this->user->getProfile());

        if ($result) {
            // TRANS: Text shown after issuing the lose command successfully (stop another user from following the current user).
            // TRANS: %s is the name of the user the unsubscription was requested for.
            $channel->output($this->user, sprintf(_('Unsubscribed %s.'), $this->other));
        } else {
            $channel->error($this->user, $result);
        }
    }
}

class SubscriptionsCommand extends Command
{
    function handle($channel)
    {
        $profile = $this->user->getSubscriptions(0);
        $nicknames=array();
        while ($profile->fetch()) {
            $nicknames[]=$profile->nickname;
        }
        if(count($nicknames)==0){
            // TRANS: Text shown after requesting other users a user is subscribed to without having any subscriptions.
            $out=_('You are not subscribed to anyone.');
        }else{
            // TRANS: Text shown after requesting other users a user is subscribed to.
            // TRANS: This message supports plural forms. This message is followed by a
            // TRANS: hard coded space and a comma separated list of subscribed users.
            $out = ngettext('You are subscribed to this person:',
                'You are subscribed to these people:',
                count($nicknames));
            $out .= ' ';
            $out .= implode(', ',$nicknames);
        }
        $channel->output($this->user,$out);
    }
}

class SubscribersCommand extends Command
{
    function handle($channel)
    {
        $profile = $this->user->getSubscribers();
        $nicknames=array();
        while ($profile->fetch()) {
            $nicknames[]=$profile->nickname;
        }
        if(count($nicknames)==0){
            // TRANS: Text shown after requesting other users that are subscribed to a user
            // TRANS: (followers) without having any subscribers.
            $out=_('No one is subscribed to you.');
        }else{
            // TRANS: Text shown after requesting other users that are subscribed to a user (followers).
            // TRANS: This message supports plural forms. This message is followed by a
            // TRANS: hard coded space and a comma separated list of subscribing users.
            $out = ngettext('This person is subscribed to you:',
                'These people are subscribed to you:',
                count($nicknames));
            $out .= ' ';
            $out .= implode(', ',$nicknames);
        }
        $channel->output($this->user,$out);
    }
}

class GroupsCommand extends Command
{
    function handle($channel)
    {
        $group = $this->user->getGroups();
        $groups=array();
        while ($group->fetch()) {
            $groups[]=$group->nickname;
        }
        if(count($groups)==0){
            // TRANS: Text shown after requesting groups a user is subscribed to without having
            // TRANS: any group subscriptions.
            $out=_('You are not a member of any groups.');
        }else{
            // TRANS: Text shown after requesting groups a user is subscribed to.
            // TRANS: This message supports plural forms. This message is followed by a
            // TRANS: hard coded space and a comma separated list of subscribed groups.
            $out = ngettext('You are a member of this group:',
                'You are a member of these groups:',
                count($nicknames));
            $out.=implode(', ',$groups);
        }
        $channel->output($this->user,$out);
    }
}

class HelpCommand extends Command
{
    function handle($channel)
    {
<<<<<<< HEAD
        $channel->output($this->user,
                         // TRANS: Help text for commands. Do not translate the command names themselves; they are fixed strings.
                         _("Commands:\n".
                           "on - turn on notifications\n".
                           "off - turn off notifications\n".
                           "help - show this help\n".
                           "follow <nickname> - subscribe to user\n".
                           "groups - lists the groups you have joined\n".
                           "tag <nickname> <tags> - tag a user\n".
                           "untag <nickname> <tags> - untag a user\n".
                           "subscriptions - list the people you follow\n".
                           "subscribers - list the people that follow you\n".
                           "leave <nickname> - unsubscribe from user\n".
                           "d <nickname> <text> - direct message to user\n".
                           "get <nickname> - get last notice from user\n".
                           "whois <nickname> - get profile info on user\n".
                           "lose <nickname> - force user to stop following you\n".
                           "fav <nickname> - add user's last notice as a 'fave'\n".
                           "fav #<notice_id> - add notice with the given id as a 'fave'\n".
                           "repeat #<notice_id> - repeat a notice with a given id\n".
                           "repeat <nickname> - repeat the last notice from user\n".
                           "reply #<notice_id> - reply to notice with a given id\n".
                           "reply <nickname> - reply to the last notice from user\n".
                           "join <group> - join group\n".
                           "login - Get a link to login to the web interface\n".
                           "drop <group> - leave group\n".
                           "stats - get your stats\n".
                           "stop - same as 'off'\n".
                           "quit - same as 'off'\n".
                           "sub <nickname> - same as 'follow'\n".
                           "unsub <nickname> - same as 'leave'\n".
                           "last <nickname> - same as 'get'\n".
                           "on <nickname> - not yet implemented.\n".
                           "off <nickname> - not yet implemented.\n".
                           "nudge <nickname> - remind a user to update.\n".
                           "invite <phone number> - not yet implemented.\n".
                           "track <word> - not yet implemented.\n".
                           "untrack <word> - not yet implemented.\n".
                           "track off - not yet implemented.\n".
                           "untrack all - not yet implemented.\n".
                           "tracks - not yet implemented.\n".
                           "tracking - not yet implemented.\n"));
=======
        // TRANS: Header line of help text for commands.
        $out = array(_m('COMMANDHELP', "Commands:"));
        $commands = array(// TRANS: Help message for IM/SMS command "on"
                          "on" => _m('COMMANDHELP', "turn on notifications"),
                          // TRANS: Help message for IM/SMS command "off"
                          "off" => _m('COMMANDHELP', "turn off notifications"),
                          // TRANS: Help message for IM/SMS command "help"
                          "help" => _m('COMMANDHELP', "show this help"),
                          // TRANS: Help message for IM/SMS command "follow <nickname>"
                          "follow <nickname>" => _m('COMMANDHELP', "subscribe to user"),
                          // TRANS: Help message for IM/SMS command "groups"
                          "groups" => _m('COMMANDHELP', "lists the groups you have joined"),
                          // TRANS: Help message for IM/SMS command "subscriptions"
                          "subscriptions" => _m('COMMANDHELP', "list the people you follow"),
                          // TRANS: Help message for IM/SMS command "subscribers"
                          "subscribers" => _m('COMMANDHELP', "list the people that follow you"),
                          // TRANS: Help message for IM/SMS command "leave <nickname>"
                          "leave <nickname>" => _m('COMMANDHELP', "unsubscribe from user"),
                          // TRANS: Help message for IM/SMS command "d <nickname> <text>"
                          "d <nickname> <text>" => _m('COMMANDHELP', "direct message to user"),
                          // TRANS: Help message for IM/SMS command "get <nickname>"
                          "get <nickname>" => _m('COMMANDHELP', "get last notice from user"),
                          // TRANS: Help message for IM/SMS command "whois <nickname>"
                          "whois <nickname>" => _m('COMMANDHELP', "get profile info on user"),
                          // TRANS: Help message for IM/SMS command "lose <nickname>"
                          "lose <nickname>" => _m('COMMANDHELP', "force user to stop following you"),
                          // TRANS: Help message for IM/SMS command "fav <nickname>"
                          "fav <nickname>" => _m('COMMANDHELP', "add user's last notice as a 'fave'"),
                          // TRANS: Help message for IM/SMS command "fav #<notice_id>"
                          "fav #<notice_id>" => _m('COMMANDHELP', "add notice with the given id as a 'fave'"),
                          // TRANS: Help message for IM/SMS command "repeat #<notice_id>"
                          "repeat #<notice_id>" => _m('COMMANDHELP', "repeat a notice with a given id"),
                          // TRANS: Help message for IM/SMS command "repeat <nickname>"
                          "repeat <nickname>" => _m('COMMANDHELP', "repeat the last notice from user"),
                          // TRANS: Help message for IM/SMS command "reply #<notice_id>"
                          "reply #<notice_id>" => _m('COMMANDHELP', "reply to notice with a given id"),
                          // TRANS: Help message for IM/SMS command "reply <nickname>"
                          "reply <nickname>" => _m('COMMANDHELP', "reply to the last notice from user"),
                          // TRANS: Help message for IM/SMS command "join <group>"
                          "join <group>" => _m('COMMANDHELP', "join group"),
                          // TRANS: Help message for IM/SMS command "login"
                          "login" => _m('COMMANDHELP', "Get a link to login to the web interface"),
                          // TRANS: Help message for IM/SMS command "drop <group>"
                          "drop <group>" => _m('COMMANDHELP', "leave group"),
                          // TRANS: Help message for IM/SMS command "stats"
                          "stats" => _m('COMMANDHELP', "get your stats"),
                          // TRANS: Help message for IM/SMS command "stop"
                          "stop" => _m('COMMANDHELP', "same as 'off'"),
                          // TRANS: Help message for IM/SMS command "quit"
                          "quit" => _m('COMMANDHELP', "same as 'off'"),
                          // TRANS: Help message for IM/SMS command "sub <nickname>"
                          "sub <nickname>" => _m('COMMANDHELP', "same as 'follow'"),
                          // TRANS: Help message for IM/SMS command "unsub <nickname>"
                          "unsub <nickname>" => _m('COMMANDHELP', "same as 'leave'"),
                          // TRANS: Help message for IM/SMS command "last <nickname>"
                          "last <nickname>" => _m('COMMANDHELP', "same as 'get'"),
                          // TRANS: Help message for IM/SMS command "on <nickname>"
                          "on <nickname>" => _m('COMMANDHELP', "not yet implemented."),
                          // TRANS: Help message for IM/SMS command "off <nickname>"
                          "off <nickname>" => _m('COMMANDHELP', "not yet implemented."),
                          // TRANS: Help message for IM/SMS command "nudge <nickname>"
                          "nudge <nickname>" => _m('COMMANDHELP', "remind a user to update."),
                          // TRANS: Help message for IM/SMS command "invite <phone number>"
                          "invite <phone number>" => _m('COMMANDHELP', "not yet implemented."),
                          // TRANS: Help message for IM/SMS command "track <word>"
                          "track <word>" => _m('COMMANDHELP', "not yet implemented."),
                          // TRANS: Help message for IM/SMS command "untrack <word>"
                          "untrack <word>" => _m('COMMANDHELP', "not yet implemented."),
                          // TRANS: Help message for IM/SMS command "track off"
                          "track off" => _m('COMMANDHELP', "not yet implemented."),
                          // TRANS: Help message for IM/SMS command "untrack all"
                          "untrack all" => _m('COMMANDHELP', "not yet implemented."),
                          // TRANS: Help message for IM/SMS command "tracks"
                          "tracks" => _m('COMMANDHELP', "not yet implemented."),
                          // TRANS: Help message for IM/SMS command "tracking"
                          "tracking" => _m('COMMANDHELP', "not yet implemented."));

        // Give plugins a chance to add or override...
        Event::handle('HelpCommandMessages', array($this, &$commands));
        foreach ($commands as $command => $help) {
            $out[] = "$command - $help";
        }
        $channel->output($this->user, implode("\n", $out));
>>>>>>> 0a71622a
    }
}<|MERGE_RESOLUTION|>--- conflicted
+++ resolved
@@ -1009,50 +1009,6 @@
 {
     function handle($channel)
     {
-<<<<<<< HEAD
-        $channel->output($this->user,
-                         // TRANS: Help text for commands. Do not translate the command names themselves; they are fixed strings.
-                         _("Commands:\n".
-                           "on - turn on notifications\n".
-                           "off - turn off notifications\n".
-                           "help - show this help\n".
-                           "follow <nickname> - subscribe to user\n".
-                           "groups - lists the groups you have joined\n".
-                           "tag <nickname> <tags> - tag a user\n".
-                           "untag <nickname> <tags> - untag a user\n".
-                           "subscriptions - list the people you follow\n".
-                           "subscribers - list the people that follow you\n".
-                           "leave <nickname> - unsubscribe from user\n".
-                           "d <nickname> <text> - direct message to user\n".
-                           "get <nickname> - get last notice from user\n".
-                           "whois <nickname> - get profile info on user\n".
-                           "lose <nickname> - force user to stop following you\n".
-                           "fav <nickname> - add user's last notice as a 'fave'\n".
-                           "fav #<notice_id> - add notice with the given id as a 'fave'\n".
-                           "repeat #<notice_id> - repeat a notice with a given id\n".
-                           "repeat <nickname> - repeat the last notice from user\n".
-                           "reply #<notice_id> - reply to notice with a given id\n".
-                           "reply <nickname> - reply to the last notice from user\n".
-                           "join <group> - join group\n".
-                           "login - Get a link to login to the web interface\n".
-                           "drop <group> - leave group\n".
-                           "stats - get your stats\n".
-                           "stop - same as 'off'\n".
-                           "quit - same as 'off'\n".
-                           "sub <nickname> - same as 'follow'\n".
-                           "unsub <nickname> - same as 'leave'\n".
-                           "last <nickname> - same as 'get'\n".
-                           "on <nickname> - not yet implemented.\n".
-                           "off <nickname> - not yet implemented.\n".
-                           "nudge <nickname> - remind a user to update.\n".
-                           "invite <phone number> - not yet implemented.\n".
-                           "track <word> - not yet implemented.\n".
-                           "untrack <word> - not yet implemented.\n".
-                           "track off - not yet implemented.\n".
-                           "untrack all - not yet implemented.\n".
-                           "tracks - not yet implemented.\n".
-                           "tracking - not yet implemented.\n"));
-=======
         // TRANS: Header line of help text for commands.
         $out = array(_m('COMMANDHELP', "Commands:"));
         $commands = array(// TRANS: Help message for IM/SMS command "on"
@@ -1065,6 +1021,10 @@
                           "follow <nickname>" => _m('COMMANDHELP', "subscribe to user"),
                           // TRANS: Help message for IM/SMS command "groups"
                           "groups" => _m('COMMANDHELP', "lists the groups you have joined"),
+                          // TRANS: Help message for IM/SMS command "tag"
+                          "tag <nickname> <tags>" => _m('COMMANDHELP',"tag a user"),
+                          // TRANS: Help message for IM/SMS command "untag"
+                          "untag <nickname> <tags>" => _m('COMMANDHELP',"untag a user"),
                           // TRANS: Help message for IM/SMS command "subscriptions"
                           "subscriptions" => _m('COMMANDHELP', "list the people you follow"),
                           // TRANS: Help message for IM/SMS command "subscribers"
@@ -1136,6 +1096,5 @@
             $out[] = "$command - $help";
         }
         $channel->output($this->user, implode("\n", $out));
->>>>>>> 0a71622a
     }
 }