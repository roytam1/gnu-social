<?php
/*
 * StatusNet - the distributed open-source microblogging tool
 * Copyright (C) 2008, 2009, 2010 StatusNet, Inc.
 *
 * This program is free software: you can redistribute it and/or modify
 * it under the terms of the GNU Affero General Public License as published by
 * the Free Software Foundation, either version 3 of the License, or
 * (at your option) any later version.
 *
 * This program is distributed in the hope that it will be useful,
 * but WITHOUT ANY WARRANTY; without even the implied warranty of
 * MERCHANTABILITY or FITNESS FOR A PARTICULAR PURPOSE.  See the
 * GNU Affero General Public License for more details.
 *
 * You should have received a copy of the GNU Affero General Public License
 * along with this program.  If not, see <http://www.gnu.org/licenses/>.
 */

if (!defined('STATUSNET') && !defined('LACONICA')) { exit(1); }

require_once(INSTALLDIR.'/lib/channel.php');

class Command
{

    var $user = null;

    function __construct($user=null)
    {
        $this->user = $user;
    }

    /**
     * Execute the command and send success or error results
     * back via the given communications channel.
     *
     * @param Channel
     */
    public function execute($channel)
    {
        try {
            $this->handle($channel);
        } catch (CommandException $e) {
            $channel->error($this->user, $e->getMessage());
        } catch (Exception $e) {
            common_log(LOG_ERR, "Error handling " . get_class($this) . ": " . $e->getMessage());
            $channel->error($this->user, $e->getMessage());
        }
    }

    
    /**
     * Override this with the meat!
     *
     * An error to send back to the user may be sent by throwing
     * a CommandException with a formatted message.
     *
     * @param Channel
     * @throws CommandException
     */
    function handle($channel)
    {
        return false;
    }

    /**
     * Look up a notice from an argument, by poster's name to get last post
     * or notice_id prefixed with #.
     *
     * @return Notice
     * @throws CommandException
     */
    function getNotice($arg)
    {
        $notice = null;
        if (Event::handle('StartCommandGetNotice', array($this, $arg, &$notice))) {
            if(substr($this->other,0,1)=='#'){
                // A specific notice_id #123

                $notice = Notice::staticGet(substr($arg,1));
                if (!$notice) {
                    throw new CommandException(_('Notice with that id does not exist'));
                }
            }
            
            if (Validate::uri($this->other)) {
                // A specific notice by URI lookup
                $notice = Notice::staticGet('uri', $arg);
            }
            
            if (!$notice) {
                // Local or remote profile name to get their last notice.
                // May throw an exception and report 'no such user'
                $recipient = $this->getProfile($arg);

                $notice = $recipient->getCurrentNotice();
                if (!$notice) {
                    throw new CommandException(_('User has no last notice'));
                }
            }
        }
        Event::handle('EndCommandGetNotice', array($this, $arg, &$notice));
        if (!$notice) {
            throw new CommandException(_('Notice with that id does not exist'));
        }
        return $notice;
    }

    /**
     * Look up a local or remote profile by nickname.
     *
     * @return Profile
     * @throws CommandException
     */
    function getProfile($arg)
    {
        $profile = null;
        if (Event::handle('StartCommandGetProfile', array($this, $arg, &$profile))) {
            $profile =
              common_relative_profile($this->user, common_canonical_nickname($arg));
        }
        Event::handle('EndCommandGetProfile', array($this, $arg, &$profile));
        if (!$profile) {
            // TRANS: Message given requesting a profile for a non-existing user.
            // TRANS: %s is the nickname of the user for which the profile could not be found.
            throw new CommandException(sprintf(_('Could not find a user with nickname %s'), $arg));
        }
        return $profile;
    }

    /**
     * Get a local user by name
     * @return User
     * @throws CommandException
     */
    function getUser($arg)
    {
        $user = null;
        if (Event::handle('StartCommandGetUser', array($this, $arg, &$user))) {
            $user = User::staticGet('nickname', $arg);
        }
        Event::handle('EndCommandGetUser', array($this, $arg, &$user));
        if (!$user){
            // TRANS: Message given getting a non-existing user.
            // TRANS: %s is the nickname of the user that could not be found.
            throw new CommandException(sprintf(_('Could not find a local user with nickname %s'),
                               $arg));
        }
        return $user;
    }

    /**
     * Get a local or remote group by name.
     * @return User_group
     * @throws CommandException
     */
    function getGroup($arg)
    {
        $group = null;
        if (Event::handle('StartCommandGetGroup', array($this, $arg, &$group))) {
            $group = User_group::getForNickname($arg, $this->user->getProfile());
        }
        Event::handle('EndCommandGetGroup', array($this, $arg, &$group));
        if (!$group) {
            throw new CommandException(_('No such group.'));
        }
        return $group;
    }
}

class CommandException extends Exception
{
}

class UnimplementedCommand extends Command
{
    function handle($channel)
    {
        $channel->error($this->user, _("Sorry, this command is not yet implemented."));
    }
}

class TrackingCommand extends UnimplementedCommand
{
}

class TrackOffCommand extends UnimplementedCommand
{
}

class TrackCommand extends UnimplementedCommand
{
    var $word = null;
    function __construct($user, $word)
    {
        parent::__construct($user);
        $this->word = $word;
    }
}

class UntrackCommand extends UnimplementedCommand
{
    var $word = null;
    function __construct($user, $word)
    {
        parent::__construct($user);
        $this->word = $word;
    }
}

class NudgeCommand extends Command
{
    var $other = null;
    function __construct($user, $other)
    {
        parent::__construct($user);
        $this->other = $other;
    }

    function handle($channel)
    {
        $recipient = $this->getUser($this->other);
        if ($recipient->id == $this->user->id) {
            throw new CommandException(_('It does not make a lot of sense to nudge yourself!'));
        } else {
            if ($recipient->email && $recipient->emailnotifynudge) {
                mail_notify_nudge($this->user, $recipient);
            }
            // XXX: notify by IM
            // XXX: notify by SMS
            // TRANS: Message given having nudged another user.
            // TRANS: %s is the nickname of the user that was nudged.
            $channel->output($this->user, sprintf(_('Nudge sent to %s'),
                           $recipient->nickname));
        }
    }
}

class InviteCommand extends UnimplementedCommand
{
    var $other = null;
    function __construct($user, $other)
    {
        parent::__construct($user);
        $this->other = $other;
    }
}

class StatsCommand extends Command
{
    function handle($channel)
    {
        $profile = $this->user->getProfile();

        $subs_count   = $profile->subscriptionCount();
        $subbed_count = $profile->subscriberCount();
        $notice_count = $profile->noticeCount();

        $channel->output($this->user, sprintf(_("Subscriptions: %1\$s\n".
                                   "Subscribers: %2\$s\n".
                                   "Notices: %3\$s"),
                                 $subs_count,
                                 $subbed_count,
                                 $notice_count));
    }
}

class FavCommand extends Command
{
    var $other = null;

    function __construct($user, $other)
    {
        parent::__construct($user);
        $this->other = $other;
    }

    function handle($channel)
    {
        $notice = $this->getNotice($this->other);
        $fave = Fave::addNew($this->user->getProfile(), $notice);

        if (!$fave) {
            $channel->error($this->user, _('Could not create favorite.'));
            return;
        }

        // @fixme favorite notification should be triggered
        // at a lower level

        $other = User::staticGet('id', $notice->profile_id);

        if ($other && $other->id != $user->id) {
            if ($other->email && $other->emailnotifyfav) {
                mail_notify_fave($other, $this->user, $notice);
            }
        }

        $this->user->blowFavesCache();

        $channel->output($this->user, _('Notice marked as fave.'));
    }

}

class JoinCommand extends Command
{
    var $other = null;

    function __construct($user, $other)
    {
        parent::__construct($user);
        $this->other = $other;
    }

    function handle($channel)
    {
        $group = $this->getGroup($this->other);
        $cur   = $this->user;

        if ($cur->isMember($group)) {
            $channel->error($cur, _('You are already a member of that group'));
            return;
        }
        if (Group_block::isBlocked($group, $cur->getProfile())) {
          $channel->error($cur, _('You have been blocked from that group by the admin.'));
            return;
        }

        try {
            if (Event::handle('StartJoinGroup', array($group, $cur))) {
                Group_member::join($group->id, $cur->id);
                Event::handle('EndJoinGroup', array($group, $cur));
            }
        } catch (Exception $e) {
            // TRANS: Message given having failed to add a user to a group.
            // TRANS: %1$s is the nickname of the user, %2$s is the nickname of the group.
            $channel->error($cur, sprintf(_('Could not join user %1$s to group %2$s'),
                                          $cur->nickname, $group->nickname));
            return;
        }

        // TRANS: Message given having added a user to a group.
        // TRANS: %1$s is the nickname of the user, %2$s is the nickname of the group.
        $channel->output($cur, sprintf(_('%1$s joined group %2$s'),
                                              $cur->nickname,
                                              $group->nickname));
    }

}
class DropCommand extends Command
{
    var $other = null;

    function __construct($user, $other)
    {
        parent::__construct($user);
        $this->other = $other;
    }

    function handle($channel)
    {
        $group = $this->getGroup($this->other);
        $cur   = $this->user;

        if (!$group) {
            $channel->error($cur, _('No such group.'));
            return;
        }

        if (!$cur->isMember($group)) {
            $channel->error($cur, _('You are not a member of that group.'));
            return;
        }

        try {
            if (Event::handle('StartLeaveGroup', array($group, $cur))) {
                Group_member::leave($group->id, $cur->id);
                Event::handle('EndLeaveGroup', array($group, $cur));
            }
        } catch (Exception $e) {
            // TRANS: Message given having failed to remove a user from a group.
            // TRANS: %1$s is the nickname of the user, %2$s is the nickname of the group.
            $channel->error($cur, sprintf(_('Could not remove user %1$s from group %2$s'),
                                          $cur->nickname, $group->nickname));
            return;
        }

        // TRANS: Message given having removed a user from a group.
        // TRANS: %1$s is the nickname of the user, %2$s is the nickname of the group.
        $channel->output($cur, sprintf(_('%1$s left group %2$s'),
                                              $cur->nickname,
                                              $group->nickname));
    }

}

class WhoisCommand extends Command
{
    var $other = null;
    function __construct($user, $other)
    {
        parent::__construct($user);
        $this->other = $other;
    }

    function handle($channel)
    {
        $recipient = $this->getProfile($this->other);

        // TRANS: Whois output.
        // TRANS: %1$s nickname of the queried user, %2$s is their profile URL.
        $whois = sprintf(_("%1\$s (%2\$s)"), $recipient->nickname,
                         $recipient->profileurl);
        if ($recipient->fullname) {
            // TRANS: Whois output. %s is the full name of the queried user.
            $whois .= "\n" . sprintf(_('Fullname: %s'), $recipient->fullname);
        }
        if ($recipient->location) {
            // TRANS: Whois output. %s is the location of the queried user.
            $whois .= "\n" . sprintf(_('Location: %s'), $recipient->location);
        }
        if ($recipient->homepage) {
            // TRANS: Whois output. %s is the homepage of the queried user.
            $whois .= "\n" . sprintf(_('Homepage: %s'), $recipient->homepage);
        }
        if ($recipient->bio) {
            // TRANS: Whois output. %s is the bio information of the queried user.
            $whois .= "\n" . sprintf(_('About: %s'), $recipient->bio);
        }
        $channel->output($this->user, $whois);
    }
}

class MessageCommand extends Command
{
    var $other = null;
    var $text = null;
    function __construct($user, $other, $text)
    {
        parent::__construct($user);
        $this->other = $other;
        $this->text = $text;
    }

    function handle($channel)
    {
        try {
            $other = $this->getUser($this->other);
        } catch (CommandException $e) {
            try {
                $profile = $this->getProfile($this->other);
            } catch (CommandException $f) {
                throw $e;
            }
            throw new CommandException(sprintf(_('%s is a remote profile; you can only send direct messages to users on the same server.'), $this->other));
        }

        $len = mb_strlen($this->text);

        if ($len == 0) {
            $channel->error($this->user, _('No content!'));
            return;
        }

        $this->text = common_shorten_links($this->text);

        if (Message::contentTooLong($this->text)) {
            // TRANS: Message given if content is too long.
            // TRANS: %1$d is the maximum number of characters, %2$d is the number of submitted characters.
            $channel->error($this->user, sprintf(_('Message too long - maximum is %1$d characters, you sent %2$d'),
                                                 Message::maxContent(), mb_strlen($this->text)));
            return;
        }

        if (!$other) {
            $channel->error($this->user, _('No such user.'));
            return;
        } else if (!$this->user->mutuallySubscribed($other)) {
            $channel->error($this->user, _('You can\'t send a message to this user.'));
            return;
        } else if ($this->user->id == $other->id) {
            $channel->error($this->user, _('Don\'t send a message to yourself; just say it to yourself quietly instead.'));
            return;
        }
        $message = Message::saveNew($this->user->id, $other->id, $this->text, $channel->source());
        if ($message) {
            $message->notify();
            // TRANS: Message given have sent a direct message to another user.
            // TRANS: %s is the name of the other user.
            $channel->output($this->user, sprintf(_('Direct message to %s sent'), $this->other));
        } else {
            $channel->error($this->user, _('Error sending direct message.'));
        }
    }
}

class RepeatCommand extends Command
{
    var $other = null;
    function __construct($user, $other)
    {
        parent::__construct($user);
        $this->other = $other;
    }

    function handle($channel)
    {
        $notice = $this->getNotice($this->other);

        if($this->user->id == $notice->profile_id)
        {
            $channel->error($this->user, _('Cannot repeat your own notice'));
            return;
        }

        if ($this->user->getProfile()->hasRepeated($notice->id)) {
            $channel->error($this->user, _('Already repeated that notice'));
            return;
        }

        $repeat = $notice->repeat($this->user->id, $channel->source);

        if ($repeat) {

            // TRANS: Message given having repeated a notice from another user.
            // TRANS: %s is the name of the user for which the notice was repeated.
            $channel->output($this->user, sprintf(_('Notice from %s repeated'), $recipient->nickname));
        } else {
            $channel->error($this->user, _('Error repeating notice.'));
        }
    }
}

class ReplyCommand extends Command
{
    var $other = null;
    var $text = null;
    function __construct($user, $other, $text)
    {
        parent::__construct($user);
        $this->other = $other;
        $this->text = $text;
    }

    function handle($channel)
    {
        $notice = $this->getNotice($this->other);
        $recipient = $notice->getProfile();

        $len = mb_strlen($this->text);

        if ($len == 0) {
            $channel->error($this->user, _('No content!'));
            return;
        }

        $this->text = common_shorten_links($this->text);

        if (Notice::contentTooLong($this->text)) {
            $channel->error($this->user, sprintf(_('Notice too long - maximum is %d characters, you sent %d'),
                                                 Notice::maxContent(), mb_strlen($this->text)));
            return;
        }

        $notice = Notice::saveNew($this->user->id, $this->text, $channel->source(),
                                  array('reply_to' => $notice->id));

        if ($notice) {
            $channel->output($this->user, sprintf(_('Reply to %s sent'), $recipient->nickname));
        } else {
            $channel->error($this->user, _('Error saving notice.'));
        }

    }
}

class GetCommand extends Command
{

    var $other = null;

    function __construct($user, $other)
    {
        parent::__construct($user);
        $this->other = $other;
    }

    function handle($channel)
    {
        $target = $this->getProfile($this->other);

        $notice = $target->getCurrentNotice();
        if (!$notice) {
            $channel->error($this->user, _('User has no last notice'));
            return;
        }
        $notice_content = $notice->content;

        $channel->output($this->user, $target->nickname . ": " . $notice_content);
    }
}

class SubCommand extends Command
{

    var $other = null;

    function __construct($user, $other)
    {
        parent::__construct($user);
        $this->other = $other;
    }

    function handle($channel)
    {

        if (!$this->other) {
            $channel->error($this->user, _('Specify the name of the user to subscribe to'));
            return;
        }

        $target = $this->getProfile($this->other);

        $remote = Remote_profile::staticGet('id', $target->id);
        if ($remote) {
            throw new CommandException(_("Can't subscribe to OMB profiles by command."));
        }

        try {
            Subscription::start($this->user->getProfile(),
                                $target);
            $channel->output($this->user, sprintf(_('Subscribed to %s'), $this->other));
        } catch (Exception $e) {
            $channel->error($this->user, $e->getMessage());
        }
    }
}

class UnsubCommand extends Command
{

    var $other = null;

    function __construct($user, $other)
    {
        parent::__construct($user);
        $this->other = $other;
    }

    function handle($channel)
    {
        if(!$this->other) {
            $channel->error($this->user, _('Specify the name of the user to unsubscribe from'));
            return;
        }

        $target = $this->getProfile($this->other);

        try {
            Subscription::cancel($this->user->getProfile(),
                                 $target);
            $channel->output($this->user, sprintf(_('Unsubscribed from %s'), $this->other));
        } catch (Exception $e) {
            $channel->error($this->user, $e->getMessage());
        }
    }
}

class OffCommand extends Command
{
    var $other = null;
    function __construct($user, $other=null)
    {
        parent::__construct($user);
        $this->other = $other;
    }
    function handle($channel)
    {
        if ($other) {
            $channel->error($this->user, _("Command not yet implemented."));
        } else {
            if ($channel->off($this->user)) {
                $channel->output($this->user, _('Notification off.'));
            } else {
                $channel->error($this->user, _('Can\'t turn off notification.'));
            }
        }
    }
}

class OnCommand extends Command
{
    var $other = null;
    function __construct($user, $other=null)
    {
        parent::__construct($user);
        $this->other = $other;
    }

    function handle($channel)
    {
        if ($other) {
            $channel->error($this->user, _("Command not yet implemented."));
        } else {
            if ($channel->on($this->user)) {
                $channel->output($this->user, _('Notification on.'));
            } else {
                $channel->error($this->user, _('Can\'t turn on notification.'));
            }
        }
    }
}

class LoginCommand extends Command
{
    function handle($channel)
    {
        $disabled = common_config('logincommand','disabled');
        $disabled = isset($disabled) && $disabled;
        if($disabled) {
            $channel->error($this->user, _('Login command is disabled'));
            return;
        }

        try {
            $login_token = Login_token::makeNew($this->user);
        } catch (Exception $e) {
            $channel->error($this->user, $e->getMessage());
        }

        $channel->output($this->user,
            sprintf(_('This link is useable only once, and is good for only 2 minutes: %s'),
                    common_local_url('otp',
                        array('user_id' => $login_token->user_id, 'token' => $login_token->token))));
    }
}

class LoseCommand extends Command
<<<<<<< HEAD
{

    var $other = null;

    function __construct($user, $other)
    {
        parent::__construct($user);
        $this->other = $other;
    }

    function execute($channel)
    {
        if(!$this->other) {
            $channel->error($this->user, _('Specify the name of the user to unsubscribe from'));
            return;
        }

        $result=subs_unsubscribe_from($this->user, $this->other);

        if ($result) {
            $channel->output($this->user, sprintf(_('Unsubscribed  %s'), $this->other));
        } else {
            $channel->error($this->user, $result);
        }
    }
}

class SubscriptionsCommand extends Command
=======
>>>>>>> 1b3b7f9a
{

    var $other = null;

    function __construct($user, $other)
    {
        parent::__construct($user);
        $this->other = $other;
    }

    function execute($channel)
    {
        if(!$this->other) {
            $channel->error($this->user, _('Specify the name of the user to unsubscribe from'));
            return;
        }

        $result = Subscription::cancel($this->getProfile($this->other), $this->user->getProfile());

        if ($result) {
            $channel->output($this->user, sprintf(_('Unsubscribed  %s'), $this->other));
        } else {
            $channel->error($this->user, $result);
        }
    }
}

class SubscriptionsCommand extends Command
{
    function handle($channel)
    {
        $profile = $this->user->getSubscriptions(0);
        $nicknames=array();
        while ($profile->fetch()) {
            $nicknames[]=$profile->nickname;
        }
        if(count($nicknames)==0){
            $out=_('You are not subscribed to anyone.');
        }else{
            $out = ngettext('You are subscribed to this person:',
                'You are subscribed to these people:',
                count($nicknames));
            $out .= ' ';
            $out .= implode(', ',$nicknames);
        }
        $channel->output($this->user,$out);
    }
}

class SubscribersCommand extends Command
{
    function handle($channel)
    {
        $profile = $this->user->getSubscribers();
        $nicknames=array();
        while ($profile->fetch()) {
            $nicknames[]=$profile->nickname;
        }
        if(count($nicknames)==0){
            $out=_('No one is subscribed to you.');
        }else{
            $out = ngettext('This person is subscribed to you:',
                'These people are subscribed to you:',
                count($nicknames));
            $out .= ' ';
            $out .= implode(', ',$nicknames);
        }
        $channel->output($this->user,$out);
    }
}

class GroupsCommand extends Command
{
    function handle($channel)
    {
        $group = $this->user->getGroups();
        $groups=array();
        while ($group->fetch()) {
            $groups[]=$group->nickname;
        }
        if(count($groups)==0){
            $out=_('You are not a member of any groups.');
        }else{
            $out = ngettext('You are a member of this group:',
                'You are a member of these groups:',
                count($nicknames));
            $out.=implode(', ',$groups);
        }
        $channel->output($this->user,$out);
    }
}

class HelpCommand extends Command
{
    function handle($channel)
    {
        $channel->output($this->user,
                         _("Commands:\n".
                           "on - turn on notifications\n".
                           "off - turn off notifications\n".
                           "help - show this help\n".
                           "follow <nickname> - subscribe to user\n".
                           "groups - lists the groups you have joined\n".
                           "subscriptions - list the people you follow\n".
                           "subscribers - list the people that follow you\n".
                           "leave <nickname> - unsubscribe from user\n".
                           "d <nickname> <text> - direct message to user\n".
                           "get <nickname> - get last notice from user\n".
                           "whois <nickname> - get profile info on user\n".
                           "lose <nickname> - force user to stop following you\n".
                           "fav <nickname> - add user's last notice as a 'fave'\n".
                           "fav #<notice_id> - add notice with the given id as a 'fave'\n".
                           "repeat #<notice_id> - repeat a notice with a given id\n".
                           "repeat <nickname> - repeat the last notice from user\n".
                           "reply #<notice_id> - reply to notice with a given id\n".
                           "reply <nickname> - reply to the last notice from user\n".
                           "join <group> - join group\n".
                           "login - Get a link to login to the web interface\n".
                           "drop <group> - leave group\n".
                           "stats - get your stats\n".
                           "stop - same as 'off'\n".
                           "quit - same as 'off'\n".
                           "sub <nickname> - same as 'follow'\n".
                           "unsub <nickname> - same as 'leave'\n".
                           "last <nickname> - same as 'get'\n".
                           "on <nickname> - not yet implemented.\n".
                           "off <nickname> - not yet implemented.\n".
                           "nudge <nickname> - remind a user to update.\n".
                           "invite <phone number> - not yet implemented.\n".
                           "track <word> - not yet implemented.\n".
                           "untrack <word> - not yet implemented.\n".
                           "track off - not yet implemented.\n".
                           "untrack all - not yet implemented.\n".
                           "tracks - not yet implemented.\n".
                           "tracking - not yet implemented.\n"));
    }
}<|MERGE_RESOLUTION|>--- conflicted
+++ resolved
@@ -738,37 +738,6 @@
 }
 
 class LoseCommand extends Command
-<<<<<<< HEAD
-{
-
-    var $other = null;
-
-    function __construct($user, $other)
-    {
-        parent::__construct($user);
-        $this->other = $other;
-    }
-
-    function execute($channel)
-    {
-        if(!$this->other) {
-            $channel->error($this->user, _('Specify the name of the user to unsubscribe from'));
-            return;
-        }
-
-        $result=subs_unsubscribe_from($this->user, $this->other);
-
-        if ($result) {
-            $channel->output($this->user, sprintf(_('Unsubscribed  %s'), $this->other));
-        } else {
-            $channel->error($this->user, $result);
-        }
-    }
-}
-
-class SubscriptionsCommand extends Command
-=======
->>>>>>> 1b3b7f9a
 {
 
     var $other = null;
