<?php
/**
 * StatusNet, the distributed open-source microblogging tool
 *
 * Personal tag cloud section
 *
 * PHP version 5
 *
 * LICENCE: This program is free software: you can redistribute it and/or modify
 * it under the terms of the GNU Affero General Public License as published by
 * the Free Software Foundation, either version 3 of the License, or
 * (at your option) any later version.
 *
 * This program is distributed in the hope that it will be useful,
 * but WITHOUT ANY WARRANTY; without even the implied warranty of
 * MERCHANTABILITY or FITNESS FOR A PARTICULAR PURPOSE.  See the
 * GNU Affero General Public License for more details.
 *
 * You should have received a copy of the GNU Affero General Public License
 * along with this program.  If not, see <http://www.gnu.org/licenses/>.
 *
 * @category  Widget
 * @package   StatusNet
 * @author    Evan Prodromou <evan@status.net>
 * @copyright 2009 StatusNet, Inc.
 * @license   http://www.fsf.org/licensing/licenses/agpl-3.0.html GNU Affero General Public License version 3.0
 * @link      http://status.net/
 */

if (!defined('STATUSNET') && !defined('LACONICA')) {
    exit(1);
}

/**
 * Personal tag cloud section
 *
 * @category Widget
 * @package  StatusNet
 * @author   Evan Prodromou <evan@status.net>
 * @license  http://www.fsf.org/licensing/licenses/agpl-3.0.html GNU Affero General Public License version 3.0
 * @link     http://status.net/
 */
class SubscriptionsPeopleSelfTagCloudSection extends SubPeopleTagCloudSection
{
    function title()
    {
        // TRANS: Title of personal tag cloud section.
        return _('People Tagcloud as self-tagged');
    }

    function query() {
//        return 'select tag, count(tag) as weight from subscription left join profile_tag on tagger = subscriber where subscribed=%d and subscriber != subscribed and tagger = tagged group by tag order by weight desc';
<<<<<<< HEAD



        return 'select profile_tag.tag, count(profile_tag.tag) as weight from subscription left join (profile_tag, profile_list) on profile_tag.tagger = subscribed and profile_tag.tag = profile_list.tag and profile_tag.tagger = profile_tag.tagger where subscriber=%d and subscribed != subscriber and profile_tag.tagger = profile_tag.tagged and profile_list.private = false and profile_tag.tag is not null group by profile_tag.tag order by weight desc';

=======
        return 'select tag, count(tag) as weight from subscription left join profile_tag on tagger = subscribed where subscriber=%d and subscribed != subscriber and tagger = tagged and tag is not null group by tag order by weight desc';
>>>>>>> e5529933
//        return 'select tag, count(tag) as weight from subscription left join profile_tag on tagger = subscriber where subscribed=%d and subscribed != subscriber and tagger = tagged and tag is not null group by tag order by weight desc';
    }
}<|MERGE_RESOLUTION|>--- conflicted
+++ resolved
@@ -50,15 +50,9 @@
 
     function query() {
 //        return 'select tag, count(tag) as weight from subscription left join profile_tag on tagger = subscriber where subscribed=%d and subscriber != subscribed and tagger = tagged group by tag order by weight desc';
-<<<<<<< HEAD
-
-
 
         return 'select profile_tag.tag, count(profile_tag.tag) as weight from subscription left join (profile_tag, profile_list) on profile_tag.tagger = subscribed and profile_tag.tag = profile_list.tag and profile_tag.tagger = profile_tag.tagger where subscriber=%d and subscribed != subscriber and profile_tag.tagger = profile_tag.tagged and profile_list.private = false and profile_tag.tag is not null group by profile_tag.tag order by weight desc';
 
-=======
-        return 'select tag, count(tag) as weight from subscription left join profile_tag on tagger = subscribed where subscriber=%d and subscribed != subscriber and tagger = tagged and tag is not null group by tag order by weight desc';
->>>>>>> e5529933
 //        return 'select tag, count(tag) as weight from subscription left join profile_tag on tagger = subscriber where subscribed=%d and subscribed != subscriber and tagger = tagged and tag is not null group by tag order by weight desc';
     }
 }