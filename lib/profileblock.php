--- conflicted
+++ resolved
@@ -62,6 +62,7 @@
         $this->showLocation();
         $this->showHomepage();
         $this->showDescription();
+        $this->showTags();
     }
 
     function showAvatar()
@@ -124,22 +125,6 @@
         if (!empty($homepage)) {
             $this->out->element('a', 'profile_block_homepage', $homepage);
         }
-<<<<<<< HEAD
-
-        $description = $this->description();
-
-        if (!empty($description)) {
-            $this->out->element('p',
-                                'profile_block_description',
-                                $description);
-        }
-
-        $this->showTags();
-        $this->showActions();
-
-        $this->out->elementEnd('div');
-=======
->>>>>>> 285c2ee7
     }
 
     function avatarSize()
