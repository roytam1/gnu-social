<?php
/**
 * StatusNet, the distributed open-source microblogging tool
 *
 * An activity
 *
 * PHP version 5
 *
 * LICENCE: This program is free software: you can redistribute it and/or modify
 * it under the terms of the GNU Affero General Public License as published by
 * the Free Software Foundation, either version 3 of the License, or
 * (at your option) any later version.
 *
 * This program is distributed in the hope that it will be useful,
 * but WITHOUT ANY WARRANTY; without even the implied warranty of
 * MERCHANTABILITY or FITNESS FOR A PARTICULAR PURPOSE.  See the
 * GNU Affero General Public License for more details.
 *
 * You should have received a copy of the GNU Affero General Public License
 * along with this program.  If not, see <http://www.gnu.org/licenses/>.
 *
 * @category  Feed
 * @package   StatusNet
 * @author    Evan Prodromou <evan@status.net>
 * @author    Zach Copley <zach@status.net>
 * @copyright 2010 StatusNet, Inc.
 * @license   http://www.fsf.org/licensing/licenses/agpl-3.0.html AGPLv3
 * @link      http://status.net/
 */

if (!defined('STATUSNET')) {
    exit(1);
}

/**
 * A noun-ish thing in the activity universe
 *
 * The activity streams spec talks about activity objects, while also having
 * a tag activity:object, which is in fact an activity object. Aaaaaah!
 *
 * This is just a thing in the activity universe. Can be the subject, object,
 * or indirect object (target!) of an activity verb. Rotten name, and I'm
 * propagating it. *sigh*
 *
 * @category  OStatus
 * @package   StatusNet
 * @author    Evan Prodromou <evan@status.net>
 * @copyright 2010 StatusNet, Inc.
 * @license   http://www.fsf.org/licensing/licenses/agpl-3.0.html AGPLv3
 * @link      http://status.net/
 */
class ActivityObject
{
    const ARTICLE   = 'http://activitystrea.ms/schema/1.0/article';
    const BLOGENTRY = 'http://activitystrea.ms/schema/1.0/blog-entry';
    const NOTE      = 'http://activitystrea.ms/schema/1.0/note';
    const STATUS    = 'http://activitystrea.ms/schema/1.0/status';
    const FILE      = 'http://activitystrea.ms/schema/1.0/file';
    const PHOTO     = 'http://activitystrea.ms/schema/1.0/photo';
    const ALBUM     = 'http://activitystrea.ms/schema/1.0/photo-album';
    const PLAYLIST  = 'http://activitystrea.ms/schema/1.0/playlist';
    const VIDEO     = 'http://activitystrea.ms/schema/1.0/video';
    const AUDIO     = 'http://activitystrea.ms/schema/1.0/audio';
    const BOOKMARK  = 'http://activitystrea.ms/schema/1.0/bookmark';
    const PERSON    = 'http://activitystrea.ms/schema/1.0/person';
    const GROUP     = 'http://activitystrea.ms/schema/1.0/group';
    const _LIST     = 'http://activitystrea.ms/schema/1.0/list'; // LIST is reserved
    const PLACE     = 'http://activitystrea.ms/schema/1.0/place';
    const COMMENT   = 'http://activitystrea.ms/schema/1.0/comment';
    // ^^^^^^^^^^ tea!

    // Atom elements we snarf

    const TITLE   = 'title';
    const SUMMARY = 'summary';
    const ID      = 'id';
    const SOURCE  = 'source';

    const NAME  = 'name';
    const URI   = 'uri';
    const EMAIL = 'email';

    const POSTEROUS   = 'http://posterous.com/help/rss/1.0';
    const AUTHOR      = 'author';
    const USERIMAGE   = 'userImage';
    const PROFILEURL  = 'profileUrl';
    const NICKNAME    = 'nickName';
    const DISPLAYNAME = 'displayName';

    public $element;
    public $type;
    public $id;
    public $title;
    public $summary;
    public $content;
    public $owner;
    public $link;
    public $source;
    public $avatarLinks = array();
    public $geopoint;
    public $poco;
    public $displayName;

    // @todo move this stuff to it's own PHOTO activity object
    const MEDIA_DESCRIPTION = 'description';

    public $thumbnail;
    public $largerImage;
    public $description;
    public $extra = array();

    /**
     * Constructor
     *
     * This probably needs to be refactored
     * to generate a local class (ActivityPerson, ActivityFile, ...)
     * based on the object type.
     *
     * @param DOMElement $element DOM thing to turn into an Activity thing
     */
    function __construct($element = null)
    {
        if (empty($element)) {
            return;
        }

        $this->element = $element;

        $this->geopoint = $this->_childContent(
            $element,
            ActivityContext::POINT,
            ActivityContext::GEORSS
        );

        if ($element->tagName == 'author') {
            $this->_fromAuthor($element);
        } else if ($element->tagName == 'item') {
            $this->_fromRssItem($element);
        } else {
            $this->_fromAtomEntry($element);
        }

        // Some per-type attributes...
        if ($this->type == self::PERSON || $this->type == self::GROUP) {
            $this->displayName = $this->title;

            $photos = ActivityUtils::getLinks($element, 'photo');
            if (count($photos)) {
                foreach ($photos as $link) {
                    $this->avatarLinks[] = new AvatarLink($link);
                }
            } else {
                $avatars = ActivityUtils::getLinks($element, 'avatar');
                foreach ($avatars as $link) {
                    $this->avatarLinks[] = new AvatarLink($link);
                }
            }

            $this->poco = new PoCo($element);
        }

        if ($this->type == self::PHOTO) {

            $this->thumbnail   = ActivityUtils::getLink($element, 'preview');
            $this->largerImage = ActivityUtils::getLink($element, 'enclosure');

            $this->description = ActivityUtils::childContent(
                $element,
                ActivityObject::MEDIA_DESCRIPTION,
                Activity::MEDIA
            );
        }
        if ($this->type == self::_LIST) {
            $owner = ActivityUtils::child($this->element, Activity::AUTHOR, Activity::SPEC);
            $this->owner = new ActivityObject($owner);
        }
    }

    private function _fromAuthor($element)
    {
        $this->type = $this->_childContent($element,
                                           Activity::OBJECTTYPE,
                                           Activity::SPEC);

        if (empty($this->type)) {
            $this->type = self::PERSON; // XXX: is this fair?
        }

        // start with <atom:title>

        $title = ActivityUtils::childHtmlContent($element, self::TITLE);

        if (!empty($title)) {
            $this->title = html_entity_decode(strip_tags($title), ENT_QUOTES, 'UTF-8');
        }

        // fall back to <atom:name>

        if (empty($this->title)) {
            $this->title = $this->_childContent($element, self::NAME);
        }

        // start with <atom:id>

        $this->id = $this->_childContent($element, self::ID);

        // fall back to <atom:uri>

        if (empty($this->id)) {
            $this->id = $this->_childContent($element, self::URI);
        }

        // fall further back to <atom:email>

        if (empty($this->id)) {
            $email = $this->_childContent($element, self::EMAIL);
            if (!empty($email)) {
                // XXX: acct: ?
                $this->id = 'mailto:'.$email;
            }
        }

        $this->link = ActivityUtils::getPermalink($element);

        // fall finally back to <link rel=alternate>

        if (empty($this->id) && !empty($this->link)) { // fallback if there's no ID
            $this->id = $this->link;
        }
    }

    private function _fromAtomEntry($element)
    {
        $this->type = $this->_childContent($element, Activity::OBJECTTYPE,
                                           Activity::SPEC);

        if (empty($this->type)) {
            $this->type = ActivityObject::NOTE;
        }

        $this->summary = ActivityUtils::childHtmlContent($element, self::SUMMARY);
        $this->content = ActivityUtils::getContent($element);

        // We don't like HTML in our titles, although it's technically allowed

        $title = ActivityUtils::childHtmlContent($element, self::TITLE);

        $this->title = html_entity_decode(strip_tags($title), ENT_QUOTES, 'UTF-8');

        $this->source  = $this->_getSource($element);

        $this->link = ActivityUtils::getPermalink($element);

        $this->id = $this->_childContent($element, self::ID);

        if (empty($this->id) && !empty($this->link)) { // fallback if there's no ID
            $this->id = $this->link;
        }
    }

    // @todo FIXME: rationalize with Activity::_fromRssItem()
    private function _fromRssItem($item)
    {
        $this->title = ActivityUtils::childContent($item, ActivityObject::TITLE, Activity::RSS);

        $contentEl = ActivityUtils::child($item, ActivityUtils::CONTENT, Activity::CONTENTNS);

        if (!empty($contentEl)) {
            $this->content = htmlspecialchars_decode($contentEl->textContent, ENT_QUOTES);
        } else {
            $descriptionEl = ActivityUtils::child($item, Activity::DESCRIPTION, Activity::RSS);
            if (!empty($descriptionEl)) {
                $this->content = htmlspecialchars_decode($descriptionEl->textContent, ENT_QUOTES);
            }
        }

        $this->link = ActivityUtils::childContent($item, ActivityUtils::LINK, Activity::RSS);

        $guidEl = ActivityUtils::child($item, Activity::GUID, Activity::RSS);

        if (!empty($guidEl)) {
            $this->id = $guidEl->textContent;

            if ($guidEl->hasAttribute('isPermaLink')) {
                // overwrites <link>
                $this->link = $this->id;
            }
        }
    }

    public static function fromRssAuthor($el)
    {
        $text = $el->textContent;

        if (preg_match('/^(.*?) \((.*)\)$/', $text, $match)) {
            $email = $match[1];
            $name = $match[2];
        } else if (preg_match('/^(.*?) <(.*)>$/', $text, $match)) {
            $name = $match[1];
            $email = $match[2];
        } else if (preg_match('/.*@.*/', $text)) {
            $email = $text;
            $name = null;
        } else {
            $name = $text;
            $email = null;
        }

        // Not really enough info

        $obj = new ActivityObject();

        $obj->element = $el;

        $obj->type  = ActivityObject::PERSON;
        $obj->title = $name;

        if (!empty($email)) {
            $obj->id = 'mailto:'.$email;
        }

        return $obj;
    }

    public static function fromDcCreator($el)
    {
        // Not really enough info

        $text = $el->textContent;

        $obj = new ActivityObject();

        $obj->element = $el;

        $obj->title = $text;
        $obj->type  = ActivityObject::PERSON;

        return $obj;
    }

    public static function fromRssChannel($el)
    {
        $obj = new ActivityObject();

        $obj->element = $el;

        $obj->type = ActivityObject::PERSON; // @fixme guess better

        $obj->title = ActivityUtils::childContent($el, ActivityObject::TITLE, Activity::RSS);
        $obj->link  = ActivityUtils::childContent($el, ActivityUtils::LINK, Activity::RSS);
        $obj->id    = ActivityUtils::getLink($el, Activity::SELF);

        if (empty($obj->id)) {
            $obj->id = $obj->link;
        }

        $desc = ActivityUtils::childContent($el, Activity::DESCRIPTION, Activity::RSS);

        if (!empty($desc)) {
            $obj->content = htmlspecialchars_decode($desc, ENT_QUOTES);
        }

        $imageEl = ActivityUtils::child($el, Activity::IMAGE, Activity::RSS);

        if (!empty($imageEl)) {
            $url = ActivityUtils::childContent($imageEl, Activity::URL, Activity::RSS);
            $al = new AvatarLink();
            $al->url = $url;
            $obj->avatarLinks[] = $al;
        }

        return $obj;
    }

    public static function fromPosterousAuthor($el)
    {
        $obj = new ActivityObject();

        $obj->type = ActivityObject::PERSON; // @fixme any others...?

        $userImage = ActivityUtils::childContent($el, self::USERIMAGE, self::POSTEROUS);

        if (!empty($userImage)) {
            $al = new AvatarLink();
            $al->url = $userImage;
            $obj->avatarLinks[] = $al;
        }

        $obj->link = ActivityUtils::childContent($el, self::PROFILEURL, self::POSTEROUS);
        $obj->id   = $obj->link;

        $obj->poco = new PoCo();

        $obj->poco->preferredUsername = ActivityUtils::childContent($el, self::NICKNAME, self::POSTEROUS);
        $obj->poco->displayName       = ActivityUtils::childContent($el, self::DISPLAYNAME, self::POSTEROUS);

        $obj->title = $obj->poco->displayName;

        return $obj;
    }

    private function _childContent($element, $tag, $namespace=ActivityUtils::ATOM)
    {
        return ActivityUtils::childContent($element, $tag, $namespace);
    }

    // Try to get a unique id for the source feed

    private function _getSource($element)
    {
        $sourceEl = ActivityUtils::child($element, 'source');

        if (empty($sourceEl)) {
            return null;
        } else {
            $href = ActivityUtils::getLink($sourceEl, 'self');
            if (!empty($href)) {
                return $href;
            } else {
                return ActivityUtils::childContent($sourceEl, 'id');
            }
        }
    }

    static function fromNotice(Notice $notice)
    {
        $object = new ActivityObject();

		if (Event::handle('StartActivityObjectFromNotice', array($notice, &$object))) {

			$object->type    = (empty($notice->object_type)) ? ActivityObject::NOTE : $notice->object_type;

			$object->id      = $notice->uri;
			$object->title   = $notice->content;
			$object->content = $notice->rendered;
			$object->link    = $notice->bestUrl();

			Event::handle('EndActivityObjectFromNotice', array($notice, &$object));
		}

        return $object;
    }

    static function fromProfile(Profile $profile)
    {
        $object = new ActivityObject();

		if (Event::handle('StartActivityObjectFromProfile', array($profile, &$object))) {

			$object->type   = ActivityObject::PERSON;
			$object->id     = $profile->getUri();
			$object->title  = $profile->getBestName();
			$object->link   = $profile->profileurl;

			$orig = $profile->getOriginalAvatar();

			if (!empty($orig)) {
				$object->avatarLinks[] = AvatarLink::fromAvatar($orig);
			}

			$sizes = array(
                AVATAR_PROFILE_SIZE,
                AVATAR_STREAM_SIZE,
                AVATAR_MINI_SIZE
            );

			foreach ($sizes as $size) {
				$alink  = null;
				$avatar = $profile->getAvatar($size);

				if (!empty($avatar)) {
					$alink = AvatarLink::fromAvatar($avatar);
				} else {
					$alink = new AvatarLink();
					$alink->type   = 'image/png';
					$alink->height = $size;
					$alink->width  = $size;
					$alink->url    = Avatar::defaultImage($size);

					if ($size == AVATAR_PROFILE_SIZE) {
						// Hack for Twitter import: we don't have a 96x96 image,
						// but we do have a 73x73 image. For now, fake it with that.
						$avatar = $profile->getAvatar(73);
						if ($avatar) {
							$alink = AvatarLink::fromAvatar($avatar);
							$alink->height= $size;
							$alink->width = $size;
						}
					}
				}

				$object->avatarLinks[] = $alink;
			}

			if (isset($profile->lat) && isset($profile->lon)) {
				$object->geopoint = (float)$profile->lat
					. ' ' . (float)$profile->lon;
			}

			$object->poco = PoCo::fromProfile($profile);

			Event::handle('EndActivityObjectFromProfile', array($profile, &$object));
		}

        return $object;
    }

    static function fromGroup($group)
    {
        $object = new ActivityObject();

		if (Event::handle('StartActivityObjectFromGroup', array($group, &$object))) {

			$object->type   = ActivityObject::GROUP;
			$object->id     = $group->getUri();
			$object->title  = $group->getBestName();
			$object->link   = $group->getUri();

			$object->avatarLinks[] = AvatarLink::fromFilename($group->homepage_logo,
															  AVATAR_PROFILE_SIZE);

			$object->avatarLinks[] = AvatarLink::fromFilename($group->stream_logo,
															  AVATAR_STREAM_SIZE);

			$object->avatarLinks[] = AvatarLink::fromFilename($group->mini_logo,
															  AVATAR_MINI_SIZE);

			$object->poco = PoCo::fromGroup($group);
		    Event::handle('EndActivityObjectFromGroup', array($group, &$object));
		}

        return $object;
    }

    static function fromPeopletag($ptag)
    {
        $object = new ActivityObject();
        if (Event::handle('StartActivityObjectFromPeopletag', array($ptag, &$object))) {
            $object->type    = ActivityObject::_LIST;

            $object->id      = $ptag->getUri();
            $object->title   = $ptag->tag;
            $object->summary = $ptag->description;
            $object->link    = $ptag->homeUrl();
            $object->owner   = Profile::staticGet('id', $ptag->tagger);
            $object->poco    = PoCo::fromProfile($object->owner);
		    Event::handle('EndActivityObjectFromPeopletag', array($ptag, &$object));
        }
        return $object;
    }

	function outputTo($xo, $tag='activity:object')
	{
		if (!empty($tag)) {
			$xo->elementStart($tag);
		}

        if (Event::handle('StartActivityObjectOutputAtom', array($this, $xo))) {
            $xo->element('activity:object-type', null, $this->type);

            // <author> uses URI

            if ($tag == 'author') {
                $xo->element(self::URI, null, $this->id);
            } else {
                $xo->element(self::ID, null, $this->id);
            }

            if (!empty($this->title)) {
                $name = common_xml_safe_str($this->title);
                if ($tag == 'author') {
                    // XXX: Backward compatibility hack -- atom:name should contain
                    // full name here, instead of nickname, i.e.: $name. Change
                    // this in the next version.
                    $xo->element(self::NAME, null, $this->poco->preferredUsername);
                } else {
                    $xo->element(self::TITLE, null, $name);
                }
            }

            if (!empty($this->summary)) {
                $xo->element(
                    self::SUMMARY,
                    null,
                    common_xml_safe_str($this->summary)
                );
            }

            if (!empty($this->content)) {
                // XXX: assuming HTML content here
                $xo->element(
                    ActivityUtils::CONTENT,
                    array('type' => 'html'),
                    common_xml_safe_str($this->content)
                );
            }

            if (!empty($this->link)) {
                $xo->element(
                    'link',
                    array(
                        'rel' => 'alternate',
                        'type' => 'text/html',
                        'href' => $this->link
                    ),
                    null
                );
            }

<<<<<<< HEAD
        if(!empty($this->owner)) {
            $owner = $this->owner->asActivityNoun(self::AUTHOR);
            $xo->raw($owner);
        }

        if (!empty($this->geopoint)) {
            $xo->element(
                'georss:point',
                null,
                $this->geopoint
            );
        }
=======
            if ($this->type == ActivityObject::PERSON
                || $this->type == ActivityObject::GROUP) {

                foreach ($this->avatarLinks as $avatar) {
                    $xo->element(
                        'link', array(
                            'rel'  => 'avatar',
                            'type'         => $avatar->type,
                            'media:width'  => $avatar->width,
                            'media:height' => $avatar->height,
                            'href' => $avatar->url
                        ),
                        null
                    );
                }
            }
>>>>>>> 0a71622a

            if (!empty($this->geopoint)) {
                $xo->element(
                    'georss:point',
                    null,
                    $this->geopoint
                );
            }

            if (!empty($this->poco)) {
                $this->poco->outputTo($xo);
            }

            // @fixme there's no way here to make a tree; elements can only contain plaintext
            // @fixme these may collide with JSON extensions
            foreach ($this->extra as $el) {
                list($extraTag, $attrs, $content) = $el;
                $xo->element($extraTag, $attrs, $content);
            }

            Event::handle('EndActivityObjectOutputAtom', array($this, $xo));
        }

		if (!empty($tag)) {
			$xo->elementEnd($tag);
		}

        return;
	}

    function asString($tag='activity:object')
    {
        $xs = new XMLStringer(true);

		$this->outputTo($xs, $tag);

        return $xs->getString();
    }

    /*
     * Returns an array based on this Activity Object suitable for
     * encoding as JSON.
     *
     * @return array $object the activity object array
     */

    function asArray()
    {
        $object = array();

        if (Event::handle('StartActivityObjectOutputJson', array($this, &$object))) {
            // XXX: attachedObjects are added by Activity

            // displayName
            $object['displayName'] = $this->title;

            // TODO: downstreamDuplicates

            // embedCode (used for video)

            // id
            //
            // XXX: Should we use URL here? or a crazy tag URI?
            $object['id'] = $this->id;

            if ($this->type == ActivityObject::PERSON
                || $this->type == ActivityObject::GROUP) {

                // XXX: Not sure what the best avatar is to use for the
                // author's "image". For now, I'm using the large size.

                $avatarLarge      = null;
                $avatarMediaLinks = array();

                foreach ($this->avatarLinks as $a) {

                    // Make a MediaLink for every other Avatar
                    $avatar = new ActivityStreamsMediaLink(
                        $a->url,
                        $a->width,
                        $a->height,
                        $a->type,
                        'avatar'
                    );

                    // Find the big avatar to use as the "image"
                    if ($a->height == AVATAR_PROFILE_SIZE) {
                        $imgLink = $avatar;
                    }

                    $avatarMediaLinks[] = $avatar->asArray();
                }

                $object['avatarLinks'] = $avatarMediaLinks; // extension

                // image
                $object['image']  = $imgLink->asArray();
            }

            // objectType
            //
            // We can probably use the whole schema URL here but probably the
            // relative simple name is easier to parse
            // @fixme this breaks extension URIs
            $object['type'] = substr($this->type, strrpos($this->type, '/') + 1);

            // summary
            $object['summary'] = $this->summary;

            // TODO: upstreamDuplicates

            // url (XXX: need to put the right thing here...)
            $object['url'] = $this->id;

            /* Extensions */
            // @fixme these may collide with XML extensions
            // @fixme multiple tags of same name will overwrite each other
            // @fixme text content from XML extensions will be lost
            foreach ($this->extra as $e) {
                list($objectName, $props, $txt) = $e;
                $object[$objectName] = $props;
            }

            // GeoJSON

            if (!empty($this->geopoint)) {

                list($lat, $long) = explode(' ', $this->geopoint);

                $object['geopoint'] = array(
                    'type'        => 'Point',
                    'coordinates' => array($lat, $long)
                );
            }

            if (!empty($this->poco)) {
                $object['contact'] = $this->poco->asArray();
            }
            Event::handle('EndActivityObjectOutputJson', array($this, &$object));
        }
        return array_filter($object);
    }
}<|MERGE_RESOLUTION|>--- conflicted
+++ resolved
@@ -607,20 +607,11 @@
                 );
             }
 
-<<<<<<< HEAD
-        if(!empty($this->owner)) {
-            $owner = $this->owner->asActivityNoun(self::AUTHOR);
-            $xo->raw($owner);
-        }
-
-        if (!empty($this->geopoint)) {
-            $xo->element(
-                'georss:point',
-                null,
-                $this->geopoint
-            );
-        }
-=======
+            if(!empty($this->owner)) {
+                $owner = $this->owner->asActivityNoun(self::AUTHOR);
+                $xo->raw($owner);
+            }
+
             if ($this->type == ActivityObject::PERSON
                 || $this->type == ActivityObject::GROUP) {
 
@@ -637,7 +628,7 @@
                     );
                 }
             }
->>>>>>> 0a71622a
+
 
             if (!empty($this->geopoint)) {
                 $xo->element(
