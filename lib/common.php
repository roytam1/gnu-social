--- conflicted
+++ resolved
@@ -23,142 +23,9 @@
 //exit with 200 response, if this is checking fancy from the installer
 if (isset($_REQUEST['p']) && $_REQUEST['p'] == 'check-fancy') {  exit; }
 
-<<<<<<< HEAD
-define('STATUSNET_BASE_VERSION', '0.9.7');
-define('STATUSNET_LIFECYCLE', 'beta3'); // 'dev', 'alpha[0-9]+', 'beta[0-9]+', 'rc[0-9]+', 'release'
-define('STATUSNET_VERSION', STATUSNET_BASE_VERSION . STATUSNET_LIFECYCLE);
-
-define('LACONICA_VERSION', STATUSNET_VERSION); // compatibility
-
-define('STATUSNET_CODENAME', 'World Leader Pretend');
-
-define('AVATAR_PROFILE_SIZE', 96);
-define('AVATAR_STREAM_SIZE', 48);
-define('AVATAR_MINI_SIZE', 24);
-
-define('NOTICES_PER_PAGE', 20);
-define('PROFILES_PER_PAGE', 20);
-define('MESSAGES_PER_PAGE', 20);
-
-define('FOREIGN_NOTICE_SEND', 1);
-define('FOREIGN_NOTICE_RECV', 2);
-define('FOREIGN_NOTICE_SEND_REPLY', 4);
-
-define('FOREIGN_FRIEND_SEND', 1);
-define('FOREIGN_FRIEND_RECV', 2);
-
-define('NOTICE_INBOX_SOURCE_SUB', 1);
-define('NOTICE_INBOX_SOURCE_GROUP', 2);
-define('NOTICE_INBOX_SOURCE_REPLY', 3);
-define('NOTICE_INBOX_SOURCE_FORWARD', 4);
-define('NOTICE_INBOX_SOURCE_GATEWAY', -1);
-
-# append our extlib dir as the last-resort place to find libs
-
-set_include_path(get_include_path() . PATH_SEPARATOR . INSTALLDIR . '/extlib/');
-
-// To protect against upstream libraries which haven't updated
-// for PHP 5.3 where dl() function may not be present...
-if (!function_exists('dl')) {
-    // function_exists() returns false for things in disable_functions,
-    // but they still exist and we'll die if we try to redefine them.
-    //
-    // Fortunately trying to call the disabled one will only trigger
-    // a warning, not a fatal, so it's safe to leave it for our case.
-    // Callers will be suppressing warnings anyway.
-    try {
-        // Reading the ini setting is hard as we don't know PHP's parsing,
-        // but we can check if it is disabled through reflection.
-        $dl = new ReflectionFunction('dl');
-        // $disabled = $dl->isDisabled(); // don't need to check this now
-    } catch (ReflectionException $e) {
-        // Ok, it *really* doesn't exist!
-        function dl($library) {
-            return false;
-        }
-    }
-}
-
-# global configuration object
-
-require_once('PEAR.php');
-require_once('DB/DataObject.php');
-require_once('DB/DataObject/Cast.php'); # for dates
-
-require_once(INSTALLDIR.'/lib/language.php');
-
-// This gets included before the config file, so that admin code and plugins
-// can use it
-
-require_once(INSTALLDIR.'/lib/event.php');
-require_once(INSTALLDIR.'/lib/plugin.php');
-
-function addPlugin($name, $attrs = null)
-{
-    return StatusNet::addPlugin($name, $attrs);
-}
-
-function _have_config()
-{
-    return StatusNet::haveConfig();
-}
-
-/**
- * Wrapper for class autoloaders.
- * This used to be the special function name __autoload(), but that causes bugs with PHPUnit 3.5+
- */
-function autoload_sn($cls)
-{
-    if (file_exists(INSTALLDIR.'/classes/' . $cls . '.php')) {
-        require_once(INSTALLDIR.'/classes/' . $cls . '.php');
-    } else if (file_exists(INSTALLDIR.'/lib/' . strtolower($cls) . '.php')) {
-        require_once(INSTALLDIR.'/lib/' . strtolower($cls) . '.php');
-    } else if (mb_substr($cls, -6) == 'Action' &&
-               file_exists(INSTALLDIR.'/actions/' . strtolower(mb_substr($cls, 0, -6)) . '.php')) {
-        require_once(INSTALLDIR.'/actions/' . strtolower(mb_substr($cls, 0, -6)) . '.php');
-    } else if ($cls == 'OAuthRequest') {
-        require_once('OAuth.php');
-    } else {
-        Event::handle('Autoload', array(&$cls));
-    }
-}
-
-spl_autoload_register('autoload_sn');
-
-// XXX: how many of these could be auto-loaded on use?
-// XXX: note that these files should not use config options
-// at compile time since DB config options are not yet loaded.
-
-require_once 'Validate.php';
-require_once 'markdown.php';
-
-// XXX: other formats here
-
-/**
- * Avoid the NICKNAME_FMT constant; use the Nickname class instead.
- *
- * Nickname::DISPLAY_FMT is more suitable for inserting into regexes;
- * note that it includes the [] and repeating bits, so should be wrapped
- * directly in a capture paren usually.
- *
- * For validation, use Nickname::normalize(), Nickname::isValid() etc.
- *
- * @deprecated
- */
-define('NICKNAME_FMT', VALIDATE_NUM.VALIDATE_ALPHA_LOWER);
-
-require_once INSTALLDIR.'/lib/util.php';
-require_once INSTALLDIR.'/lib/action.php';
-require_once INSTALLDIR.'/lib/mail.php';
-require_once INSTALLDIR.'/lib/subs.php';
-
-require_once INSTALLDIR.'/lib/clientexception.php';
-require_once INSTALLDIR.'/lib/serverexception.php';
-=======
 // All the fun stuff to actually initialize StatusNet's framework code,
 // without loading up a site configuration.
 require_once INSTALLDIR . '/lib/framework.php';
->>>>>>> a9f55679
 
 try {
     StatusNet::init(@$server, @$path, @$conffile);
