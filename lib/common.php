<?php
/*
 * Laconica - a distributed open-source microblogging tool
 * Copyright (C) 2008, Controlez-Vous, Inc.
 *
 * This program is free software: you can redistribute it and/or modify
 * it under the terms of the GNU Affero General Public License as published by
 * the Free Software Foundation, either version 3 of the License, or
 * (at your option) any later version.
 *
 * This program is distributed in the hope that it will be useful,
 * but WITHOUT ANY WARRANTY; without even the implied warranty of
 * MERCHANTABILITY or FITNESS FOR A PARTICULAR PURPOSE.  See the
 * GNU Affero General Public License for more details.
 *
 * You should have received a copy of the GNU Affero General Public License
 * along with this program.  If not, see <http://www.gnu.org/licenses/>.
 */

if (!defined('LACONICA')) { exit(1); }

define('LACONICA_VERSION', '0.8.0dev');

define('AVATAR_PROFILE_SIZE', 96);
define('AVATAR_STREAM_SIZE', 48);
define('AVATAR_MINI_SIZE', 24);

define('NOTICES_PER_PAGE', 20);
define('PROFILES_PER_PAGE', 20);

define('FOREIGN_NOTICE_SEND', 1);
define('FOREIGN_NOTICE_RECV', 2);
define('FOREIGN_NOTICE_SEND_REPLY', 4);

define('FOREIGN_FRIEND_SEND', 1);
define('FOREIGN_FRIEND_RECV', 2);

define_syslog_variables();

# append our extlib dir as the last-resort place to find libs

set_include_path(get_include_path() . PATH_SEPARATOR . INSTALLDIR . '/extlib/');

# global configuration object

require_once('PEAR.php');
require_once('DB/DataObject.php');
require_once('DB/DataObject/Cast.php'); # for dates

require_once(INSTALLDIR.'/lib/language.php');

// This gets included before the config file, so that admin code and plugins
// can use it

require_once(INSTALLDIR.'/lib/event.php');
require_once(INSTALLDIR.'/lib/plugin.php');

// try to figure out where we are

$_server = array_key_exists('SERVER_NAME', $_SERVER) ?
  strtolower($_SERVER['SERVER_NAME']) :
  null;
$_path = array_key_exists('SCRIPT_NAME', $_SERVER) ?
  substr($_SERVER['SCRIPT_NAME'], 1, strrpos($_SERVER['SCRIPT_NAME'], '/') - 1) :
  null;

// default configuration, overwritten in config.php

$config =
  array('site' =>
        array('name' => 'Just another Laconica microblog',
              'server' => $_server,
              'theme' => 'default',
<<<<<<< HEAD
              'skin' => 'default',
              'design' =>
              array('backgroundcolor' => '#F0F2F5',
                    'contentcolor' => '#FFFFFF',
                    'sidebarcolor' => '#CEE1E9',
                    'textcolor' => '#000000',
                    'linkcolor' => '#002E6E',
                    'backgroundimage' => null),
=======
>>>>>>> eb6a60ef
              'path' => $_path,
              'logfile' => null,
              'logo' => null,
              'logdebug' => false,
              'fancy' => false,
              'locale_path' => INSTALLDIR.'/locale',
              'language' => 'en_US',
              'languages' => get_all_languages(),
              'email' =>
              array_key_exists('SERVER_ADMIN', $_SERVER) ? $_SERVER['SERVER_ADMIN'] : null,
              'broughtby' => null,
              'timezone' => 'UTC',
              'broughtbyurl' => null,
              'closed' => false,
              'inviteonly' => false,
              'private' => false,
              'ssl' => 'never',
              'sslserver' => null,
              'dupelimit' => 60), # default for same person saying the same thing
        'syslog' =>
        array('appname' => 'laconica', # for syslog
              'priority' => 'debug'), # XXX: currently ignored
        'queue' =>
        array('enabled' => false),
        'license' =>
        array('url' => 'http://creativecommons.org/licenses/by/3.0/',
              'title' => 'Creative Commons Attribution 3.0',
              'image' => 'http://i.creativecommons.org/l/by/3.0/80x15.png'),
        'mail' =>
        array('backend' => 'mail',
              'params' => null),
        'nickname' =>
        array('blacklist' => array(),
              'featured' => array()),
        'profile' =>
        array('banned' => array()),
        'avatar' =>
        array('server' => null),
        'public' =>
        array('localonly' => true,
              'blacklist' => array(),
              'autosource' => array()),
        'theme' =>
        array('server' => null),
        'throttle' =>
        array('enabled' => false, // whether to throttle edits; false by default
              'count' => 20, // number of allowed messages in timespan
              'timespan' => 600), // timespan for throttling
        'xmpp' =>
        array('enabled' => false,
              'server' => 'INVALID SERVER',
              'port' => 5222,
              'user' => 'update',
              'encryption' => true,
              'resource' => 'uniquename',
              'password' => 'blahblahblah',
              'host' => null, # only set if != server
              'debug' => false, # print extra debug info
              'public' => array()), # JIDs of users who want to receive the public stream
        'sphinx' =>
        array('enabled' => false,
              'server' => 'localhost',
              'port' => 3312),
        'tag' =>
        array('dropoff' => 864000.0),
        'popular' =>
        array('dropoff' => 864000.0),
        'daemon' =>
        array('piddir' => '/var/run',
              'user' => false,
              'group' => false),
        'twitterbridge' =>
        array('enabled' => false),
        'integration' =>
        array('source' => 'Laconica', # source attribute for Twitter
              'taguri' => $_server.',2009'), # base for tag URIs
        'memcached' =>
        array('enabled' => false,
              'server' => 'localhost',
              'port' => 11211),
 		'ping' =>
        array('notify' => array()),
        'inboxes' =>
        array('enabled' => true), # on by default for new sites
        'newuser' =>
        array('subscribe' => null,
              'welcome' => null),
        'snapshot' =>
        array('run' => 'web',
              'frequency' => 10000,
              'reporturl' => 'http://laconi.ca/stats/report'),
        'attachments' =>
        array('supported' => array('image/png',
            'image/jpeg',
            'image/gif',
            'image/svg+xml',
            'audio/mpeg',
            'audio/x-speex',
            'application/ogg',
            'application/pdf',
            'application/vnd.oasis.opendocument.text',
            'application/vnd.oasis.opendocument.text-template',
            'application/vnd.oasis.opendocument.graphics',
            'application/vnd.oasis.opendocument.graphics-template',
            'application/vnd.oasis.opendocument.presentation',
            'application/vnd.oasis.opendocument.presentation-template',
            'application/vnd.oasis.opendocument.spreadsheet',
            'application/vnd.oasis.opendocument.spreadsheet-template',
            'application/vnd.oasis.opendocument.chart',
            'application/vnd.oasis.opendocument.chart-template',
            'application/vnd.oasis.opendocument.image',
            'application/vnd.oasis.opendocument.image-template',
            'application/vnd.oasis.opendocument.formula',
            'application/vnd.oasis.opendocument.formula-template',
            'application/vnd.oasis.opendocument.text-master',
            'application/vnd.oasis.opendocument.text-web',
            'application/x-zip',
            'application/zip',
            'text/plain',
            'video/mpeg',
            'video/mp4',
            'video/quicktime',
            'video/mpeg'),
        'file_quota' => 5000000,
        'user_quota' => 50000000,
        'monthly_quota' => 15000000,
        ),
        'group' =>
        array('maxaliases' => 3),
        );

$config['db'] = &PEAR::getStaticProperty('DB_DataObject','options');

$config['db'] =
  array('database' => 'YOU HAVE TO SET THIS IN config.php',
        'schema_location' => INSTALLDIR . '/classes',
        'class_location' => INSTALLDIR . '/classes',
        'require_prefix' => 'classes/',
        'class_prefix' => '',
        'mirror' => null,
        'utf8' => true,
        'db_driver' => 'DB', # XXX: JanRain libs only work with DB
        'quote_identifiers' => false,
        'type' => 'mysql' );

if (function_exists('date_default_timezone_set')) {
    /* Work internally in UTC */
    date_default_timezone_set('UTC');
}

// From most general to most specific:
// server-wide, then vhost-wide, then for a path,
// finally for a dir (usually only need one of the last two).

$_config_files = array('/etc/laconica/laconica.php',
                  '/etc/laconica/'.$_server.'.php');

if (strlen($_path) > 0) {
    $_config_files[] = '/etc/laconica/'.$_server.'_'.$_path.'.php';
}

$_config_files[] = INSTALLDIR.'/config.php';

$_have_a_config = false;

foreach ($_config_files as $_config_file) {
    if (@file_exists($_config_file)) {
        include_once($_config_file);
        $_have_a_config = true;
    }
}

function _have_config()
{
    global $_have_a_config;
    return $_have_a_config;
}

// XXX: Throw a conniption if database not installed

// Fixup for laconica.ini

$_db_name = substr($config['db']['database'], strrpos($config['db']['database'], '/') + 1);

if ($_db_name != 'laconica' && !array_key_exists('ini_'.$_db_name, $config['db'])) {
    $config['db']['ini_'.$_db_name] = INSTALLDIR.'/classes/laconica.ini';
}

// XXX: how many of these could be auto-loaded on use?

require_once 'Validate.php';
require_once 'markdown.php';

require_once INSTALLDIR.'/lib/util.php';
require_once INSTALLDIR.'/lib/action.php';
require_once INSTALLDIR.'/lib/theme.php';
require_once INSTALLDIR.'/lib/mail.php';
require_once INSTALLDIR.'/lib/subs.php';
require_once INSTALLDIR.'/lib/Shorturl_api.php';
require_once INSTALLDIR.'/lib/twitter.php';

require_once INSTALLDIR.'/lib/clientexception.php';
require_once INSTALLDIR.'/lib/serverexception.php';

// XXX: other formats here

define('NICKNAME_FMT', VALIDATE_NUM.VALIDATE_ALPHA_LOWER);

function __autoload($class)
{
    if ($class == 'OAuthRequest') {
        require_once('OAuth.php');
    } else if (file_exists(INSTALLDIR.'/classes/' . $class . '.php')) {
        require_once(INSTALLDIR.'/classes/' . $class . '.php');
    } else if (file_exists(INSTALLDIR.'/lib/' . strtolower($class) . '.php')) {
        require_once(INSTALLDIR.'/lib/' . strtolower($class) . '.php');
    } else if (mb_substr($class, -6) == 'Action' &&
               file_exists(INSTALLDIR.'/actions/' . strtolower(mb_substr($class, 0, -6)) . '.php')) {
        require_once(INSTALLDIR.'/actions/' . strtolower(mb_substr($class, 0, -6)) . '.php');
    }
}

// Give plugins a chance to initialize in a fully-prepared environment

Event::handle('InitializePlugin');<|MERGE_RESOLUTION|>--- conflicted
+++ resolved
@@ -71,7 +71,6 @@
         array('name' => 'Just another Laconica microblog',
               'server' => $_server,
               'theme' => 'default',
-<<<<<<< HEAD
               'skin' => 'default',
               'design' =>
               array('backgroundcolor' => '#F0F2F5',
@@ -80,8 +79,6 @@
                     'textcolor' => '#000000',
                     'linkcolor' => '#002E6E',
                     'backgroundimage' => null),
-=======
->>>>>>> eb6a60ef
               'path' => $_path,
               'logfile' => null,
               'logo' => null,
