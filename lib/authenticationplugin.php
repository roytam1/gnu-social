--- conflicted
+++ resolved
@@ -79,11 +79,7 @@
             $nickname = $username;
         }
         $registration_data = array();
-<<<<<<< HEAD
-        $registration_data['nickname'] = $nickname ;
-=======
         $registration_data['nickname'] = $nickname;
->>>>>>> ddf3614c
         return User::register($registration_data);
     }
 
@@ -105,21 +101,14 @@
     * Used during autoregistration
     * Useful if your usernames are ugly, and you want to suggest
     * nice looking nicknames when users initially sign on
-<<<<<<< HEAD
-=======
     * All nicknames returned by this function should be valid
     *  implementations may want to use common_nicknamize() to ensure validity
->>>>>>> ddf3614c
     * @param username
     * @return string nickname
     */
     function suggestNicknameForUsername($username)
     {
-<<<<<<< HEAD
-        return $username;
-=======
         return common_nicknamize($username);
->>>>>>> ddf3614c
     }
 
     //------------Below are the methods that connect StatusNet to the implementing Auth plugin------------\\
@@ -142,11 +131,7 @@
             $test_user = User::staticGet('nickname', $suggested_nickname);
             if($test_user) {
                 //someone already exists with the suggested nickname, so used the passed nickname
-<<<<<<< HEAD
-                $suggested_nickname = $nickname;
-=======
                 $suggested_nickname = common_nicknamize($nickname);
->>>>>>> ddf3614c
             }
             $test_user = User::staticGet('nickname', $suggested_nickname);
             if($test_user) {
