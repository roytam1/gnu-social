--- conflicted
+++ resolved
@@ -302,15 +302,6 @@
     {
         if (Event::handle('StartShowScripts', array($this))) {
             if (Event::handle('StartShowJQueryScripts', array($this))) {
-<<<<<<< HEAD
-                $this->script('jquery.min.js');
-                $this->script('jquery.form.min.js');
-                $this->script('jquery.cookie.min.js');
-                $this->inlineScript('if (typeof window.JSON !== "object") { $.getScript("'.common_path('js/json2.min.js').'"); }');
-                $this->script('jquery.joverlay.min.js');
-                $this->inlineScript('function _loadTagInput(init) { $.getScript("'.common_path('js/jquery.timers.js'). '"); $.getScript("'.common_path('js/jquery.tagInput.js').'", init); } var _peopletagAC = "' . common_local_url('peopletagautocomplete') . '";');
-
-=======
                 if (common_config('site', 'minify')) {
                     $this->script('jquery.min.js');
                     $this->script('jquery.form.min.js');
@@ -326,7 +317,7 @@
                     $this->inlineScript('if (typeof window.JSON !== "object") { $.getScript("'.common_path('js/json2.js').'"); }');
                     $this->script('jquery.joverlay.js');
                 }
->>>>>>> 0a71622a
+
                 Event::handle('EndShowJQueryScripts', array($this));
             }
             if (Event::handle('StartShowStatusNetScripts', array($this)) &&
@@ -337,7 +328,12 @@
                     $this->script('util.js');
                     $this->script('xbImportNode.js');
                     $this->script('geometa.js');
+
                 }
+                $this->inlineScript('function _loadTagInput(init) { $.getScript("'.common_path('js/jquery.timers.js') .
+                    '"); $.getScript("'.common_path('js/jquery.tagInput.js').'", init); } var _peopletagAC = "' .
+
+                    common_local_url('peopletagautocomplete') . '";');
                 $this->showScriptMessages();
                 // Frame-busting code to avoid clickjacking attacks.
                 $this->inlineScript('if (window.top !== window.self) { window.top.location.href = window.self.location.href; }');
