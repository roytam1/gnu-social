<?php
/**
 * StatusNet, the distributed open-source microblogging tool
 *
 * Base class for all actions (~views)
 *
 * PHP version 5
 *
 * LICENCE: This program is free software: you can redistribute it and/or modify
 * it under the terms of the GNU Affero General Public License as published by
 * the Free Software Foundation, either version 3 of the License, or
 * (at your option) any later version.
 *
 * This program is distributed in the hope that it will be useful,
 * but WITHOUT ANY WARRANTY; without even the implied warranty of
 * MERCHANTABILITY or FITNESS FOR A PARTICULAR PURPOSE.  See the
 * GNU Affero General Public License for more details.
 *
 * You should have received a copy of the GNU Affero General Public License
 * along with this program.  If not, see <http://www.gnu.org/licenses/>.
 *
 * @category  Action
 * @package   StatusNet
 * @author    Evan Prodromou <evan@status.net>
 * @author    Sarven Capadisli <csarven@status.net>
 * @copyright 2008 StatusNet, Inc.
 * @license   http://www.fsf.org/licensing/licenses/agpl-3.0.html GNU Affero General Public License version 3.0
 * @link      http://status.net/
 */

if (!defined('STATUSNET') && !defined('LACONICA')) {
    exit(1);
}

require_once INSTALLDIR.'/lib/noticeform.php';
require_once INSTALLDIR.'/lib/htmloutputter.php';

/**
 * Base class for all actions
 *
 * This is the base class for all actions in the package. An action is
 * more or less a "view" in an MVC framework.
 *
 * Actions are responsible for extracting and validating parameters; using
 * model classes to read and write to the database; and doing ouput.
 *
 * @category Output
 * @package  StatusNet
 * @author   Evan Prodromou <evan@status.net>
 * @author   Sarven Capadisli <csarven@status.net>
 * @license  http://www.fsf.org/licensing/licenses/agpl-3.0.html GNU Affero General Public License version 3.0
 * @link     http://status.net/
 *
 * @see      HTMLOutputter
 */
class Action extends HTMLOutputter // lawsuit
{
    var $args;

    /**
     * Constructor
     *
     * Just wraps the HTMLOutputter constructor.
     *
     * @param string  $output URI to output to, default = stdout
     * @param boolean $indent Whether to indent output, default true
     *
     * @see XMLOutputter::__construct
     * @see HTMLOutputter::__construct
     */
    function __construct($output='php://output', $indent=null)
    {
        parent::__construct($output, $indent);
    }

    /**
     * For initializing members of the class.
     *
     * @param array $argarray misc. arguments
     *
     * @return boolean true
     */
    function prepare($argarray)
    {
        $this->args =& common_copy_args($argarray);
        return true;
    }

    /**
     * Show page, a template method.
     *
     * @return nothing
     */
    function showPage()
    {
        if (Event::handle('StartShowHTML', array($this))) {
            $this->startHTML();
            Event::handle('EndShowHTML', array($this));
        }
        if (Event::handle('StartShowHead', array($this))) {
            $this->showHead();
            Event::handle('EndShowHead', array($this));
        }
        if (Event::handle('StartShowBody', array($this))) {
            $this->showBody();
            Event::handle('EndShowBody', array($this));
        }
        if (Event::handle('StartEndHTML', array($this))) {
            $this->endHTML();
            Event::handle('EndEndHTML', array($this));
        }
    }

    function endHTML()
    {
        global $_startTime;

        if (isset($_startTime)) {
            $endTime = microtime(true);
            $diff = round(($endTime - $_startTime) * 1000);
            $this->raw("<!-- ${diff}ms -->");
        }

        return parent::endHTML();
    }

    /**
     * Show head, a template method.
     *
     * @return nothing
     */
    function showHead()
    {
        // XXX: attributes (profile?)
        $this->elementStart('head');
        if (Event::handle('StartShowHeadElements', array($this))) {
            if (Event::handle('StartShowHeadTitle', array($this))) {
                $this->showTitle();
                Event::handle('EndShowHeadTitle', array($this));
            }
            $this->showShortcutIcon();
            $this->showStylesheets();
            $this->showOpenSearch();
            $this->showFeeds();
            $this->showDescription();
            $this->extraHead();
            Event::handle('EndShowHeadElements', array($this));
        }
        $this->elementEnd('head');
    }

    /**
     * Show title, a template method.
     *
     * @return nothing
     */
    function showTitle()
    {
        $this->element('title', null,
                       // TRANS: Page title. %1$s is the title, %2$s is the site name.
                       sprintf(_("%1\$s - %2\$s"),
                               $this->title(),
                               common_config('site', 'name')));
    }

    /**
     * Returns the page title
     *
     * SHOULD overload
     *
     * @return string page title
     */

    function title()
    {
        // TRANS: Page title for a page without a title set.
        return _("Untitled page");
    }

    /**
     * Show themed shortcut icon
     *
     * @return nothing
     */
    function showShortcutIcon()
    {
        if (is_readable(INSTALLDIR . '/theme/' . common_config('site', 'theme') . '/favicon.ico')) {
            $this->element('link', array('rel' => 'shortcut icon',
                                         'href' => Theme::path('favicon.ico')));
        } else {
            // favicon.ico should be HTTPS if the rest of the page is
            $this->element('link', array('rel' => 'shortcut icon',
                                         'href' => common_path('favicon.ico', StatusNet::isHTTPS())));
        }

        if (common_config('site', 'mobile')) {
            if (is_readable(INSTALLDIR . '/theme/' . common_config('site', 'theme') . '/apple-touch-icon.png')) {
                $this->element('link', array('rel' => 'apple-touch-icon',
                                             'href' => Theme::path('apple-touch-icon.png')));
            } else {
                $this->element('link', array('rel' => 'apple-touch-icon',
                                             'href' => common_path('apple-touch-icon.png')));
            }
        }
    }

    /**
     * Show stylesheets
     *
     * @return nothing
     */
    function showStylesheets()
    {
        if (Event::handle('StartShowStyles', array($this))) {

            // Use old name for StatusNet for compatibility on events

            if (Event::handle('StartShowStatusNetStyles', array($this)) &&
                Event::handle('StartShowLaconicaStyles', array($this))) {
                $this->primaryCssLink(null, 'screen, projection, tv, print');
                Event::handle('EndShowStatusNetStyles', array($this));
                Event::handle('EndShowLaconicaStyles', array($this));
            }

            $this->cssLink(common_path('js/css/smoothness/jquery-ui.css'));

            if (Event::handle('StartShowUAStyles', array($this))) {
                $this->comment('[if IE]><link rel="stylesheet" type="text/css" '.
                               'href="'.Theme::path('css/ie.css', 'base').'?version='.STATUSNET_VERSION.'" /><![endif]');
                foreach (array(6,7) as $ver) {
                    if (file_exists(Theme::file('css/ie'.$ver.'.css', 'base'))) {
                        // Yes, IE people should be put in jail.
                        $this->comment('[if lte IE '.$ver.']><link rel="stylesheet" type="text/css" '.
                                       'href="'.Theme::path('css/ie'.$ver.'.css', 'base').'?version='.STATUSNET_VERSION.'" /><![endif]');
                    }
                }
                $this->comment('[if IE]><link rel="stylesheet" type="text/css" '.
                               'href="'.Theme::path('css/ie.css', null).'?version='.STATUSNET_VERSION.'" /><![endif]');
                Event::handle('EndShowUAStyles', array($this));
            }

            if (Event::handle('StartShowDesign', array($this))) {

                $user = common_current_user();

                if (empty($user) || $user->viewdesigns) {
                    $design = $this->getDesign();

                    if (!empty($design)) {
                        $design->showCSS($this);
                    }
                }

                Event::handle('EndShowDesign', array($this));
            }
            Event::handle('EndShowStyles', array($this));

            if (common_config('custom_css', 'enabled')) {
                $css = common_config('custom_css', 'css');
                if (Event::handle('StartShowCustomCss', array($this, &$css))) {
                    if (trim($css) != '') {
                        $this->style($css);
                    }
                    Event::handle('EndShowCustomCss', array($this));
                }
            }
        }
    }

    function primaryCssLink($mainTheme=null, $media=null)
    {
        $theme = new Theme($mainTheme);

        // Some themes may have external stylesheets, such as using the
        // Google Font APIs to load webfonts.
        foreach ($theme->getExternals() as $url) {
            $this->cssLink($url, $mainTheme, $media);
        }

        // If the currently-selected theme has dependencies on other themes,
        // we'll need to load their display.css files as well in order.
        $baseThemes = $theme->getDeps();
        foreach ($baseThemes as $baseTheme) {
            $this->cssLink('css/display.css', $baseTheme, $media);
        }
        $this->cssLink('css/display.css', $mainTheme, $media);
    }

    /**
     * Show javascript headers
     *
     * @return nothing
     */
    function showScripts()
    {
        if (Event::handle('StartShowScripts', array($this))) {
            if (Event::handle('StartShowJQueryScripts', array($this))) {
<<<<<<< HEAD
                if (common_config('site', 'minify')) {
                    $this->script('jquery.min.js');
                    $this->script('jquery.form.min.js');
                    $this->script('jquery.cookie.min.js');
                    $this->inlineScript('if (typeof window.JSON !== "object") { $.getScript("'.common_path('js/json2.min.js').'"); }');
                    $this->script('jquery.joverlay.min.js');
                } else {
                    $this->script('jquery.js');
                    $this->script('jquery.form.js');
                    $this->script('jquery.cookie.js');
                    $this->inlineScript('if (typeof window.JSON !== "object") { $.getScript("'.common_path('js/json2.js').'"); }');
                    $this->script('jquery.joverlay.js');
                }
=======
                $this->script('jquery.min.js');
                $this->script('jquery.form.min.js');
                $this->script('jquery-ui.min.js');
                $this->script('jquery.cookie.min.js');
                $this->inlineScript('if (typeof window.JSON !== "object") { $.getScript("'.common_path('js/json2.min.js').'"); }');
                $this->script('jquery.joverlay.min.js');
>>>>>>> afa1aa6c
                Event::handle('EndShowJQueryScripts', array($this));
            }
            if (Event::handle('StartShowStatusNetScripts', array($this)) &&
                Event::handle('StartShowLaconicaScripts', array($this))) {
                if (common_config('site', 'minify')) {
                    $this->script('util.min.js');
                } else {
                    $this->script('util.js');
                    $this->script('xbImportNode.js');
                    $this->script('geometa.js');
                }
                $this->showScriptMessages();
                // Frame-busting code to avoid clickjacking attacks.
                $this->inlineScript('if (window.top !== window.self) { window.top.location.href = window.self.location.href; }');
                Event::handle('EndShowStatusNetScripts', array($this));
                Event::handle('EndShowLaconicaScripts', array($this));
            }
            Event::handle('EndShowScripts', array($this));
        }
    }

    /**
     * Exports a map of localized text strings to JavaScript code.
     *
     * Plugins can add to what's exported by hooking the StartScriptMessages or EndScriptMessages
     * events and appending to the array. Try to avoid adding strings that won't be used, as
     * they'll be added to HTML output.
     */

    function showScriptMessages()
    {
        $messages = array();

        if (Event::handle('StartScriptMessages', array($this, &$messages))) {
            // Common messages needed for timeline views etc...

            // TRANS: Localized tooltip for '...' expansion button on overlong remote messages.
            $messages['showmore_tooltip'] = _m('TOOLTIP', 'Show more');

            // TRANS: Inline reply form submit button: submits a reply comment.
            $messages['reply_submit'] = _m('BUTTON', 'Reply');

            // TRANS: Placeholder text for inline reply form. Clicking in this box will turn it into a mini notice form.
            $messages['reply_placeholder'] = _m('Write a reply...');

            $messages = array_merge($messages, $this->getScriptMessages());

	    Event::handle('EndScriptMessages', array($this, &$messages));
        }

        if (!empty($messages)) {
            $this->inlineScript('SN.messages=' . json_encode($messages));
        }

        return $messages;
    }

    /**
     * If the action will need localizable text strings, export them here like so:
     *
     * return array('pool_deepend' => _('Deep end'),
     *              'pool_shallow' => _('Shallow end'));
     *
     * The exported map will be available via SN.msg() to JS code:
     *
     *   $('#pool').html('<div class="deepend"></div><div class="shallow"></div>');
     *   $('#pool .deepend').text(SN.msg('pool_deepend'));
     *   $('#pool .shallow').text(SN.msg('pool_shallow'));
     *
     * Exports a map of localized text strings to JavaScript code.
     *
     * Plugins can add to what's exported on any action by hooking the StartScriptMessages or
     * EndScriptMessages events and appending to the array. Try to avoid adding strings that won't
     * be used, as they'll be added to HTML output.
     */
    function getScriptMessages()
    {
        return array();
    }

    /**
     * Show OpenSearch headers
     *
     * @return nothing
     */
    function showOpenSearch()
    {
        $this->element('link', array('rel' => 'search',
                                     'type' => 'application/opensearchdescription+xml',
                                     'href' =>  common_local_url('opensearch', array('type' => 'people')),
                                     'title' => common_config('site', 'name').' People Search'));
        $this->element('link', array('rel' => 'search', 'type' => 'application/opensearchdescription+xml',
                                     'href' =>  common_local_url('opensearch', array('type' => 'notice')),
                                     'title' => common_config('site', 'name').' Notice Search'));
    }

    /**
     * Show feed headers
     *
     * MAY overload
     *
     * @return nothing
     */
    function showFeeds()
    {
        $feeds = $this->getFeeds();

        if ($feeds) {
            foreach ($feeds as $feed) {
                $this->element('link', array('rel' => $feed->rel(),
                                             'href' => $feed->url,
                                             'type' => $feed->mimeType(),
                                             'title' => $feed->title));
            }
        }
    }

    /**
     * Show description.
     *
     * SHOULD overload
     *
     * @return nothing
     */
    function showDescription()
    {
        // does nothing by default
    }

    /**
     * Show extra stuff in <head>.
     *
     * MAY overload
     *
     * @return nothing
     */
    function extraHead()
    {
        // does nothing by default
    }

    /**
     * Show body.
     *
     * Calls template methods
     *
     * @return nothing
     */
    function showBody()
    {
        $this->elementStart('body', (common_current_user()) ? array('id' => strtolower($this->trimmed('action')),
                                                                    'class' => 'user_in')
                            : array('id' => strtolower($this->trimmed('action'))));
        $this->elementStart('div', array('id' => 'wrap'));
        if (Event::handle('StartShowHeader', array($this))) {
            $this->showHeader();
            Event::handle('EndShowHeader', array($this));
        }
        $this->showCore();
        if (Event::handle('StartShowFooter', array($this))) {
            $this->showFooter();
            Event::handle('EndShowFooter', array($this));
        }
        $this->elementEnd('div');
        $this->showScripts();
        $this->elementEnd('body');
    }

    /**
     * Show header of the page.
     *
     * Calls template methods
     *
     * @return nothing
     */
    function showHeader()
    {
        $this->elementStart('div', array('id' => 'header'));
        $this->showLogo();
        $this->showPrimaryNav();
        if (Event::handle('StartShowSiteNotice', array($this))) {
            $this->showSiteNotice();

            Event::handle('EndShowSiteNotice', array($this));
        }

        $this->elementEnd('div');
    }

    /**
     * Show configured logo.
     *
     * @return nothing
     */
    function showLogo()
    {
        $this->elementStart('address', array('id' => 'site_contact',
                                             'class' => 'vcard'));
        if (Event::handle('StartAddressData', array($this))) {
            if (common_config('singleuser', 'enabled')) {
                $user = User::singleUser();
                $url = common_local_url('showstream',
                                        array('nickname' => $user->nickname));
            } else if (common_logged_in()) {
                $cur = common_current_user();
                $url = common_local_url('all', array('nickname' => $cur->nickname));
            } else {
                $url = common_local_url('public');
            }

            $this->elementStart('a', array('class' => 'url home bookmark',
                                           'href' => $url));

            if (StatusNet::isHTTPS()) {
                $logoUrl = common_config('site', 'ssllogo');
                if (empty($logoUrl)) {
                    // if logo is an uploaded file, try to fall back to HTTPS file URL
                    $httpUrl = common_config('site', 'logo');
                    if (!empty($httpUrl)) {
                        $f = File::staticGet('url', $httpUrl);
                        if (!empty($f) && !empty($f->filename)) {
                            // this will handle the HTTPS case
                            $logoUrl = File::url($f->filename);
                        }
                    }
                }
            } else {
                $logoUrl = common_config('site', 'logo');
            }

            if (empty($logoUrl) && file_exists(Theme::file('logo.png'))) {
                // This should handle the HTTPS case internally
                $logoUrl = Theme::path('logo.png');
            }

            if (!empty($logoUrl)) {
                $this->element('img', array('class' => 'logo photo',
                                            'src' => $logoUrl,
                                            'alt' => common_config('site', 'name')));
            }

            $this->text(' ');
            $this->element('span', array('class' => 'fn org'), common_config('site', 'name'));
            $this->elementEnd('a');

            Event::handle('EndAddressData', array($this));
        }
        $this->elementEnd('address');
    }

    /**
     * Show primary navigation.
     *
     * @return nothing
     */
    function showPrimaryNav()
    {
        $this->elementStart('div', array('id' => 'site_nav_global_primary'));
        $pn = new PrimaryNav($this);
        $pn->show();
        $this->elementEnd('div');
    }

    /**
     * Show site notice.
     *
     * @return nothing
     */
    function showSiteNotice()
    {
        // Revist. Should probably do an hAtom pattern here
        $text = common_config('site', 'notice');
        if ($text) {
            $this->elementStart('div', array('id' => 'site_notice',
                                            'class' => 'system_notice'));
            $this->raw($text);
            $this->elementEnd('div');
        }
    }

    /**
     * Show notice form.
     *
     * MAY overload if no notice form needed... or direct message box????
     *
     * @return nothing
     */
    function showNoticeForm()
    {
        $tabs = array('status' => _('Status'));

        $this->elementStart('div', 'input_forms');

        if (Event::handle('StartShowEntryForms', array(&$tabs))) {

            $this->elementStart('ul', array('class' => 'nav',
                                            'id' => 'input_form_nav'));

            foreach ($tabs as $tag => $title) {

                $attrs = array('id' => 'input_form_nav_'.$tag,
                               'class' => 'input_form_nav_tab');

                if ($tag == 'status') {
                    // We're actually showing the placeholder form,
                    // but we special-case the 'Status' tab as if
                    // it were a small version of it.
                    $attrs['class'] .= ' current';
                }
                $this->elementStart('li', $attrs);

                $this->element('a',
                               array('href' => 'javascript:SN.U.switchInputFormTab("'.$tag.'")'),
                               $title);
                $this->elementEnd('li');
            }

            $this->elementEnd('ul');

            $attrs = array('class' => 'input_form current',
                           'id' => 'input_form_placeholder');
            $this->elementStart('div', $attrs);
            $form = new NoticePlaceholderForm($this);
            $form->show();
            $this->elementEnd('div');

            foreach ($tabs as $tag => $title) {

                $attrs = array('class' => 'input_form',
                               'id' => 'input_form_'.$tag);

                $this->elementStart('div', $attrs);

                $form = null;

                if (Event::handle('StartMakeEntryForm', array($tag, $this, &$form))) {
                    if ($tag == 'status') {
                        $form = new NoticeForm($this);
                    }
                    Event::handle('EndMakeEntryForm', array($tag, $this, $form));
                }

                if (!empty($form)) {
                    $form->show();
                }

                $this->elementEnd('div');
            }
        }

        $this->elementEnd('div');
    }

    /**
     * Show anonymous message.
     *
     * SHOULD overload
     *
     * @return nothing
     */
    function showAnonymousMessage()
    {
        // needs to be defined by the class
    }

    /**
     * Show core.
     *
     * Shows local navigation, content block and aside.
     *
     * @return nothing
     */
    function showCore()
    {
        $this->elementStart('div', array('id' => 'core'));
        $this->elementStart('div', array('id' => 'aside_primary_wrapper'));
        $this->elementStart('div', array('id' => 'content_wrapper'));
        $this->elementStart('div', array('id' => 'site_nav_local_views_wrapper'));
        if (Event::handle('StartShowLocalNavBlock', array($this))) {
            $this->showLocalNavBlock();
            Event::handle('EndShowLocalNavBlock', array($this));
        }
        if (Event::handle('StartShowContentBlock', array($this))) {
            $this->showContentBlock();
            Event::handle('EndShowContentBlock', array($this));
        }
        if (Event::handle('StartShowAside', array($this))) {
            $this->showAside();
            Event::handle('EndShowAside', array($this));
        }
        $this->elementEnd('div');
        $this->elementEnd('div');
        $this->elementEnd('div');
        $this->elementEnd('div');
    }

    /**
     * Show local navigation block.
     *
     * @return nothing
     */
    function showLocalNavBlock()
    {
        // Need to have this ID for CSS; I'm too lazy to add it to
        // all menus
        $this->elementStart('div', array('id' => 'site_nav_local_views'));
        $this->showLocalNav();
        $this->elementEnd('div');
    }

    /**
     * Show local navigation.
     *
     * SHOULD overload
     *
     * @return nothing
     */
    function showLocalNav()
    {
        $nav = new DefaultLocalNav($this);
        $nav->show();
    }

    /**
     * Show menu for an object (group, profile)
     *
     * This block will only show if a subclass has overridden
     * the showObjectNav() method.
     *
     * @return nothing
     */
    function showObjectNavBlock()
    {
        $rmethod = new ReflectionMethod($this, 'showObjectNav');
        $dclass = $rmethod->getDeclaringClass()->getName();

        if ($dclass != 'Action') {
            // Need to have this ID for CSS; I'm too lazy to add it to
            // all menus
            $this->elementStart('div', array('id' => 'site_nav_object',
                                             'class' => 'section'));
            $this->showObjectNav();
            $this->elementEnd('div');
        }
    }

    /**
     * Show object navigation.
     *
     * If there are things to do with this object, show it here.
     *
     * @return nothing
     */
    function showObjectNav()
    {
        /* Nothing here. */
    }

    /**
     * Show content block.
     *
     * @return nothing
     */
    function showContentBlock()
    {
        $this->elementStart('div', array('id' => 'content'));
        if (common_logged_in()) {
            if (Event::handle('StartShowNoticeForm', array($this))) {
                $this->showNoticeForm();
                Event::handle('EndShowNoticeForm', array($this));
            }
        }
        if (Event::handle('StartShowPageTitle', array($this))) {
            $this->showPageTitle();
            Event::handle('EndShowPageTitle', array($this));
        }
        $this->showPageNoticeBlock();
        $this->elementStart('div', array('id' => 'content_inner'));
        // show the actual content (forms, lists, whatever)
        $this->showContent();
        $this->elementEnd('div');
        $this->elementEnd('div');
    }

    /**
     * Show page title.
     *
     * @return nothing
     */
    function showPageTitle()
    {
        $this->element('h1', null, $this->title());
    }

    /**
     * Show page notice block.
     *
     * Only show the block if a subclassed action has overrided
     * Action::showPageNotice(), or an event handler is registered for
     * the StartShowPageNotice event, in which case we assume the
     * 'page_notice' definition list is desired.  This is to prevent
     * empty 'page_notice' definition lists from being output everywhere.
     *
     * @return nothing
     */
    function showPageNoticeBlock()
    {
        $rmethod = new ReflectionMethod($this, 'showPageNotice');
        $dclass = $rmethod->getDeclaringClass()->getName();

        if ($dclass != 'Action' || Event::hasHandler('StartShowPageNotice')) {

            $this->elementStart('div', array('id' => 'page_notice',
                                            'class' => 'system_notice'));
            if (Event::handle('StartShowPageNotice', array($this))) {
                $this->showPageNotice();
                Event::handle('EndShowPageNotice', array($this));
            }
            $this->elementEnd('div');
        }
    }

    /**
     * Show page notice.
     *
     * SHOULD overload (unless there's not a notice)
     *
     * @return nothing
     */
    function showPageNotice()
    {
    }

    /**
     * Show content.
     *
     * MUST overload (unless there's not a notice)
     *
     * @return nothing
     */
    function showContent()
    {
    }

    /**
     * Show Aside.
     *
     * @return nothing
     */
    function showAside()
    {
        $this->elementStart('div', array('id' => 'aside_primary',
                                         'class' => 'aside'));
        if (Event::handle('StartShowObjectNavBlock', array($this))) {
            $this->showObjectNavBlock();
            Event::handle('EndShowObjectNavBlock', array($this));
        }
        if (Event::handle('StartShowSections', array($this))) {
            $this->showSections();
            Event::handle('EndShowSections', array($this));
        }
        if (Event::handle('StartShowExportData', array($this))) {
            $this->showExportData();
            Event::handle('EndShowExportData', array($this));
        }
        $this->elementEnd('div');
    }

    /**
     * Show export data feeds.
     *
     * @return void
     */
    function showExportData()
    {
        $feeds = $this->getFeeds();
        if ($feeds) {
            $fl = new FeedList($this);
            $fl->show($feeds);
        }
    }

    /**
     * Show sections.
     *
     * SHOULD overload
     *
     * @return nothing
     */
    function showSections()
    {
        // for each section, show it
    }

    /**
     * Show footer.
     *
     * @return nothing
     */
    function showFooter()
    {
        $this->elementStart('div', array('id' => 'footer'));
        if (Event::handle('StartShowInsideFooter', array($this))) {
            $this->showSecondaryNav();
            $this->showLicenses();
            Event::handle('EndShowInsideFooter', array($this));
        }
        $this->elementEnd('div');
    }

    /**
     * Show secondary navigation.
     *
     * @return nothing
     */
    function showSecondaryNav()
    {
        $sn = new SecondaryNav($this);
        $sn->show();
    }

    /**
     * Show licenses.
     *
     * @return nothing
     */
    function showLicenses()
    {
        $this->showStatusNetLicense();
        $this->showContentLicense();
    }

    /**
     * Show StatusNet license.
     *
     * @return nothing
     */
    function showStatusNetLicense()
    {
        if (common_config('site', 'broughtby')) {
            // TRANS: First sentence of the StatusNet site license. Used if 'broughtby' is set.
            // TRANS: Text between [] is a link description, text between () is the link itself.
            // TRANS: Make sure there is no whitespace between "]" and "(".
            // TRANS: "%%site.broughtby%%" is the value of the variable site.broughtby
            $instr = _('**%%site.name%%** is a microblogging service brought to you by [%%site.broughtby%%](%%site.broughtbyurl%%).');
        } else {
            // TRANS: First sentence of the StatusNet site license. Used if 'broughtby' is not set.
            $instr = _('**%%site.name%%** is a microblogging service.');
        }
        $instr .= ' ';
        // TRANS: Second sentence of the StatusNet site license. Mentions the StatusNet source code license.
        // TRANS: Make sure there is no whitespace between "]" and "(".
        // TRANS: Text between [] is a link description, text between () is the link itself.
        // TRANS: %s is the version of StatusNet that is being used.
        $instr .= sprintf(_('It runs the [StatusNet](http://status.net/) microblogging software, version %s, available under the [GNU Affero General Public License](http://www.fsf.org/licensing/licenses/agpl-3.0.html).'), STATUSNET_VERSION);
        $output = common_markup_to_html($instr);
        $this->raw($output);
        // do it
    }

    /**
     * Show content license.
     *
     * @return nothing
     */
    function showContentLicense()
    {
        if (Event::handle('StartShowContentLicense', array($this))) {
            switch (common_config('license', 'type')) {
            case 'private':
                // TRANS: Content license displayed when license is set to 'private'.
                // TRANS: %1$s is the site name.
                $this->element('p', null, sprintf(_('Content and data of %1$s are private and confidential.'),
                                                  common_config('site', 'name')));
                // fall through
            case 'allrightsreserved':
                if (common_config('license', 'owner')) {
                    // TRANS: Content license displayed when license is set to 'allrightsreserved'.
                    // TRANS: %1$s is the copyright owner.
                    $this->element('p', null, sprintf(_('Content and data copyright by %1$s. All rights reserved.'),
                                                      common_config('license', 'owner')));
                } else {
                    // TRANS: Content license displayed when license is set to 'allrightsreserved' and no owner is set.
                    $this->element('p', null, _('Content and data copyright by contributors. All rights reserved.'));
                }
                break;
            case 'cc': // fall through
            default:
                $this->elementStart('p');

                $image    = common_config('license', 'image');
                $sslimage = common_config('license', 'sslimage');

                if (StatusNet::isHTTPS()) {
                    if (!empty($sslimage)) {
                        $url = $sslimage;
                    } else if (preg_match('#^http://i.creativecommons.org/#', $image)) {
                        // CC support HTTPS on their images
                        $url = preg_replace('/^http/', 'https', $image);
                    } else {
                        // Better to show mixed content than no content
                        $url = $image;
                    }
                } else {
                    $url = $image;
                }

                $this->element('img', array('id' => 'license_cc',
                                            'src' => $url,
                                            'alt' => common_config('license', 'title'),
                                            'width' => '80',
                                            'height' => '15'));
                $this->text(' ');
                // TRANS: license message in footer.
                // TRANS: %1$s is the site name, %2$s is a link to the license URL, with a licence name set in configuration.
                $notice = _('All %1$s content and data are available under the %2$s license.');
                $link = "<a class=\"license\" rel=\"external license\" href=\"" .
                        htmlspecialchars(common_config('license', 'url')) .
                        "\">" .
                        htmlspecialchars(common_config('license', 'title')) .
                        "</a>";
                $this->raw(sprintf(htmlspecialchars($notice),
                                   htmlspecialchars(common_config('site', 'name')),
                                   $link));
                $this->elementEnd('p');
                break;
            }

            Event::handle('EndShowContentLicense', array($this));
        }
    }

    /**
     * Return last modified, if applicable.
     *
     * MAY override
     *
     * @return string last modified http header
     */
    function lastModified()
    {
        // For comparison with If-Last-Modified
        // If not applicable, return null
        return null;
    }

    /**
     * Return etag, if applicable.
     *
     * MAY override
     *
     * @return string etag http header
     */
    function etag()
    {
        return null;
    }

    /**
     * Return true if read only.
     *
     * MAY override
     *
     * @param array $args other arguments
     *
     * @return boolean is read only action?
     */
    function isReadOnly($args)
    {
        return false;
    }

    /**
     * Returns query argument or default value if not found
     *
     * @param string $key requested argument
     * @param string $def default value to return if $key is not provided
     *
     * @return boolean is read only action?
     */
    function arg($key, $def=null)
    {
        if (array_key_exists($key, $this->args)) {
            return $this->args[$key];
        } else {
            return $def;
        }
    }

    /**
     * Returns trimmed query argument or default value if not found
     *
     * @param string $key requested argument
     * @param string $def default value to return if $key is not provided
     *
     * @return boolean is read only action?
     */
    function trimmed($key, $def=null)
    {
        $arg = $this->arg($key, $def);
        return is_string($arg) ? trim($arg) : $arg;
    }

    /**
     * Handler method
     *
     * @param array $argarray is ignored since it's now passed in in prepare()
     *
     * @return boolean is read only action?
     */
    function handle($argarray=null)
    {
        header('Vary: Accept-Encoding,Cookie');

        $lm   = $this->lastModified();
        $etag = $this->etag();

        if ($etag) {
            header('ETag: ' . $etag);
        }

        if ($lm) {
            header('Last-Modified: ' . date(DATE_RFC1123, $lm));
            if ($this->isCacheable()) {
                header( 'Expires: ' . gmdate( 'D, d M Y H:i:s', 0 ) . ' GMT' );
                header( "Cache-Control: private, must-revalidate, max-age=0" );
                header( "Pragma:");
            }
        }

        $checked = false;
        if ($etag) {
            $if_none_match = (array_key_exists('HTTP_IF_NONE_MATCH', $_SERVER)) ?
              $_SERVER['HTTP_IF_NONE_MATCH'] : null;
            if ($if_none_match) {
                // If this check fails, ignore the if-modified-since below.
                $checked = true;
                if ($this->_hasEtag($etag, $if_none_match)) {
                    header('HTTP/1.1 304 Not Modified');
                    // Better way to do this?
                    exit(0);
                }
            }
        }

        if (!$checked && $lm && array_key_exists('HTTP_IF_MODIFIED_SINCE', $_SERVER)) {
            $if_modified_since = $_SERVER['HTTP_IF_MODIFIED_SINCE'];
            $ims = strtotime($if_modified_since);
            if ($lm <= $ims) {
                header('HTTP/1.1 304 Not Modified');
                // Better way to do this?
                exit(0);
            }
        }
    }

    /**
     * Is this action cacheable?
     *
     * If the action returns a last-modified
     *
     * @param array $argarray is ignored since it's now passed in in prepare()
     *
     * @return boolean is read only action?
     */
    function isCacheable()
    {
        return true;
    }

    /**
     * Has etag? (private)
     *
     * @param string $etag          etag http header
     * @param string $if_none_match ifNoneMatch http header
     *
     * @return boolean
     */
    function _hasEtag($etag, $if_none_match)
    {
        $etags = explode(',', $if_none_match);
        return in_array($etag, $etags) || in_array('*', $etags);
    }

    /**
     * Boolean understands english (yes, no, true, false)
     *
     * @param string $key query key we're interested in
     * @param string $def default value
     *
     * @return boolean interprets yes/no strings as boolean
     */
    function boolean($key, $def=false)
    {
        $arg = strtolower($this->trimmed($key));

        if (is_null($arg)) {
            return $def;
        } else if (in_array($arg, array('true', 'yes', '1', 'on'))) {
            return true;
        } else if (in_array($arg, array('false', 'no', '0'))) {
            return false;
        } else {
            return $def;
        }
    }

    /**
     * Integer value of an argument
     *
     * @param string $key      query key we're interested in
     * @param string $defValue optional default value (default null)
     * @param string $maxValue optional max value (default null)
     * @param string $minValue optional min value (default null)
     *
     * @return integer integer value
     */
    function int($key, $defValue=null, $maxValue=null, $minValue=null)
    {
        $arg = strtolower($this->trimmed($key));

        if (is_null($arg) || !is_integer($arg)) {
            return $defValue;
        }

        if (!is_null($maxValue)) {
            $arg = min($arg, $maxValue);
        }

        if (!is_null($minValue)) {
            $arg = max($arg, $minValue);
        }

        return $arg;
    }

    /**
     * Server error
     *
     * @param string  $msg  error message to display
     * @param integer $code http error code, 500 by default
     *
     * @return nothing
     */
    function serverError($msg, $code=500)
    {
        $action = $this->trimmed('action');
        common_debug("Server error '$code' on '$action': $msg", __FILE__);
        throw new ServerException($msg, $code);
    }

    /**
     * Client error
     *
     * @param string  $msg  error message to display
     * @param integer $code http error code, 400 by default
     *
     * @return nothing
     */
    function clientError($msg, $code=400)
    {
        $action = $this->trimmed('action');
        common_debug("User error '$code' on '$action': $msg", __FILE__);
        throw new ClientException($msg, $code);
    }

    /**
     * Returns the current URL
     *
     * @return string current URL
     */
    function selfUrl()
    {
        list($action, $args) = $this->returnToArgs();
        return common_local_url($action, $args);
    }

    /**
     * Returns arguments sufficient for re-constructing URL
     *
     * @return array two elements: action, other args
     */
    function returnToArgs()
    {
        $action = $this->trimmed('action');
        $args   = $this->args;
        unset($args['action']);
        if (common_config('site', 'fancy')) {
            unset($args['p']);
        }
        if (array_key_exists('submit', $args)) {
            unset($args['submit']);
        }
        foreach (array_keys($_COOKIE) as $cookie) {
            unset($args[$cookie]);
        }
        return array($action, $args);
    }

    /**
     * Generate a menu item
     *
     * @param string  $url         menu URL
     * @param string  $text        menu name
     * @param string  $title       title attribute, null by default
     * @param boolean $is_selected current menu item, false by default
     * @param string  $id          element id, null by default
     *
     * @return nothing
     */
    function menuItem($url, $text, $title=null, $is_selected=false, $id=null)
    {
        // Added @id to li for some control.
        // XXX: We might want to move this to htmloutputter.php
        $lattrs = array();
        if ($is_selected) {
            $lattrs['class'] = 'current';
        }

        (is_null($id)) ? $lattrs : $lattrs['id'] = $id;

        $this->elementStart('li', $lattrs);
        $attrs['href'] = $url;
        if ($title) {
            $attrs['title'] = $title;
        }
        $this->element('a', $attrs, $text);
        $this->elementEnd('li');
    }

    /**
     * Generate pagination links
     *
     * @param boolean $have_before is there something before?
     * @param boolean $have_after  is there something after?
     * @param integer $page        current page
     * @param string  $action      current action
     * @param array   $args        rest of query arguments
     *
     * @return nothing
     */
    // XXX: The messages in this pagination method only tailor to navigating
    //      notices. In other lists, "Previous"/"Next" type navigation is
    //      desirable, but not available.
    function pagination($have_before, $have_after, $page, $action, $args=null)
    {
        // Does a little before-after block for next/prev page
        if ($have_before || $have_after) {
            $this->elementStart('ul', array('class' => 'nav',
                                            'id' => 'pagination'));
        }
        if ($have_before) {
            $pargs   = array('page' => $page-1);
            $this->elementStart('li', array('class' => 'nav_prev'));
            $this->element('a', array('href' => common_local_url($action, $args, $pargs),
                                      'rel' => 'prev'),
                           // TRANS: Pagination message to go to a page displaying information more in the
                           // TRANS: present than the currently displayed information.
                           _('After'));
            $this->elementEnd('li');
        }
        if ($have_after) {
            $pargs   = array('page' => $page+1);
            $this->elementStart('li', array('class' => 'nav_next'));
            $this->element('a', array('href' => common_local_url($action, $args, $pargs),
                                      'rel' => 'next'),
                           // TRANS: Pagination message to go to a page displaying information more in the
                           // TRANS: past than the currently displayed information.
                           _('Before'));
            $this->elementEnd('li');
        }
        if ($have_before || $have_after) {
            $this->elementEnd('ul');
        }
    }

    /**
     * An array of feeds for this action.
     *
     * Returns an array of potential feeds for this action.
     *
     * @return array Feed object to show in head and links
     */
    function getFeeds()
    {
        return null;
    }

    /**
     * A design for this action
     *
     * @return Design a design object to use
     */
    function getDesign()
    {
        return Design::siteDesign();
    }

    /**
     * Check the session token.
     *
     * Checks that the current form has the correct session token,
     * and throw an exception if it does not.
     *
     * @return void
     */
    // XXX: Finding this type of check with the same message about 50 times.
    //      Possible to refactor?
    function checkSessionToken()
    {
        // CSRF protection
        $token = $this->trimmed('token');
        if (empty($token) || $token != common_session_token()) {
            // TRANS: Client error text when there is a problem with the session token.
            $this->clientError(_('There was a problem with your session token.'));
        }
    }

    /**
     * Check if the current request is a POST
     *
     * @return boolean true if POST; otherwise false.
     */

    function isPost()
    {
        return ($_SERVER['REQUEST_METHOD'] == 'POST');
    }
}<|MERGE_RESOLUTION|>--- conflicted
+++ resolved
@@ -295,28 +295,21 @@
     {
         if (Event::handle('StartShowScripts', array($this))) {
             if (Event::handle('StartShowJQueryScripts', array($this))) {
-<<<<<<< HEAD
                 if (common_config('site', 'minify')) {
                     $this->script('jquery.min.js');
                     $this->script('jquery.form.min.js');
+                    $this->script('jquery-ui.min.js');
                     $this->script('jquery.cookie.min.js');
                     $this->inlineScript('if (typeof window.JSON !== "object") { $.getScript("'.common_path('js/json2.min.js').'"); }');
                     $this->script('jquery.joverlay.min.js');
                 } else {
                     $this->script('jquery.js');
                     $this->script('jquery.form.js');
+                    $this->script('jquery-ui.min.js');
                     $this->script('jquery.cookie.js');
                     $this->inlineScript('if (typeof window.JSON !== "object") { $.getScript("'.common_path('js/json2.js').'"); }');
                     $this->script('jquery.joverlay.js');
                 }
-=======
-                $this->script('jquery.min.js');
-                $this->script('jquery.form.min.js');
-                $this->script('jquery-ui.min.js');
-                $this->script('jquery.cookie.min.js');
-                $this->inlineScript('if (typeof window.JSON !== "object") { $.getScript("'.common_path('js/json2.min.js').'"); }');
-                $this->script('jquery.joverlay.min.js');
->>>>>>> afa1aa6c
                 Event::handle('EndShowJQueryScripts', array($this));
             }
             if (Event::handle('StartShowStatusNetScripts', array($this)) &&
