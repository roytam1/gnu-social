--- conflicted
+++ resolved
@@ -158,8 +158,6 @@
                                              'type' => 'text/css',
                                              'href' => theme_path('css/display.css', 'base') . '?version=' . LACONICA_VERSION,
                                              'media' => 'screen, projection, tv'));
-
-
                 $this->element('link', array('rel' => 'stylesheet',
                                              'type' => 'text/css',
                                              'href' => theme_path('css/modal.css', 'base') . '?version=' . LACONICA_VERSION,
@@ -168,6 +166,13 @@
                                              'type' => 'text/css',
                                              'href' => theme_path('css/display.css', null) . '?version=' . LACONICA_VERSION,
                                              'media' => 'screen, projection, tv'));
+                if (common_config('site', 'mobile')) {
+                    $this->element('link', array('rel' => 'stylesheet',
+                                                 'type' => 'text/css',
+                                                 'href' => theme_path('css/mobile.css', 'base') . '?version=' . LACONICA_VERSION,
+                                                 // TODO: "handheld" CSS for other mobile devices
+                                                 'media' => 'only screen and (max-device-width: 480px)')); // Mobile WebKit
+                }
                 Event::handle('EndShowLaconicaStyles', array($this));
             }
             if (Event::handle('StartShowUAStyles', array($this))) {
@@ -186,18 +191,6 @@
             }
             Event::handle('EndShowStyles', array($this));
         }
-<<<<<<< HEAD
-=======
-        $this->comment('[if IE]><link rel="stylesheet" type="text/css" '.
-                       'href="'.theme_path('css/ie.css', null).'?version='.LACONICA_VERSION.'" /><![endif]');
-        if (common_config('site', 'mobile')) {
-            $this->element('link', array('rel' => 'stylesheet',
-                                         'type' => 'text/css',
-                                         'href' => theme_path('css/mobile.css', 'base') . '?version=' . LACONICA_VERSION,
-                                         // TODO: "handheld" CSS for other mobile devices
-                                         'media' => 'only screen and (max-device-width: 480px)')); // Mobile WebKit
-        }
->>>>>>> 07c65378
     }
 
     /**
