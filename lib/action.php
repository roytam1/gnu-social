<?php
/**
 * Laconica, the distributed open-source microblogging tool
 *
 * Base class for all actions (~views)
 *
 * PHP version 5
 *
 * LICENCE: This program is free software: you can redistribute it and/or modify
 * it under the terms of the GNU Affero General Public License as published by
 * the Free Software Foundation, either version 3 of the License, or
 * (at your option) any later version.
 *
 * This program is distributed in the hope that it will be useful,
 * but WITHOUT ANY WARRANTY; without even the implied warranty of
 * MERCHANTABILITY or FITNESS FOR A PARTICULAR PURPOSE.  See the
 * GNU Affero General Public License for more details.
 *
 * You should have received a copy of the GNU Affero General Public License
 * along with this program.  If not, see <http://www.gnu.org/licenses/>.
 *
 * @category  Action
 * @package   Laconica
 * @author    Evan Prodromou <evan@controlyourself.ca>
 * @author    Sarven Capadisli <csarven@controlyourself.ca>
 * @copyright 2008 Control Yourself, Inc.
 * @license   http://www.fsf.org/licensing/licenses/agpl-3.0.html GNU Affero General Public License version 3.0
 * @link      http://laconi.ca/
 */

if (!defined('LACONICA')) {
    exit(1);
}

require_once INSTALLDIR.'/lib/noticeform.php';
require_once INSTALLDIR.'/lib/htmloutputter.php';

/**
 * Base class for all actions
 *
 * This is the base class for all actions in the package. An action is
 * more or less a "view" in an MVC framework.
 *
 * Actions are responsible for extracting and validating parameters; using
 * model classes to read and write to the database; and doing ouput.
 *
 * @category Output
 * @package  Laconica
 * @author   Evan Prodromou <evan@controlyourself.ca>
 * @author   Sarven Capadisli <csarven@controlyourself.ca>
 * @license  http://www.fsf.org/licensing/licenses/agpl-3.0.html GNU Affero General Public License version 3.0
 * @link     http://laconi.ca/
 *
 * @see      HTMLOutputter
 */

class Action extends HTMLOutputter // lawsuit
{
    var $args;

    /**
     * Constructor
     *
     * Just wraps the HTMLOutputter constructor.
     *
     * @param string  $output URI to output to, default = stdout
     * @param boolean $indent Whether to indent output, default true
     *
     * @see XMLOutputter::__construct
     * @see HTMLOutputter::__construct
     */

    function __construct($output='php://output', $indent=true)
    {
        parent::__construct($output, $indent);
    }

    // For initializing members of the class

    function prepare($argarray)
    {
        $this->args =& common_copy_args($argarray);
        return true;
    }

    function showPage()
    {
        $this->startHTML();
        $this->showHead();
        $this->showBody();
        $this->endHTML();
    }

    function showHead()
    {
        // XXX: attributes (profile?)
        $this->elementStart('head');
        $this->showTitle();
        $this->showStylesheets();
        $this->showScripts();
        $this->showOpenSearch();
        $this->showFeeds();
        $this->showDescription();
        $this->extraHead();
        $this->elementEnd('head');
    }

    function showTitle()
    {
        $this->element('title', null,
                       sprintf(_("%s - %s"),
                               $this->title(),
                               common_config('site', 'name')));
    }

    // SHOULD overload

    function title()
    {
        return _("Untitled page");
    }

    function showStylesheets()
    {
        $this->element('link', array('rel' => 'stylesheet',
                                     'type' => 'text/css',
                                     'href' => theme_path('css/display.css', 'base') . '?version=' . LACONICA_VERSION,
                                     'media' => 'screen, projection, tv'));
        $this->element('link', array('rel' => 'stylesheet',
                                     'type' => 'text/css',
                                     'href' => theme_path('css/thickbox.css', 'base') . '?version=' . LACONICA_VERSION,
                                     'media' => 'screen, projection, tv'));
        $this->element('link', array('rel' => 'stylesheet',
                                     'type' => 'text/css',
                                     'href' => theme_path('css/display.css', null) . '?version=' . LACONICA_VERSION,
                                     'media' => 'screen, projection, tv'));
        foreach (array(6,7) as $ver) {
            if (file_exists(theme_file('ie'.$ver.'.css'))) {
                // Yes, IE people should be put in jail.
                $this->comment('[if lte IE '.$ver.']><link rel="stylesheet" type="text/css" '.
                               'href="'.theme_path('ie'.$ver.'.css').'?version='.LACONICA_VERSION.'" /><![endif]');
            }
        }
    }

    function showScripts()
    {
        $this->element('script', array('type' => 'text/javascript',
                                       'src' => common_path('js/jquery.min.js')),
                       ' ');
        $this->element('script', array('type' => 'text/javascript',
                                       'src' => common_path('js/jquery.form.js')),
                       ' ');
        $this->element('script', array('type' => 'text/javascript',
                                       'src' => common_path('js/xbImportNode.js')),
                       ' ');
        $this->element('script', array('type' => 'text/javascript',
                                       'src' => common_path('js/util.js?version='.LACONICA_VERSION)),
                       ' ');
    }

    function showOpenSearch()
    {
        $this->element('link', array('rel' => 'search', 'type' => 'application/opensearchdescription+xml',
                                     'href' =>  common_local_url('opensearch', array('type' => 'people')),
                                     'title' => common_config('site', 'name').' People Search'));

        $this->element('link', array('rel' => 'search', 'type' => 'application/opensearchdescription+xml',
                                     'href' =>  common_local_url('opensearch', array('type' => 'notice')),
                                     'title' => common_config('site', 'name').' Notice Search'));
    }

    // MAY overload

    function showFeeds()
    {
        // does nothing by default
    }

    // SHOULD overload

    function showDescription()
    {
        // does nothing by default
    }

    // MAY overload

    function extraHead()
    {
        // does nothing by default
    }

    function showBody()
    {
        $this->elementStart('body');
        $this->elementStart('div', 'wrap');
        $this->showHeader();
        $this->showCore();
        $this->showFooter();
        $this->elementEnd('div', 'wrap');
        $this->elementEnd('body');
    }

    function showHeader()
    {
        $this->elementStart('div', array('id' => 'header'));
        $this->showLogo();
        $this->showPrimaryNav();
        $this->showSiteNotice();
	if (common_logged_in()) {
	    $this->showNoticeForm();
	} else {
	    $this->showAnonymousMessage();
	}
        $this->elementEnd('div');
    }

    function showLogo()
    {
        $this->elementStart('address', array('id' => 'site_contact',
                                              'class' => 'vcard'));
        $this->elementStart('a', array('class' => 'url home bookmark',
                                        'href' => common_local_url('public')));
        if ((isset($config['site']['logo']) && is_string($config['site']['logo']) && (strlen($config['site']['logo']) > 0))
            || file_exists(theme_file('logo.png')))
        {
            $this->element('img', array('class' => 'logo photo',
                                        'src' => isset($config['site']['logo']) ?
                                        ($config['site']['logo']) : theme_path('logo.png'),
                                        'alt' => $config['site']['name']));
        }
        $this->element('span', array('class' => 'fn org'), $config['site']['name']);
        $this->elementEnd('a');
        $this->elementEnd('address');
    }

    function showPrimaryNav()
    {
        $this->elementStart('dl', array('id' => 'site_nav_global_primary'));
        $this->element('dt', null, _('Primary site navigation'));
	$this->elementStart('dd');
        $user = common_current_user();
        $this->elementStart('ul', array('class' => 'nav'));
        if ($user) {
            $this->menuItem(common_local_url('all', array('nickname' => $user->nickname)),
                             _('Home'));
        }
        $this->menuItem(common_local_url('peoplesearch'), _('Search'));
        if ($user) {
            $this->menuItem(common_local_url('profilesettings'),
                             _('Settings'));
            $this->menuItem(common_local_url('invite'),
                             _('Invite'));
            $this->menuItem(common_local_url('logout'),
                             _('Logout'));
        } else {
            $this->menuItem(common_local_url('login'), _('Login'));
            if (!common_config('site', 'closed')) {
                $this->menuItem(common_local_url('register'), _('Register'));
            }
            $this->menuItem(common_local_url('openidlogin'), _('OpenID'));
        }
        $this->menuItem(common_local_url('doc', array('title' => 'help')),
                         _('Help'));
        $this->elementEnd('ul');
	$this->elementEnd('dd');	
        $this->elementEnd('dl');
    }

    // Revist. Should probably do an hAtom pattern here
    function showSiteNotice()
    {
	$text = common_config('site', 'notice');
	if ($text) {
	    $this->elementStart('dl', array('id' => 'site_notice',
					    'class' => 'system_notice'));
	    $this->element('dt', null, _('Site notice'));
	    $this->element('dd', null, $text);
	    $this->elementEnd('dl');
	}
    }
    
    // MAY overload if no notice form needed... or direct message box????

    function showNoticeForm()
    {
        $notice_form = new NoticeForm($this);
        $notice_form->show();
    }

    function showAnonymousMessage()
    {
	// needs to be defined by the class
    }
    
    function showCore()
    {
        $this->elementStart('div', array('id' => 'core'));
        $this->showLocalNav();
        $this->showContentBlock();
        $this->showAside();
        $this->elementEnd('div');
    }

    // SHOULD overload

    function showLocalNav()
    {
        // does nothing by default
    }

    function showContentBlock()
    {
        $this->elementStart('div', array('id' => 'content'));
        $this->showPageTitle();
        $this->showPageNoticeBlock();
        $this->elementStart('div', array('id' => 'content_inner'));
        // show the actual content (forms, lists, whatever)
        $this->showContent();
        $this->elementEnd('div');
        $this->elementEnd('div');
    }

    function showPageTitle() {
        $this->element('h1', NULL, $this->title());
    }

    function showPageNoticeBlock()
    {
	$this->elementStart('dl', array('id' => 'page_notice',
					'class' => 'system_notice'));
	$this->element('dt', null, _('Page notice'));
	$this->elementStart('dd');
	$this->showPageNotice();
	$this->elementEnd('dd');
	$this->elementEnd('dl');
<<<<<<< HEAD
	}
=======
    }
>>>>>>> a22714b5

    // SHOULD overload (unless there's not a notice)

    function showPageNotice()
    {
    }
    
    // MUST overload

    function showContent()
    {
    }

    function showAside()
    {
        $this->elementStart('div', array('id' => 'aside_primary',
                                         'class' => 'aside'));
        $this->showExportData();
        $this->showSections();
        $this->elementEnd('div');
    }

    // MAY overload if there are feeds

    function showExportData()
    {
        // is there structure to this?
        // list of (visible!) feed links
        // can we reuse list of feeds from showFeeds() ?
    }

    // SHOULD overload

    function showSections() {
        // for each section, show it
    }

    function showFooter()
    {
        $this->elementStart('div', array('id' => 'footer'));
        $this->showSecondaryNav();
        $this->showLicenses();
        $this->elementEnd('div');
    }

    function showSecondaryNav()
    {
        $this->elementStart('dl', array('id' => 'site_nav_global_secondary'));
        $this->element('dt', null, _('Secondary site navigation'));
        $this->elementStart('dd', null);
        $this->elementStart('ul', array('class' => 'nav'));
        $this->menuItem(common_local_url('doc', array('title' => 'help')),
                         _('Help'));
        $this->menuItem(common_local_url('doc', array('title' => 'about')),
                         _('About'));
        $this->menuItem(common_local_url('doc', array('title' => 'faq')),
                         _('FAQ'));
        $this->menuItem(common_local_url('doc', array('title' => 'privacy')),
                         _('Privacy'));
        $this->menuItem(common_local_url('doc', array('title' => 'source')),
                         _('Source'));
        $this->menuItem(common_local_url('doc', array('title' => 'contact')),
                         _('Contact'));
        $this->elementEnd('ul');
        $this->elementEnd('dd');
        $this->elementEnd('dl');
    }

    function showLicenses()
    {
        $this->elementStart('dl', array('id' => 'licenses'));
        $this->showLaconicaLicense();
        $this->showContentLicense();
        $this->elementEnd('dl');
    }

    function showLaconicaLicense()
    {
        $this->element('dt', array('id' => 'site_laconica_license'), _('Laconica software license'));
        $this->elementStart('dd', null);
        if (common_config('site', 'broughtby')) {
            $instr = _('**%%site.name%%** is a microblogging service brought to you by [%%site.broughtby%%](%%site.broughtbyurl%%). ');
        } else {
            $instr = _('**%%site.name%%** is a microblogging service. ');
        }
        $instr .= sprintf(_('It runs the [Laconica](http://laconi.ca/) microblogging software, version %s, available under the [GNU Affero General Public License](http://www.fsf.org/licensing/licenses/agpl-3.0.html).'), LACONICA_VERSION);
        $output = common_markup_to_html($instr);
        $this->raw($output);
        $this->elementEnd('dd');
        // do it
    }

    function showContentLicense()
    {
        $this->element('dt', array('id' => 'site_content_license'), _('Laconica software license'));
        $this->elementStart('dd', array('id' => 'site_content_license_cc'));
        $this->elementStart('p');
        $this->text(_('Unless otherwise specified, contents of this site are copyright by the contributors and available under the '));
        $this->element('a', array('class' => 'license',
                                  'rel' => 'external license',
                                  'href' => common_config('license', 'url')),
                       common_config('license', 'title'));
        $this->text(_('. Contributors should be attributed by full name or nickname.'));
        $this->elementEnd('p');
        $this->element('img', array('id' => 'license_cc',
                                    'src' => common_config('license', 'image'),
                                    'alt' => common_config('license', 'title')));
        $this->elementEnd('dd');
    }

    // For comparison with If-Last-Modified
    // If not applicable, return null

    function last_modified()
    {
        return null;
    }

    function etag()
    {
        return null;
    }

    function isReadOnly()
    {
        return false;
    }

    function arg($key, $def=null)
    {
        if (array_key_exists($key, $this->args)) {
            return $this->args[$key];
        } else {
            return $def;
        }
    }

    function trimmed($key, $def=null)
    {
        $arg = $this->arg($key, $def);
        return (is_string($arg)) ? trim($arg) : $arg;
    }

    // Note: argarray ignored, since it's now passed in in prepare()

    function handle($argarray=null)
    {

        $lm = $this->last_modified();
        $etag = $this->etag();

        if ($etag) {
            header('ETag: ' . $etag);
        }

        if ($lm) {
            header('Last-Modified: ' . date(DATE_RFC1123, $lm));
            $if_modified_since = $_SERVER['HTTP_IF_MODIFIED_SINCE'];
            if ($if_modified_since) {
                $ims = strtotime($if_modified_since);
                if ($lm <= $ims) {
                    if (!$etag ||
                        $this->_has_etag($etag, $_SERVER['HTTP_IF_NONE_MATCH'])) {
                        header('HTTP/1.1 304 Not Modified');
                        // Better way to do this?
                        exit(0);
                    }
                }
            }
        }
    }

    function _has_etag($etag, $if_none_match)
    {
        return ($if_none_match) && in_array($etag, explode(',', $if_none_match));
    }

    function boolean($key, $def=false)
    {
        $arg = strtolower($this->trimmed($key));

        if (is_null($arg)) {
            return $def;
        } else if (in_array($arg, array('true', 'yes', '1'))) {
            return true;
        } else if (in_array($arg, array('false', 'no', '0'))) {
            return false;
        } else {
            return $def;
        }
    }

    function serverError($msg, $code=500)
    {
        $action = $this->trimmed('action');
        common_debug("Server error '$code' on '$action': $msg", __FILE__);
        common_server_error($msg, $code);
    }

    function clientError($msg, $code=400)
    {
        $action = $this->trimmed('action');
        common_debug("User error '$code' on '$action': $msg", __FILE__);
        common_user_error($msg, $code);
    }

    function self_url()
    {
        $action = $this->trimmed('action');
        $args = $this->args;
        unset($args['action']);
        foreach (array_keys($_COOKIE) as $cookie) {
            unset($args[$cookie]);
        }
        return common_local_url($action, $args);
    }

    // Added @id to li for some control.
    // XXX: We might want to move this to htmloutputter.php

    function menuItem($url, $text, $title=null, $is_selected=false, $id=null)
    {
        $lattrs = array();
        if ($is_selected) {
            $lattrs['class'] = 'current';
        }

        $this->elementStart('li', (is_null($id)) ? null : array('id' => $id),  $lattrs);
        $attrs['href'] = $url;
        if ($title) {
            $attrs['title'] = $title;
        }
        $this->element('a', $attrs, $text);
        $this->elementEnd('li');
    }

    // Does a little before-after block for next/prev page

    function pagination($have_before, $have_after, $page, $action, $args=null)
    {
        if ($have_before || $have_after) {
            $this->elementStart('div', array('class' => 'pagination'));
            $this->elementStart('dl', null);
            $this->element('dt', null, _('Pagination'));
            $this->elementStart('dd', null);
            $this->elementStart('ul', array('class' => 'nav'));
        }

        if ($have_before) {
            $pargs = array('page' => $page-1);
            $newargs = ($args) ? array_merge($args,$pargs) : $pargs;

            $this->elementStart('li', array('class' => 'nav_prev'));
            $this->element('a', array('href' => common_local_url($action, $newargs), 'rel' => 'prev'),
                           _('After'));
            $this->elementEnd('li');
        }

        if ($have_after) {
            $pargs = array('page' => $page+1);
            $newargs = ($args) ? array_merge($args,$pargs) : $pargs;
            $this->elementStart('li', array('class' => 'nav_next'));
            $this->element('a', array('href' => common_local_url($action, $newargs), 'rel' => 'next'),
                           _('Before'));
            $this->elementEnd('li');
        }

        if ($have_before || $have_after) {
            $this->elementEnd('ul');
            $this->elementEnd('dd');
            $this->elementEnd('dl');
            $this->elementEnd('div');
        }
    }
}<|MERGE_RESOLUTION|>--- conflicted
+++ resolved
@@ -335,11 +335,7 @@
 	$this->showPageNotice();
 	$this->elementEnd('dd');
 	$this->elementEnd('dl');
-<<<<<<< HEAD
 	}
-=======
-    }
->>>>>>> a22714b5
 
     // SHOULD overload (unless there's not a notice)
 
