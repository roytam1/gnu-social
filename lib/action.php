<?php
/**
 * StatusNet, the distributed open-source microblogging tool
 *
 * Base class for all actions (~views)
 *
 * PHP version 5
 *
 * LICENCE: This program is free software: you can redistribute it and/or modify
 * it under the terms of the GNU Affero General Public License as published by
 * the Free Software Foundation, either version 3 of the License, or
 * (at your option) any later version.
 *
 * This program is distributed in the hope that it will be useful,
 * but WITHOUT ANY WARRANTY; without even the implied warranty of
 * MERCHANTABILITY or FITNESS FOR A PARTICULAR PURPOSE.  See the
 * GNU Affero General Public License for more details.
 *
 * You should have received a copy of the GNU Affero General Public License
 * along with this program.  If not, see <http://www.gnu.org/licenses/>.
 *
 * @category  Action
 * @package   StatusNet
 * @author    Evan Prodromou <evan@status.net>
 * @author    Sarven Capadisli <csarven@status.net>
 * @copyright 2008 StatusNet, Inc.
 * @license   http://www.fsf.org/licensing/licenses/agpl-3.0.html GNU Affero General Public License version 3.0
 * @link      http://status.net/
 */

if (!defined('STATUSNET') && !defined('LACONICA')) {
    exit(1);
}

require_once INSTALLDIR.'/lib/noticeform.php';
require_once INSTALLDIR.'/lib/htmloutputter.php';

/**
 * Base class for all actions
 *
 * This is the base class for all actions in the package. An action is
 * more or less a "view" in an MVC framework.
 *
 * Actions are responsible for extracting and validating parameters; using
 * model classes to read and write to the database; and doing ouput.
 *
 * @category Output
 * @package  StatusNet
 * @author   Evan Prodromou <evan@status.net>
 * @author   Sarven Capadisli <csarven@status.net>
 * @license  http://www.fsf.org/licensing/licenses/agpl-3.0.html GNU Affero General Public License version 3.0
 * @link     http://status.net/
 *
 * @see      HTMLOutputter
 */
class Action extends HTMLOutputter // lawsuit
{
    var $args;

    /**
     * Constructor
     *
     * Just wraps the HTMLOutputter constructor.
     *
     * @param string  $output URI to output to, default = stdout
     * @param boolean $indent Whether to indent output, default true
     *
     * @see XMLOutputter::__construct
     * @see HTMLOutputter::__construct
     */
    function __construct($output='php://output', $indent=true)
    {
        parent::__construct($output, $indent);
    }

    /**
     * For initializing members of the class.
     *
     * @param array $argarray misc. arguments
     *
     * @return boolean true
     */
    function prepare($argarray)
    {
        $this->args =& common_copy_args($argarray);
        return true;
    }

    /**
     * Show page, a template method.
     *
     * @return nothing
     */
    function showPage()
    {
        if (Event::handle('StartShowHTML', array($this))) {
            $this->startHTML();
            Event::handle('EndShowHTML', array($this));
        }
        if (Event::handle('StartShowHead', array($this))) {
            $this->showHead();
            Event::handle('EndShowHead', array($this));
        }
        if (Event::handle('StartShowBody', array($this))) {
            $this->showBody();
            Event::handle('EndShowBody', array($this));
        }
        if (Event::handle('StartEndHTML', array($this))) {
            $this->endHTML();
            Event::handle('EndEndHTML', array($this));
        }
    }

    /**
     * Show head, a template method.
     *
     * @return nothing
     */
    function showHead()
    {
        // XXX: attributes (profile?)
        $this->elementStart('head');
<<<<<<< HEAD
        if (Event::handle('StartHeadChildren', array($this))) {
            $this->showTitle();
            $this->showShortcutIcon();
            $this->showStylesheets();
            $this->showScripts();
=======
        if (Event::handle('StartShowHeadElements', array($this))) {
            $this->showTitle();
            $this->showShortcutIcon();
            $this->showStylesheets();
>>>>>>> 49bce941
            $this->showOpenSearch();
            $this->showFeeds();
            $this->showDescription();
            $this->extraHead();
<<<<<<< HEAD
            Event::handle('EndHeadChildren', array($this));
=======
            Event::handle('EndShowHeadElements', array($this));
>>>>>>> 49bce941
        }
        $this->elementEnd('head');
    }

    /**
     * Show title, a template method.
     *
     * @return nothing
     */
    function showTitle()
    {
        $this->element('title', null,
                       sprintf(_("%s - %s"),
                               $this->title(),
                               common_config('site', 'name')));
    }

    /**
     * Returns the page title
     *
     * SHOULD overload
     *
     * @return string page title
     */

    function title()
    {
        return _("Untitled page");
    }

    /**
     * Show themed shortcut icon
     *
     * @return nothing
     */
    function showShortcutIcon()
    {
        if (is_readable(INSTALLDIR . '/theme/' . common_config('site', 'theme') . '/favicon.ico')) {
            $this->element('link', array('rel' => 'shortcut icon',
                                         'href' => theme_path('favicon.ico')));
        } else {
            $this->element('link', array('rel' => 'shortcut icon',
                                         'href' => common_path('favicon.ico')));
        }

        if (common_config('site', 'mobile')) {
            if (is_readable(INSTALLDIR . '/theme/' . common_config('site', 'theme') . '/apple-touch-icon.png')) {
                $this->element('link', array('rel' => 'apple-touch-icon',
                                             'href' => theme_path('apple-touch-icon.png')));
            } else {
                $this->element('link', array('rel' => 'apple-touch-icon',
                                             'href' => common_path('apple-touch-icon.png')));
            }
        }
    }

    /**
     * Show stylesheets
     *
     * @return nothing
     */
    function showStylesheets()
    {
        if (Event::handle('StartShowStyles', array($this))) {

            // Use old name for StatusNet for compatibility on events

            if (Event::handle('StartShowStatusNetStyles', array($this)) &&
                Event::handle('StartShowLaconicaStyles', array($this))) {
                $this->cssLink('css/display.css',null,'screen, projection, tv');
                if (common_config('site', 'mobile')) {
                    // TODO: "handheld" CSS for other mobile devices
                    $this->cssLink('css/mobile.css','base','only screen and (max-device-width: 480px)'); // Mobile WebKit
                }
                $this->cssLink('css/print.css','base','print');
                Event::handle('EndShowStatusNetStyles', array($this));
                Event::handle('EndShowLaconicaStyles', array($this));
            }

            if (Event::handle('StartShowUAStyles', array($this))) {
                $this->comment('[if IE]><link rel="stylesheet" type="text/css" '.
                               'href="'.theme_path('css/ie.css', 'base').'?version='.STATUSNET_VERSION.'" /><![endif]');
                foreach (array(6,7) as $ver) {
                    if (file_exists(theme_file('css/ie'.$ver.'.css', 'base'))) {
                        // Yes, IE people should be put in jail.
                        $this->comment('[if lte IE '.$ver.']><link rel="stylesheet" type="text/css" '.
                                       'href="'.theme_path('css/ie'.$ver.'.css', 'base').'?version='.STATUSNET_VERSION.'" /><![endif]');
                    }
                }
                $this->comment('[if IE]><link rel="stylesheet" type="text/css" '.
                               'href="'.theme_path('css/ie.css', null).'?version='.STATUSNET_VERSION.'" /><![endif]');
                Event::handle('EndShowUAStyles', array($this));
            }

            if (Event::handle('StartShowDesign', array($this))) {

                $user = common_current_user();

                if (empty($user) || $user->viewdesigns) {
                    $design = $this->getDesign();

                    if (!empty($design)) {
                        $design->showCSS($this);
                    }
                }

                Event::handle('EndShowDesign', array($this));
            }
            Event::handle('EndShowStyles', array($this));
        }
    }

    /**
     * Show javascript headers
     *
     * @return nothing
     */
    function showScripts()
    {
        if (Event::handle('StartShowScripts', array($this))) {
            if (Event::handle('StartShowJQueryScripts', array($this))) {
                $this->script('js/jquery.min.js');
                $this->script('js/jquery.form.js');
                $this->script('js/jquery.joverlay.min.js');
                Event::handle('EndShowJQueryScripts', array($this));
            }
            if (Event::handle('StartShowStatusNetScripts', array($this)) &&
                Event::handle('StartShowLaconicaScripts', array($this))) {
                $this->script('js/xbImportNode.js');
                $this->script('js/util.js');
                // Frame-busting code to avoid clickjacking attacks.
                $this->element('script', array('type' => 'text/javascript'),
                               'if (window.top !== window.self) { window.top.location.href = window.self.location.href; }');
                Event::handle('EndShowStatusNetScripts', array($this));
                Event::handle('EndShowLaconicaScripts', array($this));
            }
            Event::handle('EndShowScripts', array($this));
        }
    }

    /**
     * Show OpenSearch headers
     *
     * @return nothing
     */
    function showOpenSearch()
    {
        $this->element('link', array('rel' => 'search',
                                     'type' => 'application/opensearchdescription+xml',
                                     'href' =>  common_local_url('opensearch', array('type' => 'people')),
                                     'title' => common_config('site', 'name').' People Search'));
        $this->element('link', array('rel' => 'search', 'type' => 'application/opensearchdescription+xml',
                                     'href' =>  common_local_url('opensearch', array('type' => 'notice')),
                                     'title' => common_config('site', 'name').' Notice Search'));
    }

    /**
     * Show feed headers
     *
     * MAY overload
     *
     * @return nothing
     */

    function showFeeds()
    {
        $feeds = $this->getFeeds();

        if ($feeds) {
            foreach ($feeds as $feed) {
                $this->element('link', array('rel' => $feed->rel(),
                                             'href' => $feed->url,
                                             'type' => $feed->mimeType(),
                                             'title' => $feed->title));
            }
        }
    }

    /**
     * Show description.
     *
     * SHOULD overload
     *
     * @return nothing
     */
    function showDescription()
    {
        // does nothing by default
    }

    /**
     * Show extra stuff in <head>.
     *
     * MAY overload
     *
     * @return nothing
     */
    function extraHead()
    {
        // does nothing by default
    }

    /**
     * Show body.
     *
     * Calls template methods
     *
     * @return nothing
     */
    function showBody()
    {
        $this->elementStart('body', (common_current_user()) ? array('id' => $this->trimmed('action'),
                                                                    'class' => 'user_in')
                            : array('id' => $this->trimmed('action')));
        $this->elementStart('div', array('id' => 'wrap'));
        if (Event::handle('StartShowHeader', array($this))) {
            $this->showHeader();
            Event::handle('EndShowHeader', array($this));
        }
        $this->showCore();
        if (Event::handle('StartShowFooter', array($this))) {
            $this->showFooter();
            Event::handle('EndShowFooter', array($this));
        }
        $this->elementEnd('div');
        $this->showScripts();
        $this->elementEnd('body');
    }

    /**
     * Show header of the page.
     *
     * Calls template methods
     *
     * @return nothing
     */
    function showHeader()
    {
        $this->elementStart('div', array('id' => 'header'));
        $this->showLogo();
        $this->showPrimaryNav();
        $this->showSiteNotice();
        if (common_logged_in()) {
            $this->showNoticeForm();
        } else {
            $this->showAnonymousMessage();
        }
        $this->elementEnd('div');
    }

    /**
     * Show configured logo.
     *
     * @return nothing
     */
    function showLogo()
    {
        $this->elementStart('address', array('id' => 'site_contact',
                                             'class' => 'vcard'));
        if (Event::handle('StartAddressData', array($this))) {
            $this->elementStart('a', array('class' => 'url home bookmark',
                                           'href' => common_local_url('public')));
            if (common_config('site', 'logo') || file_exists(theme_file('logo.png'))) {
                $this->element('img', array('class' => 'logo photo',
                                            'src' => (common_config('site', 'logo')) ? common_config('site', 'logo') : theme_path('logo.png'),
                                            'alt' => common_config('site', 'name')));
            }
            $this->element('span', array('class' => 'fn org'), common_config('site', 'name'));
            $this->elementEnd('a');
            Event::handle('EndAddressData', array($this));
        }
        $this->elementEnd('address');
    }

    /**
     * Show primary navigation.
     *
     * @return nothing
     */
    function showPrimaryNav()
    {
        $user = common_current_user();
        $connect = '';
        if (common_config('xmpp', 'enabled')) {
            $connect = 'imsettings';
        } else if (common_config('sms', 'enabled')) {
            $connect = 'smssettings';
        } else if (common_config('twitter', 'enabled')) {
            $connect = 'twittersettings';
        }

        $this->elementStart('dl', array('id' => 'site_nav_global_primary'));
        $this->element('dt', null, _('Primary site navigation'));
        $this->elementStart('dd');
        $this->elementStart('ul', array('class' => 'nav'));
        if (Event::handle('StartPrimaryNav', array($this))) {
            if ($user) {
                $this->menuItem(common_local_url('all', array('nickname' => $user->nickname)),
                                _('Home'), _('Personal profile and friends timeline'), false, 'nav_home');
                $this->menuItem(common_local_url('profilesettings'),
                                _('Account'), _('Change your email, avatar, password, profile'), false, 'nav_account');
                if ($connect) {
                    $this->menuItem(common_local_url($connect),
                                    _('Connect'), _('Connect to services'), false, 'nav_connect');
                }
                if (common_config('invite', 'enabled')) {
                    $this->menuItem(common_local_url('invite'),
                                    _('Invite'),
                                    sprintf(_('Invite friends and colleagues to join you on %s'),
                                            common_config('site', 'name')),
                                    false, 'nav_invitecontact');
                }
                $this->menuItem(common_local_url('logout'),
                                _('Logout'), _('Logout from the site'), false, 'nav_logout');
            }
            else {
                if (!common_config('site', 'closed')) {
                    $this->menuItem(common_local_url('register'),
                                    _('Register'), _('Create an account'), false, 'nav_register');
                }
                $this->menuItem(common_local_url('login'),
                                _('Login'), _('Login to the site'), false, 'nav_login');
            }
            $this->menuItem(common_local_url('doc', array('title' => 'help')),
                            _('Help'), _('Help me!'), false, 'nav_help');
            if ($user || !common_config('site', 'private')) {
                $this->menuItem(common_local_url('peoplesearch'),
                                _('Search'), _('Search for people or text'), false, 'nav_search');
            }
            Event::handle('EndPrimaryNav', array($this));
        }
        $this->elementEnd('ul');
        $this->elementEnd('dd');
        $this->elementEnd('dl');
    }

    /**
     * Show site notice.
     *
     * @return nothing
     */
    function showSiteNotice()
    {
        // Revist. Should probably do an hAtom pattern here
        $text = common_config('site', 'notice');
        if ($text) {
            $this->elementStart('dl', array('id' => 'site_notice',
                                            'class' => 'system_notice'));
            $this->element('dt', null, _('Site notice'));
            $this->elementStart('dd', null);
            $this->raw($text);
            $this->elementEnd('dd');
            $this->elementEnd('dl');
        }
    }

    /**
     * Show notice form.
     *
     * MAY overload if no notice form needed... or direct message box????
     *
     * @return nothing
     */
    function showNoticeForm()
    {
        $notice_form = new NoticeForm($this);
        $notice_form->show();
    }

    /**
     * Show anonymous message.
     *
     * SHOULD overload
     *
     * @return nothing
     */
    function showAnonymousMessage()
    {
        // needs to be defined by the class
    }

    /**
     * Show core.
     *
     * Shows local navigation, content block and aside.
     *
     * @return nothing
     */
    function showCore()
    {
        $this->elementStart('div', array('id' => 'core'));
        if (Event::handle('StartShowLocalNavBlock', array($this))) {
            $this->showLocalNavBlock();
            Event::handle('EndShowLocalNavBlock', array($this));
        }
        if (Event::handle('StartShowContentBlock', array($this))) {
            $this->showContentBlock();
            Event::handle('EndShowContentBlock', array($this));
        }
        $this->showAside();
        $this->elementEnd('div');
    }

    /**
     * Show local navigation block.
     *
     * @return nothing
     */
    function showLocalNavBlock()
    {
        $this->elementStart('dl', array('id' => 'site_nav_local_views'));
        $this->element('dt', null, _('Local views'));
        $this->elementStart('dd');
        $this->showLocalNav();
        $this->elementEnd('dd');
        $this->elementEnd('dl');
    }

    /**
     * Show local navigation.
     *
     * SHOULD overload
     *
     * @return nothing
     */
    function showLocalNav()
    {
        // does nothing by default
    }

    /**
     * Show content block.
     *
     * @return nothing
     */
    function showContentBlock()
    {
        $this->elementStart('div', array('id' => 'content'));
        $this->showPageTitle();
        $this->showPageNoticeBlock();
        $this->elementStart('div', array('id' => 'content_inner'));
        // show the actual content (forms, lists, whatever)
        $this->showContent();
        $this->elementEnd('div');
        $this->elementEnd('div');
    }

    /**
     * Show page title.
     *
     * @return nothing
     */
    function showPageTitle()
    {
        $this->element('h1', null, $this->title());
    }

    /**
     * Show page notice block.
     *
     * Only show the block if a subclassed action has overrided
     * Action::showPageNotice(), or an event handler is registered for
     * the StartShowPageNotice event, in which case we assume the
     * 'page_notice' definition list is desired.  This is to prevent
     * empty 'page_notice' definition lists from being output everywhere.
     *
     * @return nothing
     */
    function showPageNoticeBlock()
    {
        $rmethod = new ReflectionMethod($this, 'showPageNotice');
        $dclass = $rmethod->getDeclaringClass()->getName();

        if ($dclass != 'Action' || Event::hasHandler('StartShowPageNotice')) {

            $this->elementStart('dl', array('id' => 'page_notice',
                                            'class' => 'system_notice'));
            $this->element('dt', null, _('Page notice'));
            $this->elementStart('dd');
            if (Event::handle('StartShowPageNotice', array($this))) {
                $this->showPageNotice();
                Event::handle('EndShowPageNotice', array($this));
            }
            $this->elementEnd('dd');
            $this->elementEnd('dl');
        }
    }

    /**
     * Show page notice.
     *
     * SHOULD overload (unless there's not a notice)
     *
     * @return nothing
     */
    function showPageNotice()
    {
    }

    /**
     * Show content.
     *
     * MUST overload (unless there's not a notice)
     *
     * @return nothing
     */
    function showContent()
    {
    }

    /**
     * Show Aside.
     *
     * @return nothing
     */

    function showAside()
    {
        $this->elementStart('div', array('id' => 'aside_primary',
                                         'class' => 'aside'));
        if (Event::handle('StartShowExportData', array($this))) {
            $this->showExportData();
            Event::handle('EndShowExportData', array($this));
        }
        if (Event::handle('StartShowSections', array($this))) {
            $this->showSections();
            Event::handle('EndShowSections', array($this));
        }
        $this->elementEnd('div');
    }

    /**
     * Show export data feeds.
     *
     * @return void
     */

    function showExportData()
    {
        $feeds = $this->getFeeds();
        if ($feeds) {
            $fl = new FeedList($this);
            $fl->show($feeds);
        }
    }

    /**
     * Show sections.
     *
     * SHOULD overload
     *
     * @return nothing
     */
    function showSections()
    {
        // for each section, show it
    }

    /**
     * Show footer.
     *
     * @return nothing
     */
    function showFooter()
    {
        $this->elementStart('div', array('id' => 'footer'));
        $this->showSecondaryNav();
        $this->showLicenses();
        $this->elementEnd('div');
    }

    /**
     * Show secondary navigation.
     *
     * @return nothing
     */
    function showSecondaryNav()
    {
        $this->elementStart('dl', array('id' => 'site_nav_global_secondary'));
        $this->element('dt', null, _('Secondary site navigation'));
        $this->elementStart('dd', null);
        $this->elementStart('ul', array('class' => 'nav'));
        if (Event::handle('StartSecondaryNav', array($this))) {
            $this->menuItem(common_local_url('doc', array('title' => 'help')),
                            _('Help'));
            $this->menuItem(common_local_url('doc', array('title' => 'about')),
                            _('About'));
            $this->menuItem(common_local_url('doc', array('title' => 'faq')),
                            _('FAQ'));
            $bb = common_config('site', 'broughtby');
            if (!empty($bb)) {
                $this->menuItem(common_local_url('doc', array('title' => 'tos')),
                                _('TOS'));
            }
            $this->menuItem(common_local_url('doc', array('title' => 'privacy')),
                            _('Privacy'));
            $this->menuItem(common_local_url('doc', array('title' => 'source')),
                            _('Source'));
            $this->menuItem(common_local_url('doc', array('title' => 'contact')),
                            _('Contact'));
            $this->menuItem(common_local_url('doc', array('title' => 'badge')),
                            _('Badge'));
            Event::handle('EndSecondaryNav', array($this));
        }
        $this->elementEnd('ul');
        $this->elementEnd('dd');
        $this->elementEnd('dl');
    }

    /**
     * Show licenses.
     *
     * @return nothing
     */
    function showLicenses()
    {
        $this->elementStart('dl', array('id' => 'licenses'));
        $this->showStatusNetLicense();
        $this->showContentLicense();
        $this->elementEnd('dl');
    }

    /**
     * Show StatusNet license.
     *
     * @return nothing
     */
    function showStatusNetLicense()
    {
        $this->element('dt', array('id' => 'site_statusnet_license'), _('StatusNet software license'));
        $this->elementStart('dd', null);
        if (common_config('site', 'broughtby')) {
            $instr = _('**%%site.name%%** is a microblogging service brought to you by [%%site.broughtby%%](%%site.broughtbyurl%%). ');
        } else {
            $instr = _('**%%site.name%%** is a microblogging service. ');
        }
        $instr .= sprintf(_('It runs the [StatusNet](http://status.net/) microblogging software, version %s, available under the [GNU Affero General Public License](http://www.fsf.org/licensing/licenses/agpl-3.0.html).'), STATUSNET_VERSION);
        $output = common_markup_to_html($instr);
        $this->raw($output);
        $this->elementEnd('dd');
        // do it
    }

    /**
     * Show content license.
     *
     * @return nothing
     */
    function showContentLicense()
    {
        $this->element('dt', array('id' => 'site_content_license'), _('Site content license'));
        $this->elementStart('dd', array('id' => 'site_content_license_cc'));
        $this->elementStart('p');
        $this->element('img', array('id' => 'license_cc',
                                    'src' => common_config('license', 'image'),
                                    'alt' => common_config('license', 'title'),
                                    'width' => '80',
                                    'height' => '15'));
        //TODO: This is dirty: i18n
        $this->text(_('All '.common_config('site', 'name').' content and data are available under the '));
        $this->element('a', array('class' => 'license',
                                  'rel' => 'external license',
                                  'href' => common_config('license', 'url')),
                       common_config('license', 'title'));
        $this->text(_('license.'));
        $this->elementEnd('p');
        $this->elementEnd('dd');
    }

    /**
     * Return last modified, if applicable.
     *
     * MAY override
     *
     * @return string last modified http header
     */
    function lastModified()
    {
        // For comparison with If-Last-Modified
        // If not applicable, return null
        return null;
    }

    /**
     * Return etag, if applicable.
     *
     * MAY override
     *
     * @return string etag http header
     */
    function etag()
    {
        return null;
    }

    /**
     * Return true if read only.
     *
     * MAY override
     *
     * @param array $args other arguments
     *
     * @return boolean is read only action?
     */

    function isReadOnly($args)
    {
        return false;
    }

    /**
     * Returns query argument or default value if not found
     *
     * @param string $key requested argument
     * @param string $def default value to return if $key is not provided
     *
     * @return boolean is read only action?
     */
    function arg($key, $def=null)
    {
        if (array_key_exists($key, $this->args)) {
            return $this->args[$key];
        } else {
            return $def;
        }
    }

    /**
     * Returns trimmed query argument or default value if not found
     *
     * @param string $key requested argument
     * @param string $def default value to return if $key is not provided
     *
     * @return boolean is read only action?
     */
    function trimmed($key, $def=null)
    {
        $arg = $this->arg($key, $def);
        return is_string($arg) ? trim($arg) : $arg;
    }

    /**
     * Handler method
     *
     * @param array $argarray is ignored since it's now passed in in prepare()
     *
     * @return boolean is read only action?
     */
    function handle($argarray=null)
    {
        header('Vary: Accept-Encoding,Cookie');
        $lm   = $this->lastModified();
        $etag = $this->etag();
        if ($etag) {
            header('ETag: ' . $etag);
        }
        if ($lm) {
            header('Last-Modified: ' . date(DATE_RFC1123, $lm));
            if (array_key_exists('HTTP_IF_MODIFIED_SINCE', $_SERVER)) {
                $if_modified_since = $_SERVER['HTTP_IF_MODIFIED_SINCE'];
                $ims = strtotime($if_modified_since);
                if ($lm <= $ims) {
                    $if_none_match = (array_key_exists('HTTP_IF_NONE_MATCH', $_SERVER)) ?
                      $_SERVER['HTTP_IF_NONE_MATCH'] : null;
                    if (!$if_none_match ||
                        !$etag ||
                        $this->_hasEtag($etag, $if_none_match)) {
                        header('HTTP/1.1 304 Not Modified');
                        // Better way to do this?
                        exit(0);
                    }
                }
            }
        }
    }

    /**
     * Has etag? (private)
     *
     * @param string $etag          etag http header
     * @param string $if_none_match ifNoneMatch http header
     *
     * @return boolean
     */

    function _hasEtag($etag, $if_none_match)
    {
        $etags = explode(',', $if_none_match);
        return in_array($etag, $etags) || in_array('*', $etags);
    }

    /**
     * Boolean understands english (yes, no, true, false)
     *
     * @param string $key query key we're interested in
     * @param string $def default value
     *
     * @return boolean interprets yes/no strings as boolean
     */
    function boolean($key, $def=false)
    {
        $arg = strtolower($this->trimmed($key));

        if (is_null($arg)) {
            return $def;
        } else if (in_array($arg, array('true', 'yes', '1'))) {
            return true;
        } else if (in_array($arg, array('false', 'no', '0'))) {
            return false;
        } else {
            return $def;
        }
    }

    /**
     * Server error
     *
     * @param string  $msg  error message to display
     * @param integer $code http error code, 500 by default
     *
     * @return nothing
     */

    function serverError($msg, $code=500)
    {
        $action = $this->trimmed('action');
        common_debug("Server error '$code' on '$action': $msg", __FILE__);
        throw new ServerException($msg, $code);
    }

    /**
     * Client error
     *
     * @param string  $msg  error message to display
     * @param integer $code http error code, 400 by default
     *
     * @return nothing
     */

    function clientError($msg, $code=400)
    {
        $action = $this->trimmed('action');
        common_debug("User error '$code' on '$action': $msg", __FILE__);
        throw new ClientException($msg, $code);
    }

    /**
     * Returns the current URL
     *
     * @return string current URL
     */

    function selfUrl()
    {
        $action = $this->trimmed('action');
        $args   = $this->args;
        unset($args['action']);
        if (common_config('site', 'fancy')) {
            unset($args['p']);
        }
        if (array_key_exists('submit', $args)) {
            unset($args['submit']);
        }
        foreach (array_keys($_COOKIE) as $cookie) {
            unset($args[$cookie]);
        }

        return common_local_url($action, $args);
    }

    /**
     * Generate a menu item
     *
     * @param string  $url         menu URL
     * @param string  $text        menu name
     * @param string  $title       title attribute, null by default
     * @param boolean $is_selected current menu item, false by default
     * @param string  $id          element id, null by default
     *
     * @return nothing
     */
    function menuItem($url, $text, $title=null, $is_selected=false, $id=null)
    {
        // Added @id to li for some control.
        // XXX: We might want to move this to htmloutputter.php
        $lattrs = array();
        if ($is_selected) {
            $lattrs['class'] = 'current';
        }

        (is_null($id)) ? $lattrs : $lattrs['id'] = $id;

        $this->elementStart('li', $lattrs);
        $attrs['href'] = $url;
        if ($title) {
            $attrs['title'] = $title;
        }
        $this->element('a', $attrs, $text);
        $this->elementEnd('li');
    }

    /**
     * Generate pagination links
     *
     * @param boolean $have_before is there something before?
     * @param boolean $have_after  is there something after?
     * @param integer $page        current page
     * @param string  $action      current action
     * @param array   $args        rest of query arguments
     *
     * @return nothing
     */
    function pagination($have_before, $have_after, $page, $action, $args=null)
    {
        // Does a little before-after block for next/prev page
        if ($have_before || $have_after) {
            $this->elementStart('div', array('class' => 'pagination'));
            $this->elementStart('dl', null);
            $this->element('dt', null, _('Pagination'));
            $this->elementStart('dd', null);
            $this->elementStart('ul', array('class' => 'nav'));
        }
        if ($have_before) {
            $pargs   = array('page' => $page-1);
            $this->elementStart('li', array('class' => 'nav_prev'));
            $this->element('a', array('href' => common_local_url($action, $args, $pargs),
                                      'rel' => 'prev'),
                           _('After'));
            $this->elementEnd('li');
        }
        if ($have_after) {
            $pargs   = array('page' => $page+1);
            $this->elementStart('li', array('class' => 'nav_next'));
            $this->element('a', array('href' => common_local_url($action, $args, $pargs),
                                      'rel' => 'next'),
                           _('Before'));
            $this->elementEnd('li');
        }
        if ($have_before || $have_after) {
            $this->elementEnd('ul');
            $this->elementEnd('dd');
            $this->elementEnd('dl');
            $this->elementEnd('div');
        }
    }

    /**
     * An array of feeds for this action.
     *
     * Returns an array of potential feeds for this action.
     *
     * @return array Feed object to show in head and links
     */

    function getFeeds()
    {
        return null;
    }

    /**
     * A design for this action
     *
     * @return Design a design object to use
     */

    function getDesign()
    {
        return Design::siteDesign();
    }
}<|MERGE_RESOLUTION|>--- conflicted
+++ resolved
@@ -120,27 +120,15 @@
     {
         // XXX: attributes (profile?)
         $this->elementStart('head');
-<<<<<<< HEAD
-        if (Event::handle('StartHeadChildren', array($this))) {
-            $this->showTitle();
-            $this->showShortcutIcon();
-            $this->showStylesheets();
-            $this->showScripts();
-=======
         if (Event::handle('StartShowHeadElements', array($this))) {
             $this->showTitle();
             $this->showShortcutIcon();
             $this->showStylesheets();
->>>>>>> 49bce941
             $this->showOpenSearch();
             $this->showFeeds();
             $this->showDescription();
             $this->extraHead();
-<<<<<<< HEAD
-            Event::handle('EndHeadChildren', array($this));
-=======
             Event::handle('EndShowHeadElements', array($this));
->>>>>>> 49bce941
         }
         $this->elementEnd('head');
     }
