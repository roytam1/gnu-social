<?php
/**
 * StatusNet, the distributed open-source microblogging tool
 *
 * widget for displaying a list of notice attachments
 *
 * PHP version 5
 *
 * LICENCE: This program is free software: you can redistribute it and/or modify
 * it under the terms of the GNU Affero General Public License as published by
 * the Free Software Foundation, either version 3 of the License, or
 * (at your option) any later version.
 *
 * This program is distributed in the hope that it will be useful,
 * but WITHOUT ANY WARRANTY; without even the implied warranty of
 * MERCHANTABILITY or FITNESS FOR A PARTICULAR PURPOSE.  See the
 * GNU Affero General Public License for more details.
 *
 * You should have received a copy of the GNU Affero General Public License
 * along with this program.  If not, see <http://www.gnu.org/licenses/>.
 *
 * @category  UI
 * @package   StatusNet
 * @author    Evan Prodromou <evan@status.net>
 * @author    Sarven Capadisli <csarven@status.net>
 * @copyright 2008 StatusNet, Inc.
 * @license   http://www.fsf.org/licensing/licenses/agpl-3.0.html GNU Affero General Public License version 3.0
 * @link      http://status.net/
 */

if (!defined('STATUSNET') && !defined('LACONICA')) {
    exit(1);
}

/**
 * widget for displaying a list of notice attachments
 *
 * There are a number of actions that display a list of notices, in
 * reverse chronological order. This widget abstracts out most of the
 * code for UI for notice lists. It's overridden to hide some
 * data for e.g. the profile page.
 *
 * @category UI
 * @package  StatusNet
 * @author   Evan Prodromou <evan@status.net>
 * @license  http://www.fsf.org/licensing/licenses/agpl-3.0.html GNU Affero General Public License version 3.0
 * @link     http://status.net/
 * @see      Notice
 * @see      NoticeListItem
 * @see      ProfileNoticeList
 */

class AttachmentList extends Widget
{
    /** the current stream of notices being displayed. */

    var $notice = null;

    /**
     * constructor
     *
     * @param Notice $notice stream of notices from DB_DataObject
     */

    function __construct($notice, $out=null)
    {
        parent::__construct($out);
        $this->notice = $notice;
    }

    /**
     * show the list of notices
     *
     * "Uses up" the stream by looping through it. So, probably can't
     * be called twice on the same list.
     *
     * @return int count of notices listed.
     */

    function show()
    {
        $atts = new File;
        $att = $atts->getAttachments($this->notice->id);
        if (empty($att)) return 0;
        $this->out->elementStart('dl', array('id' =>'attachments',
                                             'class' => 'entry-content'));
        $this->out->element('dt', null, _('Attachments'));
        $this->out->elementStart('dd');
        $this->out->elementStart('ol', array('class' => 'attachments'));

        foreach ($att as $n=>$attachment) {
            $item = $this->newListItem($attachment);
            $item->show();
        }

        $this->out->elementEnd('dd');
        $this->out->elementEnd('ol');
        $this->out->elementEnd('dl');

        return count($att);
    }

    /**
     * returns a new list item for the current notice
     *
     * Recipe (factory?) method; overridden by sub-classes to give
     * a different list item class.
     *
     * @param Notice $notice the current notice
     *
     * @return NoticeListItem a list item for displaying the notice
     */

    function newListItem($attachment)
    {
        return new AttachmentListItem($attachment, $this->out);
    }
}

/**
 * widget for displaying a single notice
 *
 * This widget has the core smarts for showing a single notice: what to display,
 * where, and under which circumstances. Its key method is show(); this is a recipe
 * that calls all the other show*() methods to build up a single notice. The
 * ProfileNoticeListItem subclass, for example, overrides showAuthor() to skip
 * author info (since that's implicit by the data in the page).
 *
 * @category UI
 * @package  StatusNet
 * @author   Evan Prodromou <evan@status.net>
 * @license  http://www.fsf.org/licensing/licenses/agpl-3.0.html GNU Affero General Public License version 3.0
 * @link     http://status.net/
 * @see      NoticeList
 * @see      ProfileNoticeListItem
 */

class AttachmentListItem extends Widget
{
    /** The attachment this item will show. */

    var $attachment = null;

    var $oembed = null;

    /**
     * constructor
     *
     * Also initializes the profile attribute.
     *
     * @param Notice $notice The notice we'll display
     */

    function __construct($attachment, $out=null)
    {
        parent::__construct($out);
        $this->attachment  = $attachment;
        $this->oembed = File_oembed::staticGet('file_id', $this->attachment->id);
    }

    function title() {
        if (empty($this->attachment->title)) {
            if (empty($this->oembed->title)) {
                $title = $this->attachment->url;
            } else {
                $title = $this->oembed->title;
            }
        } else {
            $title = $this->attachment->title;
        }

        return $title;
    }

    function linkTitle() {
        return $this->title();
    }

    /**
     * recipe function for displaying a single notice.
     *
     * This uses all the other methods to correctly display a notice. Override
     * it or one of the others to fine-tune the output.
     *
     * @return void
     */

    function show()
    {
        $this->showStart();
        $this->showNoticeAttachment();
        $this->showEnd();
    }

    function linkAttr() {
        return array('class' => 'attachment', 'href' => $this->attachment->url, 'id' => 'attachment-' . $this->attachment->id);
    }

    function showLink() {
        $this->out->elementStart('a', $this->linkAttr());
        $this->out->element('span', null, $this->linkTitle());
        $this->showRepresentation();
        $this->out->elementEnd('a');
    }

    function showNoticeAttachment()
    {
        $this->showLink();
    }

    function showRepresentation() {
        $thumbnail = File_thumbnail::staticGet('file_id', $this->attachment->id);
        if (!empty($thumbnail)) {
            $this->out->element('img', array('alt' => '', 'src' => $thumbnail->url, 'width' => $thumbnail->width, 'height' => $thumbnail->height));
        }
    }

    /**
     * start a single notice.
     *
     * @return void
     */

    function showStart()
    {
        // XXX: RDFa
        // TODO: add notice_type class e.g., notice_video, notice_image
        $this->out->elementStart('li');
    }

    /**
     * finish the notice
     *
     * Close the last elements in the notice list item
     *
     * @return void
     */

    function showEnd()
    {
        $this->out->elementEnd('li');
    }
}

class Attachment extends AttachmentListItem
{
    function showLink() {
        $this->out->elementStart('div', array('id' => 'attachment_view',
                                              'class' => 'hentry'));
        $this->out->elementStart('div', 'entry-title');
        $this->out->element('a', $this->linkAttr(), $this->linkTitle());
        $this->out->elementEnd('div');

        $this->out->elementStart('div', 'entry-content');
        $this->showRepresentation();
        $this->out->elementEnd('div');

        if (!empty($this->oembed->author_name) || !empty($this->oembed->provider)) {
            $this->out->elementStart('div', array('id' => 'oembed_info', 
                                                  'class' => 'entry-content'));
            if (!empty($this->oembed->author_name)) {
                $this->out->elementStart('dl', 'vcard author');
                $this->out->element('dt', null, _('Author'));
                $this->out->elementStart('dd', 'fn');
                if (empty($this->oembed->author_url)) {
                    $this->out->text($this->oembed->author_name);
                } else {
                    $this->out->element('a', array('href' => $this->oembed->author_url,
                                                   'class' => 'url'), $this->oembed->author_name);
                }
                $this->out->elementEnd('dd');
                $this->out->elementEnd('dl');
            }
            if (!empty($this->oembed->provider)) {
                $this->out->elementStart('dl', 'vcard');
                $this->out->element('dt', null, _('Provider'));
                $this->out->elementStart('dd', 'fn');
                if (empty($this->oembed->provider_url)) {
                    $this->out->text($this->oembed->provider);
                } else {
                    $this->out->element('a', array('href' => $this->oembed->provider_url,
                                                   'class' => 'url'), $this->oembed->provider);
                }
                $this->out->elementEnd('dd');
                $this->out->elementEnd('dl');
            }
            $this->out->elementEnd('div');
        }
        $this->out->elementEnd('div');
    }

    function show() {
        $this->showNoticeAttachment();
    }

    function linkAttr() {
        return array('rel' => 'external', 'href' => $this->attachment->url);
    }

    function linkTitle() {
        return $this->attachment->url;
    }

    function showRepresentation() {
        if (empty($this->oembed->type)) {
            if (empty($this->attachment->mimetype)) {
                $this->showFallback();
            } else {
                switch ($this->attachment->mimetype) {
                case 'image/gif':
                case 'image/png':
                case 'image/jpg':
                case 'image/jpeg':
                    $this->out->element('img', array('src' => $this->attachment->url, 'alt' => 'alt'));
                    break;

                case 'application/ogg':
                case 'audio/x-speex':
                case 'video/mpeg':
                case 'audio/mpeg':
                case 'video/mp4':
                case 'video/quicktime':
                    $arr  = array('type' => $this->attachment->mimetype,
                        'data' => $this->attachment->url,
                        'width' => 320,
                        'height' => 240
                    );
                    $this->out->elementStart('object', $arr);
                    $this->out->element('param', array('name' => 'src', 'value' => $this->attachment->url));
                    $this->out->element('param', array('name' => 'autoStart', 'value' => 1));
                    $this->out->elementEnd('object');
                    break;
<<<<<<< HEAD

                case 'text/html':
                    if ($this->attachment->filename) {
                        // Locally-uploaded HTML. Scrub and display inline.
                        $this->showHtmlFile($this->attachment);
                    }
                    break;
=======
                default:
                    $this->showFallback();
>>>>>>> 27bfd121
                }
            }
        } else {
            switch ($this->oembed->type) {
            case 'rich':
            case 'video':
            case 'link':
                if (!empty($this->oembed->html)) {
                    require_once INSTALLDIR.'/extlib/htmLawed/htmLawed.php';
                    $config = array(
                        'safe'=>1,
                        'elements'=>'*+object+embed');
                    $this->out->raw(htmLawed($this->oembed->html,$config));
                    //$this->out->raw($this->oembed->html);
                }
                break;

            case 'photo':
                $this->out->element('img', array('src' => $this->oembed->url, 'width' => $this->oembed->width, 'height' => $this->oembed->height, 'alt' => 'alt'));
                break;

            default:
                $this->showFallback();
            }
        }
    }

<<<<<<< HEAD
    protected function showHtmlFile(File $attachment)
    {
        $body = $this->scrubHtmlFile($attachment);
        if ($body) {
            $this->out->raw($body);
        }
    }

    /**
     * @return mixed false on failure, HTML fragment string on success
     */
    protected function scrubHtmlFile(File $attachment)
    {
        $path = File::path($attachment->filename);
        if (!file_exists($path) || !is_readable($path)) {
            common_log(LOG_ERR, "Missing local HTML attachment $path");
            return false;
        }
        $raw = file_get_contents($path);

        // Normalize...
        $dom = new DOMDocument();
        if(!$dom->loadHTML($raw)) {
            common_log(LOG_ERR, "Bad HTML in local HTML attachment $path");
            return false;
        }

        // Remove <script>s or htmlawed will dump their contents into output!
        // Note: removing child nodes while iterating seems to mess things up,
        // hence the double loop.
        $scripts = array();
        foreach ($dom->getElementsByTagName('script') as $script) {
            $scripts[] = $script;
        }
        foreach ($scripts as $script) {
            common_log(LOG_DEBUG, $script->textContent);
            $script->parentNode->removeChild($script);
        }

        // Trim out everything outside the body...
        $body = $dom->saveHTML();
        $body = preg_replace('/^.*<body[^>]*>/is', '', $body);
        $body = preg_replace('/<\/body[^>]*>.*$/is', '', $body);

        require_once INSTALLDIR.'/extlib/htmLawed/htmLawed.php';
        $config = array('safe' => 1,
                        'deny_attribute' => 'id,style,on*',
                        'comment' => 1); // remove comments
        $scrubbed = htmLawed($body, $config);

        return $scrubbed;
=======
    function showFallback()
    {
        // If we don't know how to display an attachment inline, we probably
        // shouldn't have gotten to this point.
        //
        // But, here we are... displaying details on a file or remote URL
        // either on the main view or in an ajax-loaded lightbox. As a lesser
        // of several evils, we'll try redirecting to the actual target via
        // client-side JS.

        common_log(LOG_ERR, "Empty or unknown type for file id {$this->attachment->id}; falling back to client-side redirect.");
        $this->out->raw('<script>window.location = ' . json_encode($this->attachment->url) . ';</script>');
>>>>>>> 27bfd121
    }
}
<|MERGE_RESOLUTION|>--- conflicted
+++ resolved
@@ -330,18 +330,17 @@
                     $this->out->element('param', array('name' => 'autoStart', 'value' => 1));
                     $this->out->elementEnd('object');
                     break;
-<<<<<<< HEAD
 
                 case 'text/html':
                     if ($this->attachment->filename) {
                         // Locally-uploaded HTML. Scrub and display inline.
                         $this->showHtmlFile($this->attachment);
+                        break;
                     }
-                    break;
-=======
+                    // Fall through to default
+
                 default:
                     $this->showFallback();
->>>>>>> 27bfd121
                 }
             }
         } else {
@@ -369,7 +368,6 @@
         }
     }
 
-<<<<<<< HEAD
     protected function showHtmlFile(File $attachment)
     {
         $body = $this->scrubHtmlFile($attachment);
@@ -421,7 +419,8 @@
         $scrubbed = htmLawed($body, $config);
 
         return $scrubbed;
-=======
+    }
+
     function showFallback()
     {
         // If we don't know how to display an attachment inline, we probably
@@ -434,6 +433,5 @@
 
         common_log(LOG_ERR, "Empty or unknown type for file id {$this->attachment->id}; falling back to client-side redirect.");
         $this->out->raw('<script>window.location = ' . json_encode($this->attachment->url) . ';</script>');
->>>>>>> 27bfd121
     }
 }
