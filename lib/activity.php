--- conflicted
+++ resolved
@@ -388,7 +388,6 @@
     {
         return ActivityUtils::child($element, $tag, $namespace);
     }
-<<<<<<< HEAD
 
     static function iso8601Date($tm)
     {
@@ -397,7 +396,4 @@
         $d->setTimezone(new DateTimeZone(common_timezone()));
         return $d->format('c');
     }
-}
-=======
-}
->>>>>>> dffec9f2
+}