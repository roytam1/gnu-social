--- conflicted
+++ resolved
@@ -761,16 +761,6 @@
             $m->connect('api/oauth/authorize',
                         array('action' => 'ApiOauthAuthorize'));
 
-<<<<<<< HEAD
-=======
-            $m->connect('api/statusnet/app/service/:id.xml',
-                        array('action' => 'ApiAtomService',
-                              'id' => Nickname::INPUT_FMT));
-
-            $m->connect('api/statusnet/app/service.xml',
-                        array('action' => 'ApiAtomService'));
-
->>>>>>> baae319a
             // Admin
 
             $m->connect('admin/site', array('action' => 'siteadminpanel'));
