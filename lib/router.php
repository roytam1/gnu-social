<?php
/**
 * StatusNet, the distributed open-source microblogging tool
 *
 * URL routing utilities
 *
 * PHP version 5
 *
 * LICENCE: This program is free software: you can redistribute it and/or modify
 * it under the terms of the GNU Affero General Public License as published by
 * the Free Software Foundation, either version 3 of the License, or
 * (at your option) any later version.
 *
 * This program is distributed in the hope that it will be useful,
 * but WITHOUT ANY WARRANTY; without even the implied warranty of
 * MERCHANTABILITY or FITNESS FOR A PARTICULAR PURPOSE.  See the
 * GNU Affero General Public License for more details.
 *
 * You should have received a copy of the GNU Affero General Public License
 * along with this program.  If not, see <http://www.gnu.org/licenses/>.
 *
 * @category  URL
 * @package   StatusNet
 * @author    Evan Prodromou <evan@status.net>
 * @copyright 2009 StatusNet, Inc.
 * @license   http://www.fsf.org/licensing/licenses/agpl-3.0.html GNU Affero General Public License version 3.0
 * @link      http://status.net/
 */

if (!defined('STATUSNET') && !defined('LACONICA')) {
    exit(1);
}

require_once 'Net/URL/Mapper.php';

class StatusNet_URL_Mapper extends Net_URL_Mapper
{
    private static $_singleton = null;
    private $_actionToPath = array();

    private function __construct()
    {
    }
    
    public static function getInstance($id = '__default__')
    {
        if (empty(self::$_singleton)) {
            self::$_singleton = new StatusNet_URL_Mapper();
        }
        return self::$_singleton;
    }

    public function connect($path, $defaults = array(), $rules = array())
    {
        $result = null;
        if (Event::handle('StartConnectPath', array(&$path, &$defaults, &$rules, &$result))) {
            $result = parent::connect($path, $defaults, $rules);
	    if (array_key_exists('action', $defaults)) {
		$action = $defaults['action'];
	    } elseif (array_key_exists('action', $rules)) {
		$action = $rules['action'];
	    } else {
		$action = null;
	    }
	    $this->_mapAction($action, $result);
            Event::handle('EndConnectPath', array($path, $defaults, $rules, $result));
        }
        return $result;
    }
    
    protected function _mapAction($action, $path)
    {
	if (!array_key_exists($action, $this->_actionToPath)) {
	    $this->_actionToPath[$action] = array();
	}
	$this->_actionToPath[$action][] = $path;
	return;
    }
    
    public function generate($values = array(), $qstring = array(), $anchor = '')
    {
	if (!array_key_exists('action', $values)) {
	    return parent::generate($values, $qstring, $anchor);
	}
	
	$action = $values['action'];

	if (!array_key_exists($action, $this->_actionToPath)) {
	    return parent::generate($values, $qstring, $anchor);
	}
	
	$oldPaths    = $this->paths;
	$this->paths = $this->_actionToPath[$action];
	$result      = parent::generate($values, $qstring, $anchor);
	$this->paths = $oldPaths;

	return $result;
    }
}

/**
 * URL Router
 *
 * Cheap wrapper around Net_URL_Mapper
 *
 * @category URL
 * @package  StatusNet
 * @author   Evan Prodromou <evan@status.net>
 * @license  http://www.fsf.org/licensing/licenses/agpl-3.0.html GNU Affero General Public License version 3.0
 * @link     http://status.net/
 */
class Router
{
    var $m = null;
    static $inst = null;
    static $bare = array('requesttoken', 'accesstoken', 'userauthorization',
                         'postnotice', 'updateprofile', 'finishremotesubscribe');

    static function get()
    {
        if (!Router::$inst) {
            Router::$inst = new Router();
        }
        return Router::$inst;
    }

    function __construct()
    {
        if (empty($this->m)) {
            $k = self::cacheKey();
<<<<<<< HEAD
            $m = Cache::get($k);
=======
            $c = Cache::instance();
            $m = $c->get($k);
>>>>>>> b4fc54c3
            if (!empty($m)) {
                $this->m = $m;
            } else {
                $this->m = $this->initialize();
<<<<<<< HEAD
                Cache::set($k, $this->m);
=======
                $c->set($k, $this->m);
>>>>>>> b4fc54c3
            }
        }
    }

    /**
     * Create a unique hashkey for the router.
     * 
     * The router's url map can change based on the version of the software
     * you're running and the plugins that are enabled. To avoid having bad routes
     * get stuck in the cache, the key includes a list of plugins and the software
     * version.
     * 
     * There can still be problems with a) differences in versions of the plugins and 
     * b) people running code between official versions, but these tend to be more
     * sophisticated users who can grok what's going on and clear their caches.
     * 
     * @return string cache key string that should uniquely identify a router
     */
    
    static function cacheKey()
    {
        $plugins     = StatusNet::getActivePlugins();
<<<<<<< HEAD
	$names       = array();
	
	foreach ($plugins as $plugin) {
	    $names[] = $plugin[0];
	}

	$names = array_unique($names);
	asort($names);

	// Unique enough.
	
	$uniq = crc32(implode(',', $names));
=======
        $names       = array();
	
        foreach ($plugins as $plugin) {
            $names[] = $plugin[0];
        }

        $names = array_unique($names);
        asort($names);

        // Unique enough.
	
        $uniq = crc32(implode(',', $names));
>>>>>>> b4fc54c3
	
        return Cache::key('router:'.STATUSNET_VERSION.':'.$uniq);
    }
    
    function initialize()
    {
        $m = StatusNet_URL_Mapper::getInstance();

        if (Event::handle('StartInitializeRouter', array(&$m))) {

            $m->connect('robots.txt', array('action' => 'robotstxt'));

            $m->connect('opensearch/people', array('action' => 'opensearch',
                                                   'type' => 'people'));
            $m->connect('opensearch/notice', array('action' => 'opensearch',
                                                   'type' => 'notice'));

            // docs

            $m->connect('doc/:title', array('action' => 'doc'));

            $m->connect('main/otp/:user_id/:token',
                        array('action' => 'otp'),
                        array('user_id' => '[0-9]+',
                              'token' => '.+'));

            // main stuff is repetitive

            $main = array('login', 'logout', 'register', 'subscribe',
                          'unsubscribe', 'confirmaddress', 'recoverpassword',
                          'invite', 'favor', 'disfavor', 'sup',
                          'block', 'unblock', 'subedit',
                          'groupblock', 'groupunblock',
                          'sandbox', 'unsandbox',
                          'silence', 'unsilence',
                          'grantrole', 'revokerole',
                          'repeat',
                          'deleteuser',
                          'geocode',
                          'version',
                          );

            foreach ($main as $a) {
                $m->connect('main/'.$a, array('action' => $a));
            }

            // Also need a block variant accepting ID on URL for mail links
            $m->connect('main/block/:profileid',
                        array('action' => 'block'),
                        array('profileid' => '[0-9]+'));

            $m->connect('main/sup/:seconds', array('action' => 'sup'),
                        array('seconds' => '[0-9]+'));

            $m->connect('main/tagother/:id', array('action' => 'tagother'));

            $m->connect('main/oembed',
                        array('action' => 'oembed'));

            $m->connect('main/xrds',
                        array('action' => 'publicxrds'));
            $m->connect('.well-known/host-meta',
                        array('action' => 'hostmeta'));
	    $m->connect('main/xrd',
			array('action' => 'userxrd'));

            // these take a code

            foreach (array('register', 'confirmaddress', 'recoverpassword') as $c) {
                $m->connect('main/'.$c.'/:code', array('action' => $c));
            }

            // exceptional

            $m->connect('main/remote', array('action' => 'remotesubscribe'));
            $m->connect('main/remote?nickname=:nickname', array('action' => 'remotesubscribe'), array('nickname' => '[A-Za-z0-9_-]+'));

            foreach (Router::$bare as $action) {
                $m->connect('index.php?action=' . $action, array('action' => $action));
            }

            // settings

            foreach (array('profile', 'avatar', 'password', 'im', 'oauthconnections',
                           'oauthapps', 'email', 'sms', 'userdesign', 'other') as $s) {
                $m->connect('settings/'.$s, array('action' => $s.'settings'));
            }

            $m->connect('settings/oauthapps/show/:id',
                array('action' => 'showapplication'),
                array('id' => '[0-9]+')
            );
            $m->connect('settings/oauthapps/new',
                array('action' => 'newapplication')
            );
            $m->connect('settings/oauthapps/edit/:id',
                array('action' => 'editapplication'),
                array('id' => '[0-9]+')
            );
            $m->connect('settings/oauthapps/delete/:id',
                array('action' => 'deleteapplication'),
                array('id' => '[0-9]+')
            );

            // search

            foreach (array('group', 'people', 'notice') as $s) {
                $m->connect('search/'.$s, array('action' => $s.'search'));
                $m->connect('search/'.$s.'?q=:q',
                            array('action' => $s.'search'),
                            array('q' => '.+'));
            }

            // The second of these is needed to make the link work correctly
            // when inserted into the page. The first is needed to match the
            // route on the way in. Seems to be another Net_URL_Mapper bug to me.
            $m->connect('search/notice/rss', array('action' => 'noticesearchrss'));
            $m->connect('search/notice/rss?q=:q', array('action' => 'noticesearchrss'),
                        array('q' => '.+'));

            $m->connect('attachment/:attachment',
                        array('action' => 'attachment'),
                        array('attachment' => '[0-9]+'));

            $m->connect('attachment/:attachment/ajax',
                        array('action' => 'attachment_ajax'),
                        array('attachment' => '[0-9]+'));

            $m->connect('attachment/:attachment/thumbnail',
                        array('action' => 'attachment_thumbnail'),
                        array('attachment' => '[0-9]+'));

            $m->connect('notice/new', array('action' => 'newnotice'));
            $m->connect('notice/new?replyto=:replyto',
                        array('action' => 'newnotice'),
                        array('replyto' => Nickname::DISPLAY_FMT));
            $m->connect('notice/new?replyto=:replyto&inreplyto=:inreplyto',
                        array('action' => 'newnotice'),
                        array('replyto' => Nickname::DISPLAY_FMT),
                        array('inreplyto' => '[0-9]+'));

            $m->connect('notice/:notice/file',
                        array('action' => 'file'),
                        array('notice' => '[0-9]+'));

            $m->connect('notice/:notice',
                        array('action' => 'shownotice'),
                        array('notice' => '[0-9]+'));
            $m->connect('notice/delete', array('action' => 'deletenotice'));
            $m->connect('notice/delete/:notice',
                        array('action' => 'deletenotice'),
                        array('notice' => '[0-9]+'));

            $m->connect('bookmarklet/new', array('action' => 'bookmarklet'));

            // conversation

            $m->connect('conversation/:id',
                        array('action' => 'conversation'),
                        array('id' => '[0-9]+'));

            $m->connect('message/new', array('action' => 'newmessage'));
            $m->connect('message/new?to=:to', array('action' => 'newmessage'), array('to' => Nickname::DISPLAY_FMT));
            $m->connect('message/:message',
                        array('action' => 'showmessage'),
                        array('message' => '[0-9]+'));

            $m->connect('user/:id',
                        array('action' => 'userbyid'),
                        array('id' => '[0-9]+'));

            $m->connect('tags/', array('action' => 'publictagcloud'));
            $m->connect('tag/', array('action' => 'publictagcloud'));
            $m->connect('tags', array('action' => 'publictagcloud'));
            $m->connect('tag', array('action' => 'publictagcloud'));
            $m->connect('tag/:tag/rss',
                        array('action' => 'tagrss'),
                        array('tag' => '[\pL\pN_\-\.]{1,64}'));
            $m->connect('tag/:tag',
                        array('action' => 'tag'),
                        array('tag' => '[\pL\pN_\-\.]{1,64}'));

            $m->connect('peopletag/:tag',
                        array('action' => 'peopletag'),
                        array('tag' => '[a-zA-Z0-9]+'));

            // groups

            $m->connect('group/new', array('action' => 'newgroup'));

            foreach (array('edit', 'join', 'leave', 'delete') as $v) {
                $m->connect('group/:nickname/'.$v,
                            array('action' => $v.'group'),
                            array('nickname' => Nickname::DISPLAY_FMT));
                $m->connect('group/:id/id/'.$v,
                            array('action' => $v.'group'),
                            array('id' => '[0-9]+'));
            }

            foreach (array('members', 'logo', 'rss', 'designsettings') as $n) {
                $m->connect('group/:nickname/'.$n,
                            array('action' => 'group'.$n),
                            array('nickname' => Nickname::DISPLAY_FMT));
            }

            $m->connect('group/:nickname/foaf',
                        array('action' => 'foafgroup'),
                        array('nickname' => Nickname::DISPLAY_FMT));

            $m->connect('group/:nickname/blocked',
                        array('action' => 'blockedfromgroup'),
                        array('nickname' => Nickname::DISPLAY_FMT));

            $m->connect('group/:nickname/makeadmin',
                        array('action' => 'makeadmin'),
                        array('nickname' => Nickname::DISPLAY_FMT));

            $m->connect('group/:id/id',
                        array('action' => 'groupbyid'),
                        array('id' => '[0-9]+'));

            $m->connect('group/:nickname',
                        array('action' => 'showgroup'),
                        array('nickname' => Nickname::DISPLAY_FMT));

            $m->connect('group/', array('action' => 'groups'));
            $m->connect('group', array('action' => 'groups'));
            $m->connect('groups/', array('action' => 'groups'));
            $m->connect('groups', array('action' => 'groups'));

            // Twitter-compatible API

            // statuses API

            $m->connect('api/statuses/public_timeline.:format',
                        array('action' => 'ApiTimelinePublic',
                              'format' => '(xml|json|rss|atom)'));

            $m->connect('api/statuses/friends_timeline.:format',
                        array('action' => 'ApiTimelineFriends',
                              'format' => '(xml|json|rss|atom)'));

            $m->connect('api/statuses/friends_timeline/:id.:format',
                        array('action' => 'ApiTimelineFriends',
                              'id' => Nickname::DISPLAY_FMT,
                              'format' => '(xml|json|rss|atom)'));

            $m->connect('api/statuses/home_timeline.:format',
                        array('action' => 'ApiTimelineHome',
                              'format' => '(xml|json|rss|atom)'));

            $m->connect('api/statuses/home_timeline/:id.:format',
                        array('action' => 'ApiTimelineHome',
                              'id' => Nickname::DISPLAY_FMT,
                              'format' => '(xml|json|rss|atom)'));

            $m->connect('api/statuses/user_timeline.:format',
                        array('action' => 'ApiTimelineUser',
                              'format' => '(xml|json|rss|atom)'));

            $m->connect('api/statuses/user_timeline/:id.:format',
                        array('action' => 'ApiTimelineUser',
                              'id' => Nickname::DISPLAY_FMT,
                              'format' => '(xml|json|rss|atom)'));

            $m->connect('api/statuses/mentions.:format',
                        array('action' => 'ApiTimelineMentions',
                              'format' => '(xml|json|rss|atom)'));

            $m->connect('api/statuses/mentions/:id.:format',
                        array('action' => 'ApiTimelineMentions',
                              'id' => Nickname::DISPLAY_FMT,
                              'format' => '(xml|json|rss|atom)'));

            $m->connect('api/statuses/replies.:format',
                        array('action' => 'ApiTimelineMentions',
                              'format' => '(xml|json|rss|atom)'));

            $m->connect('api/statuses/replies/:id.:format',
                        array('action' => 'ApiTimelineMentions',
                              'id' => Nickname::DISPLAY_FMT,
                              'format' => '(xml|json|rss|atom)'));

            $m->connect('api/statuses/retweeted_by_me.:format',
                        array('action' => 'ApiTimelineRetweetedByMe',
                              'format' => '(xml|json|atom)'));

            $m->connect('api/statuses/retweeted_to_me.:format',
                        array('action' => 'ApiTimelineRetweetedToMe',
                              'format' => '(xml|json|atom)'));

            $m->connect('api/statuses/retweets_of_me.:format',
                        array('action' => 'ApiTimelineRetweetsOfMe',
                              'format' => '(xml|json|atom)'));

            $m->connect('api/statuses/friends.:format',
                        array('action' => 'ApiUserFriends',
                              'format' => '(xml|json)'));

            $m->connect('api/statuses/friends/:id.:format',
                        array('action' => 'ApiUserFriends',
                              'id' => Nickname::DISPLAY_FMT,
                              'format' => '(xml|json)'));

            $m->connect('api/statuses/followers.:format',
                        array('action' => 'ApiUserFollowers',
                              'format' => '(xml|json)'));

            $m->connect('api/statuses/followers/:id.:format',
                        array('action' => 'ApiUserFollowers',
                              'id' => Nickname::DISPLAY_FMT,
                              'format' => '(xml|json)'));

            $m->connect('api/statuses/show.:format',
                        array('action' => 'ApiStatusesShow',
                              'format' => '(xml|json|atom)'));

            $m->connect('api/statuses/show/:id.:format',
                        array('action' => 'ApiStatusesShow',
                              'id' => '[0-9]+',
                              'format' => '(xml|json|atom)'));

            $m->connect('api/statuses/update.:format',
                        array('action' => 'ApiStatusesUpdate',
                              'format' => '(xml|json)'));

            $m->connect('api/statuses/destroy.:format',
                        array('action' => 'ApiStatusesDestroy',
                              'format' => '(xml|json)'));

            $m->connect('api/statuses/destroy/:id.:format',
                        array('action' => 'ApiStatusesDestroy',
                              'id' => '[0-9]+',
                              'format' => '(xml|json)'));

            $m->connect('api/statuses/retweet/:id.:format',
                        array('action' => 'ApiStatusesRetweet',
                              'id' => '[0-9]+',
                              'format' => '(xml|json)'));

            $m->connect('api/statuses/retweets/:id.:format',
                        array('action' => 'ApiStatusesRetweets',
                              'id' => '[0-9]+',
                              'format' => '(xml|json)'));

            // users

            $m->connect('api/users/show.:format',
                        array('action' => 'ApiUserShow',
                              'format' => '(xml|json)'));

            $m->connect('api/users/show/:id.:format',
                        array('action' => 'ApiUserShow',
                              'id' => Nickname::DISPLAY_FMT,
                              'format' => '(xml|json)'));

            // direct messages

            $m->connect('api/direct_messages.:format',
                        array('action' => 'ApiDirectMessage',
                              'format' => '(xml|json|rss|atom)'));

            $m->connect('api/direct_messages/sent.:format',
                        array('action' => 'ApiDirectMessage',
                              'format' => '(xml|json|rss|atom)',
                              'sent' => true));

            $m->connect('api/direct_messages/new.:format',
                        array('action' => 'ApiDirectMessageNew',
                              'format' => '(xml|json)'));

            // friendships

            $m->connect('api/friendships/show.:format',
                        array('action' => 'ApiFriendshipsShow',
                              'format' => '(xml|json)'));

            $m->connect('api/friendships/exists.:format',
                        array('action' => 'ApiFriendshipsExists',
                              'format' => '(xml|json)'));

            $m->connect('api/friendships/create.:format',
                        array('action' => 'ApiFriendshipsCreate',
                              'format' => '(xml|json)'));

            $m->connect('api/friendships/destroy.:format',
                        array('action' => 'ApiFriendshipsDestroy',
                              'format' => '(xml|json)'));

            $m->connect('api/friendships/create/:id.:format',
                        array('action' => 'ApiFriendshipsCreate',
                              'id' => Nickname::DISPLAY_FMT,
                              'format' => '(xml|json)'));

            $m->connect('api/friendships/destroy/:id.:format',
                        array('action' => 'ApiFriendshipsDestroy',
                              'id' => Nickname::DISPLAY_FMT,
                              'format' => '(xml|json)'));

            // Social graph

            $m->connect('api/friends/ids/:id.:format',
                        array('action' => 'ApiUserFriends',
                              'ids_only' => true));

            $m->connect('api/followers/ids/:id.:format',
                        array('action' => 'ApiUserFollowers',
                              'ids_only' => true));

            $m->connect('api/friends/ids.:format',
                        array('action' => 'ApiUserFriends',
                              'ids_only' => true));

            $m->connect('api/followers/ids.:format',
                        array('action' => 'ApiUserFollowers',
                              'ids_only' => true));

            // account

            $m->connect('api/account/verify_credentials.:format',
                        array('action' => 'ApiAccountVerifyCredentials'));

            $m->connect('api/account/update_profile.:format',
                        array('action' => 'ApiAccountUpdateProfile'));

            $m->connect('api/account/update_profile_image.:format',
                        array('action' => 'ApiAccountUpdateProfileImage'));

            $m->connect('api/account/update_profile_background_image.:format',
                        array('action' => 'ApiAccountUpdateProfileBackgroundImage'));

            $m->connect('api/account/update_profile_colors.:format',
                        array('action' => 'ApiAccountUpdateProfileColors'));

            $m->connect('api/account/update_delivery_device.:format',
                        array('action' => 'ApiAccountUpdateDeliveryDevice'));

            // special case where verify_credentials is called w/out a format

            $m->connect('api/account/verify_credentials',
                        array('action' => 'ApiAccountVerifyCredentials'));

            $m->connect('api/account/rate_limit_status.:format',
                        array('action' => 'ApiAccountRateLimitStatus'));

            // favorites

            $m->connect('api/favorites.:format',
                        array('action' => 'ApiTimelineFavorites',
                              'format' => '(xml|json|rss|atom)'));

            $m->connect('api/favorites/:id.:format',
                        array('action' => 'ApiTimelineFavorites',
                              'id' => Nickname::DISPLAY_FMT,
                              'format' => '(xml|json|rss|atom)'));

            $m->connect('api/favorites/create/:id.:format',
                        array('action' => 'ApiFavoriteCreate',
                              'id' => Nickname::DISPLAY_FMT,
                              'format' => '(xml|json)'));

            $m->connect('api/favorites/destroy/:id.:format',
                        array('action' => 'ApiFavoriteDestroy',
                              'id' => Nickname::DISPLAY_FMT,
                              'format' => '(xml|json)'));
            // blocks

            $m->connect('api/blocks/create.:format',
                        array('action' => 'ApiBlockCreate',
                              'format' => '(xml|json)'));

            $m->connect('api/blocks/create/:id.:format',
                        array('action' => 'ApiBlockCreate',
                              'id' => Nickname::DISPLAY_FMT,
                              'format' => '(xml|json)'));

            $m->connect('api/blocks/destroy.:format',
                        array('action' => 'ApiBlockDestroy',
                              'format' => '(xml|json)'));

            $m->connect('api/blocks/destroy/:id.:format',
                        array('action' => 'ApiBlockDestroy',
                              'id' => Nickname::DISPLAY_FMT,
                              'format' => '(xml|json)'));
            // help

            $m->connect('api/help/test.:format',
                        array('action' => 'ApiHelpTest',
                              'format' => '(xml|json)'));

            // statusnet

            $m->connect('api/statusnet/version.:format',
                        array('action' => 'ApiStatusnetVersion',
                              'format' => '(xml|json)'));

            $m->connect('api/statusnet/config.:format',
                        array('action' => 'ApiStatusnetConfig',
                              'format' => '(xml|json)'));

            // For older methods, we provide "laconica" base action

            $m->connect('api/laconica/version.:format',
                        array('action' => 'ApiStatusnetVersion',
                              'format' => '(xml|json)'));

            $m->connect('api/laconica/config.:format',
                        array('action' => 'ApiStatusnetConfig',
                              'format' => '(xml|json)'));

            // Groups and tags are newer than 0.8.1 so no backward-compatibility
            // necessary

            // Groups
            //'list' has to be handled differently, as php will not allow a method to be named 'list'

            $m->connect('api/statusnet/groups/timeline/:id.:format',
                        array('action' => 'ApiTimelineGroup',
                              'id' => Nickname::DISPLAY_FMT,
                              'format' => '(xml|json|rss|atom)'));

            $m->connect('api/statusnet/groups/show.:format',
                        array('action' => 'ApiGroupShow',
                              'format' => '(xml|json)'));

            $m->connect('api/statusnet/groups/show/:id.:format',
                        array('action' => 'ApiGroupShow',
                              'id' => Nickname::DISPLAY_FMT,
                              'format' => '(xml|json)'));

            $m->connect('api/statusnet/groups/join.:format',
                        array('action' => 'ApiGroupJoin',
                              'id' => Nickname::DISPLAY_FMT,
                              'format' => '(xml|json)'));

            $m->connect('api/statusnet/groups/join/:id.:format',
                        array('action' => 'ApiGroupJoin',
                              'format' => '(xml|json)'));

            $m->connect('api/statusnet/groups/leave.:format',
                        array('action' => 'ApiGroupLeave',
                              'id' => Nickname::DISPLAY_FMT,
                              'format' => '(xml|json)'));

            $m->connect('api/statusnet/groups/leave/:id.:format',
                        array('action' => 'ApiGroupLeave',
                              'format' => '(xml|json)'));

            $m->connect('api/statusnet/groups/is_member.:format',
                        array('action' => 'ApiGroupIsMember',
                              'format' => '(xml|json)'));

            $m->connect('api/statusnet/groups/list.:format',
                        array('action' => 'ApiGroupList',
                              'format' => '(xml|json|rss|atom)'));

            $m->connect('api/statusnet/groups/list/:id.:format',
                        array('action' => 'ApiGroupList',
                              'id' => Nickname::DISPLAY_FMT,
                              'format' => '(xml|json|rss|atom)'));

            $m->connect('api/statusnet/groups/list_all.:format',
                        array('action' => 'ApiGroupListAll',
                              'format' => '(xml|json|rss|atom)'));

            $m->connect('api/statusnet/groups/membership.:format',
                        array('action' => 'ApiGroupMembership',
                              'format' => '(xml|json)'));

            $m->connect('api/statusnet/groups/membership/:id.:format',
                        array('action' => 'ApiGroupMembership',
                              'id' => Nickname::DISPLAY_FMT,
                              'format' => '(xml|json)'));

            $m->connect('api/statusnet/groups/create.:format',
                        array('action' => 'ApiGroupCreate',
                              'format' => '(xml|json)'));
            // Tags
            $m->connect('api/statusnet/tags/timeline/:tag.:format',
                        array('action' => 'ApiTimelineTag',
                              'format' => '(xml|json|rss|atom)'));

            // media related
            $m->connect(
                'api/statusnet/media/upload',
                array('action' => 'ApiMediaUpload')
            );

            // search
            $m->connect('api/search.atom', array('action' => 'ApiSearchAtom'));
            $m->connect('api/search.json', array('action' => 'ApiSearchJSON'));
            $m->connect('api/trends.json', array('action' => 'ApiTrends'));

            $m->connect('api/oauth/request_token',
                        array('action' => 'ApiOauthRequestToken'));

            $m->connect('api/oauth/access_token',
                        array('action' => 'ApiOauthAccessToken'));

            $m->connect('api/oauth/authorize',
                        array('action' => 'ApiOauthAuthorize'));

            $m->connect('api/statusnet/app/service/:id.xml',
                        array('action' => 'ApiAtomService',
                              'id' => Nickname::DISPLAY_FMT));

            $m->connect('api/statusnet/app/service.xml',
                        array('action' => 'ApiAtomService'));

            // Admin

            $m->connect('admin/site', array('action' => 'siteadminpanel'));
            $m->connect('admin/design', array('action' => 'designadminpanel'));
            $m->connect('admin/user', array('action' => 'useradminpanel'));
	        $m->connect('admin/access', array('action' => 'accessadminpanel'));
            $m->connect('admin/paths', array('action' => 'pathsadminpanel'));
            $m->connect('admin/sessions', array('action' => 'sessionsadminpanel'));
            $m->connect('admin/sitenotice', array('action' => 'sitenoticeadminpanel'));
            $m->connect('admin/snapshot', array('action' => 'snapshotadminpanel'));
            $m->connect('admin/license', array('action' => 'licenseadminpanel'));

            $m->connect('getfile/:filename',
                        array('action' => 'getfile'),
                        array('filename' => '[A-Za-z0-9._-]+'));

            // In the "root"

            if (common_config('singleuser', 'enabled')) {

                $user = User::singleUser();
                $nickname = $user->nickname;

                foreach (array('subscriptions', 'subscribers',
                               'all', 'foaf', 'xrds',
                               'replies', 'microsummary', 'hcard') as $a) {
                    $m->connect($a,
                                array('action' => $a,
                                      'nickname' => $nickname));
                }

                foreach (array('subscriptions', 'subscribers') as $a) {
                    $m->connect($a.'/:tag',
                                array('action' => $a,
                                      'nickname' => $nickname),
                                array('tag' => '[a-zA-Z0-9]+'));
                }

                foreach (array('rss', 'groups') as $a) {
                    $m->connect($a,
                                array('action' => 'user'.$a,
                                      'nickname' => $nickname));
                }

                foreach (array('all', 'replies', 'favorites') as $a) {
                    $m->connect($a.'/rss',
                                array('action' => $a.'rss',
                                      'nickname' => $nickname));
                }

                $m->connect('favorites',
                            array('action' => 'showfavorites',
                                  'nickname' => $nickname));

                $m->connect('avatar/:size',
                            array('action' => 'avatarbynickname',
                                  'nickname' => $nickname),
                            array('size' => '(original|96|48|24)'));

                $m->connect('tag/:tag/rss',
                            array('action' => 'userrss',
                                  'nickname' => $nickname),
                            array('tag' => '[\pL\pN_\-\.]{1,64}'));

                $m->connect('tag/:tag',
                            array('action' => 'showstream',
                                  'nickname' => $nickname),
                            array('tag' => '[\pL\pN_\-\.]{1,64}'));

                $m->connect('rsd.xml',
                            array('action' => 'rsd',
                                  'nickname' => $nickname));

                $m->connect('',
                            array('action' => 'showstream',
                                  'nickname' => $nickname));
            } else {
                $m->connect('', array('action' => 'public'));
                $m->connect('rss', array('action' => 'publicrss'));
                $m->connect('featuredrss', array('action' => 'featuredrss'));
                $m->connect('favoritedrss', array('action' => 'favoritedrss'));
                $m->connect('featured/', array('action' => 'featured'));
                $m->connect('featured', array('action' => 'featured'));
                $m->connect('favorited/', array('action' => 'favorited'));
                $m->connect('favorited', array('action' => 'favorited'));
                $m->connect('rsd.xml', array('action' => 'rsd'));

                foreach (array('subscriptions', 'subscribers',
                               'nudge', 'all', 'foaf', 'xrds',
                               'replies', 'inbox', 'outbox', 'microsummary', 'hcard') as $a) {
                    $m->connect(':nickname/'.$a,
                                array('action' => $a),
                                array('nickname' => Nickname::DISPLAY_FMT));
                }

                foreach (array('subscriptions', 'subscribers') as $a) {
                    $m->connect(':nickname/'.$a.'/:tag',
                                array('action' => $a),
                                array('tag' => '[a-zA-Z0-9]+',
                                      'nickname' => Nickname::DISPLAY_FMT));
                }

                foreach (array('rss', 'groups') as $a) {
                    $m->connect(':nickname/'.$a,
                                array('action' => 'user'.$a),
                                array('nickname' => Nickname::DISPLAY_FMT));
                }

                foreach (array('all', 'replies', 'favorites') as $a) {
                    $m->connect(':nickname/'.$a.'/rss',
                                array('action' => $a.'rss'),
                                array('nickname' => Nickname::DISPLAY_FMT));
                }

                $m->connect(':nickname/favorites',
                            array('action' => 'showfavorites'),
                            array('nickname' => Nickname::DISPLAY_FMT));

                $m->connect(':nickname/avatar/:size',
                            array('action' => 'avatarbynickname'),
                            array('size' => '(original|96|48|24)',
                                  'nickname' => Nickname::DISPLAY_FMT));

                $m->connect(':nickname/tag/:tag/rss',
                            array('action' => 'userrss'),
                            array('nickname' => Nickname::DISPLAY_FMT),
                            array('tag' => '[\pL\pN_\-\.]{1,64}'));

                $m->connect(':nickname/tag/:tag',
                            array('action' => 'showstream'),
                            array('nickname' => Nickname::DISPLAY_FMT),
                            array('tag' => '[\pL\pN_\-\.]{1,64}'));

                $m->connect(':nickname/rsd.xml',
                            array('action' => 'rsd'),
                            array('nickname' => Nickname::DISPLAY_FMT));

                $m->connect(':nickname',
                            array('action' => 'showstream'),
                            array('nickname' => Nickname::DISPLAY_FMT));
            }

            // user stuff

            Event::handle('RouterInitialized', array($m));
        }

        return $m;
    }

    function map($path)
    {
        try {
            $match = $this->m->match($path);
        } catch (Net_URL_Mapper_InvalidException $e) {
            common_log(LOG_ERR, "Problem getting route for $path - " .
                       $e->getMessage());
            // TRANS: Client error on action trying to visit a non-existing page.
            $cac = new ClientErrorAction(_('Page not found.'), 404);
            $cac->showPage();
        }

        return $match;
    }

    function build($action, $args=null, $params=null, $fragment=null)
    {
        $action_arg = array('action' => $action);

        if ($args) {
            $args = array_merge($action_arg, $args);
        } else {
            $args = $action_arg;
        }

        $url = $this->m->generate($args, $params, $fragment);

        // Due to a bug in the Net_URL_Mapper code, the returned URL may
        // contain a malformed query of the form ?p1=v1?p2=v2?p3=v3. We
        // repair that here rather than modifying the upstream code...

        $qpos = strpos($url, '?');
        if ($qpos !== false) {
            $url = substr($url, 0, $qpos+1) .
              str_replace('?', '&', substr($url, $qpos+1));

            // @fixme this is a hacky workaround for http_build_query in the
            // lower-level code and bad configs that set the default separator
            // to &amp; instead of &. Encoded &s in parameters will not be
            // affected.
            $url = substr($url, 0, $qpos+1) .
              str_replace('&amp;', '&', substr($url, $qpos+1));

        }

        return $url;
    }
}<|MERGE_RESOLUTION|>--- conflicted
+++ resolved
@@ -128,21 +128,13 @@
     {
         if (empty($this->m)) {
             $k = self::cacheKey();
-<<<<<<< HEAD
-            $m = Cache::get($k);
-=======
             $c = Cache::instance();
             $m = $c->get($k);
->>>>>>> b4fc54c3
             if (!empty($m)) {
                 $this->m = $m;
             } else {
                 $this->m = $this->initialize();
-<<<<<<< HEAD
-                Cache::set($k, $this->m);
-=======
                 $c->set($k, $this->m);
->>>>>>> b4fc54c3
             }
         }
     }
@@ -165,20 +157,6 @@
     static function cacheKey()
     {
         $plugins     = StatusNet::getActivePlugins();
-<<<<<<< HEAD
-	$names       = array();
-	
-	foreach ($plugins as $plugin) {
-	    $names[] = $plugin[0];
-	}
-
-	$names = array_unique($names);
-	asort($names);
-
-	// Unique enough.
-	
-	$uniq = crc32(implode(',', $names));
-=======
         $names       = array();
 	
         foreach ($plugins as $plugin) {
@@ -191,7 +169,6 @@
         // Unique enough.
 	
         $uniq = crc32(implode(',', $names));
->>>>>>> b4fc54c3
 	
         return Cache::key('router:'.STATUSNET_VERSION.':'.$uniq);
     }
