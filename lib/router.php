<?php
/**
 * StatusNet, the distributed open-source microblogging tool
 *
 * URL routing utilities
 *
 * PHP version 5
 *
 * LICENCE: This program is free software: you can redistribute it and/or modify
 * it under the terms of the GNU Affero General Public License as published by
 * the Free Software Foundation, either version 3 of the License, or
 * (at your option) any later version.
 *
 * This program is distributed in the hope that it will be useful,
 * but WITHOUT ANY WARRANTY; without even the implied warranty of
 * MERCHANTABILITY or FITNESS FOR A PARTICULAR PURPOSE.  See the
 * GNU Affero General Public License for more details.
 *
 * You should have received a copy of the GNU Affero General Public License
 * along with this program.  If not, see <http://www.gnu.org/licenses/>.
 *
 * @category  URL
 * @package   StatusNet
 * @author    Evan Prodromou <evan@status.net>
 * @copyright 2009 StatusNet, Inc.
 * @license   http://www.fsf.org/licensing/licenses/agpl-3.0.html GNU Affero General Public License version 3.0
 * @link      http://status.net/
 */

if (!defined('STATUSNET') && !defined('LACONICA')) {
    exit(1);
}

require_once 'Net/URL/Mapper.php';

/**
 * URL Router
 *
 * Cheap wrapper around Net_URL_Mapper
 *
 * @category URL
 * @package  StatusNet
 * @author   Evan Prodromou <evan@status.net>
 * @license  http://www.fsf.org/licensing/licenses/agpl-3.0.html GNU Affero General Public License version 3.0
 * @link     http://status.net/
 */

class Router
{
    var $m = null;
    static $inst = null;
    static $bare = array('requesttoken', 'accesstoken', 'userauthorization',
                         'postnotice', 'updateprofile', 'finishremotesubscribe');

    static function get()
    {
        if (!Router::$inst) {
            Router::$inst = new Router();
        }
        return Router::$inst;
    }

    function __construct()
    {
        if (!$this->m) {
            $this->m = $this->initialize();
        }
    }

    function initialize()
    {
        $m = Net_URL_Mapper::getInstance();

        if (Event::handle('StartInitializeRouter', array(&$m))) {

            $m->connect('opensearch/people', array('action' => 'opensearch',
                                                   'type' => 'people'));
            $m->connect('opensearch/notice', array('action' => 'opensearch',
                                                   'type' => 'notice'));

            // docs

            $m->connect('doc/:title', array('action' => 'doc'));

            $m->connect('main/otp/:user_id/:token',
                        array('action' => 'otp'),
                        array('user_id' => '[0-9]+',
                              'token' => '.+'));

            // main stuff is repetitive

            $main = array('login', 'logout', 'register', 'subscribe',
                          'unsubscribe', 'confirmaddress', 'recoverpassword',
                          'invite', 'favor', 'disfavor', 'sup',
                          'block', 'unblock', 'subedit',
                          'groupblock', 'groupunblock',
                          'sandbox', 'unsandbox',
                          'silence', 'unsilence',
                          'repeat',
                          'deleteuser',
                          'geocode',
                          'version',
                          );

            foreach ($main as $a) {
                $m->connect('main/'.$a, array('action' => $a));
            }

            $m->connect('main/sup/:seconds', array('action' => 'sup'),
                        array('seconds' => '[0-9]+'));

            $m->connect('main/tagother/:id', array('action' => 'tagother'));

            $m->connect('main/oembed',
                        array('action' => 'oembed'));

            $m->connect('main/xrds',
                        array('action' => 'publicxrds'));

            // these take a code

            foreach (array('register', 'confirmaddress', 'recoverpassword') as $c) {
                $m->connect('main/'.$c.'/:code', array('action' => $c));
            }

            // exceptional

            $m->connect('main/remote', array('action' => 'remotesubscribe'));
            $m->connect('main/remote?nickname=:nickname', array('action' => 'remotesubscribe'), array('nickname' => '[A-Za-z0-9_-]+'));

            foreach (Router::$bare as $action) {
                $m->connect('index.php?action=' . $action, array('action' => $action));
            }

            // settings

            foreach (array('profile', 'avatar', 'password', 'im', 'oauthconnections',
                           'oauthapps', 'email', 'sms', 'userdesign', 'other') as $s) {
                $m->connect('settings/'.$s, array('action' => $s.'settings'));
            }

            $m->connect('settings/oauthapps/show/:id',
                array('action' => 'showapplication'),
                array('id' => '[0-9]+')
            );
            $m->connect('settings/oauthapps/new',
                array('action' => 'newapplication')
            );
            $m->connect('settings/oauthapps/edit/:id',
                array('action' => 'editapplication'),
                array('id' => '[0-9]+')
            );

            // search

            foreach (array('group', 'people', 'notice') as $s) {
                $m->connect('search/'.$s, array('action' => $s.'search'));
                $m->connect('search/'.$s.'?q=:q',
                            array('action' => $s.'search'),
                            array('q' => '.+'));
            }

            // The second of these is needed to make the link work correctly
            // when inserted into the page. The first is needed to match the
            // route on the way in. Seems to be another Net_URL_Mapper bug to me.
            $m->connect('search/notice/rss', array('action' => 'noticesearchrss'));
            $m->connect('search/notice/rss?q=:q', array('action' => 'noticesearchrss'),
                        array('q' => '.+'));

            $m->connect('attachment/:attachment',
                        array('action' => 'attachment'),
                        array('attachment' => '[0-9]+'));

            $m->connect('attachment/:attachment/ajax',
                        array('action' => 'attachment_ajax'),
                        array('attachment' => '[0-9]+'));

            $m->connect('attachment/:attachment/thumbnail',
                        array('action' => 'attachment_thumbnail'),
                        array('attachment' => '[0-9]+'));

            $m->connect('notice/new', array('action' => 'newnotice'));
            $m->connect('notice/new?replyto=:replyto',
                        array('action' => 'newnotice'),
                        array('replyto' => '[A-Za-z0-9_-]+'));
            $m->connect('notice/new?replyto=:replyto&inreplyto=:inreplyto',
                        array('action' => 'newnotice'),
                        array('replyto' => '[A-Za-z0-9_-]+'),
                        array('inreplyto' => '[0-9]+'));

            $m->connect('notice/:notice/file',
                        array('action' => 'file'),
                        array('notice' => '[0-9]+'));

            $m->connect('notice/:notice',
                        array('action' => 'shownotice'),
                        array('notice' => '[0-9]+'));
            $m->connect('notice/delete', array('action' => 'deletenotice'));
            $m->connect('notice/delete/:notice',
                        array('action' => 'deletenotice'),
                        array('notice' => '[0-9]+'));

            $m->connect('bookmarklet/new', array('action' => 'bookmarklet'));

            // conversation

            $m->connect('conversation/:id',
                        array('action' => 'conversation'),
                        array('id' => '[0-9]+'));

            $m->connect('message/new', array('action' => 'newmessage'));
            $m->connect('message/new?to=:to', array('action' => 'newmessage'), array('to' => '[A-Za-z0-9_-]+'));
            $m->connect('message/:message',
                        array('action' => 'showmessage'),
                        array('message' => '[0-9]+'));

            $m->connect('user/:id',
                        array('action' => 'userbyid'),
                        array('id' => '[0-9]+'));

            $m->connect('tags/', array('action' => 'publictagcloud'));
            $m->connect('tag/', array('action' => 'publictagcloud'));
            $m->connect('tags', array('action' => 'publictagcloud'));
            $m->connect('tag', array('action' => 'publictagcloud'));
            $m->connect('tag/:tag/rss',
                        array('action' => 'tagrss'),
                        array('tag' => '[a-zA-Z0-9]+'));
            $m->connect('tag/:tag',
                        array('action' => 'tag'),
                        array('tag' => '[\pL\pN_\-\.]{1,64}'));

            $m->connect('peopletag/:tag',
                        array('action' => 'peopletag'),
                        array('tag' => '[a-zA-Z0-9]+'));

            // groups

            $m->connect('group/new', array('action' => 'newgroup'));

            foreach (array('edit', 'join', 'leave') as $v) {
                $m->connect('group/:nickname/'.$v,
                            array('action' => $v.'group'),
                            array('nickname' => '[a-zA-Z0-9]+'));
            }

            foreach (array('members', 'logo', 'rss', 'designsettings') as $n) {
                $m->connect('group/:nickname/'.$n,
                            array('action' => 'group'.$n),
                            array('nickname' => '[a-zA-Z0-9]+'));
            }

            $m->connect('group/:nickname/foaf',
                        array('action' => 'foafgroup'),
                        array('nickname' => '[a-zA-Z0-9]+'));

            $m->connect('group/:nickname/blocked',
                        array('action' => 'blockedfromgroup'),
                        array('nickname' => '[a-zA-Z0-9]+'));

            $m->connect('group/:nickname/makeadmin',
                        array('action' => 'makeadmin'),
                        array('nickname' => '[a-zA-Z0-9]+'));

            $m->connect('group/:id/id',
                        array('action' => 'groupbyid'),
                        array('id' => '[0-9]+'));

            $m->connect('group/:nickname',
                        array('action' => 'showgroup'),
                        array('nickname' => '[a-zA-Z0-9]+'));

            $m->connect('group/', array('action' => 'groups'));
            $m->connect('group', array('action' => 'groups'));
            $m->connect('groups/', array('action' => 'groups'));
            $m->connect('groups', array('action' => 'groups'));

            // Twitter-compatible API

            // statuses API

            $m->connect('api/statuses/public_timeline.:format',
                        array('action' => 'ApiTimelinePublic',
                              'format' => '(xml|json|rss|atom)'));

            $m->connect('api/statuses/friends_timeline.:format',
                        array('action' => 'ApiTimelineFriends',
                              'format' => '(xml|json|rss|atom)'));

            $m->connect('api/statuses/friends_timeline/:id.:format',
                        array('action' => 'ApiTimelineFriends',
                              'id' => '[a-zA-Z0-9]+',
                              'format' => '(xml|json|rss|atom)'));

            $m->connect('api/statuses/home_timeline.:format',
                        array('action' => 'ApiTimelineHome',
                              'format' => '(xml|json|rss|atom)'));

            $m->connect('api/statuses/home_timeline/:id.:format',
                        array('action' => 'ApiTimelineHome',
                              'id' => '[a-zA-Z0-9]+',
                              'format' => '(xml|json|rss|atom)'));

            $m->connect('api/statuses/user_timeline.:format',
                        array('action' => 'ApiTimelineUser',
                              'format' => '(xml|json|rss|atom)'));

            $m->connect('api/statuses/user_timeline/:id.:format',
                        array('action' => 'ApiTimelineUser',
                              'id' => '[a-zA-Z0-9]+',
                              'format' => '(xml|json|rss|atom)'));

            $m->connect('api/statuses/mentions.:format',
                        array('action' => 'ApiTimelineMentions',
                              'format' => '(xml|json|rss|atom)'));

            $m->connect('api/statuses/mentions/:id.:format',
                        array('action' => 'ApiTimelineMentions',
                              'id' => '[a-zA-Z0-9]+',
                              'format' => '(xml|json|rss|atom)'));

            $m->connect('api/statuses/replies.:format',
                        array('action' => 'ApiTimelineMentions',
                              'format' => '(xml|json|rss|atom)'));

            $m->connect('api/statuses/replies/:id.:format',
                        array('action' => 'ApiTimelineMentions',
                              'id' => '[a-zA-Z0-9]+',
                              'format' => '(xml|json|rss|atom)'));

            $m->connect('api/statuses/retweeted_by_me.:format',
                        array('action' => 'ApiTimelineRetweetedByMe',
                              'format' => '(xml|json|atom)'));

            $m->connect('api/statuses/retweeted_to_me.:format',
                        array('action' => 'ApiTimelineRetweetedToMe',
                              'format' => '(xml|json|atom)'));

            $m->connect('api/statuses/retweets_of_me.:format',
                        array('action' => 'ApiTimelineRetweetsOfMe',
                              'format' => '(xml|json|atom)'));

            $m->connect('api/statuses/friends.:format',
                        array('action' => 'ApiUserFriends',
                              'format' => '(xml|json)'));

            $m->connect('api/statuses/friends/:id.:format',
                        array('action' => 'ApiUserFriends',
                              'id' => '[a-zA-Z0-9]+',
                              'format' => '(xml|json)'));

            $m->connect('api/statuses/followers.:format',
                        array('action' => 'ApiUserFollowers',
                              'format' => '(xml|json)'));

            $m->connect('api/statuses/followers/:id.:format',
                        array('action' => 'ApiUserFollowers',
                              'id' => '[a-zA-Z0-9]+',
                              'format' => '(xml|json)'));

            $m->connect('api/statuses/show.:format',
                        array('action' => 'ApiStatusesShow',
                              'format' => '(xml|json)'));

            $m->connect('api/statuses/show/:id.:format',
                        array('action' => 'ApiStatusesShow',
                              'id' => '[0-9]+',
                              'format' => '(xml|json)'));

            $m->connect('api/statuses/update.:format',
                        array('action' => 'ApiStatusesUpdate',
                              'format' => '(xml|json)'));

            $m->connect('api/statuses/destroy.:format',
                        array('action' => 'ApiStatusesDestroy',
                              'format' => '(xml|json)'));

            $m->connect('api/statuses/destroy/:id.:format',
                        array('action' => 'ApiStatusesDestroy',
                              'id' => '[0-9]+',
                              'format' => '(xml|json)'));

            $m->connect('api/statuses/retweet/:id.:format',
                        array('action' => 'ApiStatusesRetweet',
                              'id' => '[0-9]+',
                              'format' => '(xml|json)'));

            $m->connect('api/statuses/retweets/:id.:format',
                        array('action' => 'ApiStatusesRetweets',
                              'id' => '[0-9]+',
                              'format' => '(xml|json)'));

            // users

            $m->connect('api/users/show.:format',
                        array('action' => 'ApiUserShow',
                              'format' => '(xml|json)'));

            $m->connect('api/users/show/:id.:format',
                        array('action' => 'ApiUserShow',
                              'id' => '[a-zA-Z0-9]+',
                              'format' => '(xml|json)'));

            // direct messages

            $m->connect('api/direct_messages.:format',
                        array('action' => 'ApiDirectMessage',
                              'format' => '(xml|json|rss|atom)'));

            $m->connect('api/direct_messages/sent.:format',
                        array('action' => 'ApiDirectMessage',
                              'format' => '(xml|json|rss|atom)',
                              'sent' => true));

            $m->connect('api/direct_messages/new.:format',
                        array('action' => 'ApiDirectMessageNew',
                              'format' => '(xml|json)'));

            // friendships

            $m->connect('api/friendships/show.:format',
                        array('action' => 'ApiFriendshipsShow',
                              'format' => '(xml|json)'));

            $m->connect('api/friendships/exists.:format',
                        array('action' => 'ApiFriendshipsExists',
                              'format' => '(xml|json)'));

            $m->connect('api/friendships/create.:format',
                        array('action' => 'ApiFriendshipsCreate',
                              'format' => '(xml|json)'));

            $m->connect('api/friendships/destroy.:format',
                        array('action' => 'ApiFriendshipsDestroy',
                              'format' => '(xml|json)'));

            $m->connect('api/friendships/create/:id.:format',
                        array('action' => 'ApiFriendshipsCreate',
                              'id' => '[a-zA-Z0-9]+',
                              'format' => '(xml|json)'));

            $m->connect('api/friendships/destroy/:id.:format',
                        array('action' => 'ApiFriendshipsDestroy',
                              'id' => '[a-zA-Z0-9]+',
                              'format' => '(xml|json)'));

            // Social graph

            $m->connect('api/friends/ids/:id.:format',
                        array('action' => 'apiuserfriends',
                              'ids_only' => true));

            $m->connect('api/followers/ids/:id.:format',
                        array('action' => 'apiuserfollowers',
                              'ids_only' => true));

            $m->connect('api/friends/ids.:format',
                        array('action' => 'apiuserfriends',
                              'ids_only' => true));

            $m->connect('api/followers/ids.:format',
                        array('action' => 'apiuserfollowers',
                              'ids_only' => true));

            // account

            $m->connect('api/account/verify_credentials.:format',
                        array('action' => 'ApiAccountVerifyCredentials'));

            $m->connect('api/account/update_profile.:format',
                        array('action' => 'ApiAccountUpdateProfile'));

            $m->connect('api/account/update_profile_image.:format',
                        array('action' => 'ApiAccountUpdateProfileImage'));

            $m->connect('api/account/update_profile_background_image.:format',
                        array('action' => 'ApiAccountUpdateProfileBackgroundImage'));

            $m->connect('api/account/update_profile_colors.:format',
                        array('action' => 'ApiAccountUpdateProfileColors'));

            $m->connect('api/account/update_delivery_device.:format',
                        array('action' => 'ApiAccountUpdateDeliveryDevice'));

            // special case where verify_credentials is called w/out a format

            $m->connect('api/account/verify_credentials',
                        array('action' => 'ApiAccountVerifyCredentials'));

            $m->connect('api/account/rate_limit_status.:format',
                        array('action' => 'ApiAccountRateLimitStatus'));

            // favorites

            $m->connect('api/favorites.:format',
                        array('action' => 'ApiTimelineFavorites',
                              'format' => '(xml|json|rss|atom)'));

            $m->connect('api/favorites/:id.:format',
                        array('action' => 'ApiTimelineFavorites',
                              'id' => '[a-zA-Z0-9]+',
                              'format' => '(xmljson|rss|atom)'));

            $m->connect('api/favorites/create/:id.:format',
                        array('action' => 'ApiFavoriteCreate',
                              'id' => '[a-zA-Z0-9]+',
                              'format' => '(xml|json)'));

            $m->connect('api/favorites/destroy/:id.:format',
                        array('action' => 'ApiFavoriteDestroy',
                              'id' => '[a-zA-Z0-9]+',
                              'format' => '(xml|json)'));
            // blocks

            $m->connect('api/blocks/create/:id.:format',
                        array('action' => 'ApiBlockCreate',
                              'id' => '[a-zA-Z0-9]+',
                              'format' => '(xml|json)'));

            $m->connect('api/blocks/destroy/:id.:format',
                        array('action' => 'ApiBlockDestroy',
                              'id' => '[a-zA-Z0-9]+',
                              'format' => '(xml|json)'));
            // help

            $m->connect('api/help/test.:format',
                        array('action' => 'ApiHelpTest',
                              'format' => '(xml|json)'));

            // statusnet

            $m->connect('api/statusnet/version.:format',
                        array('action' => 'ApiStatusnetVersion',
                              'format' => '(xml|json)'));

            $m->connect('api/statusnet/config.:format',
                        array('action' => 'ApiStatusnetConfig',
                              'format' => '(xml|json)'));

            // For older methods, we provide "laconica" base action

            $m->connect('api/laconica/version.:format',
                        array('action' => 'ApiStatusnetVersion',
                              'format' => '(xml|json)'));

            $m->connect('api/laconica/config.:format',
                        array('action' => 'ApiStatusnetConfig',
                              'format' => '(xml|json)'));

            // Groups and tags are newer than 0.8.1 so no backward-compatibility
            // necessary

            // Groups
            //'list' has to be handled differently, as php will not allow a method to be named 'list'

            $m->connect('api/statusnet/groups/timeline/:id.:format',
                        array('action' => 'ApiTimelineGroup',
                              'id' => '[a-zA-Z0-9]+',
                              'format' => '(xmljson|rss|atom)'));

            $m->connect('api/statusnet/groups/show.:format',
                        array('action' => 'ApiGroupShow',
                              'format' => '(xml|json)'));

            $m->connect('api/statusnet/groups/show/:id.:format',
                        array('action' => 'ApiGroupShow',
                              'id' => '[a-zA-Z0-9]+',
                              'format' => '(xml|json)'));

            $m->connect('api/statusnet/groups/join.:format',
                        array('action' => 'ApiGroupJoin',
                              'id' => '[a-zA-Z0-9]+',
                              'format' => '(xml|json)'));

            $m->connect('api/statusnet/groups/join/:id.:format',
                        array('action' => 'ApiGroupJoin',
                              'format' => '(xml|json)'));

            $m->connect('api/statusnet/groups/leave.:format',
                        array('action' => 'ApiGroupLeave',
                              'id' => '[a-zA-Z0-9]+',
                              'format' => '(xml|json)'));

            $m->connect('api/statusnet/groups/leave/:id.:format',
                        array('action' => 'ApiGroupLeave',
                              'format' => '(xml|json)'));

            $m->connect('api/statusnet/groups/is_member.:format',
                        array('action' => 'ApiGroupIsMember',
                              'format' => '(xml|json)'));

            $m->connect('api/statusnet/groups/list.:format',
                        array('action' => 'ApiGroupList',
                              'format' => '(xml|json|rss|atom)'));

            $m->connect('api/statusnet/groups/list/:id.:format',
                        array('action' => 'ApiGroupList',
                              'id' => '[a-zA-Z0-9]+',
                              'format' => '(xml|json|rss|atom)'));

            $m->connect('api/statusnet/groups/list_all.:format',
                        array('action' => 'ApiGroupListAll',
                              'format' => '(xml|json|rss|atom)'));

            $m->connect('api/statusnet/groups/membership.:format',
                        array('action' => 'ApiGroupMembership',
                              'format' => '(xml|json)'));

            $m->connect('api/statusnet/groups/membership/:id.:format',
                        array('action' => 'ApiGroupMembership',
                              'id' => '[a-zA-Z0-9]+',
                              'format' => '(xml|json)'));

            $m->connect('api/statusnet/groups/create.:format',
                        array('action' => 'ApiGroupCreate',
                              'format' => '(xml|json)'));
            // Tags
            $m->connect('api/statusnet/tags/timeline/:tag.:format',
                        array('action' => 'ApiTimelineTag',
                              'format' => '(xmljson|rss|atom)'));

            // search
            $m->connect('api/search.atom', array('action' => 'twitapisearchatom'));
            $m->connect('api/search.json', array('action' => 'twitapisearchjson'));
            $m->connect('api/trends.json', array('action' => 'twitapitrends'));

            $m->connect('api/oauth/request_token',
                        array('action' => 'apioauthrequesttoken'));

            $m->connect('api/oauth/access_token',
                        array('action' => 'apioauthaccesstoken'));

            $m->connect('api/oauth/authorize',
                        array('action' => 'apioauthauthorize'));

            // Admin

            $m->connect('admin/site', array('action' => 'siteadminpanel'));
            $m->connect('admin/design', array('action' => 'designadminpanel'));
            $m->connect('admin/user', array('action' => 'useradminpanel'));
	    $m->connect('admin/access', array('action' => 'accessadminpanel'));
            $m->connect('admin/paths', array('action' => 'pathsadminpanel'));

            $m->connect('getfile/:filename',
                        array('action' => 'getfile'),
                        array('filename' => '[A-Za-z0-9._-]+'));

            // In the "root"

            if (common_config('singleuser', 'enabled')) {

                $nickname = common_config('singleuser', 'nickname');

                foreach (array('subscriptions', 'subscribers',
                               'all', 'foaf', 'xrds',
                               'replies', 'microsummary') as $a) {
                    $m->connect($a,
                                array('action' => $a,
                                      'nickname' => $nickname));
                }

                foreach (array('subscriptions', 'subscribers') as $a) {
                    $m->connect($a.'/:tag',
                                array('action' => $a,
                                      'nickname' => $nickname),
                                array('tag' => '[a-zA-Z0-9]+'));
                }

                foreach (array('rss', 'groups') as $a) {
                    $m->connect($a,
                                array('action' => 'user'.$a,
                                      'nickname' => $nickname));
                }

                foreach (array('all', 'replies', 'favorites') as $a) {
                    $m->connect($a.'/rss',
                                array('action' => $a.'rss',
                                      'nickname' => $nickname));
                }

                $m->connect('favorites',
                            array('action' => 'showfavorites',
                                  'nickname' => $nickname));

                $m->connect('avatar/:size',
                            array('action' => 'avatarbynickname',
                                  'nickname' => $nickname),
                            array('size' => '(original|96|48|24)'));

                $m->connect('tag/:tag/rss',
                            array('action' => 'userrss',
                                  'nickname' => $nickname),
                            array('tag' => '[a-zA-Z0-9]+'));

                $m->connect('tag/:tag',
                            array('action' => 'showstream',
                                  'nickname' => $nickname),
                            array('tag' => '[a-zA-Z0-9]+'));

                $m->connect('',
                            array('action' => 'showstream',
                                  'nickname' => $nickname));

            } else {

                $m->connect('', array('action' => 'public'));
                $m->connect('rss', array('action' => 'publicrss'));
                $m->connect('featuredrss', array('action' => 'featuredrss'));
                $m->connect('favoritedrss', array('action' => 'favoritedrss'));
                $m->connect('featured/', array('action' => 'featured'));
                $m->connect('featured', array('action' => 'featured'));
                $m->connect('favorited/', array('action' => 'favorited'));
                $m->connect('favorited', array('action' => 'favorited'));

                foreach (array('subscriptions', 'subscribers',
                               'nudge', 'all', 'foaf', 'xrds',
                               'replies', 'inbox', 'outbox', 'microsummary') as $a) {
                    $m->connect(':nickname/'.$a,
                                array('action' => $a),
                                array('nickname' => '[a-zA-Z0-9]{1,64}'));
                }

                foreach (array('subscriptions', 'subscribers') as $a) {
                    $m->connect(':nickname/'.$a.'/:tag',
                                array('action' => $a),
                                array('tag' => '[a-zA-Z0-9]+',
                                      'nickname' => '[a-zA-Z0-9]{1,64}'));
                }

                foreach (array('rss', 'groups') as $a) {
                    $m->connect(':nickname/'.$a,
                                array('action' => 'user'.$a),
                                array('nickname' => '[a-zA-Z0-9]{1,64}'));
                }

                foreach (array('all', 'replies', 'favorites') as $a) {
                    $m->connect(':nickname/'.$a.'/rss',
                                array('action' => $a.'rss'),
                                array('nickname' => '[a-zA-Z0-9]{1,64}'));
                }

                $m->connect(':nickname/favorites',
                            array('action' => 'showfavorites'),
                            array('nickname' => '[a-zA-Z0-9]{1,64}'));

<<<<<<< HEAD
            $m->connect('settings/oauthapps/show/:id',
                array('action' => 'showapplication'),
                array('id' => '[0-9]+')
            );
            $m->connect('settings/oauthapps/new',
                array('action' => 'newapplication')
            );
            $m->connect('settings/oauthapps/edit/:id',
                array('action' => 'editapplication'),
                array('id' => '[0-9]+')
            );

            $m->connect('api/oauth/request_token',
                        array('action' => 'apioauthrequesttoken'));

            $m->connect('api/oauth/access_token',
                        array('action' => 'apioauthaccesstoken'));

            $m->connect('api/oauth/authorize',
                        array('action' => 'apioauthauthorize'));

            foreach (array('subscriptions', 'subscribers') as $a) {
                $m->connect(':nickname/'.$a.'/:tag',
                            array('action' => $a),
                            array('tag' => '[a-zA-Z0-9]+',
=======
                $m->connect(':nickname/avatar/:size',
                            array('action' => 'avatarbynickname'),
                            array('size' => '(original|96|48|24)',
>>>>>>> 2494d3fa
                                  'nickname' => '[a-zA-Z0-9]{1,64}'));

                $m->connect(':nickname/tag/:tag/rss',
                            array('action' => 'userrss'),
                            array('nickname' => '[a-zA-Z0-9]{1,64}'),
                            array('tag' => '[a-zA-Z0-9]+'));

                $m->connect(':nickname/tag/:tag',
                            array('action' => 'showstream'),
                            array('nickname' => '[a-zA-Z0-9]{1,64}'),
                            array('tag' => '[a-zA-Z0-9]+'));

                $m->connect(':nickname',
                            array('action' => 'showstream'),
                            array('nickname' => '[a-zA-Z0-9]{1,64}'));
            }

            // user stuff

            Event::handle('RouterInitialized', array($m));
        }

        return $m;
    }

    function map($path)
    {
        try {
            $match = $this->m->match($path);
        } catch (Net_URL_Mapper_InvalidException $e) {
            common_log(LOG_ERR, "Problem getting route for $path - " .
                       $e->getMessage());
            $cac = new ClientErrorAction("Page not found.", 404);
            $cac->showPage();
        }

        return $match;
    }

    function build($action, $args=null, $params=null, $fragment=null)
    {
        $action_arg = array('action' => $action);

        if ($args) {
            $args = array_merge($action_arg, $args);
        } else {
            $args = $action_arg;
        }

        $url = $this->m->generate($args, $params, $fragment);

        // Due to a bug in the Net_URL_Mapper code, the returned URL may
        // contain a malformed query of the form ?p1=v1?p2=v2?p3=v3. We
        // repair that here rather than modifying the upstream code...

        $qpos = strpos($url, '?');
        if ($qpos !== false) {
            $url = substr($url, 0, $qpos+1) .
              str_replace('?', '&', substr($url, $qpos+1));
        }
        return $url;
    }
}<|MERGE_RESOLUTION|>--- conflicted
+++ resolved
@@ -742,37 +742,9 @@
                             array('action' => 'showfavorites'),
                             array('nickname' => '[a-zA-Z0-9]{1,64}'));
 
-<<<<<<< HEAD
-            $m->connect('settings/oauthapps/show/:id',
-                array('action' => 'showapplication'),
-                array('id' => '[0-9]+')
-            );
-            $m->connect('settings/oauthapps/new',
-                array('action' => 'newapplication')
-            );
-            $m->connect('settings/oauthapps/edit/:id',
-                array('action' => 'editapplication'),
-                array('id' => '[0-9]+')
-            );
-
-            $m->connect('api/oauth/request_token',
-                        array('action' => 'apioauthrequesttoken'));
-
-            $m->connect('api/oauth/access_token',
-                        array('action' => 'apioauthaccesstoken'));
-
-            $m->connect('api/oauth/authorize',
-                        array('action' => 'apioauthauthorize'));
-
-            foreach (array('subscriptions', 'subscribers') as $a) {
-                $m->connect(':nickname/'.$a.'/:tag',
-                            array('action' => $a),
-                            array('tag' => '[a-zA-Z0-9]+',
-=======
                 $m->connect(':nickname/avatar/:size',
                             array('action' => 'avatarbynickname'),
                             array('size' => '(original|96|48|24)',
->>>>>>> 2494d3fa
                                   'nickname' => '[a-zA-Z0-9]{1,64}'));
 
                 $m->connect(':nickname/tag/:tag/rss',
