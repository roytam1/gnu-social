--- conflicted
+++ resolved
@@ -222,13 +222,8 @@
                         array('action' => 'publicxrds'));
             $m->connect('.well-known/host-meta',
                         array('action' => 'hostmeta'));
-<<<<<<< HEAD
-    	    $m->connect('main/xrd',
-                		array('action' => 'userxrd'));
-=======
             $m->connect('main/xrd',
                         array('action' => 'userxrd'));
->>>>>>> 6c671141
 
             // these take a code
 
