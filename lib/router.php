--- conflicted
+++ resolved
@@ -710,7 +710,7 @@
             $m->connect('admin/sitenotice', array('action' => 'sitenoticeadminpanel'));
             $m->connect('admin/snapshot', array('action' => 'snapshotadminpanel'));
             $m->connect('admin/license', array('action' => 'licenseadminpanel'));
-<<<<<<< HEAD
+
             $m->connect('admin/plugins', array('action' => 'pluginsadminpanel'));
             $m->connect('admin/plugins/enable/:plugin',
                         array('action' => 'pluginenable'),
@@ -718,8 +718,6 @@
             $m->connect('admin/plugins/disable/:plugin',
                         array('action' => 'plugindisable'),
                         array('plugin' => '[A-Za-z0-9_]+'));
-=======
->>>>>>> 01637bcd
 
             $m->connect('getfile/:filename',
                         array('action' => 'getfile'),
