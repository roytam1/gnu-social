--- conflicted
+++ resolved
@@ -222,11 +222,8 @@
                         array('action' => 'publicxrds'));
             $m->connect('.well-known/host-meta',
                         array('action' => 'hostmeta'));
-<<<<<<< HEAD
-=======
-	    $m->connect('main/xrd',
-			array('action' => 'userxrd'));
->>>>>>> 4b4b7632
+    	    $m->connect('main/xrd',
+                		array('action' => 'userxrd'));
 
             // these take a code
 
