--- conflicted
+++ resolved
@@ -370,65 +370,51 @@
             }
 
             if (AdminPanelAction::canAdmin('user')) {
-<<<<<<< HEAD
                 // TRANS: Menu item title/tooltip
                 $menu_title = _('User configuration');
                 // TRANS: Menu item for site administration
-                $this->out->menuItem(common_local_url('useradminpanel'), _m('MENU', 'User'),
-                                     $menu_title, $action_name == 'useradminpanel', 'nav_design_admin_panel');
+                $this->out->menuItem(common_local_url('useradminpanel'), _('User'),
+                                     $menu_title, $action_name == 'useradminpanel', 'nav_user_admin_panel');
             }
 
             if (AdminPanelAction::canAdmin('access')) {
                 // TRANS: Menu item title/tooltip
                 $menu_title = _('Access configuration');
                 // TRANS: Menu item for site administration
-                $this->out->menuItem(common_local_url('accessadminpanel'), _m('MENU', 'Access'),
-                                     $menu_title, $action_name == 'accessadminpanel', 'nav_design_admin_panel');
+                $this->out->menuItem(common_local_url('accessadminpanel'), _('Access'),
+                                     $menu_title, $action_name == 'accessadminpanel', 'nav_access_admin_panel');
             }
 
             if (AdminPanelAction::canAdmin('paths')) {
                 // TRANS: Menu item title/tooltip
                 $menu_title = _('Paths configuration');
                 // TRANS: Menu item for site administration
-                $this->out->menuItem(common_local_url('pathsadminpanel'), _m('MENU', 'Paths'),
-                                    $menu_title, $action_name == 'pathsadminpanel', 'nav_design_admin_panel');
+                $this->out->menuItem(common_local_url('pathsadminpanel'), _('Paths'),
+                                    $menu_title, $action_name == 'pathsadminpanel', 'nav_paths_admin_panel');
             }
 
             if (AdminPanelAction::canAdmin('sessions')) {
                 // TRANS: Menu item title/tooltip
                 $menu_title = _('Sessions configuration');
                 // TRANS: Menu item for site administration
-                $this->out->menuItem(common_local_url('sessionsadminpanel'), _m('MENU', 'Sessions'),
-                                     $menu_title, $action_name == 'sessionsadminpanel', 'nav_design_admin_panel');
-=======
-                $this->out->menuItem(common_local_url('useradminpanel'), _('User'),
-                                     _('User configuration'), $action_name == 'useradminpanel', 'nav_user_admin_panel');
-            }
-
-            if (AdminPanelAction::canAdmin('access')) {
-                $this->out->menuItem(common_local_url('accessadminpanel'), _('Access'),
-                                     _('Access configuration'), $action_name == 'accessadminpanel', 'nav_access_admin_panel');
-            }
-
-            if (AdminPanelAction::canAdmin('paths')) {
-                $this->out->menuItem(common_local_url('pathsadminpanel'), _('Paths'),
-                                    _('Paths configuration'), $action_name == 'pathsadminpanel', 'nav_paths_admin_panel');
-            }
-
-            if (AdminPanelAction::canAdmin('sessions')) {
                 $this->out->menuItem(common_local_url('sessionsadminpanel'), _('Sessions'),
-                                     _('Sessions configuration'), $action_name == 'sessionsadminpanel', 'nav_sessions_admin_panel');
+                                     $menu_title, $action_name == 'sessionsadminpanel', 'nav_sessions_admin_panel');
             }
 
             if (AdminPanelAction::canAdmin('sitenotice')) {
+                // TRANS: Menu item title/tooltip
+                $menu_title = _('Edit site notice');
+                // TRANS: Menu item for site administration
                 $this->out->menuItem(common_local_url('sitenoticeadminpanel'), _('Site notice'),
-                                     _('Edit site notice'), $action_name == 'sitenoticeadminpanel', 'nav_sitenotice_admin_panel');
+                                     $menu_title, $action_name == 'sitenoticeadminpanel', 'nav_sitenotice_admin_panel');
             }
 
             if (AdminPanelAction::canAdmin('snapshot')) {
+                // TRANS: Menu item title/tooltip
+                $menu_title = _('Snapshots configuration');
+                // TRANS: Menu item for site administration
                 $this->out->menuItem(common_local_url('snapshotadminpanel'), _('Snapshots'),
-                                     _('Snapshots configuration'), $action_name == 'snapshotadminpanel', 'nav_snapshot_admin_panel');
->>>>>>> 14d7f4a5
+                                     $menu_title, $action_name == 'snapshotadminpanel', 'nav_snapshot_admin_panel');
             }
 
             Event::handle('EndAdminPanelNav', array($this));
