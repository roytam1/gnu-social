<?php
/**
 * StatusNet, the distributed open-source microblogging tool
 *
 * Superclass for admin panel actions
 *
 * PHP version 5
 *
 * LICENCE: This program is free software: you can redistribute it and/or modify
 * it under the terms of the GNU Affero General Public License as published by
 * the Free Software Foundation, either version 3 of the License, or
 * (at your option) any later version.
 *
 * This program is distributed in the hope that it will be useful,
 * but WITHOUT ANY WARRANTY; without even the implied warranty of
 * MERCHANTABILITY or FITNESS FOR A PARTICULAR PURPOSE.  See the
 * GNU Affero General Public License for more details.
 *
 * You should have received a copy of the GNU Affero General Public License
 * along with this program.  If not, see <http://www.gnu.org/licenses/>.
 *
 * @category  UI
 * @package   StatusNet
 * @author    Evan Prodromou <evan@status.net>
 * @copyright 2009 StatusNet, Inc.
 * @license   http://www.fsf.org/licensing/licenses/agpl-3.0.html GNU Affero General Public License version 3.0
 * @link      http://status.net/
 */

if (!defined('STATUSNET')) {
    exit(1);
}

/**
 * superclass for admin panel actions
 *
 * Common code for all admin panel actions.
 *
 * @category UI
 * @package  StatusNet
 * @author   Evan Prodromou <evan@status.net>
 * @license  http://www.fsf.org/licensing/licenses/agpl-3.0.html GNU Affero General Public License version 3.0
 * @link     http://status.net/
 *
 * @todo Find some commonalities with SettingsAction and combine
 */
class AdminPanelAction extends Action
{
    var $success = true;
    var $msg     = null;

    /**
     * Prepare for the action
     *
     * We check to see that the user is logged in, has
     * authenticated in this session, and has the right
     * to configure the site.
     *
     * @param array $args Array of arguments from Web driver
     *
     * @return boolean success flag
     */
    function prepare($args)
    {
        parent::prepare($args);

        // User must be logged in.

        if (!common_logged_in()) {
            // TRANS: Client error message thrown when trying to access the admin panel while not logged in.
            $this->clientError(_('Not logged in.'));
            return false;
        }

        $user = common_current_user();

        // ...because they're logged in

        assert(!empty($user));

        // It must be a "real" login, not saved cookie login

        if (!common_is_real_login()) {
            // Cookie theft is too easy; we require automatic
            // logins to re-authenticate before admining the site
            common_set_returnto($this->selfUrl());
            if (Event::handle('RedirectToLogin', array($this, $user))) {
                common_redirect(common_local_url('login'), 303);
            }
        }

        // User must have the right to change admin settings

        if (!$user->hasRight(Right::CONFIGURESITE)) {
            // TRANS: Client error message thrown when a user tries to change admin settings but has no access rights.
            $this->clientError(_('You cannot make changes to this site.'));
            return false;
        }

        // This panel must be enabled

        $name = $this->trimmed('action');

        $name = mb_substr($name, 0, -10);

        if (!self::canAdmin($name)) {
            // TRANS: Client error message throw when a certain panel's settings cannot be changed.
            $this->clientError(_('Changes to that panel are not allowed.'), 403);
            return false;
        }

        return true;
    }

    /**
     * handle the action
     *
     * Check session token and try to save the settings if this is a
     * POST. Otherwise, show the form.
     *
     * @param array $args unused.
     *
     * @return void
     */
    function handle($args)
    {
        if ($_SERVER['REQUEST_METHOD'] == 'POST') {
            $this->checkSessionToken();
            try {
                $this->saveSettings();

                // Reload settings

                Config::loadSettings();

                $this->success = true;
                // TRANS: Message after successful saving of administrative settings.
                $this->msg     = _('Settings saved.');
            } catch (Exception $e) {
                $this->success = false;
                $this->msg     = $e->getMessage();
            }
        }
        $this->showPage();
    }

    /**
     * Show tabset for this page
     *
     * Uses the AdminPanelNav widget
     *
     * @return void
     * @see AdminPanelNav
     */
    function showLocalNav()
    {
        $nav = new AdminPanelNav($this);
        $nav->show();
    }

    /**
     * Show the content section of the page
     *
     * Here, we show the admin panel's form.
     *
     * @return void.
     */
    function showContent()
    {
        $this->showForm();
    }

    /**
     * Show content block. Overrided just to add a special class
     * to the content div to allow styling.
     *
     * @return nothing
     */
    function showContentBlock()
    {
        $this->elementStart('div', array('id' => 'content', 'class' => 'admin'));
        $this->showPageTitle();
        $this->showPageNoticeBlock();
        $this->elementStart('div', array('id' => 'content_inner'));
        // show the actual content (forms, lists, whatever)
        $this->showContent();
        $this->elementEnd('div');
        $this->elementEnd('div');
    }

    /**
     * show human-readable instructions for the page, or
     * a success/failure on save.
     *
     * @return void
     */
    function showPageNotice()
    {
        if ($this->msg) {
            $this->element('div', ($this->success) ? 'success' : 'error',
                           $this->msg);
        } else {
            $inst   = $this->getInstructions();
            $output = common_markup_to_html($inst);

            $this->elementStart('div', 'instructions');
            $this->raw($output);
            $this->elementEnd('div');
        }
    }

    /**
     * Show the admin panel form
     *
     * Sub-classes should overload this.
     *
     * @return void
     */
    function showForm()
    {
        // TRANS: Client error message.
        $this->clientError(_('showForm() not implemented.'));
        return;
    }

    /**
     * Instructions for using this form.
     *
     * String with instructions for using the form.
     *
     * Subclasses should overload this.
     *
     * @return void
     */
    function getInstructions()
    {
        return '';
    }

    /**
     * Save settings from the form
     *
     * Validate and save the settings from the user.
     *
     * @return void
     */
    function saveSettings()
    {
        // TRANS: Client error message
        $this->clientError(_('saveSettings() not implemented.'));
        return;
    }

    /**
     * Delete a design setting
     *
     * // XXX: Maybe this should go in Design? --Z
     *
     * @return mixed $result false if something didn't work
     */
    function deleteSetting($section, $setting)
    {
        $config = new Config();

        $config->section = $section;
        $config->setting = $setting;

        if ($config->find(true)) {
            $result = $config->delete();
            if (!$result) {
                common_log_db_error($config, 'DELETE', __FILE__);
                // TRANS: Client error message thrown if design settings could not be deleted in
                // TRANS: the admin panel Design.
                $this->clientError(_("Unable to delete design setting."));
                return null;
            }
            return $result;
        }

        return null;
    }

    function canAdmin($name)
    {
        $isOK = false;

        if (Event::handle('AdminPanelCheck', array($name, &$isOK))) {
            $isOK = in_array($name, common_config('admin', 'panels'));
        }

        return $isOK;
    }
}

/**
 * Menu for public group of actions
 *
 * @category Output
 * @package  StatusNet
 * @author   Evan Prodromou <evan@status.net>
 * @author   Sarven Capadisli <csarven@status.net>
 * @license  http://www.fsf.org/licensing/licenses/agpl-3.0.html GNU Affero General Public License version 3.0
 * @link     http://status.net/
 *
 * @see      Widget
 */
class AdminPanelNav extends Widget
{
    var $action = null;

    /**
     * Construction
     *
     * @param Action $action current action, used for output
     */
    function __construct($action=null)
    {
        parent::__construct($action);
        $this->action = $action;
    }

    /**
     * Show the menu
     *
     * @return void
     */
    function show()
    {
        $action_name = $this->action->trimmed('action');

        $this->action->elementStart('ul', array('class' => 'nav'));

        if (Event::handle('StartAdminPanelNav', array($this))) {

            if (AdminPanelAction::canAdmin('site')) {
                // TRANS: Menu item title/tooltip
                $menu_title = _('Basic site configuration');
                // TRANS: Menu item for site administration
                $this->out->menuItem(common_local_url('siteadminpanel'), _m('MENU', 'Site'),
                                     $menu_title, $action_name == 'siteadminpanel', 'nav_site_admin_panel');
            }

            if (AdminPanelAction::canAdmin('design')) {
                // TRANS: Menu item title/tooltip
                $menu_title = _('Design configuration');
                // TRANS: Menu item for site administration
                $this->out->menuItem(common_local_url('designadminpanel'), _m('MENU', 'Design'),
                                     $menu_title, $action_name == 'designadminpanel', 'nav_design_admin_panel');
            }

            if (AdminPanelAction::canAdmin('user')) {
                // TRANS: Menu item title/tooltip
                $menu_title = _('User configuration');
                // TRANS: Menu item for site administration
                $this->out->menuItem(common_local_url('useradminpanel'), _('User'),
                                     $menu_title, $action_name == 'useradminpanel', 'nav_user_admin_panel');
            }

            if (AdminPanelAction::canAdmin('access')) {
                // TRANS: Menu item title/tooltip
                $menu_title = _('Access configuration');
                // TRANS: Menu item for site administration
                $this->out->menuItem(common_local_url('accessadminpanel'), _('Access'),
                                     $menu_title, $action_name == 'accessadminpanel', 'nav_access_admin_panel');
            }

            if (AdminPanelAction::canAdmin('paths')) {
                // TRANS: Menu item title/tooltip
                $menu_title = _('Paths configuration');
                // TRANS: Menu item for site administration
                $this->out->menuItem(common_local_url('pathsadminpanel'), _('Paths'),
                                    $menu_title, $action_name == 'pathsadminpanel', 'nav_paths_admin_panel');
            }

            if (AdminPanelAction::canAdmin('sessions')) {
                // TRANS: Menu item title/tooltip
                $menu_title = _('Sessions configuration');
                // TRANS: Menu item for site administration
                $this->out->menuItem(common_local_url('sessionsadminpanel'), _('Sessions'),
                                     $menu_title, $action_name == 'sessionsadminpanel', 'nav_sessions_admin_panel');
            }

            if (AdminPanelAction::canAdmin('sitenotice')) {
                // TRANS: Menu item title/tooltip
                $menu_title = _('Edit site notice');
                // TRANS: Menu item for site administration
                $this->out->menuItem(common_local_url('sitenoticeadminpanel'), _('Site notice'),
                                     $menu_title, $action_name == 'sitenoticeadminpanel', 'nav_sitenotice_admin_panel');
            }

            if (AdminPanelAction::canAdmin('snapshot')) {
                // TRANS: Menu item title/tooltip
                $menu_title = _('Snapshots configuration');
                // TRANS: Menu item for site administration
                $this->out->menuItem(common_local_url('snapshotadminpanel'), _('Snapshots'),
                                     $menu_title, $action_name == 'snapshotadminpanel', 'nav_snapshot_admin_panel');
            }

<<<<<<< HEAD
            if (AdminPanelAction::canAdmin('plugins')) {
                // TRANS: Menu item title/tooltip
                $menu_title = _('Plugins configuration');
                // TRANS: Menu item for site administration
                $this->out->menuItem(common_local_url('pluginsadminpanel'), _('Plugins'),
                                     $menu_title, $action_name == 'pluginsadminpanel', 'nav_design_admin_panel');
=======
            if (AdminPanelAction::canAdmin('license')) {
                // TRANS: Menu item title/tooltip
                $menu_title = _('Set site license');
                // TRANS: Menu item for site administration
                $this->out->menuItem(common_local_url('licenseadminpanel'), _('License'),
                                     $menu_title, $action_name == 'licenseadminpanel', 'nav_license_admin_panel');
>>>>>>> 1652ded4
            }

            Event::handle('EndAdminPanelNav', array($this));
        }
        $this->action->elementEnd('ul');
    }
}<|MERGE_RESOLUTION|>--- conflicted
+++ resolved
@@ -396,21 +396,20 @@
                                      $menu_title, $action_name == 'snapshotadminpanel', 'nav_snapshot_admin_panel');
             }
 
-<<<<<<< HEAD
+            if (AdminPanelAction::canAdmin('license')) {
+                // TRANS: Menu item title/tooltip
+                $menu_title = _('Set site license');
+                // TRANS: Menu item for site administration
+                $this->out->menuItem(common_local_url('licenseadminpanel'), _('License'),
+                                     $menu_title, $action_name == 'licenseadminpanel', 'nav_license_admin_panel');
+            }
+
             if (AdminPanelAction::canAdmin('plugins')) {
                 // TRANS: Menu item title/tooltip
                 $menu_title = _('Plugins configuration');
                 // TRANS: Menu item for site administration
                 $this->out->menuItem(common_local_url('pluginsadminpanel'), _('Plugins'),
                                      $menu_title, $action_name == 'pluginsadminpanel', 'nav_design_admin_panel');
-=======
-            if (AdminPanelAction::canAdmin('license')) {
-                // TRANS: Menu item title/tooltip
-                $menu_title = _('Set site license');
-                // TRANS: Menu item for site administration
-                $this->out->menuItem(common_local_url('licenseadminpanel'), _('License'),
-                                     $menu_title, $action_name == 'licenseadminpanel', 'nav_license_admin_panel');
->>>>>>> 1652ded4
             }
 
             Event::handle('EndAdminPanelNav', array($this));
