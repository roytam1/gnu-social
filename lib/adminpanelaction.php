<?php
/**
 * StatusNet, the distributed open-source microblogging tool
 *
 * Superclass for admin panel actions
 *
 * PHP version 5
 *
 * LICENCE: This program is free software: you can redistribute it and/or modify
 * it under the terms of the GNU Affero General Public License as published by
 * the Free Software Foundation, either version 3 of the License, or
 * (at your option) any later version.
 *
 * This program is distributed in the hope that it will be useful,
 * but WITHOUT ANY WARRANTY; without even the implied warranty of
 * MERCHANTABILITY or FITNESS FOR A PARTICULAR PURPOSE.  See the
 * GNU Affero General Public License for more details.
 *
 * You should have received a copy of the GNU Affero General Public License
 * along with this program.  If not, see <http://www.gnu.org/licenses/>.
 *
 * @category  UI
 * @package   StatusNet
 * @author    Evan Prodromou <evan@status.net>
 * @copyright 2009 StatusNet, Inc.
 * @license   http://www.fsf.org/licensing/licenses/agpl-3.0.html GNU Affero General Public License version 3.0
 * @link      http://status.net/
 */

if (!defined('STATUSNET')) {
    exit(1);
}

/**
 * superclass for admin panel actions
 *
 * Common code for all admin panel actions.
 *
 * @category UI
 * @package  StatusNet
 * @author   Evan Prodromou <evan@status.net>
 * @license  http://www.fsf.org/licensing/licenses/agpl-3.0.html GNU Affero General Public License version 3.0
 * @link     http://status.net/
 *
 * @todo Find some commonalities with SettingsAction and combine
 */

class AdminPanelAction extends Action
{
    var $success = true;
    var $msg     = null;

    /**
     * Prepare for the action
     *
     * We check to see that the user is logged in, has
     * authenticated in this session, and has the right
     * to configure the site.
     *
     * @param array $args Array of arguments from Web driver
     *
     * @return boolean success flag
     */

    function prepare($args)
    {
        parent::prepare($args);

        // User must be logged in.

        if (!common_logged_in()) {
<<<<<<< HEAD
            // TRANS: Client error message
=======
            // TRANS: Client error message thrown when trying to access the admin panel while not logged in.
>>>>>>> 1b3b7f9a
            $this->clientError(_('Not logged in.'));
            return false;
        }

        $user = common_current_user();

        // ...because they're logged in

        assert(!empty($user));

        // It must be a "real" login, not saved cookie login

        if (!common_is_real_login()) {
            // Cookie theft is too easy; we require automatic
            // logins to re-authenticate before admining the site
            common_set_returnto($this->selfUrl());
            if (Event::handle('RedirectToLogin', array($this, $user))) {
                common_redirect(common_local_url('login'), 303);
            }
        }

        // User must have the right to change admin settings

        if (!$user->hasRight(Right::CONFIGURESITE)) {
<<<<<<< HEAD
            // TRANS: Client error message
=======
            // TRANS: Client error message thrown when a user tries to change admin settings but has no access rights.
>>>>>>> 1b3b7f9a
            $this->clientError(_('You cannot make changes to this site.'));
            return false;
        }

        // This panel must be enabled

        $name = $this->trimmed('action');

        $name = mb_substr($name, 0, -10);

        if (!self::canAdmin($name)) {
<<<<<<< HEAD
            // TRANS: Client error message
=======
            // TRANS: Client error message throw when a certain panel's settings cannot be changed.
>>>>>>> 1b3b7f9a
            $this->clientError(_('Changes to that panel are not allowed.'), 403);
            return false;
        }

        return true;
    }

    /**
     * handle the action
     *
     * Check session token and try to save the settings if this is a
     * POST. Otherwise, show the form.
     *
     * @param array $args unused.
     *
     * @return void
     */

    function handle($args)
    {
        if ($_SERVER['REQUEST_METHOD'] == 'POST') {
            $this->checkSessionToken();
            try {
                $this->saveSettings();

                // Reload settings

                Config::loadSettings();

                $this->success = true;
                // TRANS: Message after successful saving of administrative settings.
                $this->msg     = _('Settings saved.');
            } catch (Exception $e) {
                $this->success = false;
                $this->msg     = $e->getMessage();
            }
        }
        $this->showPage();
    }

    /**
     * Show tabset for this page
     *
     * Uses the AdminPanelNav widget
     *
     * @return void
     * @see AdminPanelNav
     */

    function showLocalNav()
    {
        $nav = new AdminPanelNav($this);
        $nav->show();
    }

    /**
     * Show the content section of the page
     *
     * Here, we show the admin panel's form.
     *
     * @return void.
     */

    function showContent()
    {
        $this->showForm();
    }

    /**
     * Show content block. Overrided just to add a special class
     * to the content div to allow styling.
     *
     * @return nothing
     */
    function showContentBlock()
    {
        $this->elementStart('div', array('id' => 'content', 'class' => 'admin'));
        $this->showPageTitle();
        $this->showPageNoticeBlock();
        $this->elementStart('div', array('id' => 'content_inner'));
        // show the actual content (forms, lists, whatever)
        $this->showContent();
        $this->elementEnd('div');
        $this->elementEnd('div');
    }

    /**
     * show human-readable instructions for the page, or
     * a success/failure on save.
     *
     * @return void
     */

    function showPageNotice()
    {
        if ($this->msg) {
            $this->element('div', ($this->success) ? 'success' : 'error',
                           $this->msg);
        } else {
            $inst   = $this->getInstructions();
            $output = common_markup_to_html($inst);

            $this->elementStart('div', 'instructions');
            $this->raw($output);
            $this->elementEnd('div');
        }
    }

    /**
     * Show the admin panel form
     *
     * Sub-classes should overload this.
     *
     * @return void
     */

    function showForm()
    {
<<<<<<< HEAD
        // TRANS: Client error message
=======
        // TRANS: Client error message.
>>>>>>> 1b3b7f9a
        $this->clientError(_('showForm() not implemented.'));
        return;
    }

    /**
     * Instructions for using this form.
     *
     * String with instructions for using the form.
     *
     * Subclasses should overload this.
     *
     * @return void
     */

    function getInstructions()
    {
        return '';
    }

    /**
     * Save settings from the form
     *
     * Validate and save the settings from the user.
     *
     * @return void
     */

    function saveSettings()
    {
        // TRANS: Client error message
        $this->clientError(_('saveSettings() not implemented.'));
        return;
    }

    /**
     * Delete a design setting
     *
     * // XXX: Maybe this should go in Design? --Z
     *
     * @return mixed $result false if something didn't work
     */

    function deleteSetting($section, $setting)
    {
        $config = new Config();

        $config->section = $section;
        $config->setting = $setting;

        if ($config->find(true)) {
            $result = $config->delete();
            if (!$result) {
                common_log_db_error($config, 'DELETE', __FILE__);
<<<<<<< HEAD
                // TRANS: Client error message
=======
                // TRANS: Client error message thrown if design settings could not be deleted in
                // TRANS: the admin panel Design.
>>>>>>> 1b3b7f9a
                $this->clientError(_("Unable to delete design setting."));
                return null;
            }
            return $result;
        }

        return null;
    }

    function canAdmin($name)
    {
        $isOK = false;

        if (Event::handle('AdminPanelCheck', array($name, &$isOK))) {
            $isOK = in_array($name, common_config('admin', 'panels'));
        }

        return $isOK;
    }
}

/**
 * Menu for public group of actions
 *
 * @category Output
 * @package  StatusNet
 * @author   Evan Prodromou <evan@status.net>
 * @author   Sarven Capadisli <csarven@status.net>
 * @license  http://www.fsf.org/licensing/licenses/agpl-3.0.html GNU Affero General Public License version 3.0
 * @link     http://status.net/
 *
 * @see      Widget
 */

class AdminPanelNav extends Widget
{
    var $action = null;

    /**
     * Construction
     *
     * @param Action $action current action, used for output
     */

    function __construct($action=null)
    {
        parent::__construct($action);
        $this->action = $action;
    }

    /**
     * Show the menu
     *
     * @return void
     */

    function show()
    {
        $action_name = $this->action->trimmed('action');

        $this->action->elementStart('ul', array('class' => 'nav'));

        if (Event::handle('StartAdminPanelNav', array($this))) {

            if (AdminPanelAction::canAdmin('site')) {
                // TRANS: Menu item title/tooltip
                $menu_title = _('Basic site configuration');
                // TRANS: Menu item for site administration
                $this->out->menuItem(common_local_url('siteadminpanel'), _m('MENU', 'Site'),
                                     $menu_title, $action_name == 'siteadminpanel', 'nav_site_admin_panel');
            }

            if (AdminPanelAction::canAdmin('design')) {
                // TRANS: Menu item title/tooltip
                $menu_title = _('Design configuration');
                // TRANS: Menu item for site administration
                $this->out->menuItem(common_local_url('designadminpanel'), _m('MENU', 'Design'),
                                     $menu_title, $action_name == 'designadminpanel', 'nav_design_admin_panel');
            }

            if (AdminPanelAction::canAdmin('user')) {
                // TRANS: Menu item title/tooltip
                $menu_title = _('User configuration');
                // TRANS: Menu item for site administration
<<<<<<< HEAD
                $this->out->menuItem(common_local_url('useradminpanel'), _m('MENU', 'User'),
                                     $menu_title, $action_name == 'useradminpanel', 'nav_design_admin_panel');
=======
                $this->out->menuItem(common_local_url('useradminpanel'), _('User'),
                                     $menu_title, $action_name == 'useradminpanel', 'nav_user_admin_panel');
>>>>>>> 1b3b7f9a
            }

            if (AdminPanelAction::canAdmin('access')) {
                // TRANS: Menu item title/tooltip
                $menu_title = _('Access configuration');
                // TRANS: Menu item for site administration
<<<<<<< HEAD
                $this->out->menuItem(common_local_url('accessadminpanel'), _m('MENU', 'Access'),
                                     $menu_title, $action_name == 'accessadminpanel', 'nav_design_admin_panel');
=======
                $this->out->menuItem(common_local_url('accessadminpanel'), _('Access'),
                                     $menu_title, $action_name == 'accessadminpanel', 'nav_access_admin_panel');
>>>>>>> 1b3b7f9a
            }

            if (AdminPanelAction::canAdmin('paths')) {
                // TRANS: Menu item title/tooltip
                $menu_title = _('Paths configuration');
                // TRANS: Menu item for site administration
<<<<<<< HEAD
                $this->out->menuItem(common_local_url('pathsadminpanel'), _m('MENU', 'Paths'),
                                    $menu_title, $action_name == 'pathsadminpanel', 'nav_design_admin_panel');
=======
                $this->out->menuItem(common_local_url('pathsadminpanel'), _('Paths'),
                                    $menu_title, $action_name == 'pathsadminpanel', 'nav_paths_admin_panel');
>>>>>>> 1b3b7f9a
            }

            if (AdminPanelAction::canAdmin('sessions')) {
                // TRANS: Menu item title/tooltip
                $menu_title = _('Sessions configuration');
                // TRANS: Menu item for site administration
<<<<<<< HEAD
                $this->out->menuItem(common_local_url('sessionsadminpanel'), _m('MENU', 'Sessions'),
                                     $menu_title, $action_name == 'sessionsadminpanel', 'nav_design_admin_panel');
=======
                $this->out->menuItem(common_local_url('sessionsadminpanel'), _('Sessions'),
                                     $menu_title, $action_name == 'sessionsadminpanel', 'nav_sessions_admin_panel');
            }

            if (AdminPanelAction::canAdmin('sitenotice')) {
                // TRANS: Menu item title/tooltip
                $menu_title = _('Edit site notice');
                // TRANS: Menu item for site administration
                $this->out->menuItem(common_local_url('sitenoticeadminpanel'), _('Site notice'),
                                     $menu_title, $action_name == 'sitenoticeadminpanel', 'nav_sitenotice_admin_panel');
            }

            if (AdminPanelAction::canAdmin('snapshot')) {
                // TRANS: Menu item title/tooltip
                $menu_title = _('Snapshots configuration');
                // TRANS: Menu item for site administration
                $this->out->menuItem(common_local_url('snapshotadminpanel'), _('Snapshots'),
                                     $menu_title, $action_name == 'snapshotadminpanel', 'nav_snapshot_admin_panel');
>>>>>>> 1b3b7f9a
            }

            Event::handle('EndAdminPanelNav', array($this));
        }
        $this->action->elementEnd('ul');
    }

}<|MERGE_RESOLUTION|>--- conflicted
+++ resolved
@@ -69,11 +69,7 @@
         // User must be logged in.
 
         if (!common_logged_in()) {
-<<<<<<< HEAD
-            // TRANS: Client error message
-=======
             // TRANS: Client error message thrown when trying to access the admin panel while not logged in.
->>>>>>> 1b3b7f9a
             $this->clientError(_('Not logged in.'));
             return false;
         }
@@ -98,11 +94,7 @@
         // User must have the right to change admin settings
 
         if (!$user->hasRight(Right::CONFIGURESITE)) {
-<<<<<<< HEAD
-            // TRANS: Client error message
-=======
             // TRANS: Client error message thrown when a user tries to change admin settings but has no access rights.
->>>>>>> 1b3b7f9a
             $this->clientError(_('You cannot make changes to this site.'));
             return false;
         }
@@ -114,11 +106,7 @@
         $name = mb_substr($name, 0, -10);
 
         if (!self::canAdmin($name)) {
-<<<<<<< HEAD
-            // TRANS: Client error message
-=======
             // TRANS: Client error message throw when a certain panel's settings cannot be changed.
->>>>>>> 1b3b7f9a
             $this->clientError(_('Changes to that panel are not allowed.'), 403);
             return false;
         }
@@ -237,11 +225,7 @@
 
     function showForm()
     {
-<<<<<<< HEAD
-        // TRANS: Client error message
-=======
         // TRANS: Client error message.
->>>>>>> 1b3b7f9a
         $this->clientError(_('showForm() not implemented.'));
         return;
     }
@@ -295,12 +279,8 @@
             $result = $config->delete();
             if (!$result) {
                 common_log_db_error($config, 'DELETE', __FILE__);
-<<<<<<< HEAD
-                // TRANS: Client error message
-=======
                 // TRANS: Client error message thrown if design settings could not be deleted in
                 // TRANS: the admin panel Design.
->>>>>>> 1b3b7f9a
                 $this->clientError(_("Unable to delete design setting."));
                 return null;
             }
@@ -385,49 +365,30 @@
                 // TRANS: Menu item title/tooltip
                 $menu_title = _('User configuration');
                 // TRANS: Menu item for site administration
-<<<<<<< HEAD
-                $this->out->menuItem(common_local_url('useradminpanel'), _m('MENU', 'User'),
-                                     $menu_title, $action_name == 'useradminpanel', 'nav_design_admin_panel');
-=======
                 $this->out->menuItem(common_local_url('useradminpanel'), _('User'),
                                      $menu_title, $action_name == 'useradminpanel', 'nav_user_admin_panel');
->>>>>>> 1b3b7f9a
             }
 
             if (AdminPanelAction::canAdmin('access')) {
                 // TRANS: Menu item title/tooltip
                 $menu_title = _('Access configuration');
                 // TRANS: Menu item for site administration
-<<<<<<< HEAD
-                $this->out->menuItem(common_local_url('accessadminpanel'), _m('MENU', 'Access'),
-                                     $menu_title, $action_name == 'accessadminpanel', 'nav_design_admin_panel');
-=======
                 $this->out->menuItem(common_local_url('accessadminpanel'), _('Access'),
                                      $menu_title, $action_name == 'accessadminpanel', 'nav_access_admin_panel');
->>>>>>> 1b3b7f9a
             }
 
             if (AdminPanelAction::canAdmin('paths')) {
                 // TRANS: Menu item title/tooltip
                 $menu_title = _('Paths configuration');
                 // TRANS: Menu item for site administration
-<<<<<<< HEAD
-                $this->out->menuItem(common_local_url('pathsadminpanel'), _m('MENU', 'Paths'),
-                                    $menu_title, $action_name == 'pathsadminpanel', 'nav_design_admin_panel');
-=======
                 $this->out->menuItem(common_local_url('pathsadminpanel'), _('Paths'),
                                     $menu_title, $action_name == 'pathsadminpanel', 'nav_paths_admin_panel');
->>>>>>> 1b3b7f9a
             }
 
             if (AdminPanelAction::canAdmin('sessions')) {
                 // TRANS: Menu item title/tooltip
                 $menu_title = _('Sessions configuration');
                 // TRANS: Menu item for site administration
-<<<<<<< HEAD
-                $this->out->menuItem(common_local_url('sessionsadminpanel'), _m('MENU', 'Sessions'),
-                                     $menu_title, $action_name == 'sessionsadminpanel', 'nav_design_admin_panel');
-=======
                 $this->out->menuItem(common_local_url('sessionsadminpanel'), _('Sessions'),
                                      $menu_title, $action_name == 'sessionsadminpanel', 'nav_sessions_admin_panel');
             }
@@ -446,7 +407,6 @@
                 // TRANS: Menu item for site administration
                 $this->out->menuItem(common_local_url('snapshotadminpanel'), _('Snapshots'),
                                      $menu_title, $action_name == 'snapshotadminpanel', 'nav_snapshot_admin_panel');
->>>>>>> 1b3b7f9a
             }
 
             Event::handle('EndAdminPanelNav', array($this));
