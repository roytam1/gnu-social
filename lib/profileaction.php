<?php
/**
 * StatusNet, the distributed open-source microblogging tool
 *
 * Common parent of Personal and Profile actions
 *
 * PHP version 5
 *
 * LICENCE: This program is free software: you can redistribute it and/or modify
 * it under the terms of the GNU Affero General Public License as published by
 * the Free Software Foundation, either version 3 of the License, or
 * (at your option) any later version.
 *
 * This program is distributed in the hope that it will be useful,
 * but WITHOUT ANY WARRANTY; without even the implied warranty of
 * MERCHANTABILITY or FITNESS FOR A PARTICULAR PURPOSE.  See the
 * GNU Affero General Public License for more details.
 *
 * You should have received a copy of the GNU Affero General Public License
 * along with this program.  If not, see <http://www.gnu.org/licenses/>.
 *
 * @category  Personal
 * @package   StatusNet
 * @author    Evan Prodromou <evan@status.net>
 * @author    Sarven Capadisli <csarven@status.net>
 * @copyright 2008-2009 StatusNet, Inc.
 * @license   http://www.fsf.org/licensing/licenses/agpl-3.0.html GNU Affero General Public License version 3.0
 * @link      http://status.net/
 */

if (!defined('STATUSNET') && !defined('LACONICA')) {
    exit(1);
}

require_once INSTALLDIR.'/lib/profileminilist.php';
require_once INSTALLDIR.'/lib/groupminilist.php';

/**
 * Profile action common superclass
 *
 * Abstracts out common code from profile and personal tabs
 *
 * @category Personal
 * @package  StatusNet
 * @author   Evan Prodromou <evan@status.net>
 * @license  http://www.fsf.org/licensing/licenses/agpl-3.0.html GNU Affero General Public License version 3.0
 * @link     http://status.net/
 */
class ProfileAction extends OwnerDesignAction
{
    var $page    = null;
    var $profile = null;
    var $tag     = null;

    function prepare($args)
    {
        parent::prepare($args);

        $nickname_arg = $this->arg('nickname');
        $nickname     = common_canonical_nickname($nickname_arg);

        // Permanent redirect on non-canonical nickname

        if ($nickname_arg != $nickname) {
            $args = array('nickname' => $nickname);
            if ($this->arg('page') && $this->arg('page') != 1) {
                $args['page'] = $this->arg['page'];
            }
            common_redirect(common_local_url($this->trimmed('action'), $args), 301);
            return false;
        }

        $this->user = User::staticGet('nickname', $nickname);

        if (!$this->user) {
            // TRANS: Client error displayed when calling a profile action without specifying a user.
            $this->clientError(_('No such user.'), 404);
            return false;
        }

        $this->profile = $this->user->getProfile();

        if (!$this->profile) {
            // TRANS: Server error displayed when calling a profile action while the specified user does not have a profile.
            $this->serverError(_('User has no profile.'));
            return false;
        }

        $this->tag = $this->trimmed('tag');
        $this->page = ($this->arg('page')) ? ($this->arg('page')+0) : 1;
        common_set_returnto($this->selfUrl());
        return true;
    }

    function showSections()
    {
        $this->showSubscriptions();
        $this->showSubscribers();
        $this->showGroups();
        $this->showStatistics();
    }

    /**
     * Convenience function for common pattern of links to subscription/groups sections.
     *
     * @param string $actionClass
     * @param string $title
     * @param string $cssClass
     */
    private function statsSectionLink($actionClass, $title, $cssClass='')
    {
        $this->element('a', array('href' => common_local_url($actionClass,
                                                             array('nickname' => $this->profile->nickname)),
                                  'class' => $cssClass),
                       $title);
    }

    function showSubscriptions()
    {
        $profile = $this->profile->getSubscriptions(0, PROFILES_PER_MINILIST + 1);

        $this->elementStart('div', array('id' => 'entity_subscriptions',
                                         'class' => 'section'));
        if (Event::handle('StartShowSubscriptionsMiniList', array($this))) {
            $this->elementStart('h2');
            // TRANS: H2 text for user subscription statistics.
            $this->statsSectionLink('subscriptions', _('Subscriptions'));
            $this->elementEnd('h2');

            $cnt = 0;

            if (!empty($profile)) {
                $pml = new ProfileMiniList($profile, $this);
                $cnt = $pml->show();
                if ($cnt == 0) {
                    // TRANS: Text for user subscription statistics if the user has no subscriptions.
                    $this->element('p', null, _('(None)'));
                }
            }

            if ($cnt > PROFILES_PER_MINILIST) {
                $this->elementStart('p');
                // TRANS: Text for user subscription statistics if user has more subscriptions than displayed.
                $this->statsSectionLink('subscriptions', _('All subscriptions'), 'more');
                $this->elementEnd('p');
            }

            Event::handle('EndShowSubscriptionsMiniList', array($this));
        }
        $this->elementEnd('div');
    }

    function showSubscribers()
    {
        $profile = $this->profile->getSubscribers(0, PROFILES_PER_MINILIST + 1);

        $this->elementStart('div', array('id' => 'entity_subscribers',
                                         'class' => 'section'));

        if (Event::handle('StartShowSubscribersMiniList', array($this))) {

            $this->elementStart('h2');
            // TRANS: H2 text for user subscriber statistics.
            $this->statsSectionLink('subscribers', _('Subscribers'));
            $this->elementEnd('h2');

            $cnt = 0;

            if (!empty($profile)) {
                $sml = new SubscribersMiniList($profile, $this);
                $cnt = $sml->show();
                if ($cnt == 0) {
                    // TRANS: Text for user subscriber statistics if user has no subscribers.
                    $this->element('p', null, _('(None)'));
                }
            }

            if ($cnt > PROFILES_PER_MINILIST) {
                $this->elementStart('p');
                // TRANS: Text for user subscription statistics if user has more subscribers than displayed.
                $this->statsSectionLink('subscribers', _('All subscribers'), 'more');
                $this->elementEnd('p');
            }

            Event::handle('EndShowSubscribersMiniList', array($this));
        }

        $this->elementEnd('div');
    }

    function showStatistics()
    {
        $notice_count = $this->profile->noticeCount();
        $age_days     = (time() - strtotime($this->profile->created)) / 86400;
        if ($age_days < 1) {
            // Rather than extrapolating out to a bajillion...
            $age_days = 1;
        }
        $daily_count = round($notice_count / $age_days);

        $this->elementStart('div', array('id' => 'entity_statistics',
                                         'class' => 'section'));

        // TRANS: H2 text for user statistics.
        $this->element('h2', null, _('Statistics'));

<<<<<<< HEAD
        // Other stats...?
        $this->elementStart('dl');
        $this->element('dt', null, _('User ID'));
        $this->element('dd', 'entity_user-id', $this->profile->id);

        $this->element('dt', null, _('Member since'));
        $this->element('dd', 'entity_member-since', date('j M Y',
                                        strtotime($this->profile->created)));

        $this->elementStart('dt');
        $this->element('a', array('href' => common_local_url('subscriptions',
                                                             array('nickname' => $this->profile->nickname))),
                       _('Subscriptions'));
        $this->elementEnd('dt');
        $this->element('dd', 'entity_subscriptions', $subs_count);

        $this->elementStart('dt');
        $this->element('a', array('href' => common_local_url('subscribers',
                                                             array('nickname' => $this->profile->nickname))),
                       _('Subscribers'));
        $this->elementEnd('dt');
        $this->element('dd', 'subscribers entity_subscribers', $subbed_count);

=======
        $profile = $this->profile;
        $actionParams = array('nickname' => $profile->nickname);
        $stats = array(
            array(
                'id' => 'user-id',
                // TRANS: Label for user statistics.
                'label' => _('User ID'),
                'value' => $profile->id,
            ),
            array(
                'id' => 'member-since',
                // TRANS: Label for user statistics.
                'label' => _('Member since'),
                'value' => date('j M Y', strtotime($profile->created))
            ),
            array(
                'id' => 'subscriptions',
                // TRANS: Label for user statistics.
                'label' => _('Subscriptions'),
                'link' => common_local_url('subscriptions', $actionParams),
                'value' => $profile->subscriptionCount(),
            ),
            array(
                'id' => 'subscribers',
                // TRANS: Label for user statistics.
                'label' => _('Subscribers'),
                'link' => common_local_url('subscribers', $actionParams),
                'value' => $profile->subscriberCount(),
            ),
            array(
                'id' => 'groups',
                // TRANS: Label for user statistics.
                'label' => _('Groups'),
                'link' => common_local_url('usergroups', $actionParams),
                'value' => $profile->getGroups()->N,
            ),
            array(
                'id' => 'notices',
                // TRANS: Label for user statistics.
                'label' => _('Notices'),
                'value' => $notice_count,
            ),
            array(
                'id' => 'daily_notices',
                // TRANS: Label for user statistics.
                // TRANS: Average count of posts made per day since account registration.
                'label' => _('Daily average'),
                'value' => $daily_count
            )
        );

        // Give plugins a chance to add stats entries
        Event::handle('ProfileStats', array($profile, &$stats));

        foreach ($stats as $row) {
            $this->showStatsRow($row);
        }
        $this->elementEnd('div');
    }

    private function showStatsRow($row)
    {
        $this->elementStart('dl', 'entity_' . $row['id']);
>>>>>>> 061c8d95
        $this->elementStart('dt');
        if (!empty($row['link'])) {
            $this->element('a', array('href' => $row['link']), $row['label']);
        } else {
            $this->text($row['label']);
        }
        $this->elementEnd('dt');
<<<<<<< HEAD
        $this->element('dd', 'groups entity_groups', $group_count);

        $this->element('dt', null, _('Notices'));
        $this->element('dd', 'entity_notices', $notice_count);

        // TRANS: Average count of posts made per day since account registration
        $this->element('dt', null, _('Daily average'));
        $this->element('dd', 'entity_daily_notices', $daily_count);

        $this->elementEnd('dl');

        $this->elementEnd('div');
=======
        $this->element('dd', null, $row['value']);
        $this->elementEnd('dl');
>>>>>>> 061c8d95
    }

    function showGroups()
    {
        $groups = $this->profile->getGroups(0, GROUPS_PER_MINILIST + 1);

        $this->elementStart('div', array('id' => 'entity_groups',
                                         'class' => 'section'));
        if (Event::handle('StartShowGroupsMiniList', array($this))) {
            $this->elementStart('h2');
            // TRANS: H2 text for user group membership statistics.
            $this->statsSectionLink('usergroups', _('Groups'));
            $this->elementEnd('h2');

            if ($groups) {
                $gml = new GroupMiniList($groups, $this->profile, $this);
                $cnt = $gml->show();
                if ($cnt == 0) {
                    // TRANS: Text for user user group membership statistics if user is not a member of any group.
                    $this->element('p', null, _('(None)'));
                }
            }

            if ($cnt > GROUPS_PER_MINILIST) {
                $this->elementStart('p');
                // TRANS: Text for user group membership statistics if user has more subscriptions than displayed.
                $this->statsSectionLink('usergroups', _('All groups'), 'more');
                $this->elementEnd('p');
            }

            Event::handle('EndShowGroupsMiniList', array($this));
        }
            $this->elementEnd('div');
    }
}

class SubscribersMiniList extends ProfileMiniList
{
    function newListItem($profile)
    {
        return new SubscribersMiniListItem($profile, $this->action);
    }
}

class SubscribersMiniListItem extends ProfileMiniListItem
{
    function linkAttributes()
    {
        $aAttrs = parent::linkAttributes();
        if (common_config('nofollow', 'subscribers')) {
            $aAttrs['rel'] .= ' nofollow';
        }
        return $aAttrs;
    }
}<|MERGE_RESOLUTION|>--- conflicted
+++ resolved
@@ -204,31 +204,6 @@
         // TRANS: H2 text for user statistics.
         $this->element('h2', null, _('Statistics'));
 
-<<<<<<< HEAD
-        // Other stats...?
-        $this->elementStart('dl');
-        $this->element('dt', null, _('User ID'));
-        $this->element('dd', 'entity_user-id', $this->profile->id);
-
-        $this->element('dt', null, _('Member since'));
-        $this->element('dd', 'entity_member-since', date('j M Y',
-                                        strtotime($this->profile->created)));
-
-        $this->elementStart('dt');
-        $this->element('a', array('href' => common_local_url('subscriptions',
-                                                             array('nickname' => $this->profile->nickname))),
-                       _('Subscriptions'));
-        $this->elementEnd('dt');
-        $this->element('dd', 'entity_subscriptions', $subs_count);
-
-        $this->elementStart('dt');
-        $this->element('a', array('href' => common_local_url('subscribers',
-                                                             array('nickname' => $this->profile->nickname))),
-                       _('Subscribers'));
-        $this->elementEnd('dt');
-        $this->element('dd', 'subscribers entity_subscribers', $subbed_count);
-
-=======
         $profile = $this->profile;
         $actionParams = array('nickname' => $profile->nickname);
         $stats = array(
@@ -292,7 +267,6 @@
     private function showStatsRow($row)
     {
         $this->elementStart('dl', 'entity_' . $row['id']);
->>>>>>> 061c8d95
         $this->elementStart('dt');
         if (!empty($row['link'])) {
             $this->element('a', array('href' => $row['link']), $row['label']);
@@ -300,23 +274,8 @@
             $this->text($row['label']);
         }
         $this->elementEnd('dt');
-<<<<<<< HEAD
-        $this->element('dd', 'groups entity_groups', $group_count);
-
-        $this->element('dt', null, _('Notices'));
-        $this->element('dd', 'entity_notices', $notice_count);
-
-        // TRANS: Average count of posts made per day since account registration
-        $this->element('dt', null, _('Daily average'));
-        $this->element('dd', 'entity_daily_notices', $daily_count);
-
-        $this->elementEnd('dl');
-
-        $this->elementEnd('div');
-=======
         $this->element('dd', null, $row['value']);
         $this->elementEnd('dl');
->>>>>>> 061c8d95
     }
 
     function showGroups()
