<?php
/**
 * Laconica, the distributed open-source microblogging tool
 *
 * utility functions for i18n
 *
 * PHP version 5
 *
 * LICENCE: This program is free software: you can redistribute it and/or modify
 * it under the terms of the GNU Affero General Public License as published by
 * the Free Software Foundation, either version 3 of the License, or
 * (at your option) any later version.
 *
 * This program is distributed in the hope that it will be useful,
 * but WITHOUT ANY WARRANTY; without even the implied warranty of
 * MERCHANTABILITY or FITNESS FOR A PARTICULAR PURPOSE.  See the
 * GNU Affero General Public License for more details.
 *
 * You should have received a copy of the GNU Affero General Public License
 * along with this program.  If not, see <http://www.gnu.org/licenses/>.
 *
 * @category I18n
 * @package  Laconica
 * @author   Matthew Gregg <matthew.gregg@gmail.com>
 * @author   Ciaran Gultnieks <ciaran@ciarang.com>
 * @author   Evan Prodromou <evan@controlyourself.ca>
 * @license  http://www.fsf.org/licensing/licenses/agpl-3.0.html GNU Affero General Public License version 3.0
 * @link     http://laconi.ca/
 */

if (!defined('LACONICA')) {
    exit(1);
}

<<<<<<< HEAD
function client_prefered_language($httplang) {
        $client_langs = array();
        $all_languages = common_config('site','languages');
=======
/**
 * Content negotiation for language codes
 *
 * @param string $httplang HTTP Accept-Language header
 *
 * @return string language code for best language match
 */

function client_prefered_language($httplang)
{
    $client_langs = array();

    $all_languages = common_config('site', 'languages');
>>>>>>> 7aa496cd

    preg_match_all('"(((\S\S)-?(\S\S)?)(;q=([0-9.]+))?)\s*(,\s*|$)"',
                   strtolower($httplang), $httplang);

    for ($i = 0; $i < count($httplang); $i++) {
        if (!empty($httplang[2][$i])) {
            // if no q default to 1.0
            $client_langs[$httplang[2][$i]] =
              ($httplang[6][$i]? (float) $httplang[6][$i] : 1.0);
        }
        if (!empty($httplang[3][$i]) && empty($client_langs[$httplang[3][$i]])) {
            // if a catchall default 0.01 lower
            $client_langs[$httplang[3][$i]] =
              ($httplang[6][$i]? (float) $httplang[6][$i]-0.01 : 0.99);
        }
    }
    // sort in decending q
    arsort($client_langs);

    foreach ($client_langs as $lang => $q) {
        if (isset($all_languages[$lang])) {
            return($all_languages[$lang]['lang']);
        }
    }
    return false;
}

<<<<<<< HEAD
// Get a list of all languages that are enabled in the default config. This
// should ONLY be called when setting up the default config in common.php.
// Any other attempt to get a list of lanugages should instead call
// common_config('site','languages')
function get_all_languages() {
	return array(
		'bg' => array('q' => 0.8, 'lang' => 'bg_BG', 'name' => 'Bulgarian', 'direction' => 'ltr'),
		'ca'	=> array('q' => 0.5, 'lang' => 'ca_ES', 'name' => 'Catalan', 'direction' => 'ltr'),
		'cs'	=> array('q' => 0.5, 'lang' => 'cs_CZ', 'name' => 'Czech', 'direction' => 'ltr'),
		'de'    => array('q' => 0.5, 'lang' => 'de_DE', 'name' => 'German', 'direction' => 'ltr'),
		'el'    => array('q' => 0.1, 'lang' => 'el',    'name' => 'Greek', 'direction' => 'ltr'),
		'en-us' => array('q' => 1, 'lang' => 'en_US', 'name' => 'English (US)', 'direction' => 'ltr'),
		'en-gb' => array('q' => 0.3, 'lang' => 'en_GB', 'name' => 'English (British)', 'direction' => 'ltr'),
		'en'    => array('q' => 1, 'lang' => 'en',    'name' => 'English', 'direction' => 'ltr'),
		'es'    => array('q' => 0.5, 'lang' => 'es',    'name' => 'Spanish', 'direction' => 'ltr'),
		'fr-fr' => array('q' => 0.2, 'lang' => 'fr_FR', 'name' => 'French', 'direction' => 'ltr'),
		'he'    => array('q' => 0.5, 'lang' => 'he_IL', 'name' => 'Hebrew', 'direction' => 'ltr'),
		'it'    => array('q' => 0.9, 'lang' => 'it_IT', 'name' => 'Italian', 'direction' => 'rtl'),
		'jp'	=> array('q' => 0.5, 'lang' => 'ja_JP', 'name' => 'Japanese', 'direction' => 'ltr'),
#		'ko'    => array('q' => 0, 'lang' => 'ko',    'name' => 'Korean', 'direction' => 'ltr'),
		'mk'	=> array('q' => 0.5, 'lang' => 'mk_MK', 'name' => 'Macedonian', 'direction' => 'ltr'),
		'nb'    => array('q' => 0.1, 'lang' => 'nb_NO', 'name' => 'Norwegian (bokmal)', 'direction' => 'ltr'),
		'nl'    => array('q' => 0.5, 'lang' => 'nl_NL', 'name' => 'Dutch', 'direction' => 'ltr'),
		'pl'	=> array('q' => 0.5, 'lang' => 'pl_PL', 'name' => 'Polish', 'direction' => 'ltr'),
#		'pt'    => array('q' => 0, 'lang' => 'pt',    'name' => 'Portuguese', 'direction' => 'ltr'),
		'pt-br' => array('q' => 0.7, 'lang' => 'pt_BR', 'name' => 'Portuguese Brazil', 'direction' => 'ltr'),
		'ru'    => array('q' => 0.1, 'lang' => 'ru_RU', 'name' => 'Russian', 'direction' => 'ltr'),
		'sv'    => array('q' => 0.9, 'lang' => 'sv_SE', 'name' => 'Swedish', 'direction' => 'ltr'),
		'te'    => array('q' => 0.3, 'lang' => 'te_IN', 'name' => 'Telugu', 'direction' => 'ltr'),
		'tr'    => array('q' => 0.5, 'lang' => 'tr_TR', 'name' => 'Turkish', 'direction' => 'ltr'),
		'uk'    => array('q' => 0.7, 'lang' => 'uk_UA', 'name' => 'Ukrainian', 'direction' => 'ltr'),
		'vi'    => array('q' => 0.7, 'lang' => 'vi_VN', 'name' => 'Vietnamese', 'direction' => 'ltr'),
		'zh-cn'    => array('q' => 0.9, 'lang' => 'zh_CN', 'name' => 'Chinese (Simplified)', 'direction' => 'ltr'),
		'zh-hant'    => array('q' => 0.2, 'lang' => 'zh_hant', 'name' => 'Chinese (Taiwanese)', 'direction' => 'ltr'),
	);
=======
/**
 * returns a simple code -> name mapping for languages
 *
 * @return array map of available languages by code to language name.
 */

function get_nice_language_list()
{
    $nice_lang = array();

    $all_languages = common_config('site', 'languages');

    foreach ($all_languages as $lang) {
        $nice_lang = $nice_lang + array($lang['lang'] => $lang['name']);
    }
    return $nice_lang;
}

/**
 * Get a list of all languages that are enabled in the default config
 *
 * This should ONLY be called when setting up the default config in common.php.
 * Any other attempt to get a list of lanugages should instead call
 * common_config('site','languages')
 *
 * @return array mapping of language codes to language info
 */

function get_all_languages()
{
    return
      array('en-us' => array('q' => 1, 'lang' => 'en_US',
                             'name' => 'English (US)', 'direction' => 'ltr'),
            'en-nz' => array('q' => 1, 'lang' => 'en_NZ',
                             'name' => 'English (NZ)', 'direction' => 'ltr'),
            'en-gb' => array('q' => 1, 'lang' => 'en_GB',
                             'name' => 'English (British)', 'direction' => 'ltr'),
            'en' => array('q' => 1, 'lang' => 'en',
                          'name' => 'English', 'direction' => 'ltr'),
            'da' => array('q' => 0.1, 'lang' => 'da_DK',
                          'name' => 'Danish', 'direction' => 'ltr'),
            'nl' => array('q' => 1, 'lang' => 'nl_NL',
                          'name' => 'Dutch', 'direction' => 'ltr'),
            'eo' => array('q' => 0.1, 'lang' => 'eo',
                          'name' => 'Esperanto', 'direction' => 'ltr'),
            'fr-fr' => array('q' => 0.9, 'lang' => 'fr_FR',
                             'name' => 'French', 'direction' => 'ltr'),
            'de' => array('q' => 1, 'lang' => 'de_DE',
                          'name' => 'German', 'direction' => 'ltr'),
            'it' => array('q' => 1, 'lang' => 'it_IT',
                          'name' => 'Italian', 'direction' => 'ltr'),
            'ko' => array('q' => 0.1, 'lang' => 'ko',
                          'name' => 'Korean', 'direction' => 'ltr'),
            'nb' => array('q' => 1, 'lang' => 'nb_NO',
                          'name' => 'Norwegian (bokmal)', 'direction' => 'ltr'),
            'pt' => array('q' => 0.2, 'lang' => 'pt',
                          'name' => 'Portuguese', 'direction' => 'ltr'),
            'pt-br' => array('q' => 1, 'lang' => 'pt_BR',
                             'name' => 'Portuguese Brazil', 'direction' => 'ltr'),
            'es' => array('q' => 1, 'lang' => 'es',
                          'name' => 'Spanish', 'direction' => 'ltr'),
            'tr' => array('q' => 1, 'lang' => 'tr_TR',
                          'name' => 'Turkish', 'direction' => 'ltr'),
            'uk' => array('q' => 1, 'lang' => 'uk_UA',
                          'name' => 'Ukrainian', 'direction' => 'ltr'),
            'pl' => array('q' => 1, 'lang' => 'pl_PL',
                          'name' => 'Polish', 'direction' => 'ltr'),
            'mk' => array('q' => 1, 'lang' => 'mk_MK',
                          'name' => 'Macedonian', 'direction' => 'ltr'),
            'jp' => array('q' => 0.1, 'lang' => 'ja_JP',
                          'name' => 'Japanese', 'direction' => 'ltr'),
            'cs' => array('q' => 1, 'lang' => 'cs_CZ',
                          'name' => 'Czech', 'direction' => 'ltr'),
            'ca' => array('q' => 1, 'lang' => 'ca_ES',
                          'name' => 'Catalan', 'direction' => 'ltr'),
            );
>>>>>>> 7aa496cd
}
<|MERGE_RESOLUTION|>--- conflicted
+++ resolved
@@ -32,11 +32,6 @@
     exit(1);
 }
 
-<<<<<<< HEAD
-function client_prefered_language($httplang) {
-        $client_langs = array();
-        $all_languages = common_config('site','languages');
-=======
 /**
  * Content negotiation for language codes
  *
@@ -50,7 +45,6 @@
     $client_langs = array();
 
     $all_languages = common_config('site', 'languages');
->>>>>>> 7aa496cd
 
     preg_match_all('"(((\S\S)-?(\S\S)?)(;q=([0-9.]+))?)\s*(,\s*|$)"',
                    strtolower($httplang), $httplang);
@@ -78,11 +72,33 @@
     return false;
 }
 
-<<<<<<< HEAD
-// Get a list of all languages that are enabled in the default config. This
-// should ONLY be called when setting up the default config in common.php.
-// Any other attempt to get a list of lanugages should instead call
-// common_config('site','languages')
+/**
+ * returns a simple code -> name mapping for languages
+ *
+ * @return array map of available languages by code to language name.
+ */
+
+function get_nice_language_list()
+{
+    $nice_lang = array();
+
+    $all_languages = common_config('site', 'languages');
+
+    foreach ($all_languages as $lang) {
+        $nice_lang = $nice_lang + array($lang['lang'] => $lang['name']);
+    }
+    return $nice_lang;
+}
+
+/**
+ * Get a list of all languages that are enabled in the default config
+ *
+ * This should ONLY be called when setting up the default config in common.php.
+ * Any other attempt to get a list of lanugages should instead call
+ * common_config('site','languages')
+ *
+ * @return array mapping of language codes to language info
+ */
 function get_all_languages() {
 	return array(
 		'bg' => array('q' => 0.8, 'lang' => 'bg_BG', 'name' => 'Bulgarian', 'direction' => 'ltr'),
@@ -114,82 +130,4 @@
 		'zh-cn'    => array('q' => 0.9, 'lang' => 'zh_CN', 'name' => 'Chinese (Simplified)', 'direction' => 'ltr'),
 		'zh-hant'    => array('q' => 0.2, 'lang' => 'zh_hant', 'name' => 'Chinese (Taiwanese)', 'direction' => 'ltr'),
 	);
-=======
-/**
- * returns a simple code -> name mapping for languages
- *
- * @return array map of available languages by code to language name.
- */
-
-function get_nice_language_list()
-{
-    $nice_lang = array();
-
-    $all_languages = common_config('site', 'languages');
-
-    foreach ($all_languages as $lang) {
-        $nice_lang = $nice_lang + array($lang['lang'] => $lang['name']);
-    }
-    return $nice_lang;
-}
-
-/**
- * Get a list of all languages that are enabled in the default config
- *
- * This should ONLY be called when setting up the default config in common.php.
- * Any other attempt to get a list of lanugages should instead call
- * common_config('site','languages')
- *
- * @return array mapping of language codes to language info
- */
-
-function get_all_languages()
-{
-    return
-      array('en-us' => array('q' => 1, 'lang' => 'en_US',
-                             'name' => 'English (US)', 'direction' => 'ltr'),
-            'en-nz' => array('q' => 1, 'lang' => 'en_NZ',
-                             'name' => 'English (NZ)', 'direction' => 'ltr'),
-            'en-gb' => array('q' => 1, 'lang' => 'en_GB',
-                             'name' => 'English (British)', 'direction' => 'ltr'),
-            'en' => array('q' => 1, 'lang' => 'en',
-                          'name' => 'English', 'direction' => 'ltr'),
-            'da' => array('q' => 0.1, 'lang' => 'da_DK',
-                          'name' => 'Danish', 'direction' => 'ltr'),
-            'nl' => array('q' => 1, 'lang' => 'nl_NL',
-                          'name' => 'Dutch', 'direction' => 'ltr'),
-            'eo' => array('q' => 0.1, 'lang' => 'eo',
-                          'name' => 'Esperanto', 'direction' => 'ltr'),
-            'fr-fr' => array('q' => 0.9, 'lang' => 'fr_FR',
-                             'name' => 'French', 'direction' => 'ltr'),
-            'de' => array('q' => 1, 'lang' => 'de_DE',
-                          'name' => 'German', 'direction' => 'ltr'),
-            'it' => array('q' => 1, 'lang' => 'it_IT',
-                          'name' => 'Italian', 'direction' => 'ltr'),
-            'ko' => array('q' => 0.1, 'lang' => 'ko',
-                          'name' => 'Korean', 'direction' => 'ltr'),
-            'nb' => array('q' => 1, 'lang' => 'nb_NO',
-                          'name' => 'Norwegian (bokmal)', 'direction' => 'ltr'),
-            'pt' => array('q' => 0.2, 'lang' => 'pt',
-                          'name' => 'Portuguese', 'direction' => 'ltr'),
-            'pt-br' => array('q' => 1, 'lang' => 'pt_BR',
-                             'name' => 'Portuguese Brazil', 'direction' => 'ltr'),
-            'es' => array('q' => 1, 'lang' => 'es',
-                          'name' => 'Spanish', 'direction' => 'ltr'),
-            'tr' => array('q' => 1, 'lang' => 'tr_TR',
-                          'name' => 'Turkish', 'direction' => 'ltr'),
-            'uk' => array('q' => 1, 'lang' => 'uk_UA',
-                          'name' => 'Ukrainian', 'direction' => 'ltr'),
-            'pl' => array('q' => 1, 'lang' => 'pl_PL',
-                          'name' => 'Polish', 'direction' => 'ltr'),
-            'mk' => array('q' => 1, 'lang' => 'mk_MK',
-                          'name' => 'Macedonian', 'direction' => 'ltr'),
-            'jp' => array('q' => 0.1, 'lang' => 'ja_JP',
-                          'name' => 'Japanese', 'direction' => 'ltr'),
-            'cs' => array('q' => 1, 'lang' => 'cs_CZ',
-                          'name' => 'Czech', 'direction' => 'ltr'),
-            'ca' => array('q' => 1, 'lang' => 'ca_ES',
-                          'name' => 'Catalan', 'direction' => 'ltr'),
-            );
->>>>>>> 7aa496cd
-}
+}