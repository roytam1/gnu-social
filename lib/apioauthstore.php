<?php
/*
 * StatusNet - the distributed open-source microblogging tool
 * Copyright (C) 2008, 2009, StatusNet, Inc.
 *
 * This program is free software: you can redistribute it and/or modify
 * it under the terms of the GNU Affero General Public License as published by
 * the Free Software Foundation, either version 3 of the License, or
 * (at your option) any later version.
 *
 * This program is distributed in the hope that it will be useful,
 * but WITHOUT ANY WARRANTY; without even the implied warranty of
 * MERCHANTABILITY or FITNESS FOR A PARTICULAR PURPOSE.  See the
 * GNU Affero General Public License for more details.
 *
 * You should have received a copy of the GNU Affero General Public License
 * along with this program.  If not, see <http://www.gnu.org/licenses/>.
 */

if (!defined('STATUSNET') && !defined('LACONICA')) { exit(1); }

require_once INSTALLDIR . '/lib/oauthstore.php';

class ApiStatusNetOAuthDataStore extends StatusNetOAuthDataStore
{
    function lookup_consumer($consumerKey)
    {
        $con = Consumer::staticGet('consumer_key', $consumerKey);

        if (!$con) {

            // Create an anon consumer and anon application if one
            // doesn't exist already
            if ($consumerKey == 'anonymous') {

                common_debug("API OAuth - creating anonymous consumer");
                $con = new Consumer();
                $con->consumer_key    = $consumerKey;
                $con->consumer_secret = $consumerKey;
                $con->created         = common_sql_now();

                $result = $con->insert();
                if (!$result) {
                    // TRANS: Server error displayed when trying to create an anynymous OAuth consumer.
                    $this->serverError(_('Could not create anonymous consumer.'));
                }
<<<<<<< HEAD

                $app = Oauth_application::getByConsumerKey('anonymous');

                if (!$app) {

                    common_debug("API OAuth - creating anonymous application");
                    $app               = new OAuth_application();
                    $app->owner        = 1; // XXX: What to do here?
                    $app->consumer_key = $con->consumer_key;
                    $app->name         = 'anonymous';
                    $app->icon         = 'default-avatar-stream.png'; // XXX: Fix this!
                    $app->description  = "An anonymous application";
                    // XXX: allow the user to set the access type when
                    // authorizing? Currently we default to r+w for anonymous
                    // OAuth client applications
                    $app->access_type  = 3; // read + write
                    $app->type         = 2; // desktop
                    $app->created      = common_sql_now();

                    $id = $app->insert();

                    if (!$id) {
                        $this->serverError(_("Could not create anonymous OAuth application."));
                    }
=======
                $app               = new OAuth_application();
                $app->consumer_key = $con->consumer_key;
                $app->name         = 'anonymous';

                // XXX: allow the user to set the access type when
                // authorizing? Currently we default to r+w for anonymous
                // OAuth client applications
                $app->access_type  = 3; // read + write
                $id = $app->insert();
                if (!$id) {
                    // TRANS: Server error displayed when trying to create an anynymous OAuth application.
                    $this->serverError(_('Could not create anonymous OAuth application.'));
>>>>>>> 31f52ec3
                }
            } else {
                return null;
            }
        }

        return new OAuthConsumer(
            $con->consumer_key,
            $con->consumer_secret
        );
    }

    function getAppByRequestToken($token_key)
    {
        // Look up the full req token
        $req_token = $this->lookup_token(
            null,
            'request',
            $token_key
        );

        if (empty($req_token)) {
            common_debug("couldn't get request token from oauth datastore");
            return null;
        }

        // Look up the full Token
        $token = new Token();
        $token->tok = $req_token->key;
        $result = $token->find(true);

        if (empty($result)) {
            common_debug('Couldn\'t find req token in the token table.');
            return null;
        }

        // Look up the app
        $app = new Oauth_application();
        $app->consumer_key = $token->consumer_key;
        $result = $app->find(true);

        if (!empty($result)) {
            return $app;
        } else {
            common_debug("Couldn't find the app!");
            return null;
        }
    }

    function new_access_token($token, $consumer, $verifier)
    {
        common_debug(
            sprintf(
                "New access token from request token %s, consumer %s and verifier %s ",
                $token,
                $consumer,
                $verifier
            ),
            __FILE__
        );

        $rt = new Token();

        $rt->consumer_key = $consumer->key;
        $rt->tok          = $token->key;
        $rt->type         = 0; // request

        $app = Oauth_application::getByConsumerKey($consumer->key);
        assert(!empty($app));

        if ($rt->find(true) && $rt->state == 1 && $rt->verifier == $verifier) { // authorized

            common_debug('Request token found.', __FILE__);

            // find the app and profile associated with this token

            $tokenAssoc = OAuth_token_association::staticGet('token', $rt->tok);

            if (!$tokenAssoc) {
                throw new Exception(
                    _('Could not find a profile and application associated with the request token.')
                );
            }

            // check to see if we have previously issued an access token for this application
            // and profile

            $appUser = new Oauth_application_user();

            $appUser->application_id = $app->id;
            $appUser->profile_id     = $tokenAssoc->profile_id;

            $result = $appUser->find(true);

            if (!empty($result)) {

                common_log(LOG_INFO,
                     sprintf(
                        "Existing access token found for application %s, profile %s.",
                        $app->id,
                        $tokenAssoc->profile_id
                     )
                );

                $at = new Token();

                // fetch the full access token
                $at->consumer_key = $consumer->key;
                $at->tok          = $appUser->token;

                $result = $at->find(true);

                if (!$result) {
                    throw new Exception(
                        _('Could not issue access token.')
                    );
                }

                // Yay, we can re-issue the access token
                return new OAuthToken($at->tok, $at->secret);

            } else {

               common_log(LOG_INFO,
                    sprintf(
                        "Creating new access token for application %s, profile %s.",
                        $app->id,
                        $tokenAssoc->profile_id
                     )
                );

                // make a brand new access token
                $at = new Token();

                $at->consumer_key      = $consumer->key;
                $at->tok               = common_good_rand(16);
                $at->secret            = common_good_rand(16);
                $at->type              = 1; // access
                $at->verifier          = $verifier;
                $at->verified_callback = $rt->verified_callback; // 1.0a
                $at->created           = common_sql_now();

                if (!$at->insert()) {
                    $e = $at->_lastError;
                    common_debug('access token "' . $at->tok . '" not inserted: "' . $e->message . '"', __FILE__);
                    return null;
                } else {
                    common_debug('access token "' . $at->tok . '" inserted', __FILE__);
                    // burn the old one
                    $orig_rt   = clone($rt);
                    $rt->state = 2; // used
                    if (!$rt->update($orig_rt)) {
                        return null;
                    }
                    common_debug('request token "' . $rt->tok . '" updated', __FILE__);
                }

                // insert a new Oauth_application_user record w/access token
                $appUser = new Oauth_application_user();

                $appUser->profile_id     = $tokenAssoc->profile_id;;
                $appUser->application_id = $app->id;
                $appUser->access_type    = $app->access_type;
                $appUser->token          = $at->tok;
                $appUser->created        = common_sql_now();

                $result = $appUser->insert();

                if (!$result) {
                    common_log_db_error($appUser, 'INSERT', __FILE__);
                    $this->serverError(_('Database error inserting OAuth application user.'));
                }

                // Okay, good
                return new OAuthToken($at->tok, $at->secret);
            }

        } else {

            // the token was not authorized or not verfied
            common_log(
                LOG_INFO,
                sprintf(
                    "API OAuth - Attempt to exchange unauthorized or unverified request token %s for an access token.",
                     $rt->tok
                )
            );
            return null;
        }
    }

    /**
     * Revoke specified access token
     *
     * Revokes the token specified by $token_key.
     * Throws exceptions in case of error.
     *
     * @param string $token_key the token to be revoked
     * @param int    $type      type of token (0 = req, 1 = access)
     *
     * @access public
     *
     * @return void
     */
    public function revoke_token($token_key, $type = 0) {
        $rt        = new Token();
        $rt->tok   = $token_key;
        $rt->type  = $type;
        $rt->state = 0;

        if (!$rt->find(true)) {
            // TRANS: Exception thrown when an attempt is made to revoke an unknown token.
            throw new Exception(_('Tried to revoke unknown token.'));
        }

        if (!$rt->delete()) {
            // TRANS: Exception thrown when an attempt is made to remove a revoked token.
            throw new Exception(_('Failed to delete revoked token.'));
        }
    }

    /*
     * Create a new request token. Overrided to support OAuth 1.0a callback
     *
     * @param OAuthConsumer $consumer the OAuth Consumer for this token
     * @param string        $callback the verified OAuth callback URL
     *
     * @return OAuthToken   $token a new unauthorized OAuth request token
     */
    function new_request_token($consumer, $callback)
    {
        $t = new Token();
        $t->consumer_key = $consumer->key;
        $t->tok = common_good_rand(16);
        $t->secret = common_good_rand(16);
        $t->type = 0; // request
        $t->state = 0; // unauthorized
        $t->verified_callback = $callback;

        if ($callback === 'oob') {
            // six digit pin
            $t->verifier = mt_rand(0, 9999999);
        } else {
            $t->verifier = common_good_rand(8);
        }

        $t->created = DB_DataObject_Cast::dateTime();
        if (!$t->insert()) {
            return null;
        } else {
            return new OAuthToken($t->tok, $t->secret);
        }
    }
}<|MERGE_RESOLUTION|>--- conflicted
+++ resolved
@@ -44,7 +44,6 @@
                     // TRANS: Server error displayed when trying to create an anynymous OAuth consumer.
                     $this->serverError(_('Could not create anonymous consumer.'));
                 }
-<<<<<<< HEAD
 
                 $app = Oauth_application::getByConsumerKey('anonymous');
 
@@ -67,22 +66,9 @@
                     $id = $app->insert();
 
                     if (!$id) {
+						// TRANS: Server error displayed when trying to create an anynymous OAuth application.
                         $this->serverError(_("Could not create anonymous OAuth application."));
                     }
-=======
-                $app               = new OAuth_application();
-                $app->consumer_key = $con->consumer_key;
-                $app->name         = 'anonymous';
-
-                // XXX: allow the user to set the access type when
-                // authorizing? Currently we default to r+w for anonymous
-                // OAuth client applications
-                $app->access_type  = 3; // read + write
-                $id = $app->insert();
-                if (!$id) {
-                    // TRANS: Server error displayed when trying to create an anynymous OAuth application.
-                    $this->serverError(_('Could not create anonymous OAuth application.'));
->>>>>>> 31f52ec3
                 }
             } else {
                 return null;
