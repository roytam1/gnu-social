<?php
/**
 * StatusNet, the distributed open-source microblogging tool
 *
 * Form for editing a group
 *
 * PHP version 5
 *
 * LICENCE: This program is free software: you can redistribute it and/or modify
 * it under the terms of the GNU Affero General Public License as published by
 * the Free Software Foundation, either version 3 of the License, or
 * (at your option) any later version.
 *
 * This program is distributed in the hope that it will be useful,
 * but WITHOUT ANY WARRANTY; without even the implied warranty of
 * MERCHANTABILITY or FITNESS FOR A PARTICULAR PURPOSE.  See the
 * GNU Affero General Public License for more details.
 *
 * You should have received a copy of the GNU Affero General Public License
 * along with this program.  If not, see <http://www.gnu.org/licenses/>.
 *
 * @category  Form
 * @package   StatusNet
 * @author    Evan Prodromou <evan@status.net>
 * @author    Sarven Capadisli <csarven@status.net>
 * @copyright 2009 StatusNet, Inc.
 * @license   http://www.fsf.org/licensing/licenses/agpl-3.0.html GNU Affero General Public License version 3.0
 * @link      http://status.net/
 */

if (!defined('STATUSNET') && !defined('LACONICA')) {
    exit(1);
}

require_once INSTALLDIR.'/lib/form.php';

/**
 * Form for editing a group
 *
 * @category Form
 * @package  StatusNet
 * @author   Evan Prodromou <evan@status.net>
 * @author   Sarven Capadisli <csarven@status.net>
 * @license  http://www.fsf.org/licensing/licenses/agpl-3.0.html GNU Affero General Public License version 3.0
 * @link     http://status.net/
 *
 * @see      UnsubscribeForm
 */
class GroupEditForm extends Form
{
    /**
     * group for user to join
     */
    var $group = null;

    /**
     * Constructor
     *
     * @param Action     $out   output channel
     * @param User_group $group group to join
     */
    function __construct($out=null, $group=null)
    {
        parent::__construct($out);

        $this->group = $group;
    }

    /**
     * ID of the form
     *
     * @return string ID of the form
     */
    function id()
    {
        if ($this->group) {
            return 'form_group_edit-' . $this->group->id;
        } else {
            return 'form_group_add';
        }
    }

    /**
     * class of the form
     *
     * @return string of the form class
     */
    function formClass()
    {
        return 'form_settings';
    }

    /**
     * Action of the form
     *
     * @return string URL of the action
     */
    function action()
    {
        if ($this->group) {
            return common_local_url('editgroup',
                                    array('nickname' => $this->group->nickname));
        } else {
            return common_local_url('newgroup');
        }
    }

    /**
     * Name of the form
     *
     * @return void
     */
    function formLegend()
    {
        $this->out->element('legend', null, _('Create a new group'));
    }

    /**
     * Data elements of the form
     *
     * @return void
     */
    function formData()
    {
        if ($this->group) {
            $id = $this->group->id;
            $nickname = $this->group->nickname;
            $fullname = $this->group->fullname;
            $homepage = $this->group->homepage;
            $description = $this->group->description;
            $location = $this->group->location;
        } else {
            $id = '';
            $nickname = '';
            $fullname = '';
            $homepage = '';
            $description = '';
            $location = '';
        }

        $this->out->elementStart('ul', 'form_data');
<<<<<<< HEAD
        if (Event::handle('StartGroupEditFormData', array($this))) {
            $this->out->elementStart('li');
            $this->out->hidden('groupid', $id);
            $this->out->input('nickname', _('Nickname'),
                              ($this->out->arg('nickname')) ? $this->out->arg('nickname') : $nickname,
                              _('1-64 lowercase letters or numbers, no punctuation or spaces'));
            $this->out->elementEnd('li');
            $this->out->elementStart('li');
            $this->out->input('fullname', _('Full name'),
                              ($this->out->arg('fullname')) ? $this->out->arg('fullname') : $fullname);
            $this->out->elementEnd('li');
            $this->out->elementStart('li');
            $this->out->input('homepage', _('Homepage'),
                              ($this->out->arg('homepage')) ? $this->out->arg('homepage') : $homepage,
                              _('URL of the homepage or blog of the group or topic.'));
            $this->out->elementEnd('li');
            $this->out->elementStart('li');
            $desclimit = User_group::maxDescription();
            if ($desclimit == 0) {
                $descinstr = _('Describe the group or topic');
            } else {
                $descinstr = sprintf(_m('Describe the group or topic in %d character or less',
                                        'Describe the group or topic in %d characters or less',
                                        $desclimit),
                                     $desclimit);
            }
            $this->out->textarea('description', _('Description'),
                                 ($this->out->arg('description')) ? $this->out->arg('description') : $description,
                                 $descinstr);
            $this->out->elementEnd('li');
=======
        $this->out->elementStart('li');
        $this->out->hidden('groupid', $id);
        $this->out->input('nickname', _('Nickname'),
                          ($this->out->arg('nickname')) ? $this->out->arg('nickname') : $nickname,
                          _('1-64 lowercase letters or numbers, no punctuation or spaces.'));
        $this->out->elementEnd('li');
        $this->out->elementStart('li');
        $this->out->input('fullname', _('Full name'),
                          ($this->out->arg('fullname')) ? $this->out->arg('fullname') : $fullname);
        $this->out->elementEnd('li');
        $this->out->elementStart('li');
        $this->out->input('homepage', _('Homepage'),
                          ($this->out->arg('homepage')) ? $this->out->arg('homepage') : $homepage,
                          _('URL of the homepage or blog of the group or topic.'));
        $this->out->elementEnd('li');
        $this->out->elementStart('li');
        $desclimit = User_group::maxDescription();
        if ($desclimit == 0) {
            $descinstr = _('Describe the group or topic');
        } else {
            $descinstr = sprintf(_m('Describe the group or topic in %d character or less.',
                                    'Describe the group or topic in %d characters or less.',
                                    $desclimit),
                                 $desclimit);
        }
        $this->out->textarea('description', _('Description'),
                             ($this->out->arg('description')) ? $this->out->arg('description') : $description,
                             $descinstr);
        $this->out->elementEnd('li');
        $this->out->elementStart('li');
        $this->out->input('location', _('Location'),
                          ($this->out->arg('location')) ? $this->out->arg('location') : $location,
                          _('Location for the group, if any, like "City, State (or Region), Country".'));
        $this->out->elementEnd('li');
        if (common_config('group', 'maxaliases') > 0) {
            $aliases = (empty($this->group)) ? array() : $this->group->getAliases();
>>>>>>> 70cf37cb
            $this->out->elementStart('li');
            $this->out->input('location', _('Location'),
                              ($this->out->arg('location')) ? $this->out->arg('location') : $location,
                              _('Location for the group, if any, like "City, State (or Region), Country".'));
            $this->out->elementEnd('li');
            if (common_config('group', 'maxaliases') > 0) {
                $aliases = (empty($this->group)) ? array() : $this->group->getAliases();
                $this->out->elementStart('li');
                $this->out->input('aliases', _('Aliases'),
                                  ($this->out->arg('aliases')) ? $this->out->arg('aliases') :
                                  (!empty($aliases)) ? implode(' ', $aliases) : '',
                                  sprintf(_m('Extra nicknames for the group, separated with commas or spaces. Maximum %d alias allowed.',
                                             'Extra nicknames for the group, separated with commas or spaces. Maximum %d aliases allowed.',
                                             common_config('group', 'maxaliases')),
                                          common_config('group', 'maxaliases')));;
                $this->out->elementEnd('li');
            }
            Event::handle('EndGroupEditFormData', array($this));
        }
        $this->out->elementEnd('ul');
    }

    /**
     * Action elements
     *
     * @return void
     */
    function formActions()
    {
        $this->out->submit('submit', _m('BUTTON','Save'));
    }
}<|MERGE_RESOLUTION|>--- conflicted
+++ resolved
@@ -139,7 +139,6 @@
         }
 
         $this->out->elementStart('ul', 'form_data');
-<<<<<<< HEAD
         if (Event::handle('StartGroupEditFormData', array($this))) {
             $this->out->elementStart('li');
             $this->out->hidden('groupid', $id);
@@ -170,44 +169,6 @@
                                  ($this->out->arg('description')) ? $this->out->arg('description') : $description,
                                  $descinstr);
             $this->out->elementEnd('li');
-=======
-        $this->out->elementStart('li');
-        $this->out->hidden('groupid', $id);
-        $this->out->input('nickname', _('Nickname'),
-                          ($this->out->arg('nickname')) ? $this->out->arg('nickname') : $nickname,
-                          _('1-64 lowercase letters or numbers, no punctuation or spaces.'));
-        $this->out->elementEnd('li');
-        $this->out->elementStart('li');
-        $this->out->input('fullname', _('Full name'),
-                          ($this->out->arg('fullname')) ? $this->out->arg('fullname') : $fullname);
-        $this->out->elementEnd('li');
-        $this->out->elementStart('li');
-        $this->out->input('homepage', _('Homepage'),
-                          ($this->out->arg('homepage')) ? $this->out->arg('homepage') : $homepage,
-                          _('URL of the homepage or blog of the group or topic.'));
-        $this->out->elementEnd('li');
-        $this->out->elementStart('li');
-        $desclimit = User_group::maxDescription();
-        if ($desclimit == 0) {
-            $descinstr = _('Describe the group or topic');
-        } else {
-            $descinstr = sprintf(_m('Describe the group or topic in %d character or less.',
-                                    'Describe the group or topic in %d characters or less.',
-                                    $desclimit),
-                                 $desclimit);
-        }
-        $this->out->textarea('description', _('Description'),
-                             ($this->out->arg('description')) ? $this->out->arg('description') : $description,
-                             $descinstr);
-        $this->out->elementEnd('li');
-        $this->out->elementStart('li');
-        $this->out->input('location', _('Location'),
-                          ($this->out->arg('location')) ? $this->out->arg('location') : $location,
-                          _('Location for the group, if any, like "City, State (or Region), Country".'));
-        $this->out->elementEnd('li');
-        if (common_config('group', 'maxaliases') > 0) {
-            $aliases = (empty($this->group)) ? array() : $this->group->getAliases();
->>>>>>> 70cf37cb
             $this->out->elementStart('li');
             $this->out->input('location', _('Location'),
                               ($this->out->arg('location')) ? $this->out->arg('location') : $location,
