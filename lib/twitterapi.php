<?php
/*
 * Laconica - a distributed open-source microblogging tool
 * Copyright (C) 2008, 2009, Control Yourself, Inc.
 *
 * This program is free software: you can redistribute it and/or modify
 * it under the terms of the GNU Affero General Public License as published by
 * the Free Software Foundation, either version 3 of the License, or
 * (at your option) any later version.
 *
 * This program is distributed in the hope that it will be useful,
 * but WITHOUT ANY WARRANTY; without even the implied warranty of
 * MERCHANTABILITY or FITNESS FOR A PARTICULAR PURPOSE.  See the
 * GNU Affero General Public License for more details.
 *
 * You should have received a copy of the GNU Affero General Public License
 * along with this program.  If not, see <http://www.gnu.org/licenses/>.
 */

if (!defined('LACONICA')) {
    exit(1);
}

class TwitterapiAction extends Action
{

    var $auth_user;

    /**
     * Initialization.
     *
     * @param array $args Web and URL arguments
     *
     * @return boolean false if user doesn't exist
     */

    function prepare($args)
    {
        parent::prepare($args);
        return true;
    }

    /**
     * Handle a request
     *
     * @param array $args Arguments from $_REQUEST
     *
     * @return void
     */

    function handle($args)
    {
        parent::handle($args);
    }

    /**
     * Overrides XMLOutputter::element to write booleans as strings (true|false).
     * See that method's documentation for more info.
     *
     * @param string $tag     Element type or tagname
     * @param array  $attrs   Array of element attributes, as
     *                        key-value pairs
     * @param string $content string content of the element
     *
     * @return void
     */
    function element($tag, $attrs=null, $content=null)
    {
        if (is_bool($content)) {
            $content = ($content ? 'true' : 'false');
        }

        return parent::element($tag, $attrs, $content);
    }

    function twitter_user_array($profile, $get_notice=false)
    {
        $twitter_user = array();

        $twitter_user['id'] = intval($profile->id);
        $twitter_user['name'] = $profile->getBestName();
        $twitter_user['screen_name'] = $profile->nickname;
        $twitter_user['location'] = ($profile->location) ? $profile->location : null;
        $twitter_user['description'] = ($profile->bio) ? $profile->bio : null;

        $avatar = $profile->getAvatar(AVATAR_STREAM_SIZE);
        $twitter_user['profile_image_url'] = ($avatar) ? $avatar->displayUrl() :
            Avatar::defaultImage(AVATAR_STREAM_SIZE);

        $twitter_user['url'] = ($profile->homepage) ? $profile->homepage : null;
        $twitter_user['protected'] = false; # not supported by Laconica yet
        $twitter_user['followers_count'] = $profile->subscriberCount();

        // To be supported soon...
        $twitter_user['profile_background_color'] = '';
        $twitter_user['profile_text_color'] = '';
        $twitter_user['profile_link_color'] = '';
        $twitter_user['profile_sidebar_fill_color'] = '';
        $twitter_user['profile_sidebar_border_color'] = '';

        $twitter_user['friends_count'] = $profile->subscriptionCount();

        $twitter_user['created_at'] = $this->date_twitter($profile->created);

        $twitter_user['favourites_count'] = $profile->faveCount(); // British spelling!

        // Need to pull up the user for some of this
        $user = User::staticGet($profile->id);

        $timezone = 'UTC';

        if ($user->timezone) {
            $timezone = $user->timezone;
        }

        $t = new DateTime;
        $t->setTimezone(new DateTimeZone($timezone));

        $twitter_user['utc_offset'] = $t->format('Z');
        $twitter_user['time_zone'] = $timezone;

        // To be supported some day, perhaps
        $twitter_user['profile_background_image_url'] = '';
        $twitter_user['profile_background_tile'] = false;

        $twitter_user['statuses_count'] = $profile->noticeCount();

        // Is the requesting user following this user?
        $twitter_user['following'] = false;
        $twitter_user['notifications'] = false;

        if (isset($apidata['user'])) {

            $twitter_user['following'] = $apidata['user']->isSubscribed($profile);

            // Notifications on?
            $sub = Subscription::pkeyGet(array('subscriber' =>
                $apidata['user']->id, 'subscribed' => $profile->id));

            if ($sub) {
                $twitter_user['notifications'] = ($sub->jabber || $sub->sms);
            }
        }

        if ($get_notice) {
            $notice = $profile->getCurrentNotice();
            if ($notice) {
                # don't get user!
                $twitter_user['status'] = $this->twitter_status_array($notice, false);
            }
        }

        return $twitter_user;
    }

    function twitter_status_array($notice, $include_user=true)
    {
        $profile = $notice->getProfile();

        $twitter_status = array();
        $twitter_status['text'] = $notice->content;
        $twitter_status['truncated'] = false; # Not possible on Laconica
        $twitter_status['created_at'] = $this->date_twitter($notice->created);
        $twitter_status['in_reply_to_status_id'] = ($notice->reply_to) ?
            intval($notice->reply_to) : null;
        $twitter_status['source'] = $this->source_link($notice->source);
        $twitter_status['id'] = intval($notice->id);

        $replier_profile = null;

        if ($notice->reply_to) {
            $reply = Notice::staticGet(intval($notice->reply_to));
            if ($reply) {
                $replier_profile = $reply->getProfile();
            }
        }

        $twitter_status['in_reply_to_user_id'] =
            ($replier_profile) ? intval($replier_profile->id) : null;
        $twitter_status['in_reply_to_screen_name'] =
            ($replier_profile) ? $replier_profile->nickname : null;

        if (isset($this->auth_user)) {
            $twitter_status['favorited'] = $this->auth_user->hasFave($notice);
        } else {
            $twitter_status['favorited'] = false;
        }

        // Enclosures
        $attachments = $notice->attachments();
        $enclosures = array();

        foreach ($attachments as $attachment) {
            if ($attachment->isEnclosure()) {
                 $enclosure = array();
                 $enclosure['url'] = $attachment->url;
                 $enclosure['mimetype'] = $attachment->mimetype;
                 $enclosure['size'] = $attachment->size;
                 $enclosures[] = $enclosure;
            }
        }

        if (!empty($enclosures)) {
            $twitter_status['attachments'] = $enclosures;
        }

        if ($include_user) {
            # Don't get notice (recursive!)
            $twitter_user = $this->twitter_user_array($profile, false);
            $twitter_status['user'] = $twitter_user;
        }

        return $twitter_status;
    }

    function twitter_group_array($group)
    {
        $twitter_group=array();
        $twitter_group['id']=$group->id;
        $twitter_group['url']=$group->permalink();
        $twitter_group['nickname']=$group->nickname;
        $twitter_group['fullname']=$group->fullname;
        $twitter_group['homepage_url']=$group->homepage_url;
        $twitter_group['original_logo']=$group->original_logo;
        $twitter_group['homepage_logo']=$group->homepage_logo;
        $twitter_group['stream_logo']=$group->stream_logo;
        $twitter_group['mini_logo']=$group->mini_logo;
        $twitter_group['homepage']=$group->homepage;
        $twitter_group['description']=$group->description;
        $twitter_group['location']=$group->location;
        $twitter_group['created']=$this->date_twitter($group->created);
        $twitter_group['modified']=$this->date_twitter($group->modified);
        return $twitter_group;
    }

<<<<<<< HEAD
=======
    function twitter_rss_group_array($group)
    {
        $entry = array();
        $entry['content']=$group->description;
        $entry['title']=$group->nickname;
        $entry['link']=$group->permalink();
        $entry['published']=common_date_iso8601($group->created);
        $entry['updated']==common_date_iso8601($group->modified);
        $taguribase = common_config('integration', 'groupuri');
        $entry['id'] = "group:$groupuribase:$entry[link]";

        $entry['description'] = $entry['content'];
        $entry['pubDate'] = common_date_rfc2822($group->created);
        $entry['guid'] = $entry['link'];

        return $entry;
    }

>>>>>>> f3cdc7f2
    function twitter_rss_entry_array($notice)
    {
        $profile = $notice->getProfile();
        $entry = array();

        // We trim() to avoid extraneous whitespace in the output

        $entry['content'] = common_xml_safe_str(trim($notice->rendered));
        $entry['title'] = $profile->nickname . ': ' . common_xml_safe_str(trim($notice->content));
        $entry['link'] = common_local_url('shownotice', array('notice' => $notice->id));
        $entry['published'] = common_date_iso8601($notice->created);

        $taguribase = common_config('integration', 'taguri');
        $entry['id'] = "tag:$taguribase:$entry[link]";

        $entry['updated'] = $entry['published'];
        $entry['author'] = $profile->getBestName();

        // Enclosures
        $attachments = $notice->attachments();
        $enclosures = array();

        foreach ($attachments as $attachment) {
            if ($attachment->isEnclosure()) {
                 $enclosure = array();
                 $enclosure['url'] = $attachment->url;
                 $enclosure['mimetype'] = $attachment->mimetype;
                 $enclosure['size'] = $attachment->size;
                 $enclosures[] = $enclosure;
            }
        }

        if (!empty($enclosures)) {
            $entry['enclosures'] = $enclosures;
        }

/*
        // Enclosure
        $attachments = $notice->attachments();
        if($attachments){
            $entry['enclosures']=array();
            foreach($attachments as $attachment){
                if ($attachment->isEnclosure()) {
                    $enclosure=array();
                    $enclosure['url']=$attachment->url;
                    $enclosure['mimetype']=$attachment->mimetype;
                    $enclosure['size']=$attachment->size;
                    $entry['enclosures'][]=$enclosure;
                }
            }
        }
*/
<<<<<<< HEAD

        // Tags/Categories
        $tag = new Notice_tag();
        $tag->notice_id = $notice->id;
        if ($tag->find()) {
            $entry['tags']=array();
            while ($tag->fetch()) {
                $entry['tags'][]=$tag->tag;
            }
        }
        $tag->free();

=======

        // Tags/Categories
        $tag = new Notice_tag();
        $tag->notice_id = $notice->id;
        if ($tag->find()) {
            $entry['tags']=array();
            while ($tag->fetch()) {
                $entry['tags'][]=$tag->tag;
            }
        }
        $tag->free();

>>>>>>> f3cdc7f2
        // RSS Item specific
        $entry['description'] = $entry['content'];
        $entry['pubDate'] = common_date_rfc2822($notice->created);
        $entry['guid'] = $entry['link'];

        return $entry;
    }

    function twitter_rss_dmsg_array($message)
    {

        $entry = array();

        $entry['title'] = sprintf('Message from %s to %s',
            $message->getFrom()->nickname, $message->getTo()->nickname);

        $entry['content'] = common_xml_safe_str(trim($message->content));
        $entry['link'] = common_local_url('showmessage', array('message' => $message->id));
        $entry['published'] = common_date_iso8601($message->created);

        $taguribase = common_config('integration', 'taguri');

        $entry['id'] = "tag:$taguribase,:$entry[link]";
        $entry['updated'] = $entry['published'];
        $entry['author'] = $message->getFrom()->getBestName();

        # RSS Item specific
        $entry['description'] = $entry['content'];
        $entry['pubDate'] = common_date_rfc2822($message->created);
        $entry['guid'] = $entry['link'];

        return $entry;
    }

    function twitter_dmsg_array($message)
    {
        $twitter_dm = array();

        $from_profile = $message->getFrom();
        $to_profile = $message->getTo();

        $twitter_dm['id'] = $message->id;
        $twitter_dm['sender_id'] = $message->from_profile;
        $twitter_dm['text'] = trim($message->content);
        $twitter_dm['recipient_id'] = $message->to_profile;
        $twitter_dm['created_at'] = $this->date_twitter($message->created);
        $twitter_dm['sender_screen_name'] = $from_profile->nickname;
        $twitter_dm['recipient_screen_name'] = $to_profile->nickname;
        $twitter_dm['sender'] = $this->twitter_user_array($from_profile, false);
        $twitter_dm['recipient'] = $this->twitter_user_array($to_profile, false);

        return $twitter_dm;
    }

    function twitter_relationship_array($source, $target)
    {
        $relationship = array();

        $relationship['source'] =
            $this->relationship_details_array($source, $target);
        $relationship['target'] =
            $this->relationship_details_array($target, $source);

        return array('relationship' => $relationship);
    }

    function relationship_details_array($source, $target)
    {
        $details = array();

        $details['screen_name'] = $source->nickname;
        $details['followed_by'] = $target->isSubscribed($source);
        $details['following'] = $source->isSubscribed($target);

        $notifications = false;

        if ($source->isSubscribed($target)) {

            $sub = Subscription::pkeyGet(array('subscriber' =>
                $source->id, 'subscribed' => $target->id));

            if (!empty($sub)) {
                $notifications = ($sub->jabber || $sub->sms);
            }
        }

        $details['notifications_enabled'] = $notifications;
        $details['blocking'] = $source->hasBlocked($target);
        $details['id'] = $source->id;

        return $details;
    }

    function show_twitter_xml_relationship($relationship)
    {
        $this->elementStart('relationship');

        foreach($relationship as $element => $value) {
            if ($element == 'source' || $element == 'target') {
                $this->elementStart($element);
                $this->show_xml_relationship_details($value);
                $this->elementEnd($element);
            }
        }

        $this->elementEnd('relationship');
    }

    function show_xml_relationship_details($details)
    {
        foreach($details as $element => $value) {
            $this->element($element, null, $value);
        }
    }

    function show_twitter_xml_status($twitter_status)
    {
        $this->elementStart('status');
        foreach($twitter_status as $element => $value) {
            switch ($element) {
            case 'user':
                $this->show_twitter_xml_user($twitter_status['user']);
                break;
            case 'text':
                $this->element($element, null, common_xml_safe_str($value));
                break;
            case 'attachments':
                $this->show_xml_attachments($twitter_status['attachments']);
                break;
            default:
                $this->element($element, null, $value);
            }
        }
        $this->elementEnd('status');
    }

    function show_twitter_xml_group($twitter_group)
    {
        $this->elementStart('group');
        foreach($twitter_group as $element => $value) {
            $this->element($element, null, $value);
        }
        $this->elementEnd('group');
    }

    function show_twitter_xml_user($twitter_user, $role='user')
    {
        $this->elementStart($role);
        foreach($twitter_user as $element => $value) {
            if ($element == 'status') {
                $this->show_twitter_xml_status($twitter_user['status']);
            } else {
                $this->element($element, null, $value);
            }
        }
        $this->elementEnd($role);
    }

    function show_xml_attachments($attachments) {
        if (!empty($attachments)) {
            $this->elementStart('attachments', array('type' => 'array'));
            foreach ($attachments as $attachment) {
                $attrs = array();
                $attrs['url'] = $attachment['url'];
                $attrs['mimetype'] = $attachment['mimetype'];
                $attrs['size'] = $attachment['size'];
                $this->element('enclosure', $attrs, '');
            }
            $this->elementEnd('attachments');
        }
    }

    function show_twitter_rss_item($entry)
    {
        $this->elementStart('item');
        $this->element('title', null, $entry['title']);
        $this->element('description', null, $entry['description']);
        $this->element('pubDate', null, $entry['pubDate']);
        $this->element('guid', null, $entry['guid']);
        $this->element('link', null, $entry['link']);

        # RSS only supports 1 enclosure per item
        if(array_key_exists('enclosures', $entry) and !empty($entry['enclosures'])){
            $enclosure = $entry['enclosures'][0];
            $this->element('enclosure', array('url'=>$enclosure['url'],'type'=>$enclosure['mimetype'],'length'=>$enclosure['size']), null);
        }
        
        if(array_key_exists('tags', $entry)){
            foreach($entry['tags'] as $tag){
                $this->element('category', null,$tag);
            }
        }

        $this->elementEnd('item');
    }

    function show_json_objects($objects)
    {
        print(json_encode($objects));
    }

    function show_single_xml_status($notice)
    {
        $this->init_document('xml');
        $twitter_status = $this->twitter_status_array($notice);
        $this->show_twitter_xml_status($twitter_status);
        $this->end_document('xml');
    }

    function show_single_json_status($notice)
    {
        $this->init_document('json');
        $status = $this->twitter_status_array($notice);
        $this->show_json_objects($status);
        $this->end_document('json');
    }

    function show_single_xml_dmsg($message)
    {
        $this->init_document('xml');
        $dmsg = $this->twitter_dmsg_array($message);
        $this->show_twitter_xml_dmsg($dmsg);
        $this->end_document('xml');
    }

    function show_single_json_dmsg($message)
    {
        $this->init_document('json');
        $dmsg = $this->twitter_dmsg_array($message);
        $this->show_json_objects($dmsg);
        $this->end_document('json');
    }

    function show_twitter_xml_dmsg($twitter_dm)
    {
        $this->elementStart('direct_message');
        foreach($twitter_dm as $element => $value) {
            switch ($element) {
            case 'sender':
            case 'recipient':
                $this->show_twitter_xml_user($value, $element);
                break;
            case 'text':
                $this->element($element, null, common_xml_safe_str($value));
                break;
            default:
                $this->element($element, null, $value);
            }
        }
        $this->elementEnd('direct_message');
    }

    function show_xml_timeline($notice)
    {

        $this->init_document('xml');
        $this->elementStart('statuses', array('type' => 'array'));

        if (is_array($notice)) {
            foreach ($notice as $n) {
                $twitter_status = $this->twitter_status_array($n);
                $this->show_twitter_xml_status($twitter_status);
            }
        } else {
            while ($notice->fetch()) {
                $twitter_status = $this->twitter_status_array($notice);
                $this->show_twitter_xml_status($twitter_status);
            }
        }

        $this->elementEnd('statuses');
        $this->end_document('xml');
    }

    function show_rss_timeline($notice, $title, $link, $subtitle, $suplink=null)
    {

        $this->init_document('rss');

        $this->elementStart('channel');
        $this->element('title', null, $title);
        $this->element('link', null, $link);
        if (!is_null($suplink)) {
            # For FriendFeed's SUP protocol
            $this->element('link', array('xmlns' => 'http://www.w3.org/2005/Atom',
                                         'rel' => 'http://api.friendfeed.com/2008/03#sup',
                                         'href' => $suplink,
                                         'type' => 'application/json'));
        }
        $this->element('description', null, $subtitle);
        $this->element('language', null, 'en-us');
        $this->element('ttl', null, '40');

        if (is_array($notice)) {
            foreach ($notice as $n) {
                $entry = $this->twitter_rss_entry_array($n);
                $this->show_twitter_rss_item($entry);
            }
        } else {
            while ($notice->fetch()) {
                $entry = $this->twitter_rss_entry_array($notice);
                $this->show_twitter_rss_item($entry);
            }
        }

        $this->elementEnd('channel');
        $this->end_twitter_rss();
    }

    function show_atom_timeline($notice, $title, $id, $link, $subtitle=null, $suplink=null, $selfuri=null)
    {

        $this->init_document('atom');

        $this->element('title', null, $title);
        $this->element('id', null, $id);
        $this->element('link', array('href' => $link, 'rel' => 'alternate', 'type' => 'text/html'), null);

        if (!is_null($suplink)) {
            # For FriendFeed's SUP protocol
            $this->element('link', array('rel' => 'http://api.friendfeed.com/2008/03#sup',
                                         'href' => $suplink,
                                         'type' => 'application/json'));
        }

        if (!is_null($selfuri)) {
            $this->element('link', array('href' => $selfuri,
                'rel' => 'self', 'type' => 'application/atom+xml'), null);
        }

        $this->element('updated', null, common_date_iso8601('now'));
        $this->element('subtitle', null, $subtitle);

        if (is_array($notice)) {
            foreach ($notice as $n) {
                $this->raw($n->asAtomEntry());
            }
        } else {
            while ($notice->fetch()) {
                $this->raw($notice->asAtomEntry());
            }
        }

        $this->end_document('atom');

    }

    function show_rss_groups($group, $title, $link, $subtitle)
    {

        $this->init_document('rss');

        $this->elementStart('channel');
        $this->element('title', null, $title);
        $this->element('link', null, $link);
        $this->element('description', null, $subtitle);
        $this->element('language', null, 'en-us');
        $this->element('ttl', null, '40');

        if (is_array($group)) {
            foreach ($group as $g) {
                $twitter_group = $this->twitter_rss_group_array($g);
                $this->show_twitter_rss_item($twitter_group);
            }
        } else {
            while ($group->fetch()) {
                $twitter_group = $this->twitter_rss_group_array($group);
                $this->show_twitter_rss_item($twitter_group);
            }
        }

        $this->elementEnd('channel');
        $this->end_twitter_rss();
    }

    function show_atom_groups($group, $title, $id, $link, $subtitle=null, $selfuri=null)
    {

        $this->init_document('atom');

        $this->element('title', null, $title);
        $this->element('id', null, $id);
        $this->element('link', array('href' => $link, 'rel' => 'alternate', 'type' => 'text/html'), null);

        if (!is_null($selfuri)) {
            $this->element('link', array('href' => $selfuri,
                'rel' => 'self', 'type' => 'application/atom+xml'), null);
        }

        $this->element('updated', null, common_date_iso8601('now'));
        $this->element('subtitle', null, $subtitle);

        if (is_array($group)) {
            foreach ($group as $g) {
                $this->raw($g->asAtomEntry());
            }
        } else {
            while ($group->fetch()) {
                $this->raw($group->asAtomEntry());
            }
        }

        $this->end_document('atom');

    }

    function show_json_timeline($notice)
    {

        $this->init_document('json');

        $statuses = array();

        if (is_array($notice)) {
            foreach ($notice as $n) {
                $twitter_status = $this->twitter_status_array($n);
                array_push($statuses, $twitter_status);
            }
        } else {
            while ($notice->fetch()) {
                $twitter_status = $this->twitter_status_array($notice);
                array_push($statuses, $twitter_status);
            }
        }

        $this->show_json_objects($statuses);

        $this->end_document('json');
    }

<<<<<<< HEAD
=======
    function show_json_groups($group)
    {

        $this->init_document('json');

        $groups = array();

        if (is_array($group)) {
            foreach ($group as $g) {
                $twitter_group = $this->twitter_group_array($g);
                array_push($groups, $twitter_group);
            }
        } else {
            while ($group->fetch()) {
                $twitter_group = $this->twitter_group_array($group);
                array_push($groups, $twitter_group);
            }
        }

        $this->show_json_objects($groups);

        $this->end_document('json');
    }

    function show_xml_groups($group)
    {

        $this->init_document('xml');
        $this->elementStart('groups', array('type' => 'array'));

        if (is_array($group)) {
            foreach ($group as $g) {
                $twitter_group = $this->twitter_group_array($g);
                $this->show_twitter_xml_group($twitter_group);
            }
        } else {
            while ($group->fetch()) {
                $twitter_group = $this->twitter_group_array($group);
                $this->show_twitter_xml_group($twitter_group);
            }
        }

        $this->elementEnd('groups');
        $this->end_document('xml');
    }

>>>>>>> f3cdc7f2
    function show_single_json_group($group)
    {
        $this->init_document('json');
        $twitter_group = $this->twitter_group_array($group);
        $this->show_json_objects($twitter_group);
        $this->end_document('json');
    }

    function show_single_xml_group($group)
    {
        $this->init_document('xml');
        $twitter_group = $this->twitter_group_array($group);
        $this->show_twitter_xml_group($twitter_group);
        $this->end_document('xml');
    }

    // Anyone know what date format this is?
    // Twitter's dates look like this: "Mon Jul 14 23:52:38 +0000 2008" -- Zach
    function date_twitter($dt)
    {
        $t = strtotime($dt);
        return date("D M d H:i:s O Y", $t);
    }

    // XXX: Candidate for a general utility method somewhere?
    function count_subscriptions($profile)
    {

        $count = 0;
        $sub = new Subscription();
        $sub->subscribed = $profile->id;

        $count = $sub->find();

        if ($count > 0) {
            return $count - 1;
        } else {
            return 0;
        }
    }

    function init_document($type='xml')
    {
        switch ($type) {
        case 'xml':
            header('Content-Type: application/xml; charset=utf-8');
            $this->startXML();
            break;
        case 'json':
            header('Content-Type: application/json; charset=utf-8');

            // Check for JSONP callback
            $callback = $this->arg('callback');
            if ($callback) {
                print $callback . '(';
            }
            break;
        case 'rss':
            header("Content-Type: application/rss+xml; charset=utf-8");
            $this->init_twitter_rss();
            break;
        case 'atom':
            header('Content-Type: application/atom+xml; charset=utf-8');
            $this->init_twitter_atom();
            break;
        default:
            $this->clientError(_('Not a supported data format.'));
            break;
        }

        return;
    }

    function end_document($type='xml')
    {
        switch ($type) {
        case 'xml':
            $this->endXML();
            break;
        case 'json':

            // Check for JSONP callback
            $callback = $this->arg('callback');
            if ($callback) {
                print ')';
            }
            break;
        case 'rss':
            $this->end_twitter_rss();
            break;
        case 'atom':
            $this->end_twitter_rss();
            break;
        default:
            $this->clientError(_('Not a supported data format.'));
            break;
        }
        return;
    }

    function clientError($msg, $code = 400, $content_type = 'json')
    {

        static $status = array(400 => 'Bad Request',
                               401 => 'Unauthorized',
                               402 => 'Payment Required',
                               403 => 'Forbidden',
                               404 => 'Not Found',
                               405 => 'Method Not Allowed',
                               406 => 'Not Acceptable',
                               407 => 'Proxy Authentication Required',
                               408 => 'Request Timeout',
                               409 => 'Conflict',
                               410 => 'Gone',
                               411 => 'Length Required',
                               412 => 'Precondition Failed',
                               413 => 'Request Entity Too Large',
                               414 => 'Request-URI Too Long',
                               415 => 'Unsupported Media Type',
                               416 => 'Requested Range Not Satisfiable',
                               417 => 'Expectation Failed');

        $action = $this->trimmed('action');

        common_debug("User error '$code' on '$action': $msg", __FILE__);

        if (!array_key_exists($code, $status)) {
            $code = 400;
        }

        $status_string = $status[$code];
        header('HTTP/1.1 '.$code.' '.$status_string);

        if ($content_type == 'xml') {
            $this->init_document('xml');
            $this->elementStart('hash');
            $this->element('error', null, $msg);
            $this->element('request', null, $_SERVER['REQUEST_URI']);
            $this->elementEnd('hash');
            $this->end_document('xml');
        } else {
            $this->init_document('json');
            $error_array = array('error' => $msg, 'request' => $_SERVER['REQUEST_URI']);
            print(json_encode($error_array));
            $this->end_document('json');
        }

    }

    function init_twitter_rss()
    {
        $this->startXML();
        $this->elementStart('rss', array('version' => '2.0'));
    }

    function end_twitter_rss()
    {
        $this->elementEnd('rss');
        $this->endXML();
    }

    function init_twitter_atom()
    {
        $this->startXML();
        // FIXME: don't hardcode the language here!
        $this->elementStart('feed', array('xmlns' => 'http://www.w3.org/2005/Atom',
                                          'xml:lang' => 'en-US',
                                          'xmlns:thr' => 'http://purl.org/syndication/thread/1.0'));
    }

    function end_twitter_atom()
    {
        $this->elementEnd('feed');
        $this->endXML();
    }

    function show_profile($profile, $content_type='xml', $notice=null, $includeStatuses=true)
    {
        $profile_array = $this->twitter_user_array($profile, $includeStatuses);
        switch ($content_type) {
        case 'xml':
            $this->show_twitter_xml_user($profile_array);
            break;
        case 'json':
            $this->show_json_objects($profile_array);
            break;
        default:
            $this->clientError(_('Not a supported data format.'));
            return;
        }
        return;
    }

    function get_user($id, $apidata=null)
    {
        if (empty($id)) {

            // Twitter supports these other ways of passing the user ID
            if (is_numeric($this->arg('id'))) {
                return User::staticGet($this->arg('id'));
            } else if ($this->arg('id')) {
                $nickname = common_canonical_nickname($this->arg('id'));
                return User::staticGet('nickname', $nickname);
            } else if ($this->arg('user_id')) {
                // This is to ensure that a non-numeric user_id still
                // overrides screen_name even if it doesn't get used
                if (is_numeric($this->arg('user_id'))) {
                    return User::staticGet('id', $this->arg('user_id'));
                }
            } else if ($this->arg('screen_name')) {
                $nickname = common_canonical_nickname($this->arg('screen_name'));
                return User::staticGet('nickname', $nickname);
            } else {
                // Fall back to trying the currently authenticated user
                return $apidata['user'];
            }

        } else if (is_numeric($id)) {
            return User::staticGet($id);
        } else {
            $nickname = common_canonical_nickname($id);
            return User::staticGet('nickname', $nickname);
        }
    }

    function get_group($id, $apidata=null)
    {
        if (empty($id)) {

            if (is_numeric($this->arg('id'))) {
                return User_group::staticGet($this->arg('id'));
            } else if ($this->arg('id')) {
                $nickname = common_canonical_nickname($this->arg('id'));
                return User_group::staticGet('nickname', $nickname);
            } else if ($this->arg('group_id')) {
                // This is to ensure that a non-numeric user_id still
                // overrides screen_name even if it doesn't get used
                if (is_numeric($this->arg('group_id'))) {
                    return User_group::staticGet('id', $this->arg('group_id'));
                }
            } else if ($this->arg('group_name')) {
                $nickname = common_canonical_nickname($this->arg('group_name'));
                return User_group::staticGet('nickname', $nickname);
            }

        } else if (is_numeric($id)) {
            return User_group::staticGet($id);
        } else {
            $nickname = common_canonical_nickname($id);
            return User_group::staticGet('nickname', $nickname);
        }
    }

    function get_profile($id)
    {
        if (is_numeric($id)) {
            return Profile::staticGet($id);
        } else {
            $user = User::staticGet('nickname', $id);
            if ($user) {
                return $user->getProfile();
            } else {
                return null;
            }
        }
    }

    function source_link($source)
    {
        $source_name = _($source);
        switch ($source) {
        case 'web':
        case 'xmpp':
        case 'mail':
        case 'omb':
        case 'api':
            break;
        default:
            $ns = Notice_source::staticGet($source);
            if ($ns) {
                $source_name = '<a href="' . $ns->url . '">' . $ns->name . '</a>';
            }
            break;
        }
        return $source_name;
    }

    /**
     * Returns query argument or default value if not found. Certain
     * parameters used throughout the API are lightly scrubbed and
     * bounds checked.  This overrides Action::arg().
     *
     * @param string $key requested argument
     * @param string $def default value to return if $key is not provided
     *
     * @return var $var
     */
    function arg($key, $def=null)
    {

        // XXX: Do even more input validation/scrubbing?

        if (array_key_exists($key, $this->args)) {
            switch($key) {
            case 'page':
                $page = (int)$this->args['page'];
                return ($page < 1) ? 1 : $page;
            case 'count':
                $count = (int)$this->args['count'];
                if ($count < 1) {
                    return 20;
                } elseif ($count > 200) {
                    return 200;
                } else {
                    return $count;
                }
            case 'since_id':
                $since_id = (int)$this->args['since_id'];
                return ($since_id < 1) ? 0 : $since_id;
            case 'max_id':
                $max_id = (int)$this->args['max_id'];
                return ($max_id < 1) ? 0 : $max_id;
            case 'since':
                return strtotime($this->args['since']);
            default:
                return parent::arg($key, $def);
            }
        } else {
            return $def;
        }
    }

}<|MERGE_RESOLUTION|>--- conflicted
+++ resolved
@@ -188,20 +188,20 @@
 
         // Enclosures
         $attachments = $notice->attachments();
-        $enclosures = array();
-
-        foreach ($attachments as $attachment) {
-            if ($attachment->isEnclosure()) {
-                 $enclosure = array();
-                 $enclosure['url'] = $attachment->url;
-                 $enclosure['mimetype'] = $attachment->mimetype;
-                 $enclosure['size'] = $attachment->size;
-                 $enclosures[] = $enclosure;
-            }
-        }
-
-        if (!empty($enclosures)) {
-            $twitter_status['attachments'] = $enclosures;
+
+        if (!empty($attachments)) {
+
+            $twitter_status['attachments'] = array();
+
+            foreach ($attachments as $attachment) {
+                if ($attachment->isEnclosure()) {
+                    $enclosure = array();
+                    $enclosure['url'] = $attachment->url;
+                    $enclosure['mimetype'] = $attachment->mimetype;
+                    $enclosure['size'] = $attachment->size;
+                    $twitter_status['attachments'][] = $enclosure;
+                }
+            }
         }
 
         if ($include_user) {
@@ -233,8 +233,6 @@
         return $twitter_group;
     }
 
-<<<<<<< HEAD
-=======
     function twitter_rss_group_array($group)
     {
         $entry = array();
@@ -253,7 +251,6 @@
         return $entry;
     }
 
->>>>>>> f3cdc7f2
     function twitter_rss_entry_array($notice)
     {
         $profile = $notice->getProfile();
@@ -306,7 +303,6 @@
             }
         }
 */
-<<<<<<< HEAD
 
         // Tags/Categories
         $tag = new Notice_tag();
@@ -319,20 +315,6 @@
         }
         $tag->free();
 
-=======
-
-        // Tags/Categories
-        $tag = new Notice_tag();
-        $tag->notice_id = $notice->id;
-        if ($tag->find()) {
-            $entry['tags']=array();
-            while ($tag->fetch()) {
-                $entry['tags'][]=$tag->tag;
-            }
-        }
-        $tag->free();
-
->>>>>>> f3cdc7f2
         // RSS Item specific
         $entry['description'] = $entry['content'];
         $entry['pubDate'] = common_date_rfc2822($notice->created);
@@ -763,8 +745,6 @@
         $this->end_document('json');
     }
 
-<<<<<<< HEAD
-=======
     function show_json_groups($group)
     {
 
@@ -811,7 +791,6 @@
         $this->end_document('xml');
     }
 
->>>>>>> f3cdc7f2
     function show_single_json_group($group)
     {
         $this->init_document('json');
