--- conflicted
+++ resolved
@@ -462,13 +462,6 @@
 	        return false;
         }
 
-<<<<<<< HEAD
-        $host = $this->cons[$idx]->getServer();
-        $item = $this->decode($frame->body);
-        if (empty($item)) {
-            $this->_log(LOG_ERR, "Skipping empty or deleted item in queue $queue from $host");
-            return true;
-=======
         // @fixme detect failing site switches
         $this->switchSite($site);
 
@@ -477,7 +470,6 @@
             $this->_log(LOG_ERR, "Skipping empty or deleted item in queue $queue from $host");
             $this->stats('baditem', $queue);
             return false;
->>>>>>> c74aea58
         }
         $info = $this->logrep($item) . " posted at " .
                 $frame->headers['created'] . " in queue $queue from $host";
