<?php
/**
 * StatusNet, the distributed open-source microblogging tool
 *
 * Change user password
 *
 * PHP version 5
 *
 * LICENCE: This program is free software: you can redistribute it and/or modify
 * it under the terms of the GNU Affero General Public License as published by
 * the Free Software Foundation, either version 3 of the License, or
 * (at your option) any later version.
 *
 * This program is distributed in the hope that it will be useful,
 * but WITHOUT ANY WARRANTY; without even the implied warranty of
 * MERCHANTABILITY or FITNESS FOR A PARTICULAR PURPOSE.  See the
 * GNU Affero General Public License for more details.
 *
 * You should have received a copy of the GNU Affero General Public License
 * along with this program.  If not, see <http://www.gnu.org/licenses/>.
 *
 * @category  Settings
 * @package   StatusNet
 * @author    Sarven Capadisli <csarven@status.net>
 * @author    Zach Copley <zach@status.net>
 * @copyright 2008-2009 StatusNet, Inc.
 * @license   http://www.fsf.org/licensing/licenses/agpl-3.0.html GNU Affero General Public License version 3.0
 * @link      http://status.net/
 */

if (!defined('STATUSNET') && !defined('LACONICA')) {
    exit(1);
}

require_once INSTALLDIR . '/lib/accountsettingsaction.php';
require_once INSTALLDIR . '/lib/webcolor.php';

/**
 * Base class for setting a user or group design
 *
 * Shows the design setting form and also handles some things like saving
 * background images, and fetching a default design
 *
 * @category Settings
 * @package  StatusNet
 * @author   Zach Copley <zach@status.net>
 * @author   Sarven Capadisli <csarven@status.net>
 * @license  http://www.fsf.org/licensing/licenses/agpl-3.0.html GNU Affero General Public License version 3.0
 * @link     http://status.net/
 */
class DesignSettingsAction extends AccountSettingsAction
{
    var $submitaction = null;

    /**
     * Title of the page
     *
     * @return string Title of the page
     */
    function title()
    {
        // TRANS: Page title for profile design page.
        return _('Profile design');
    }

    /**
     * Instructions for use
     *
     * @return instructions for use
     */
    function getInstructions()
    {
        // TRANS: Instructions for profile design page.
        return _('Customize the way your profile looks ' .
        'with a background image and a colour palette of your choice.');
    }

    /**
     * Shows the design settings form
     *
     * @param Design $design a working design to show
     *
     * @return nothing
     */
    function showDesignForm($design)
    {
<<<<<<< HEAD
        $form = new DesignForm($this, $design, $this->selfUrl());
        $form->show();
=======
        $this->elementStart('form', array('method' => 'post',
                                          'enctype' => 'multipart/form-data',
                                          'id' => 'form_settings_design',
                                          'class' => 'form_settings',
                                          'action' => $this->submitaction));
        $this->elementStart('fieldset');
        $this->hidden('token', common_session_token());

        $this->elementStart('fieldset', array('id' =>
            'settings_design_background-image'));
        // TRANS: Fieldset legend on profile design page.
        $this->element('legend', null, _('Change background image'));
        $this->elementStart('ul', 'form_data');
        $this->elementStart('li');
        $this->element('label', array('for' => 'design_background-image_file'),
                                // TRANS: Label in form on profile design page.
                                // TRANS: Field contains file name on user's computer that could be that user's custom profile background image.
                                _('Upload file'));
        $this->element('input', array('name' => 'design_background-image_file',
                                      'type' => 'file',
                                      'id' => 'design_background-image_file'));
        // TRANS: Instructions for form on profile design page.
        $this->element('p', 'form_guide', _('You can upload your personal ' .
            'background image. The maximum file size is 2MB.'));
        $this->element('input', array('name' => 'MAX_FILE_SIZE',
                                      'type' => 'hidden',
                                      'id' => 'MAX_FILE_SIZE',
                                      'value' => ImageFile::maxFileSizeInt()));
        $this->elementEnd('li');

        if (!empty($design->backgroundimage)) {
            $this->elementStart('li', array('id' =>
                'design_background-image_onoff'));

            $this->element('img', array('src' =>
                Design::url($design->backgroundimage)));

            $attrs = array('name' => 'design_background-image_onoff',
                           'type' => 'radio',
                           'id' => 'design_background-image_on',
                           'class' => 'radio',
                           'value' => 'on');

            if ($design->disposition & BACKGROUND_ON) {
                $attrs['checked'] = 'checked';
            }

            $this->element('input', $attrs);

            $this->element('label', array('for' => 'design_background-image_on',
                                          'class' => 'radio'),
                                          // TRANS: Radio button on profile design page that will enable use of the uploaded profile image.
                                          _m('RADIO','On'));

            $attrs = array('name' => 'design_background-image_onoff',
                           'type' => 'radio',
                           'id' => 'design_background-image_off',
                           'class' => 'radio',
                           'value' => 'off');

            if ($design->disposition & BACKGROUND_OFF) {
                $attrs['checked'] = 'checked';
            }

            $this->element('input', $attrs);

            $this->element('label', array('for' => 'design_background-image_off',
                                          'class' => 'radio'),
                                          // TRANS: Radio button on profile design page that will disable use of the uploaded profile image.
                                          _m('RADIO','Off'));
            // TRANS: Form guide for a set of radio buttons on the profile design page that will enable or disable
            // TRANS: use of the uploaded profile image.
            $this->element('p', 'form_guide', _('Turn background image on or off.'));
            $this->elementEnd('li');

            $this->elementStart('li');
            $this->checkbox('design_background-image_repeat',
                            // TRANS: Checkbox label on profile design page that will cause the profile image to be tiled.
                            _('Tile background image'),
                            ($design->disposition & BACKGROUND_TILE) ? true : false);
            $this->elementEnd('li');
        }

        $this->elementEnd('ul');
        $this->elementEnd('fieldset');

        $this->elementStart('fieldset', array('id' => 'settings_design_color'));
        // TRANS: Fieldset legend on profile design page to change profile page colours.
        $this->element('legend', null, _('Change colours'));
        $this->elementStart('ul', 'form_data');

        try {
            $bgcolor = new WebColor($design->backgroundcolor);

            $this->elementStart('li');
            // TRANS: Label on profile design page for setting a profile page background colour.
            $this->element('label', array('for' => 'swatch-1'), _('Background'));
            $this->element('input', array('name' => 'design_background',
                                          'type' => 'text',
                                          'id' => 'swatch-1',
                                          'class' => 'swatch',
                                          'maxlength' => '7',
                                          'size' => '7',
                                          'value' => ''));
            $this->elementEnd('li');

            $ccolor = new WebColor($design->contentcolor);

            $this->elementStart('li');
            // TRANS: Label on profile design page for setting a profile page content colour.
            $this->element('label', array('for' => 'swatch-2'), _('Content'));
            $this->element('input', array('name' => 'design_content',
                                          'type' => 'text',
                                          'id' => 'swatch-2',
                                          'class' => 'swatch',
                                          'maxlength' => '7',
                                          'size' => '7',
                                          'value' => ''));
            $this->elementEnd('li');

            $sbcolor = new WebColor($design->sidebarcolor);

            $this->elementStart('li');
            // TRANS: Label on profile design page for setting a profile page sidebar colour.
            $this->element('label', array('for' => 'swatch-3'), _('Sidebar'));
            $this->element('input', array('name' => 'design_sidebar',
                                        'type' => 'text',
                                        'id' => 'swatch-3',
                                        'class' => 'swatch',
                                        'maxlength' => '7',
                                        'size' => '7',
                                        'value' => ''));
            $this->elementEnd('li');

            $tcolor = new WebColor($design->textcolor);

            $this->elementStart('li');
            // TRANS: Label on profile design page for setting a profile page text colour.
            $this->element('label', array('for' => 'swatch-4'), _('Text'));
            $this->element('input', array('name' => 'design_text',
                                        'type' => 'text',
                                        'id' => 'swatch-4',
                                        'class' => 'swatch',
                                        'maxlength' => '7',
                                        'size' => '7',
                                        'value' => ''));
            $this->elementEnd('li');

            $lcolor = new WebColor($design->linkcolor);

            $this->elementStart('li');
            // TRANS: Label on profile design page for setting a profile page links colour.
            $this->element('label', array('for' => 'swatch-5'), _('Links'));
            $this->element('input', array('name' => 'design_links',
                                         'type' => 'text',
                                         'id' => 'swatch-5',
                                         'class' => 'swatch',
                                         'maxlength' => '7',
                                         'size' => '7',
                                         'value' => ''));
            $this->elementEnd('li');

        } catch (WebColorException $e) {
            common_log(LOG_ERR, 'Bad color values in design ID: ' .$design->id);
        }

        $this->elementEnd('ul');
        $this->elementEnd('fieldset');

        // TRANS: Button text on profile design page to immediately reset all colour settings to default.
        $this->submit('defaults', _('Use defaults'), 'submit form_action-default',
            // TRANS: Title for button on profile design page to reset all colour settings to default.
            'defaults', _('Restore default designs'));

        $this->element('input', array('id' => 'settings_design_reset',
                                     'type' => 'reset',
                                     // TRANS: Button text on profile design page to reset all colour settings to default without saving.
                                     'value' => _m('BUTTON','Reset'),
                                     'class' => 'submit form_action-primary',
                                     // TRANS: Title for button on profile design page to reset all colour settings to default without saving.
                                     'title' => _('Reset back to default')));

        // TRANS: Button text on profile design page to save settings.
        $this->submit('save', _m('BUTTON','Save'), 'submit form_action-secondary',
            // TRANS: Title for button on profile design page to save settings.
            'save', _('Save design'));

        $this->elementEnd('fieldset');
        $this->elementEnd('form');
>>>>>>> 4b4b7632
    }

    /**
     * Handle a post
     *
     * Validate input and save changes. Reload the form with a success
     * or error message.
     *
     * @return void
     */
    function handlePost()
    {
        if ($_SERVER['REQUEST_METHOD'] == 'POST') {

            // Workaround for PHP returning empty $_POST and $_FILES when POST
            // length > post_max_size in php.ini

            if (empty($_FILES)
                && empty($_POST)
                && ($_SERVER['CONTENT_LENGTH'] > 0)
            ) {
                // TRANS: Form validation error in design settings form. POST should remain untranslated.
                $msg = _m('The server was unable to handle that much POST data (%s byte) due to its current configuration.',
                          'The server was unable to handle that much POST data (%s bytes) due to its current configuration.',
                          intval($_SERVER['CONTENT_LENGTH']));

                $this->showForm(sprintf($msg, $_SERVER['CONTENT_LENGTH']));
                return;
            }
        }

        // CSRF protection
        $token = $this->trimmed('token');
        if (!$token || $token != common_session_token()) {
            $this->showForm(_('There was a problem with your session token. '.
                              'Try again, please.'));
            return;
        }

        if ($this->arg('save')) {
            $this->saveDesign();
        } else if ($this->arg('defaults')) {
            $this->restoreDefaults();
        } else {
            // TRANS: Unknown form validation error in design settings form.
            $this->showForm(_('Unexpected form submission.'));
        }
    }

    /**
     * Add the Farbtastic stylesheet
     *
     * @return void
     */
    function showStylesheets()
    {
        parent::showStylesheets();
        $this->cssLink('js/farbtastic/farbtastic.css',null,'screen, projection, tv');
    }

    /**
     * Add the Farbtastic scripts
     *
     * @return void
     */
    function showScripts()
    {
        parent::showScripts();

        $this->script('farbtastic/farbtastic.js');
        $this->script('userdesign.go.js');

        $this->autofocus('design_background-image_file');
    }

    /**
     * Save the background image, if any, and set its disposition
     *
     * @param Design $design a working design to attach the img to
     *
     * @return nothing
     */
    function saveBackgroundImage($design)
    {
        // Now that we have a Design ID we can add a file to the design.
        // XXX: This is an additional DB hit, but figured having the image
        // associated with the Design rather than the User was worth
        // it. -- Zach

        if (array_key_exists('design_background-image_file', $_FILES) &&
          $_FILES['design_background-image_file']['error'] == UPLOAD_ERR_OK) {

            $filepath = null;

            try {
                $imagefile = ImageFile::fromUpload('design_background-image_file');
            } catch (Exception $e) {
                $this->showForm($e->getMessage());
                return;
            }

            $filename = Design::filename($design->id,
                                         image_type_to_extension($imagefile->type),
                                         common_timestamp());

            $filepath = Design::path($filename);

            move_uploaded_file($imagefile->filepath, $filepath);

            // delete any old backround img laying around

            if (isset($design->backgroundimage)) {
                @unlink(Design::path($design->backgroundimage));
            }

            $original = clone($design);

            $design->backgroundimage = $filename;

            // default to on, no tile

            $design->setDisposition(true, false, false);

            $result = $design->update($original);

            if ($result === false) {
                common_log_db_error($design, 'UPDATE', __FILE__);
                // TRANS: Error message displayed if design settings could not be saved.
                $this->showForm(_('Couldn\'t update your design.'));
                return;
            }
        }
    }

    /**
     * Restore the user or group design to system defaults
     *
     * @return nothing
     */
    function restoreDefaults()
    {
        $design = $this->getWorkingDesign();

        if (!empty($design)) {

            $result = $design->delete();

            if ($result === false) {
                common_log_db_error($design, 'DELETE', __FILE__);
                // TRANS: Error message displayed if design settings could not be saved after clicking "Use defaults".
                $this->showForm(_('Couldn\'t update your design.'));
                return;
            }
        }

        // TRANS: Success message displayed if design settings were saved after clicking "Use defaults".
        $this->showForm(_('Design defaults restored.'), true);
    }
}<|MERGE_RESOLUTION|>--- conflicted
+++ resolved
@@ -84,200 +84,9 @@
      */
     function showDesignForm($design)
     {
-<<<<<<< HEAD
         $form = new DesignForm($this, $design, $this->selfUrl());
         $form->show();
-=======
-        $this->elementStart('form', array('method' => 'post',
-                                          'enctype' => 'multipart/form-data',
-                                          'id' => 'form_settings_design',
-                                          'class' => 'form_settings',
-                                          'action' => $this->submitaction));
-        $this->elementStart('fieldset');
-        $this->hidden('token', common_session_token());
-
-        $this->elementStart('fieldset', array('id' =>
-            'settings_design_background-image'));
-        // TRANS: Fieldset legend on profile design page.
-        $this->element('legend', null, _('Change background image'));
-        $this->elementStart('ul', 'form_data');
-        $this->elementStart('li');
-        $this->element('label', array('for' => 'design_background-image_file'),
-                                // TRANS: Label in form on profile design page.
-                                // TRANS: Field contains file name on user's computer that could be that user's custom profile background image.
-                                _('Upload file'));
-        $this->element('input', array('name' => 'design_background-image_file',
-                                      'type' => 'file',
-                                      'id' => 'design_background-image_file'));
-        // TRANS: Instructions for form on profile design page.
-        $this->element('p', 'form_guide', _('You can upload your personal ' .
-            'background image. The maximum file size is 2MB.'));
-        $this->element('input', array('name' => 'MAX_FILE_SIZE',
-                                      'type' => 'hidden',
-                                      'id' => 'MAX_FILE_SIZE',
-                                      'value' => ImageFile::maxFileSizeInt()));
-        $this->elementEnd('li');
-
-        if (!empty($design->backgroundimage)) {
-            $this->elementStart('li', array('id' =>
-                'design_background-image_onoff'));
-
-            $this->element('img', array('src' =>
-                Design::url($design->backgroundimage)));
-
-            $attrs = array('name' => 'design_background-image_onoff',
-                           'type' => 'radio',
-                           'id' => 'design_background-image_on',
-                           'class' => 'radio',
-                           'value' => 'on');
-
-            if ($design->disposition & BACKGROUND_ON) {
-                $attrs['checked'] = 'checked';
-            }
-
-            $this->element('input', $attrs);
-
-            $this->element('label', array('for' => 'design_background-image_on',
-                                          'class' => 'radio'),
-                                          // TRANS: Radio button on profile design page that will enable use of the uploaded profile image.
-                                          _m('RADIO','On'));
-
-            $attrs = array('name' => 'design_background-image_onoff',
-                           'type' => 'radio',
-                           'id' => 'design_background-image_off',
-                           'class' => 'radio',
-                           'value' => 'off');
-
-            if ($design->disposition & BACKGROUND_OFF) {
-                $attrs['checked'] = 'checked';
-            }
-
-            $this->element('input', $attrs);
-
-            $this->element('label', array('for' => 'design_background-image_off',
-                                          'class' => 'radio'),
-                                          // TRANS: Radio button on profile design page that will disable use of the uploaded profile image.
-                                          _m('RADIO','Off'));
-            // TRANS: Form guide for a set of radio buttons on the profile design page that will enable or disable
-            // TRANS: use of the uploaded profile image.
-            $this->element('p', 'form_guide', _('Turn background image on or off.'));
-            $this->elementEnd('li');
-
-            $this->elementStart('li');
-            $this->checkbox('design_background-image_repeat',
-                            // TRANS: Checkbox label on profile design page that will cause the profile image to be tiled.
-                            _('Tile background image'),
-                            ($design->disposition & BACKGROUND_TILE) ? true : false);
-            $this->elementEnd('li');
-        }
-
-        $this->elementEnd('ul');
-        $this->elementEnd('fieldset');
-
-        $this->elementStart('fieldset', array('id' => 'settings_design_color'));
-        // TRANS: Fieldset legend on profile design page to change profile page colours.
-        $this->element('legend', null, _('Change colours'));
-        $this->elementStart('ul', 'form_data');
-
-        try {
-            $bgcolor = new WebColor($design->backgroundcolor);
-
-            $this->elementStart('li');
-            // TRANS: Label on profile design page for setting a profile page background colour.
-            $this->element('label', array('for' => 'swatch-1'), _('Background'));
-            $this->element('input', array('name' => 'design_background',
-                                          'type' => 'text',
-                                          'id' => 'swatch-1',
-                                          'class' => 'swatch',
-                                          'maxlength' => '7',
-                                          'size' => '7',
-                                          'value' => ''));
-            $this->elementEnd('li');
-
-            $ccolor = new WebColor($design->contentcolor);
-
-            $this->elementStart('li');
-            // TRANS: Label on profile design page for setting a profile page content colour.
-            $this->element('label', array('for' => 'swatch-2'), _('Content'));
-            $this->element('input', array('name' => 'design_content',
-                                          'type' => 'text',
-                                          'id' => 'swatch-2',
-                                          'class' => 'swatch',
-                                          'maxlength' => '7',
-                                          'size' => '7',
-                                          'value' => ''));
-            $this->elementEnd('li');
-
-            $sbcolor = new WebColor($design->sidebarcolor);
-
-            $this->elementStart('li');
-            // TRANS: Label on profile design page for setting a profile page sidebar colour.
-            $this->element('label', array('for' => 'swatch-3'), _('Sidebar'));
-            $this->element('input', array('name' => 'design_sidebar',
-                                        'type' => 'text',
-                                        'id' => 'swatch-3',
-                                        'class' => 'swatch',
-                                        'maxlength' => '7',
-                                        'size' => '7',
-                                        'value' => ''));
-            $this->elementEnd('li');
-
-            $tcolor = new WebColor($design->textcolor);
-
-            $this->elementStart('li');
-            // TRANS: Label on profile design page for setting a profile page text colour.
-            $this->element('label', array('for' => 'swatch-4'), _('Text'));
-            $this->element('input', array('name' => 'design_text',
-                                        'type' => 'text',
-                                        'id' => 'swatch-4',
-                                        'class' => 'swatch',
-                                        'maxlength' => '7',
-                                        'size' => '7',
-                                        'value' => ''));
-            $this->elementEnd('li');
-
-            $lcolor = new WebColor($design->linkcolor);
-
-            $this->elementStart('li');
-            // TRANS: Label on profile design page for setting a profile page links colour.
-            $this->element('label', array('for' => 'swatch-5'), _('Links'));
-            $this->element('input', array('name' => 'design_links',
-                                         'type' => 'text',
-                                         'id' => 'swatch-5',
-                                         'class' => 'swatch',
-                                         'maxlength' => '7',
-                                         'size' => '7',
-                                         'value' => ''));
-            $this->elementEnd('li');
-
-        } catch (WebColorException $e) {
-            common_log(LOG_ERR, 'Bad color values in design ID: ' .$design->id);
-        }
-
-        $this->elementEnd('ul');
-        $this->elementEnd('fieldset');
-
-        // TRANS: Button text on profile design page to immediately reset all colour settings to default.
-        $this->submit('defaults', _('Use defaults'), 'submit form_action-default',
-            // TRANS: Title for button on profile design page to reset all colour settings to default.
-            'defaults', _('Restore default designs'));
-
-        $this->element('input', array('id' => 'settings_design_reset',
-                                     'type' => 'reset',
-                                     // TRANS: Button text on profile design page to reset all colour settings to default without saving.
-                                     'value' => _m('BUTTON','Reset'),
-                                     'class' => 'submit form_action-primary',
-                                     // TRANS: Title for button on profile design page to reset all colour settings to default without saving.
-                                     'title' => _('Reset back to default')));
-
-        // TRANS: Button text on profile design page to save settings.
-        $this->submit('save', _m('BUTTON','Save'), 'submit form_action-secondary',
-            // TRANS: Title for button on profile design page to save settings.
-            'save', _('Save design'));
-
-        $this->elementEnd('fieldset');
-        $this->elementEnd('form');
->>>>>>> 4b4b7632
+
     }
 
     /**
