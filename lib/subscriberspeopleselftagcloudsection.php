<?php
/**
 * StatusNet, the distributed open-source microblogging tool
 *
 * Personal tag cloud section
 *
 * PHP version 5
 *
 * LICENCE: This program is free software: you can redistribute it and/or modify
 * it under the terms of the GNU Affero General Public License as published by
 * the Free Software Foundation, either version 3 of the License, or
 * (at your option) any later version.
 *
 * This program is distributed in the hope that it will be useful,
 * but WITHOUT ANY WARRANTY; without even the implied warranty of
 * MERCHANTABILITY or FITNESS FOR A PARTICULAR PURPOSE.  See the
 * GNU Affero General Public License for more details.
 *
 * You should have received a copy of the GNU Affero General Public License
 * along with this program.  If not, see <http://www.gnu.org/licenses/>.
 *
 * @category  Widget
 * @package   StatusNet
 * @author    Evan Prodromou <evan@status.net>
 * @copyright 2009 StatusNet, Inc.
 * @license   http://www.fsf.org/licensing/licenses/agpl-3.0.html GNU Affero General Public License version 3.0
 * @link      http://status.net/
 */

if (!defined('STATUSNET') && !defined('LACONICA')) {
    exit(1);
}

/**
 * Personal tag cloud section
 *
 * @category Widget
 * @package  StatusNet
 * @author   Evan Prodromou <evan@status.net>
 * @license  http://www.fsf.org/licensing/licenses/agpl-3.0.html GNU Affero General Public License version 3.0
 * @link     http://status.net/
 */
class SubscribersPeopleSelfTagCloudSection extends SubPeopleTagCloudSection
{
    function title()
    {
        // TRANS: Title of personal tag cloud section.
        return _('People Tagcloud as self-tagged');
    }

    function query() {
//        return 'select tag, count(tag) as weight from subscription left join profile_tag on tagger = subscriber where subscribed=%d and subscribed != subscriber and tagger = tagged group by tag order by weight desc';
<<<<<<< HEAD


        return 'select profile_tag.tag, count(profile_tag.tag) as weight from subscription left join (profile_tag, profile_list) on  profile_list.tag =  profile_tag.tag and profile_list.tagger =  profile_tag.tagger and profile_tag.tagger = subscriber where subscribed=%d and subscribed != subscriber and profile_tag.tagger = tagged and profile_list.private = false and profile_tag.tag is not null group by profile_tag.tag order by weight desc';

=======
        return 'select tag, count(tag) as weight from subscription left join profile_tag on tagger = subscriber where subscribed=%d and subscribed != subscriber and tagger = tagged and tag is not null group by tag order by weight desc';
>>>>>>> e5529933
//        return 'select tag, count(tag) as weight from subscription left join profile_tag on tagger = subscribed where subscriber=%d and subscribed != subscriber and tagger = tagged and tag is not null group by tag order by weight desc';
    }
}<|MERGE_RESOLUTION|>--- conflicted
+++ resolved
@@ -50,14 +50,9 @@
 
     function query() {
 //        return 'select tag, count(tag) as weight from subscription left join profile_tag on tagger = subscriber where subscribed=%d and subscribed != subscriber and tagger = tagged group by tag order by weight desc';
-<<<<<<< HEAD
-
 
         return 'select profile_tag.tag, count(profile_tag.tag) as weight from subscription left join (profile_tag, profile_list) on  profile_list.tag =  profile_tag.tag and profile_list.tagger =  profile_tag.tagger and profile_tag.tagger = subscriber where subscribed=%d and subscribed != subscriber and profile_tag.tagger = tagged and profile_list.private = false and profile_tag.tag is not null group by profile_tag.tag order by weight desc';
 
-=======
-        return 'select tag, count(tag) as weight from subscription left join profile_tag on tagger = subscriber where subscribed=%d and subscribed != subscriber and tagger = tagged and tag is not null group by tag order by weight desc';
->>>>>>> e5529933
 //        return 'select tag, count(tag) as weight from subscription left join profile_tag on tagger = subscribed where subscriber=%d and subscribed != subscriber and tagger = tagged and tag is not null group by tag order by weight desc';
     }
 }