<?php
/**
 * StatusNet, the distributed open-source microblogging tool
 *
 * Default settings for core configuration
 *
 * PHP version 5
 *
 * LICENCE: This program is free software: you can redistribute it and/or modify
 * it under the terms of the GNU Affero General Public License as published by
 * the Free Software Foundation, either version 3 of the License, or
 * (at your option) any later version.
 *
 * This program is distributed in the hope that it will be useful,
 * but WITHOUT ANY WARRANTY; without even the implied warranty of
 * MERCHANTABILITY or FITNESS FOR A PARTICULAR PURPOSE.  See the
 * GNU Affero General Public License for more details.
 *
 * You should have received a copy of the GNU Affero General Public License
 * along with this program.  If not, see <http://www.gnu.org/licenses/>.
 *
 * @category  Config
 * @package   StatusNet
 * @author    Evan Prodromou <evan@status.net>
 * @copyright 2008-9 StatusNet, Inc.
 * @license   http://www.fsf.org/licensing/licenses/agpl-3.0.html GNU Affero General Public License version 3.0
 * @link      http://status.net/
 */

$default =
  array('site' =>
        array('name' => 'Just another StatusNet microblog',
              'nickname' => 'statusnet',
              'wildcard' => null,
              'server' => $_server,
              'theme' => 'default',
              'path' => $_path,
              'logfile' => null,
              'logo' => null,
              'logdebug' => false,
              'fancy' => false,
              'locale_path' => INSTALLDIR.'/locale',
              'language' => 'en',
              'langdetect' => true,
              'languages' => get_all_languages(),
              'email' =>
              array_key_exists('SERVER_ADMIN', $_SERVER) ? $_SERVER['SERVER_ADMIN'] : null,
              'broughtby' => null,
              'timezone' => 'UTC',
              'broughtbyurl' => null,
              'closed' => false,
              'inviteonly' => false,
              'private' => false,
              'ssl' => 'never',
              'sslserver' => null,
              'shorturllength' => 30,
              'dupelimit' => 60, // default for same person saying the same thing
              'textlimit' => 140,
              'indent' => true,
              'use_x_sendfile' => false,
              'notice' => null // site wide notice text
              ),
        'db' =>
        array('database' => 'YOU HAVE TO SET THIS IN config.php',
              'schema_location' => INSTALLDIR . '/classes',
              'class_location' => INSTALLDIR . '/classes',
              'require_prefix' => 'classes/',
              'class_prefix' => '',
              'mirror' => null,
              'utf8' => true,
              'db_driver' => 'DB', # XXX: JanRain libs only work with DB
              'quote_identifiers' => false,
              'type' => 'mysql',
              'schemacheck' => 'runtime', // 'runtime' or 'script'
              'annotate_queries' => false, // true to add caller comments to queries, eg /* POST Notice::saveNew */
              'log_queries' => false, // true to log all DB queries
              'log_slow_queries' => 0), // if set, log queries taking over N seconds
        'syslog' =>
        array('appname' => 'statusnet', # for syslog
              'priority' => 'debug', # XXX: currently ignored
              'facility' => LOG_USER),
        'queue' =>
        array('enabled' => false,
              'subsystem' => 'db', # default to database, or 'stomp'
              'stomp_server' => null,
              'queue_basename' => '/queue/statusnet/',
              'control_channel' => '/topic/statusnet/control', // broadcasts to all queue daemons
              'stomp_username' => null,
              'stomp_password' => null,
              'stomp_persistent' => true, // keep items across queue server restart, if persistence is enabled
              'stomp_transactions' => true, // use STOMP transactions to aid in detecting failures (supported by ActiveMQ, but not by all)
              'stomp_acks' => true, // send acknowledgements after successful processing (supported by ActiveMQ, but not by all)
              'stomp_manual_failover' => true, // if multiple servers are listed, treat them as separate (enqueue on one randomly, listen on all)
              'monitor' => null, // URL to monitor ping endpoint (work in progress)
              'softlimit' => '90%', // total size or % of memory_limit at which to restart queue threads gracefully
              'spawndelay' => 1, // Wait at least N seconds between (re)spawns of child processes to avoid slamming the queue server with subscription startup
              'debug_memory' => false, // true to spit memory usage to log
              'inboxes' => true, // true to do inbox distribution & output queueing from in background via 'distrib' queue
              'breakout' => array(), // List queue specifiers to break out when using Stomp queue.
                                     // Default will share all queues for all sites within each group.
                                     // Specify as <group>/<queue> or <group>/<queue>/<site>,
                                     // using nickname identifier as site.
                                     //
                                     // 'main/distrib' separate "distrib" queue covering all sites
                                     // 'xmpp/xmppout/mysite' separate "xmppout" queue covering just 'mysite'
              'max_retries' => 10, // drop messages after N failed attempts to process (Stomp)
              'dead_letter_dir' => false, // set to directory to save dropped messages into (Stomp)
              ),
        'license' =>
        array('type' => 'cc', # can be 'cc', 'allrightsreserved', 'private'
              'owner' => null, # can be name of content owner e.g. for enterprise
              'url' => 'http://creativecommons.org/licenses/by/3.0/',
              'title' => 'Creative Commons Attribution 3.0',
              'image' => 'http://i.creativecommons.org/l/by/3.0/80x15.png'),
        'mail' =>
        array('backend' => 'mail',
              'params' => null,
              'domain_check' => true),
        'nickname' =>
        array('blacklist' => array(),
              'featured' => array()),
        'profile' =>
        array('banned' => array(),
              'biolimit' => null),
        'avatar' =>
        array('server' => null,
              'dir' => INSTALLDIR . '/avatar/',
              'path' => $_path . '/avatar/',
              'ssl' => null),
        'background' =>
        array('server' => null,
              'dir' => INSTALLDIR . '/background/',
              'path' => $_path . '/background/',
              'ssl' => null),
        'public' =>
        array('localonly' => true,
              'blacklist' => array(),
              'autosource' => array()),
        'theme' =>
        array('server' => null,
              'dir' => null,
              'path'=> null,
              'ssl' => null),
        'theme_upload' =>
        array('enabled' => extension_loaded('zip')),
        'javascript' =>
        array('server' => null,
              'path'=> null,
              'ssl' => null),
        'local' => // To override path/server for themes in 'local' dir (not currently applied to local plugins)
        array('server' => null,
              'dir' => null,
              'path' => null,
              'ssl' => null),
        'throttle' =>
        array('enabled' => false, // whether to throttle edits; false by default
              'count' => 20, // number of allowed messages in timespan
              'timespan' => 600), // timespan for throttling
        'xmpp' =>
        array('enabled' => false,
              'server' => 'INVALID SERVER',
              'port' => 5222,
              'user' => 'update',
              'encryption' => true,
              'resource' => 'uniquename',
              'password' => 'blahblahblah',
              'host' => null, # only set if != server
              'debug' => false, # print extra debug info
              'public' => array()), # JIDs of users who want to receive the public stream
        'invite' =>
        array('enabled' => true),
        'tag' =>
        array('dropoff' => 864000.0,   # controls weighting based on age
              'cutoff' => 86400 * 90), # only look at notices posted in last 90 days
        'popular' =>
        array('dropoff' => 864000.0,   # controls weighting based on age
              'cutoff' => 86400 * 90), # only look at notices favorited in last 90 days
        'daemon' =>
        array('piddir' => '/var/run',
              'user' => false,
              'group' => false),
        'emailpost' =>
        array('enabled' => true),
        'sms' =>
        array('enabled' => true),
        'twitterimport' =>
        array('enabled' => false),
        'integration' =>
        array('source' => 'StatusNet', # source attribute for Twitter
              'taguri' => null), # base for tag URIs
        'twitter' =>
        array('signin' => true,
              'consumer_key' => null,
              'consumer_secret' => null),
        'cache' =>
        array('base' => null),
        'ping' =>
        array('notify' => array(),
              'timeout' => 2),
        'inboxes' =>
        array('enabled' => true), # ignored after 0.9.x
        'newuser' =>
        array('default' => null,
              'welcome' => null),
        'snapshot' =>
        array('run' => 'web',
              'frequency' => 10000,
              'reporturl' => 'http://status.net/stats/report'),
        'attachments' =>
        array('server' => null,
              'dir' => INSTALLDIR . '/file/',
              'path' => $_path . '/file/',
              'ssl' => null,
              'supported' => array('image/png',
                                   'image/jpeg',
                                   'image/gif',
                                   'image/svg+xml',
                                   'audio/mpeg',
                                   'audio/x-speex',
                                   'application/ogg',
                                   'application/pdf',
                                   'application/vnd.oasis.opendocument.text',
                                   'application/vnd.oasis.opendocument.text-template',
                                   'application/vnd.oasis.opendocument.graphics',
                                   'application/vnd.oasis.opendocument.graphics-template',
                                   'application/vnd.oasis.opendocument.presentation',
                                   'application/vnd.oasis.opendocument.presentation-template',
                                   'application/vnd.oasis.opendocument.spreadsheet',
                                   'application/vnd.oasis.opendocument.spreadsheet-template',
                                   'application/vnd.oasis.opendocument.chart',
                                   'application/vnd.oasis.opendocument.chart-template',
                                   'application/vnd.oasis.opendocument.image',
                                   'application/vnd.oasis.opendocument.image-template',
                                   'application/vnd.oasis.opendocument.formula',
                                   'application/vnd.oasis.opendocument.formula-template',
                                   'application/vnd.oasis.opendocument.text-master',
                                   'application/vnd.oasis.opendocument.text-web',
                                   'application/x-zip',
                                   'application/zip',
                                   'text/plain',
                                   'video/mpeg',
                                   'video/mp4',
                                   'video/quicktime',
                                   'video/mpeg'),
              'file_quota' => 5000000,
              'user_quota' => 50000000,
              'monthly_quota' => 15000000,
              'uploads' => true,
              'filecommand' => '/usr/bin/file',
              ),
        'application' =>
        array('desclimit' => null),
        'group' =>
        array('maxaliases' => 3,
              'desclimit' => null),
        'oohembed' => array('endpoint' => 'http://oohembed.com/oohembed/'),
        'search' =>
        array('type' => 'fulltext'),
        'sessions' =>
        array('handle' => false, // whether to handle sessions ourselves
              'debug' => false), // debugging output for sessions
        'design' =>
        array('backgroundcolor' => null, // null -> 'use theme default'
              'contentcolor' => null,
              'sidebarcolor' => null,
              'textcolor' => null,
              'linkcolor' => null,
              'backgroundimage' => null,
              'disposition' => null),
        'custom_css' =>
        array('enabled' => true,
              'css' => ''),
        'notice' =>
        array('contentlimit' => null),
        'message' =>
        array('contentlimit' => null),
        'location' =>
        array('share' => 'user', // whether to share location; 'always', 'user', 'never'
              'sharedefault' => true),
        'omb' =>
        array('timeout' => 5), // HTTP request timeout in seconds when contacting remote hosts for OMB updates
        'logincommand' =>
        array('disabled' => true),
        'plugins' =>
        array('default' => array('LilUrl' => array('shortenerName'=>'ur1.ca',
                                                   'freeService' => true,
                                                   'serviceUrl'=>'http://ur1.ca/'),
                                 'PtitUrl' => array('shortenerName' => 'ptiturl.com',
                                                    'serviceUrl' => 'http://ptiturl.com/?creer=oui&action=Reduire&url=%1$s'),
                                 'SimpleUrl' => array(array('shortenerName' => 'is.gd', 'serviceUrl' => 'http://is.gd/api.php?longurl=%1$s'),
                                                      array('shortenerName' => 'snipr.com', 'serviceUrl' => 'http://snipr.com/site/snip?r=simple&link=%1$s'),
                                                      array('shortenerName' => 'metamark.net', 'serviceUrl' => 'http://metamark.net/api/rest/simple?long_url=%1$s'),
                                                      array('shortenerName' => 'tinyurl.com', 'serviceUrl' => 'http://tinyurl.com/api-create.php?url=%1$s')),
                                 'TightUrl' => array('shortenerName' => '2tu.us', 'freeService' => true,'serviceUrl'=>'http://2tu.us/?save=y&url=%1$s'),
                                 'Geonames' => null,
                                 'Mapstraction' => null,
                                 'OStatus' => null,
                                 'WikiHashtags' => null,
                                 'RSSCloud' => null,
                                 'ClientSideShorten' => null,
                                 'OpenID' => null),
              'locale_path' => false, // Set to a path to use *instead of* each plugin's own locale subdirectories
              ),
        'pluginlist' => array(),
        'admin' =>
<<<<<<< HEAD
        array('panels' => array('design', 'site', 'user', 'paths', 'access', 'sessions', 'sitenotice', 'plugins')),
=======
        array('panels' => array('design', 'site', 'user', 'paths', 'access', 'sessions', 'sitenotice', 'license')),
>>>>>>> 1652ded4
        'singleuser' =>
        array('enabled' => false,
              'nickname' => null),
        'robotstxt' =>
        array('crawldelay' => 0,
              'disallow' => array('main', 'settings', 'admin', 'search', 'message')
              ),
        'api' =>
        array('realm' => null),
        'nofollow' =>
        array('subscribers' => true,
              'members' => true,
              'peopletag' => true),
        'url' =>
        array('shortener' => 'ur1.ca',
              'maxlength' => 25,
              'maxnoticelength' => -1),
        'http' => // HTTP client settings when contacting other sites
        array('ssl_cafile' => false, // To enable SSL cert validation, point to a CA bundle (eg '/usr/lib/ssl/certs/ca-certificates.crt')
              'curl' => false, // Use CURL backend for HTTP fetches if available. (If not, PHP's socket streams will be used.)
              ),
        );<|MERGE_RESOLUTION|>--- conflicted
+++ resolved
@@ -303,11 +303,7 @@
               ),
         'pluginlist' => array(),
         'admin' =>
-<<<<<<< HEAD
-        array('panels' => array('design', 'site', 'user', 'paths', 'access', 'sessions', 'sitenotice', 'plugins')),
-=======
-        array('panels' => array('design', 'site', 'user', 'paths', 'access', 'sessions', 'sitenotice', 'license')),
->>>>>>> 1652ded4
+        array('panels' => array('design', 'site', 'user', 'paths', 'access', 'sessions', 'sitenotice', 'license', 'plugins')),
         'singleuser' =>
         array('enabled' => false,
               'nickname' => null),
