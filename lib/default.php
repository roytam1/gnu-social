--- conflicted
+++ resolved
@@ -269,19 +269,15 @@
         'group' =>
         array('maxaliases' => 3,
               'desclimit' => null),
-<<<<<<< HEAD
         'peopletag' =>
         array('maxtags' => 100, // maximum number of tags a user can create.
               'maxpeople' => 500, // maximum no. of people with the same tag by the same user
               'allow_tagging' => array('all' => true), // equivalent to array('local' => true, 'remote' => true)
               'desclimit' => null),
-        'oohembed' => array('endpoint' => 'http://oohembed.com/oohembed/'),
-=======
         'oembed' => 
         array('endpoint' => 'http://oohembed.com/oohembed/',
               'order' => array('built-in', 'well-known', 'service', 'discovery'),
         ),
->>>>>>> 5b9319d0
         'search' =>
         array('type' => 'fulltext'),
         'sessions' =>
