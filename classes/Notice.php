--- conflicted
+++ resolved
@@ -871,7 +871,6 @@
                 }
             }
 
-<<<<<<< HEAD
         foreach ($ptags as $ptag) {
             $users = $ptag->getUserSubscribers();
             foreach ($users as $id) {
@@ -887,12 +886,6 @@
         foreach ($recipients as $recipient) {
             if (!array_key_exists($recipient, $ni)) {
                 $ni[$recipient] = NOTICE_INBOX_SOURCE_REPLY;
-=======
-            foreach ($recipients as $recipient) {
-                if (!array_key_exists($recipient, $ni)) {
-                    $ni[$recipient] = NOTICE_INBOX_SOURCE_REPLY;
-                }
->>>>>>> 0a71622a
             }
 
             // Exclude any deleted, non-local, or blocking recipients.
