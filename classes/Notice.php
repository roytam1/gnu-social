--- conflicted
+++ resolved
@@ -281,12 +281,9 @@
 
         if (!$profile->hasRight(Right::NEWNOTICE)) {
             common_log(LOG_WARNING, "Attempted post from user disallowed to post: " . $profile->nickname);
-<<<<<<< HEAD
+
             // TRANS: Client exception thrown when a user tries to post while being banned.
-            throw new ClientException(_('You are banned from posting notices on this site.'));
-=======
             throw new ClientException(_('You are banned from posting notices on this site.'), 403);
->>>>>>> 0faa988e
         }
 
         $notice = new Notice();
