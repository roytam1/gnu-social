<?php
/**
 * StatusNet - the distributed open-source microblogging tool
 * Copyright (C) 2008, 2009, StatusNet, Inc.
 *
 * This program is free software: you can redistribute it and/or modify
 * it under the terms of the GNU Affero General Public License as published by
 * the Free Software Foundation, either version 3 of the License, or
 * (at your option) any later version.
 *
 * This program is distributed in the hope that it will be useful,
 * but WITHOUT ANY WARRANTY; without even the implied warranty of
 * MERCHANTABILITY or FITNESS FOR A PARTICULAR PURPOSE.     See the
 * GNU Affero General Public License for more details.
 *
 * You should have received a copy of the GNU Affero General Public License
 * along with this program.     If not, see <http://www.gnu.org/licenses/>.
 *
 * @category Notices
 * @package  StatusNet
 * @author   Brenda Wallace <shiny@cpan.org>
 * @author   Christopher Vollick <psycotica0@gmail.com>
 * @author   CiaranG <ciaran@ciarang.com>
 * @author   Craig Andrews <candrews@integralblue.com>
 * @author   Evan Prodromou <evan@controlezvous.ca>
 * @author   Gina Haeussge <osd@foosel.net>
 * @author   Jeffery To <jeffery.to@gmail.com>
 * @author   Mike Cochrane <mikec@mikenz.geek.nz>
 * @author   Robin Millette <millette@controlyourself.ca>
 * @author   Sarven Capadisli <csarven@controlyourself.ca>
 * @author   Tom Adams <tom@holizz.com>
 * @copyright 2009 Free Software Foundation, Inc http://www.fsf.org
 * @license  GNU Affero General Public License http://www.gnu.org/licenses/
 */

if (!defined('STATUSNET') && !defined('LACONICA')) {
    exit(1);
}

/**
 * Table Definition for notice
 */
require_once INSTALLDIR.'/classes/Memcached_DataObject.php';

/* We keep 200 notices, the max number of notices available per API request,
 * in the memcached cache. */

define('NOTICE_CACHE_WINDOW', 200);

define('MAX_BOXCARS', 128);

class Notice extends Memcached_DataObject
{
    ###START_AUTOCODE
    /* the code below is auto generated do not remove the above tag */

    public $__table = 'notice';                          // table name
    public $id;                              // int(4)  primary_key not_null
    public $profile_id;                      // int(4)  multiple_key not_null
    public $uri;                             // varchar(255)  unique_key
    public $content;                         // text
    public $rendered;                        // text
    public $url;                             // varchar(255)
    public $created;                         // datetime  multiple_key not_null default_0000-00-00%2000%3A00%3A00
    public $modified;                        // timestamp   not_null default_CURRENT_TIMESTAMP
    public $reply_to;                        // int(4)
    public $is_local;                        // int(4)
    public $source;                          // varchar(32)
    public $conversation;                    // int(4)
    public $lat;                             // decimal(10,7)
    public $lon;                             // decimal(10,7)
    public $location_id;                     // int(4)
    public $location_ns;                     // int(4)
    public $repeat_of;                       // int(4)

    /* Static get */
    function staticGet($k,$v=NULL)
    {
        return Memcached_DataObject::staticGet('Notice',$k,$v);
    }

    /* the code above is auto generated do not remove the tag below */
    ###END_AUTOCODE

    /* Notice types */
    const LOCAL_PUBLIC    =  1;
    const REMOTE_OMB      =  0;
    const LOCAL_NONPUBLIC = -1;
    const GATEWAY         = -2;

    function getProfile()
    {
        $profile = Profile::staticGet('id', $this->profile_id);

        if (empty($profile)) {
            // TRANS: Server exception thrown when a user profile for a notice cannot be found.
            // TRANS: %1$d is a profile ID (number), %2$d is a notice ID (number).
            throw new ServerException(sprintf(_('No such profile (%1$d) for notice (%2$d).'), $this->profile_id, $this->id));
        }

        return $profile;
    }

    function delete()
    {
        // For auditing purposes, save a record that the notice
        // was deleted.

        // @fixme we have some cases where things get re-run and so the
        // insert fails.
        $deleted = Deleted_notice::staticGet('id', $this->id);
        if (!$deleted) {
            $deleted = new Deleted_notice();

            $deleted->id         = $this->id;
            $deleted->profile_id = $this->profile_id;
            $deleted->uri        = $this->uri;
            $deleted->created    = $this->created;
            $deleted->deleted    = common_sql_now();

            $deleted->insert();
        }

        // Clear related records

        $this->clearReplies();
        $this->clearRepeats();
        $this->clearFaves();
        $this->clearTags();
        $this->clearGroupInboxes();

        // NOTE: we don't clear inboxes
        // NOTE: we don't clear queue items

        $result = parent::delete();

        $this->blowOnDelete();
        return $result;
    }

    /**
     * Extract #hashtags from this notice's content and save them to the database.
     */
    function saveTags()
    {
        /* extract all #hastags */
        $count = preg_match_all('/(?:^|\s)#([\pL\pN_\-\.]{1,64})/', strtolower($this->content), $match);
        if (!$count) {
            return true;
        }

        /* Add them to the database */
        return $this->saveKnownTags($match[1]);
    }

    /**
     * Record the given set of hash tags in the db for this notice.
     * Given tag strings will be normalized and checked for dupes.
     */
    function saveKnownTags($hashtags)
    {
        //turn each into their canonical tag
        //this is needed to remove dupes before saving e.g. #hash.tag = #hashtag
        for($i=0; $i<count($hashtags); $i++) {
            /* elide characters we don't want in the tag */
            $hashtags[$i] = common_canonical_tag($hashtags[$i]);
        }

        foreach(array_unique($hashtags) as $hashtag) {
            $this->saveTag($hashtag);
            self::blow('profile:notice_ids_tagged:%d:%s', $this->profile_id, $hashtag);
        }
        return true;
    }

    /**
     * Record a single hash tag as associated with this notice.
     * Tag format and uniqueness must be validated by caller.
     */
    function saveTag($hashtag)
    {
        $tag = new Notice_tag();
        $tag->notice_id = $this->id;
        $tag->tag = $hashtag;
        $tag->created = $this->created;
        $id = $tag->insert();

        if (!$id) {
            // TRANS: Server exception. %s are the error details.
            throw new ServerException(sprintf(_('Database error inserting hashtag: %s'),
                                              $last_error->message));
            return;
        }

        // if it's saved, blow its cache
        $tag->blowCache(false);
    }

    /**
     * Save a new notice and push it out to subscribers' inboxes.
     * Poster's permissions are checked before sending.
     *
     * @param int $profile_id Profile ID of the poster
     * @param string $content source message text; links may be shortened
     *                        per current user's preference
     * @param string $source source key ('web', 'api', etc)
     * @param array $options Associative array of optional properties:
     *              string 'created' timestamp of notice; defaults to now
     *              int 'is_local' source/gateway ID, one of:
     *                  Notice::LOCAL_PUBLIC    - Local, ok to appear in public timeline
     *                  Notice::REMOTE_OMB      - Sent from a remote OMB service;
     *                                            hide from public timeline but show in
     *                                            local "and friends" timelines
     *                  Notice::LOCAL_NONPUBLIC - Local, but hide from public timeline
     *                  Notice::GATEWAY         - From another non-OMB service;
     *                                            will not appear in public views
     *              float 'lat' decimal latitude for geolocation
     *              float 'lon' decimal longitude for geolocation
     *              int 'location_id' geoname identifier
     *              int 'location_ns' geoname namespace to interpret location_id
     *              int 'reply_to'; notice ID this is a reply to
     *              int 'repeat_of'; notice ID this is a repeat of
     *              string 'uri' unique ID for notice; defaults to local notice URL
     *              string 'url' permalink to notice; defaults to local notice URL
     *              string 'rendered' rendered HTML version of content
     *              array 'replies' list of profile URIs for reply delivery in
     *                              place of extracting @-replies from content.
     *              array 'groups' list of group IDs to deliver to, in place of
     *                              extracting ! tags from content
     *              array 'tags' list of hashtag strings to save with the notice
     *                           in place of extracting # tags from content
     *              array 'urls' list of attached/referred URLs to save with the
     *                           notice in place of extracting links from content
     * @fixme tag override
     *
     * @return Notice
     * @throws ClientException
     */
    static function saveNew($profile_id, $content, $source, $options=null) {
        $defaults = array('uri' => null,
                          'url' => null,
                          'reply_to' => null,
                          'repeat_of' => null);

        if (!empty($options)) {
            $options = $options + $defaults;
            extract($options);
        }

        if (!isset($is_local)) {
            $is_local = Notice::LOCAL_PUBLIC;
        }

        $profile = Profile::staticGet($profile_id);

        $final = common_shorten_links($content);

        if (Notice::contentTooLong($final)) {
            // TRANS: Client exception thrown if a notice contains too many characters.
            throw new ClientException(_('Problem saving notice. Too long.'));
        }

        if (empty($profile)) {
            // TRANS: Client exception thrown when trying to save a notice for an unknown user.
            throw new ClientException(_('Problem saving notice. Unknown user.'));
        }

        if (common_config('throttle', 'enabled') && !Notice::checkEditThrottle($profile_id)) {
            common_log(LOG_WARNING, 'Excessive posting by profile #' . $profile_id . '; throttled.');
            // TRANS: Client exception thrown when a user tries to post too many notices in a given time frame.
            throw new ClientException(_('Too many notices too fast; take a breather '.
                                        'and post again in a few minutes.'));
        }

        if (common_config('site', 'dupelimit') > 0 && !Notice::checkDupes($profile_id, $final)) {
            common_log(LOG_WARNING, 'Dupe posting by profile #' . $profile_id . '; throttled.');
            // TRANS: Client exception thrown when a user tries to post too many duplicate notices in a given time frame.
            throw new ClientException(_('Too many duplicate messages too quickly;'.
                                        ' take a breather and post again in a few minutes.'));
        }

        if (!$profile->hasRight(Right::NEWNOTICE)) {
            common_log(LOG_WARNING, "Attempted post from user disallowed to post: " . $profile->nickname);

            // TRANS: Client exception thrown when a user tries to post while being banned.
            throw new ClientException(_('You are banned from posting notices on this site.'), 403);
        }

        $notice = new Notice();
        $notice->profile_id = $profile_id;

        $autosource = common_config('public', 'autosource');

        # Sandboxed are non-false, but not 1, either

        if (!$profile->hasRight(Right::PUBLICNOTICE) ||
            ($source && $autosource && in_array($source, $autosource))) {
            $notice->is_local = Notice::LOCAL_NONPUBLIC;
        } else {
            $notice->is_local = $is_local;
        }

        if (!empty($created)) {
            $notice->created = $created;
        } else {
            $notice->created = common_sql_now();
        }

        $notice->content = $final;

        $notice->source = $source;
        $notice->uri = $uri;
        $notice->url = $url;

        // Handle repeat case

        if (isset($repeat_of)) {
            $notice->repeat_of = $repeat_of;
        } else {
            $notice->reply_to = self::getReplyTo($reply_to, $profile_id, $source, $final);
        }

        if (!empty($notice->reply_to)) {
            $reply = Notice::staticGet('id', $notice->reply_to);
            $notice->conversation = $reply->conversation;
        }

        if (!empty($lat) && !empty($lon)) {
            $notice->lat = $lat;
            $notice->lon = $lon;
        }

        if (!empty($location_ns) && !empty($location_id)) {
            $notice->location_id = $location_id;
            $notice->location_ns = $location_ns;
        }

        if (!empty($rendered)) {
            $notice->rendered = $rendered;
        } else {
            $notice->rendered = common_render_content($final, $notice);
        }

        if (Event::handle('StartNoticeSave', array(&$notice))) {

            // XXX: some of these functions write to the DB

            $id = $notice->insert();

            if (!$id) {
                common_log_db_error($notice, 'INSERT', __FILE__);
                // TRANS: Server exception thrown when a notice cannot be saved.
                throw new ServerException(_('Problem saving notice.'));
            }

            // Update ID-dependent columns: URI, conversation

            $orig = clone($notice);

            $changed = false;

            if (empty($uri)) {
                $notice->uri = common_notice_uri($notice);
                $changed = true;
            }

            // If it's not part of a conversation, it's
            // the beginning of a new conversation.

            if (empty($notice->conversation)) {
                $conv = Conversation::create();
                $notice->conversation = $conv->id;
                $changed = true;
            }

            if ($changed) {
                if (!$notice->update($orig)) {
                    common_log_db_error($notice, 'UPDATE', __FILE__);
                    // TRANS: Server exception thrown when a notice cannot be updated.
                    throw new ServerException(_('Problem saving notice.'));
                }
            }

        }

        # Clear the cache for subscribed users, so they'll update at next request
        # XXX: someone clever could prepend instead of clearing the cache

        $notice->blowOnInsert();

        // Save per-notice metadata...

        if (isset($replies)) {
            $notice->saveKnownReplies($replies);
        } else {
            $notice->saveReplies();
        }

        if (isset($tags)) {
            $notice->saveKnownTags($tags);
        } else {
            $notice->saveTags();
        }

        // Note: groups may save tags, so must be run after tags are saved
        // to avoid errors on duplicates.
        if (isset($groups)) {
            $notice->saveKnownGroups($groups);
        } else {
            $notice->saveGroups();
        }

        if (isset($urls)) {
            $notice->saveKnownUrls($urls);
        } else {
            $notice->saveUrls();
        }

        // Prepare inbox delivery, may be queued to background.
        $notice->distribute();

        return $notice;
    }

    function blowOnInsert($conversation = false)
    {
        self::blow('profile:notice_ids:%d', $this->profile_id);
        self::blow('public');

        // XXX: Before we were blowing the casche only if the notice id
        // was not the root of the conversation.  What to do now?

        self::blow('notice:conversation_ids:%d', $this->conversation);

        if (!empty($this->repeat_of)) {
            self::blow('notice:repeats:%d', $this->repeat_of);
        }

        $original = Notice::staticGet('id', $this->repeat_of);

        if (!empty($original)) {
            $originalUser = User::staticGet('id', $original->profile_id);
            if (!empty($originalUser)) {
                self::blow('user:repeats_of_me:%d', $originalUser->id);
            }
        }

        $profile = Profile::staticGet($this->profile_id);
        if (!empty($profile)) {
            $profile->blowNoticeCount();
        }
    }

    /**
     * Clear cache entries related to this notice at delete time.
     * Necessary to avoid breaking paging on public, profile timelines.
     */
    function blowOnDelete()
    {
        $this->blowOnInsert();

        self::blow('profile:notice_ids:%d;last', $this->profile_id);
        self::blow('public;last');
    }

    /** save all urls in the notice to the db
     *
     * follow redirects and save all available file information
     * (mimetype, date, size, oembed, etc.)
     *
     * @return void
     */
    function saveUrls() {
        common_replace_urls_callback($this->content, array($this, 'saveUrl'), $this->id);
    }

    /**
     * Save the given URLs as related links/attachments to the db
     *
     * follow redirects and save all available file information
     * (mimetype, date, size, oembed, etc.)
     *
     * @return void
     */
    function saveKnownUrls($urls)
    {
        // @fixme validation?
        foreach ($urls as $url) {
            File::processNew($url, $this->id);
        }
    }

    /**
     * @private callback
     */
    function saveUrl($data) {
        list($url, $notice_id) = $data;
        File::processNew($url, $notice_id);
    }

    static function checkDupes($profile_id, $content) {
        $profile = Profile::staticGet($profile_id);
        if (empty($profile)) {
            return false;
        }
        $notice = $profile->getNotices(0, NOTICE_CACHE_WINDOW);
        if (!empty($notice)) {
            $last = 0;
            while ($notice->fetch()) {
                if (time() - strtotime($notice->created) >= common_config('site', 'dupelimit')) {
                    return true;
                } else if ($notice->content == $content) {
                    return false;
                }
            }
        }
        # If we get here, oldest item in cache window is not
        # old enough for dupe limit; do direct check against DB
        $notice = new Notice();
        $notice->profile_id = $profile_id;
        $notice->content = $content;
        if (common_config('db','type') == 'pgsql')
          $notice->whereAdd('extract(epoch from now() - created) < ' . common_config('site', 'dupelimit'));
        else
          $notice->whereAdd('now() - created < ' . common_config('site', 'dupelimit'));

        $cnt = $notice->count();
        return ($cnt == 0);
    }

    static function checkEditThrottle($profile_id) {
        $profile = Profile::staticGet($profile_id);
        if (empty($profile)) {
            return false;
        }
        # Get the Nth notice
        $notice = $profile->getNotices(common_config('throttle', 'count') - 1, 1);
        if ($notice && $notice->fetch()) {
            # If the Nth notice was posted less than timespan seconds ago
            if (time() - strtotime($notice->created) <= common_config('throttle', 'timespan')) {
                # Then we throttle
                return false;
            }
        }
        # Either not N notices in the stream, OR the Nth was not posted within timespan seconds
        return true;
    }

    function getUploadedAttachment() {
        $post = clone $this;
        $query = 'select file.url as up, file.id as i from file join file_to_post on file.id = file_id where post_id=' . $post->escape($post->id) . ' and url like "%/notice/%/file"';
        $post->query($query);
        $post->fetch();
        if (empty($post->up) || empty($post->i)) {
            $ret = false;
        } else {
            $ret = array($post->up, $post->i);
        }
        $post->free();
        return $ret;
    }

    function hasAttachments() {
        $post = clone $this;
        $query = "select count(file_id) as n_attachments from file join file_to_post on (file_id = file.id) join notice on (post_id = notice.id) where post_id = " . $post->escape($post->id);
        $post->query($query);
        $post->fetch();
        $n_attachments = intval($post->n_attachments);
        $post->free();
        return $n_attachments;
    }

    function attachments() {
        // XXX: cache this
        $att = array();
        $f2p = new File_to_post;
        $f2p->post_id = $this->id;
        if ($f2p->find()) {
            while ($f2p->fetch()) {
                $f = File::staticGet($f2p->file_id);
                $att[] = clone($f);
            }
        }
        return $att;
    }

    function getStreamByIds($ids)
    {
        $cache = common_memcache();

        if (!empty($cache)) {
            $notices = array();
            foreach ($ids as $id) {
                $n = Notice::staticGet('id', $id);
                if (!empty($n)) {
                    $notices[] = $n;
                }
            }
            return new ArrayWrapper($notices);
        } else {
            $notice = new Notice();
            if (empty($ids)) {
                //if no IDs requested, just return the notice object
                return $notice;
            }
            $notice->whereAdd('id in (' . implode(', ', $ids) . ')');

            $notice->find();

            $temp = array();

            while ($notice->fetch()) {
                $temp[$notice->id] = clone($notice);
            }

            $wrapped = array();

            foreach ($ids as $id) {
                if (array_key_exists($id, $temp)) {
                    $wrapped[] = $temp[$id];
                }
            }

            return new ArrayWrapper($wrapped);
        }
    }

    function publicStream($offset=0, $limit=20, $since_id=0, $max_id=0)
    {
        $ids = Notice::stream(array('Notice', '_publicStreamDirect'),
                              array(),
                              'public',
                              $offset, $limit, $since_id, $max_id);
        return Notice::getStreamByIds($ids);
    }

    function _publicStreamDirect($offset=0, $limit=20, $since_id=0, $max_id=0)
    {
        $notice = new Notice();

        $notice->selectAdd(); // clears it
        $notice->selectAdd('id');

        $notice->orderBy('id DESC');

        if (!is_null($offset)) {
            $notice->limit($offset, $limit);
        }

        if (common_config('public', 'localonly')) {
            $notice->whereAdd('is_local = ' . Notice::LOCAL_PUBLIC);
        } else {
            # -1 == blacklisted, -2 == gateway (i.e. Twitter)
            $notice->whereAdd('is_local !='. Notice::LOCAL_NONPUBLIC);
            $notice->whereAdd('is_local !='. Notice::GATEWAY);
        }

        if ($since_id != 0) {
            $notice->whereAdd('id > ' . $since_id);
        }

        if ($max_id != 0) {
            $notice->whereAdd('id <= ' . $max_id);
        }

        $ids = array();

        if ($notice->find()) {
            while ($notice->fetch()) {
                $ids[] = $notice->id;
            }
        }

        $notice->free();
        $notice = NULL;

        return $ids;
    }

    function conversationStream($id, $offset=0, $limit=20, $since_id=0, $max_id=0)
    {
        $ids = Notice::stream(array('Notice', '_conversationStreamDirect'),
                              array($id),
                              'notice:conversation_ids:'.$id,
                              $offset, $limit, $since_id, $max_id);

        return Notice::getStreamByIds($ids);
    }

    function _conversationStreamDirect($id, $offset=0, $limit=20, $since_id=0, $max_id=0)
    {
        $notice = new Notice();

        $notice->selectAdd(); // clears it
        $notice->selectAdd('id');

        $notice->conversation = $id;

        $notice->orderBy('id DESC');

        if (!is_null($offset)) {
            $notice->limit($offset, $limit);
        }

        if ($since_id != 0) {
            $notice->whereAdd('id > ' . $since_id);
        }

        if ($max_id != 0) {
            $notice->whereAdd('id <= ' . $max_id);
        }

        $ids = array();

        if ($notice->find()) {
            while ($notice->fetch()) {
                $ids[] = $notice->id;
            }
        }

        $notice->free();
        $notice = NULL;

        return $ids;
    }

    /**
     * Is this notice part of an active conversation?
     *
     * @return boolean true if other messages exist in the same
     *                 conversation, false if this is the only one
     */
    function hasConversation()
    {
        if (!empty($this->conversation)) {
            $conversation = Notice::conversationStream(
                $this->conversation,
                1,
                1
            );
            if ($conversation->N > 0) {
                return true;
            }
        }
        return false;
    }

    /**
     * @param $groups array of Group *objects*
     * @param $recipients array of profile *ids*
     */
    function whoGets($groups=null, $recipients=null)
    {
        $c = self::memcache();

        if (!empty($c)) {
            $ni = $c->get(common_cache_key('notice:who_gets:'.$this->id));
            if ($ni !== false) {
                return $ni;
            }
        }

        if (is_null($groups)) {
            $groups = $this->getGroups();
        }

        if (is_null($recipients)) {
            $recipients = $this->getReplies();
        }

        $users = $this->getSubscribedUsers();

        // FIXME: kind of ignoring 'transitional'...
        // we'll probably stop supporting inboxless mode
        // in 0.9.x

        $ni = array();

        foreach ($users as $id) {
            $ni[$id] = NOTICE_INBOX_SOURCE_SUB;
        }

        $profile = $this->getProfile();

        foreach ($groups as $group) {
            $users = $group->getUserMembers();
            foreach ($users as $id) {
                if (!array_key_exists($id, $ni)) {
                    $user = User::staticGet('id', $id);
                    if (!$user->hasBlocked($profile)) {
                        $ni[$id] = NOTICE_INBOX_SOURCE_GROUP;
                    }
                }
            }
        }

        foreach ($recipients as $recipient) {

            if (!array_key_exists($recipient, $ni)) {
                $recipientUser = User::staticGet('id', $recipient);
                if (!empty($recipientUser)) {
                    $ni[$recipient] = NOTICE_INBOX_SOURCE_REPLY;
                }
            }
        }

        if (!empty($c)) {
            // XXX: pack this data better
            $c->set(common_cache_key('notice:who_gets:'.$this->id), $ni);
        }

        return $ni;
    }

    /**
     * Adds this notice to the inboxes of each local user who should receive
     * it, based on author subscriptions, group memberships, and @-replies.
     *
     * Warning: running a second time currently will make items appear
     * multiple times in users' inboxes.
     *
     * @fixme make more robust against errors
     * @fixme break up massive deliveries to smaller background tasks
     *
     * @param array $groups optional list of Group objects;
     *              if left empty, will be loaded from group_inbox records
     * @param array $recipient optional list of reply profile ids
     *              if left empty, will be loaded from reply records
     */
    function addToInboxes($groups=null, $recipients=null)
    {
        $ni = $this->whoGets($groups, $recipients);

        $ids = array_keys($ni);

        // We remove the author (if they're a local user),
        // since we'll have already done this in distribute()

        $i = array_search($this->profile_id, $ids);

        if ($i !== false) {
            unset($ids[$i]);
        }

        // Bulk insert

        Inbox::bulkInsert($this->id, $ids);

        return;
    }

    function getSubscribedUsers()
    {
        $user = new User();

        if(common_config('db','quote_identifiers'))
          $user_table = '"user"';
        else $user_table = 'user';

        $qry =
          'SELECT id ' .
          'FROM '. $user_table .' JOIN subscription '.
          'ON '. $user_table .'.id = subscription.subscriber ' .
          'WHERE subscription.subscribed = %d ';

        $user->query(sprintf($qry, $this->profile_id));

        $ids = array();

        while ($user->fetch()) {
            $ids[] = $user->id;
        }

        $user->free();

        return $ids;
    }

    /**
     * Record this notice to the given group inboxes for delivery.
     * Overrides the regular parsing of !group markup.
     *
     * @param string $group_ids
     * @fixme might prefer URIs as identifiers, as for replies?
     *        best with generalizations on user_group to support
     *        remote groups better.
     */
    function saveKnownGroups($group_ids)
    {
        if (!is_array($group_ids)) {
            // TRANS: Server exception thrown when no array is provided to the method saveKnownGroups().
            throw new ServerException(_("Bad type provided to saveKnownGroups"));
        }

        $groups = array();
        foreach ($group_ids as $id) {
            $group = User_group::staticGet('id', $id);
            if ($group) {
                common_log(LOG_ERR, "Local delivery to group id $id, $group->nickname");
                $result = $this->addToGroupInbox($group);
                if (!$result) {
                    common_log_db_error($gi, 'INSERT', __FILE__);
                }

                // @fixme should we save the tags here or not?
                $groups[] = clone($group);
            } else {
                common_log(LOG_ERR, "Local delivery to group id $id skipped, doesn't exist");
            }
        }

        return $groups;
    }

    /**
     * Parse !group delivery and record targets into group_inbox.
     * @return array of Group objects
     */
    function saveGroups()
    {
        // Don't save groups for repeats

        if (!empty($this->repeat_of)) {
            return array();
        }

        $groups = array();

        /* extract all !group */
        $count = preg_match_all('/(?:^|\s)!([A-Za-z0-9]{1,64})/',
                                strtolower($this->content),
                                $match);
        if (!$count) {
            return $groups;
        }

        $profile = $this->getProfile();

        /* Add them to the database */

        foreach (array_unique($match[1]) as $nickname) {
            /* XXX: remote groups. */
            $group = User_group::getForNickname($nickname, $profile);

            if (empty($group)) {
                continue;
            }

            // we automatically add a tag for every group name, too

            $tag = Notice_tag::pkeyGet(array('tag' => common_canonical_tag($nickname),
                                             'notice_id' => $this->id));

            if (is_null($tag)) {
                $this->saveTag($nickname);
            }

            if ($profile->isMember($group)) {

                $result = $this->addToGroupInbox($group);

                if (!$result) {
                    common_log_db_error($gi, 'INSERT', __FILE__);
                }

                $groups[] = clone($group);
            }
        }

        return $groups;
    }

    function addToGroupInbox($group)
    {
        $gi = Group_inbox::pkeyGet(array('group_id' => $group->id,
                                         'notice_id' => $this->id));

        if (empty($gi)) {

            $gi = new Group_inbox();

            $gi->group_id  = $group->id;
            $gi->notice_id = $this->id;
            $gi->created   = $this->created;

            $result = $gi->insert();

            if (!$result) {
                common_log_db_error($gi, 'INSERT', __FILE__);
                // TRANS: Server exception thrown when an update for a group inbox fails.
                throw new ServerException(_('Problem saving group inbox.'));
            }

            self::blow('user_group:notice_ids:%d', $gi->group_id);
        }

        return true;
    }

    /**
     * Save reply records indicating that this notice needs to be
     * delivered to the local users with the given URIs.
     *
     * Since this is expected to be used when saving foreign-sourced
     * messages, we won't deliver to any remote targets as that's the
     * source service's responsibility.
     *
     * Mail notifications etc will be handled later.
     *
     * @param array of unique identifier URIs for recipients
     */
    function saveKnownReplies($uris)
    {
        if (empty($uris)) {
            return;
        }
        $sender = Profile::staticGet($this->profile_id);

        foreach ($uris as $uri) {

            $user = User::staticGet('uri', $uri);

            if (!empty($user)) {
                if ($user->hasBlocked($sender)) {
                    continue;
                }

                $reply = new Reply();

                $reply->notice_id  = $this->id;
                $reply->profile_id = $user->id;

                $id = $reply->insert();
            }
        }

        return;
    }

    /**
     * Pull @-replies from this message's content in StatusNet markup format
     * and save reply records indicating that this message needs to be
     * delivered to those users.
     *
     * Mail notifications to local profiles will be sent later.
     *
     * @return array of integer profile IDs
     */

    function saveReplies()
    {
        // Don't save reply data for repeats

        if (!empty($this->repeat_of)) {
            return array();
        }

        $sender = Profile::staticGet($this->profile_id);

        // @todo ideally this parser information would only
        // be calculated once.

        $mentions = common_find_mentions($this->content, $this);

        $replied = array();

        // store replied only for first @ (what user/notice what the reply directed,
        // we assume first @ is it)

        foreach ($mentions as $mention) {

            foreach ($mention['mentioned'] as $mentioned) {

                // skip if they're already covered

                if (!empty($replied[$mentioned->id])) {
                    continue;
                }

                // Don't save replies from blocked profile to local user

                $mentioned_user = User::staticGet('id', $mentioned->id);
                if (!empty($mentioned_user) && $mentioned_user->hasBlocked($sender)) {
                    continue;
                }

                $reply = new Reply();

                $reply->notice_id  = $this->id;
                $reply->profile_id = $mentioned->id;

                $id = $reply->insert();

                if (!$id) {
                    common_log_db_error($reply, 'INSERT', __FILE__);
                    // TRANS: Server exception thrown when a reply cannot be saved.
                    // TRANS: %1$d is a notice ID, %2$d is the ID of the mentioned user.
                    throw new ServerException(sprintf(_("Could not save reply for %1$d, %2$d."), $this->id, $mentioned->id));
                } else {
                    $replied[$mentioned->id] = 1;
                    self::blow('reply:stream:%d', $mentioned->id);
                }
            }
        }

        $recipientIds = array_keys($replied);

        return $recipientIds;
    }

    /**
     * Pull the complete list of @-reply targets for this notice.
     *
     * @return array of integer profile ids
     */
    function getReplies()
    {
        // XXX: cache me

        $ids = array();

        $reply = new Reply();
        $reply->selectAdd();
        $reply->selectAdd('profile_id');
        $reply->notice_id = $this->id;

        if ($reply->find()) {
            while($reply->fetch()) {
                $ids[] = $reply->profile_id;
            }
        }

        $reply->free();

        return $ids;
    }

    /**
     * Send e-mail notifications to local @-reply targets.
     *
     * Replies must already have been saved; this is expected to be run
     * from the distrib queue handler.
     */
    function sendReplyNotifications()
    {
        // Don't send reply notifications for repeats

        if (!empty($this->repeat_of)) {
            return array();
        }

        $recipientIds = $this->getReplies();

        foreach ($recipientIds as $recipientId) {
            $user = User::staticGet('id', $recipientId);
            if (!empty($user)) {
                mail_notify_attn($user, $this);
            }
        }
    }

    /**
     * Pull list of groups this notice needs to be delivered to,
     * as previously recorded by saveGroups() or saveKnownGroups().
     *
     * @return array of Group objects
     */
    function getGroups()
    {
        // Don't save groups for repeats

        if (!empty($this->repeat_of)) {
            return array();
        }

        // XXX: cache me

        $groups = array();

        $gi = new Group_inbox();

        $gi->selectAdd();
        $gi->selectAdd('group_id');

        $gi->notice_id = $this->id;

        if ($gi->find()) {
            while ($gi->fetch()) {
                $group = User_group::staticGet('id', $gi->group_id);
                if ($group) {
                    $groups[] = $group;
                }
            }
        }

        $gi->free();

        return $groups;
    }

    // This has gotten way too long. Needs to be sliced up into functional bits
    // or ideally exported to a utility class.

    function asAtomEntry($namespace=false, $source=false, $author=true, $cur=null)
    {
        $profile = $this->getProfile();

        $xs = new XMLStringer(true);

        if ($namespace) {
            $attrs = array('xmlns' => 'http://www.w3.org/2005/Atom',
                           'xmlns:thr' => 'http://purl.org/syndication/thread/1.0',
                           'xmlns:georss' => 'http://www.georss.org/georss',
                           'xmlns:activity' => 'http://activitystrea.ms/spec/1.0/',
                           'xmlns:media' => 'http://purl.org/syndication/atommedia',
                           'xmlns:poco' => 'http://portablecontacts.net/spec/1.0',
                           'xmlns:ostatus' => 'http://ostatus.org/schema/1.0',
                           'xmlns:statusnet' => 'http://status.net/schema/api/1/');
        } else {
            $attrs = array();
        }

        if (Event::handle('StartActivityStart', array(&$this, &$xs, &$attrs))) {
            $xs->elementStart('entry', $attrs);
            Event::handle('EndActivityStart', array(&$this, &$xs, &$attrs));
        }

        if (Event::handle('StartActivitySource', array(&$this, &$xs))) {

            if ($source) {

                $atom_feed = $profile->getAtomFeed();

                if (!empty($atom_feed)) {

                    $xs->elementStart('source');

                    // XXX: we should store the actual feed ID

                    $xs->element('id', null, $atom_feed);

                    // XXX: we should store the actual feed title

                    $xs->element('title', null, $profile->getBestName());

                    $xs->element('link', array('rel' => 'alternate',
                                               'type' => 'text/html',
                                               'href' => $profile->profileurl));

                    $xs->element('link', array('rel' => 'self',
                                               'type' => 'application/atom+xml',
                                               'href' => $atom_feed));

                    $xs->element('icon', null, $profile->avatarUrl(AVATAR_PROFILE_SIZE));

                    $notice = $profile->getCurrentNotice();

                    if (!empty($notice)) {
                        $xs->element('updated', null, self::utcDate($notice->created));
                    }

                    $user = User::staticGet('id', $profile->id);

                    if (!empty($user)) {
                        $xs->element('link', array('rel' => 'license',
                                                   'href' => common_config('license', 'url')));
                    }

                    $xs->elementEnd('source');
                }
            }
            Event::handle('EndActivitySource', array(&$this, &$xs));
        }

        $title = common_xml_safe_str($this->content);

        if (Event::handle('StartActivityTitle', array(&$this, &$xs, &$title))) {
            $xs->element('title', null, $title);
            Event::handle('EndActivityTitle', array($this, &$xs, $title));
        }

        $atomAuthor = '';

        if ($author) {
            $atomAuthor = $profile->asAtomAuthor($cur);
        }

        if (Event::handle('StartActivityAuthor', array(&$this, &$xs, &$atomAuthor))) {
            if (!empty($atomAuthor)) {
                $xs->raw($atomAuthor);
                Event::handle('EndActivityAuthor', array(&$this, &$xs, &$atomAuthor));
            }
        }

        $actor = '';

        if ($author) {
            $actor = $profile->asActivityActor();
        }

        if (Event::handle('StartActivityActor', array(&$this, &$xs, &$actor))) {
            if (!empty($actor)) {
                $xs->raw($actor);
                Event::handle('EndActivityActor', array(&$this, &$xs, &$actor));
            }
        }

        $url = $this->bestUrl();

        if (Event::handle('StartActivityLink', array(&$this, &$xs, &$url))) {
            $xs->element('link', array('rel' => 'alternate',
                                       'type' => 'text/html',
                                       'href' => $url));
            Event::handle('EndActivityLink', array(&$this, &$xs, $url));
        }

        $id = $this->uri;

        if (Event::handle('StartActivityId', array(&$this, &$xs, &$id))) {
            $xs->element('id', null, $id);
            Event::handle('EndActivityId', array(&$this, &$xs, $id));
        }

        $published = self::utcDate($this->created);

        if (Event::handle('StartActivityPublished', array(&$this, &$xs, &$published))) {
            $xs->element('published', null, $published);
            Event::handle('EndActivityPublished', array(&$this, &$xs, $published));
        }

        $updated = $published; // XXX: notices are usually immutable

        if (Event::handle('StartActivityUpdated', array(&$this, &$xs, &$updated))) {
            $xs->element('updated', null, $updated);
            Event::handle('EndActivityUpdated', array(&$this, &$xs, $updated));
        }

        $content = common_xml_safe_str($this->rendered);

        if (Event::handle('StartActivityContent', array(&$this, &$xs, &$content))) {
            $xs->element('content', array('type' => 'html'), $content);
            Event::handle('EndActivityContent', array(&$this, &$xs, $content));
        }

        // Most of our notices represent POSTing a NOTE. This is the default verb
        // for activity streams, so we normally just leave it out.

        $verb = ActivityVerb::POST;

        if (Event::handle('StartActivityVerb', array(&$this, &$xs, &$verb))) {
            $xs->element('activity:verb', null, $verb);
            Event::handle('EndActivityVerb', array(&$this, &$xs, $verb));
        }

        // We use the default behavior for activity streams: if there's no activity:object,
        // then treat the entry itself as the object. Here, you can set the type of that object,
        // which is normally a NOTE.

        $type = ActivityObject::NOTE;

        if (Event::handle('StartActivityDefaultObjectType', array(&$this, &$xs, &$type))) {
            $xs->element('activity:object-type', null, $type);
            Event::handle('EndActivityDefaultObjectType', array(&$this, &$xs, $type));
        }

        // Since we usually use the entry itself as an object, we don't have an explicit
        // object. Some extensions may want to add them (for photo, event, music, etc.).

        $objects = array();

        if (Event::handle('StartActivityObjects', array(&$this, &$xs, &$objects))) {
            foreach ($objects as $object) {
                $xs->raw($object->asString());
            }
            Event::handle('EndActivityObjects', array(&$this, &$xs, $objects));
        }

        $noticeInfoAttr = array('local_id' => $this->id); // local notice ID (useful to clients for ordering)

        $ns = $this->getSource();

        if (!empty($ns)) {
            $noticeInfoAttr['source'] =  $ns->code;
            if (!empty($ns->url)) {
                $noticeInfoAttr['source_link'] = $ns->url;
                if (!empty($ns->name)) {
                    $noticeInfoAttr['source'] =  '<a href="'
                      . htmlspecialchars($ns->url)
                        . '" rel="nofollow">'
                      . htmlspecialchars($ns->name)
                        . '</a>';
                }
            }
        }

        if (!empty($cur)) {
            $noticeInfoAttr['favorite'] = ($cur->hasFave($this)) ? "true" : "false";
            $profile = $cur->getProfile();
            $noticeInfoAttr['repeated'] = ($profile->hasRepeated($this->id)) ? "true" : "false";
        }

        if (!empty($this->repeat_of)) {
            $noticeInfoAttr['repeat_of'] = $this->repeat_of;
        }

        if (Event::handle('StartActivityNoticeInfo', array(&$this, &$xs, &$noticeInfoAttr))) {
            $xs->element('statusnet:notice_info', $noticeInfoAttr, null);
            Event::handle('EndActivityNoticeInfo', array(&$this, &$xs, $noticeInfoAttr));
        }

        $replyNotice = null;

        if ($this->reply_to) {
            $replyNotice = Notice::staticGet('id', $this->reply_to);
        }

        if (Event::handle('StartActivityInReplyTo', array(&$this, &$xs, &$replyNotice))) {
            if (!empty($replyNotice)) {
                $xs->element('link', array('rel' => 'related',
                                           'href' => $replyNotice->bestUrl()));
                $xs->element('thr:in-reply-to',
                             array('ref' => $replyNotice->uri,
                                   'href' => $replyNotice->bestUrl()));
                Event::handle('EndActivityInReplyTo', array(&$this, &$xs, $replyNotice));
            }
        }

        $conv = null;

        if (!empty($this->conversation)) {
            $conv = Conversation::staticGet('id', $this->conversation);
        }

        if (Event::handle('StartActivityConversation', array(&$this, &$xs, &$conv))) {
            if (!empty($conv)) {
                $xs->element('link', array('rel' => 'ostatus:conversation',
                                           'href' => $conv->uri));
            }
            Event::handle('EndActivityConversation', array(&$this, &$xs, $conv));
        }

        $replyProfiles = array();

        $reply_ids = $this->getReplies();

        foreach ($reply_ids as $id) {
            $profile = Profile::staticGet('id', $id);
<<<<<<< HEAD
           if (!empty($profile)) {
               // XXX: Deprecate this for 'mentioned'
                $xs->element(
                    'link', array(
                        'rel' => 'ostatus:attention',
                        'href' => $profile->getUri()
                    )
                );
                $xs->element(
                    'link', array(
                        'rel' => 'mentioned',
                        'href' => $profile->getUri()
                    )
                );
=======
            if (!empty($profile)) {
                $replyProfiles[] = $profile;
>>>>>>> cc71f1ae
            }
        }

        if (Event::handle('StartActivityAttentionProfiles', array(&$this, &$xs, &$replyProfiles))) {
            foreach ($replyProfiles as $profile) {
                $xs->element('link', array('rel' => 'ostatus:attention',
                                           'href' => $profile->getUri()));
            }
            Event::handle('EndActivityAttentionProfiles', array(&$this, &$xs, $replyProfiles));
        }

        $groups = $this->getGroups();

<<<<<<< HEAD
        foreach ($groups as $group) {
            // XXX: Deprecate this for 'mentioned'
            $xs->element(
                'link', array(
                    'rel' => 'ostatus:attention',
                    'href' => $group->permalink()
                )
            );
            $xs->element(
                'link', array(
                    'rel' => 'mentioned',
                    'href' => $group->permalink()
                )
            );
=======
        if (Event::handle('StartActivityAttentionGroups', array(&$this, &$xs, &$groups))) {
            foreach ($groups as $group) {
                $xs->element('link', array('rel' => 'ostatus:attention',
                                           'href' => $group->permalink()));
            }
            Event::handle('EndActivityAttentionGroups', array(&$this, &$xs, $groups));
>>>>>>> cc71f1ae
        }

        $repeat = null;

        if (!empty($this->repeat_of)) {
            $repeat = Notice::staticGet('id', $this->repeat_of);
        }

        if (Event::handle('StartActivityForward', array(&$this, &$xs, &$repeat))) {
            if (!empty($repeat)) {
                $xs->element('ostatus:forward',
                             array('ref' => $repeat->uri,
                                   'href' => $repeat->bestUrl()));
            }

            Event::handle('EndActivityForward', array(&$this, &$xs, $repeat));
        }

        $tags = $this->getTags();

        if (Event::handle('StartActivityCategories', array(&$this, &$xs, &$tags))) {
            foreach ($tags as $tag) {
                $xs->element('category', array('term' => $tag));
            }
            Event::handle('EndActivityCategories', array(&$this, &$xs, $tags));
        }

        // Enclosures

        $enclosures = array();

        $attachments = $this->attachments();

        foreach ($attachments as $attachment) {
            $enclosure = $attachment->getEnclosure();
            if ($enclosure) {
                $enclosures[] = $enclosure;
            }
        }

        if (Event::handle('StartActivityEnclosures', array(&$this, &$xs, &$enclosures))) {
            foreach ($enclosures as $enclosure) {
                $attributes = array('rel' => 'enclosure',
                                    'href' => $enclosure->url,
                                    'type' => $enclosure->mimetype,
                                    'length' => $enclosure->size);

                if ($enclosure->title) {
                    $attributes['title'] = $enclosure->title;
                }

                $xs->element('link', $attributes, null);
            }
            Event::handle('EndActivityEnclosures', array(&$this, &$xs, $enclosures));
        }

        $lat = $this->lat;
        $lon = $this->lon;

        if (Event::handle('StartActivityGeo', array(&$this, &$xs, &$lat, &$lon))) {
            if (!empty($lat) && !empty($lon)) {
                $xs->element('georss:point', null, $lat . ' ' . $lon);
            }
            Event::handle('EndActivityGeo', array(&$this, &$xs, $lat, $lon));
        }

        if (Event::handle('StartActivityEnd', array(&$this, &$xs))) {
            $xs->elementEnd('entry');
            Event::handle('EndActivityEnd', array(&$this, &$xs));
        }

        return $xs->getString();
    }

    /**
     * Returns an XML string fragment with a reference to a notice as an
     * Activity Streams noun object with the given element type.
     *
     * Assumes that 'activity' namespace has been previously defined.
     *
     * @param string $element one of 'subject', 'object', 'target'
     * @return string
     */
    function asActivityNoun($element)
    {
        $noun = ActivityObject::fromNotice($this);
        return $noun->asString('activity:' . $element);
    }

    function bestUrl()
    {
        if (!empty($this->url)) {
            return $this->url;
        } else if (!empty($this->uri) && preg_match('/^https?:/', $this->uri)) {
            return $this->uri;
        } else {
            return common_local_url('shownotice',
                                    array('notice' => $this->id));
        }
    }

    function stream($fn, $args, $cachekey, $offset=0, $limit=20, $since_id=0, $max_id=0)
    {
        $cache = common_memcache();

        if (empty($cache) ||
            $since_id != 0 || $max_id != 0 ||
            is_null($limit) ||
            ($offset + $limit) > NOTICE_CACHE_WINDOW) {
            return call_user_func_array($fn, array_merge($args, array($offset, $limit, $since_id,
                                                                      $max_id)));
        }

        $idkey = common_cache_key($cachekey);

        $idstr = $cache->get($idkey);

        if ($idstr !== false) {
            // Cache hit! Woohoo!
            $window = explode(',', $idstr);
            $ids = array_slice($window, $offset, $limit);
            return $ids;
        }

        $laststr = $cache->get($idkey.';last');

        if ($laststr !== false) {
            $window = explode(',', $laststr);
            $last_id = $window[0];
            $new_ids = call_user_func_array($fn, array_merge($args, array(0, NOTICE_CACHE_WINDOW,
                                                                          $last_id, 0, null)));

            $new_window = array_merge($new_ids, $window);

            $new_windowstr = implode(',', $new_window);

            $result = $cache->set($idkey, $new_windowstr);
            $result = $cache->set($idkey . ';last', $new_windowstr);

            $ids = array_slice($new_window, $offset, $limit);

            return $ids;
        }

        $window = call_user_func_array($fn, array_merge($args, array(0, NOTICE_CACHE_WINDOW,
                                                                     0, 0, null)));

        $windowstr = implode(',', $window);

        $result = $cache->set($idkey, $windowstr);
        $result = $cache->set($idkey . ';last', $windowstr);

        $ids = array_slice($window, $offset, $limit);

        return $ids;
    }

    /**
     * Determine which notice, if any, a new notice is in reply to.
     *
     * For conversation tracking, we try to see where this notice fits
     * in the tree. Rough algorithm is:
     *
     * if (reply_to is set and valid) {
     *     return reply_to;
     * } else if ((source not API or Web) and (content starts with "T NAME" or "@name ")) {
     *     return ID of last notice by initial @name in content;
     * }
     *
     * Note that all @nickname instances will still be used to save "reply" records,
     * so the notice shows up in the mentioned users' "replies" tab.
     *
     * @param integer $reply_to   ID passed in by Web or API
     * @param integer $profile_id ID of author
     * @param string  $source     Source tag, like 'web' or 'gwibber'
     * @param string  $content    Final notice content
     *
     * @return integer ID of replied-to notice, or null for not a reply.
     */

    static function getReplyTo($reply_to, $profile_id, $source, $content)
    {
        static $lb = array('xmpp', 'mail', 'sms', 'omb');

        // If $reply_to is specified, we check that it exists, and then
        // return it if it does

        if (!empty($reply_to)) {
            $reply_notice = Notice::staticGet('id', $reply_to);
            if (!empty($reply_notice)) {
                return $reply_to;
            }
        }

        // If it's not a "low bandwidth" source (one where you can't set
        // a reply_to argument), we return. This is mostly web and API
        // clients.

        if (!in_array($source, $lb)) {
            return null;
        }

        // Is there an initial @ or T?

        if (preg_match('/^T ([A-Z0-9]{1,64}) /', $content, $match) ||
            preg_match('/^@([a-z0-9]{1,64})\s+/', $content, $match)) {
            $nickname = common_canonical_nickname($match[1]);
        } else {
            return null;
        }

        // Figure out who that is.

        $sender = Profile::staticGet('id', $profile_id);
        if (empty($sender)) {
            return null;
        }

        $recipient = common_relative_profile($sender, $nickname, common_sql_now());

        if (empty($recipient)) {
            return null;
        }

        // Get their last notice

        $last = $recipient->getCurrentNotice();

        if (!empty($last)) {
            return $last->id;
        }
    }

    static function maxContent()
    {
        $contentlimit = common_config('notice', 'contentlimit');
        // null => use global limit (distinct from 0!)
        if (is_null($contentlimit)) {
            $contentlimit = common_config('site', 'textlimit');
        }
        return $contentlimit;
    }

    static function contentTooLong($content)
    {
        $contentlimit = self::maxContent();
        return ($contentlimit > 0 && !empty($content) && (mb_strlen($content) > $contentlimit));
    }

    function getLocation()
    {
        $location = null;

        if (!empty($this->location_id) && !empty($this->location_ns)) {
            $location = Location::fromId($this->location_id, $this->location_ns);
        }

        if (is_null($location)) { // no ID, or Location::fromId() failed
            if (!empty($this->lat) && !empty($this->lon)) {
                $location = Location::fromLatLon($this->lat, $this->lon);
            }
        }

        return $location;
    }

    function repeat($repeater_id, $source)
    {
        $author = Profile::staticGet('id', $this->profile_id);

        // TRANS: Message used to repeat a notice. RT is the abbreviation of 'retweet'.
        // TRANS: %1$s is the repeated user's name, %2$s is the repeated notice.
        $content = sprintf(_('RT @%1$s %2$s'),
                           $author->nickname,
                           $this->content);

        $maxlen = common_config('site', 'textlimit');
        if ($maxlen > 0 && mb_strlen($content) > $maxlen) {
            // Web interface and current Twitter API clients will
            // pull the original notice's text, but some older
            // clients and RSS/Atom feeds will see this trimmed text.
            //
            // Unfortunately this is likely to lose tags or URLs
            // at the end of long notices.
            $content = mb_substr($content, 0, $maxlen - 4) . ' ...';
        }

        return self::saveNew($repeater_id, $content, $source,
                             array('repeat_of' => $this->id));
    }

    // These are supposed to be in chron order!

    function repeatStream($limit=100)
    {
        $cache = common_memcache();

        if (empty($cache)) {
            $ids = $this->_repeatStreamDirect($limit);
        } else {
            $idstr = $cache->get(common_cache_key('notice:repeats:'.$this->id));
            if ($idstr !== false) {
                $ids = explode(',', $idstr);
            } else {
                $ids = $this->_repeatStreamDirect(100);
                $cache->set(common_cache_key('notice:repeats:'.$this->id), implode(',', $ids));
            }
            if ($limit < 100) {
                // We do a max of 100, so slice down to limit
                $ids = array_slice($ids, 0, $limit);
            }
        }

        return Notice::getStreamByIds($ids);
    }

    function _repeatStreamDirect($limit)
    {
        $notice = new Notice();

        $notice->selectAdd(); // clears it
        $notice->selectAdd('id');

        $notice->repeat_of = $this->id;

        $notice->orderBy('created'); // NB: asc!

        if (!is_null($offset)) {
            $notice->limit($offset, $limit);
        }

        $ids = array();

        if ($notice->find()) {
            while ($notice->fetch()) {
                $ids[] = $notice->id;
            }
        }

        $notice->free();
        $notice = NULL;

        return $ids;
    }

    function locationOptions($lat, $lon, $location_id, $location_ns, $profile = null)
    {
        $options = array();

        if (!empty($location_id) && !empty($location_ns)) {

            $options['location_id'] = $location_id;
            $options['location_ns'] = $location_ns;

            $location = Location::fromId($location_id, $location_ns);

            if (!empty($location)) {
                $options['lat'] = $location->lat;
                $options['lon'] = $location->lon;
            }

        } else if (!empty($lat) && !empty($lon)) {

            $options['lat'] = $lat;
            $options['lon'] = $lon;

            $location = Location::fromLatLon($lat, $lon);

            if (!empty($location)) {
                $options['location_id'] = $location->location_id;
                $options['location_ns'] = $location->location_ns;
            }
        } else if (!empty($profile)) {

            if (isset($profile->lat) && isset($profile->lon)) {
                $options['lat'] = $profile->lat;
                $options['lon'] = $profile->lon;
            }

            if (isset($profile->location_id) && isset($profile->location_ns)) {
                $options['location_id'] = $profile->location_id;
                $options['location_ns'] = $profile->location_ns;
            }
        }

        return $options;
    }

    function clearReplies()
    {
        $replyNotice = new Notice();
        $replyNotice->reply_to = $this->id;

        //Null any notices that are replies to this notice

        if ($replyNotice->find()) {
            while ($replyNotice->fetch()) {
                $orig = clone($replyNotice);
                $replyNotice->reply_to = null;
                $replyNotice->update($orig);
            }
        }

        // Reply records

        $reply = new Reply();
        $reply->notice_id = $this->id;

        if ($reply->find()) {
            while($reply->fetch()) {
                self::blow('reply:stream:%d', $reply->profile_id);
                $reply->delete();
            }
        }

        $reply->free();
    }

    function clearRepeats()
    {
        $repeatNotice = new Notice();
        $repeatNotice->repeat_of = $this->id;

        //Null any notices that are repeats of this notice

        if ($repeatNotice->find()) {
            while ($repeatNotice->fetch()) {
                $orig = clone($repeatNotice);
                $repeatNotice->repeat_of = null;
                $repeatNotice->update($orig);
            }
        }
    }

    function clearFaves()
    {
        $fave = new Fave();
        $fave->notice_id = $this->id;

        if ($fave->find()) {
            while ($fave->fetch()) {
                self::blow('fave:ids_by_user_own:%d', $fave->user_id);
                self::blow('fave:ids_by_user_own:%d;last', $fave->user_id);
                self::blow('fave:ids_by_user:%d', $fave->user_id);
                self::blow('fave:ids_by_user:%d;last', $fave->user_id);
                $fave->delete();
            }
        }

        $fave->free();
    }

    function clearTags()
    {
        $tag = new Notice_tag();
        $tag->notice_id = $this->id;

        if ($tag->find()) {
            while ($tag->fetch()) {
                self::blow('profile:notice_ids_tagged:%d:%s', $this->profile_id, common_keyize($tag->tag));
                self::blow('profile:notice_ids_tagged:%d:%s;last', $this->profile_id, common_keyize($tag->tag));
                self::blow('notice_tag:notice_ids:%s', common_keyize($tag->tag));
                self::blow('notice_tag:notice_ids:%s;last', common_keyize($tag->tag));
                $tag->delete();
            }
        }

        $tag->free();
    }

    function clearGroupInboxes()
    {
        $gi = new Group_inbox();

        $gi->notice_id = $this->id;

        if ($gi->find()) {
            while ($gi->fetch()) {
                self::blow('user_group:notice_ids:%d', $gi->group_id);
                $gi->delete();
            }
        }

        $gi->free();
    }

    function distribute()
    {
        // We always insert for the author so they don't
        // have to wait

        $user = User::staticGet('id', $this->profile_id);
        if (!empty($user)) {
            Inbox::insertNotice($user->id, $this->id);
        }

        if (common_config('queue', 'inboxes')) {
            // If there's a failure, we want to _force_
            // distribution at this point.
            try {
                $qm = QueueManager::get();
                $qm->enqueue($this, 'distrib');
            } catch (Exception $e) {
                // If the exception isn't transient, this
                // may throw more exceptions as DQH does
                // its own enqueueing. So, we ignore them!
                try {
                    $handler = new DistribQueueHandler();
                    $handler->handle($this);
                } catch (Exception $e) {
                    common_log(LOG_ERR, "emergency redistribution resulted in " . $e->getMessage());
                }
                // Re-throw so somebody smarter can handle it.
                throw $e;
            }
        } else {
            $handler = new DistribQueueHandler();
            $handler->handle($this);
        }
    }

    function insert()
    {
        $result = parent::insert();

        if ($result) {
            // Profile::hasRepeated() abuses pkeyGet(), so we
            // have to clear manually
            if (!empty($this->repeat_of)) {
                $c = self::memcache();
                if (!empty($c)) {
                    $ck = self::multicacheKey('Notice',
                                              array('profile_id' => $this->profile_id,
                                                    'repeat_of' => $this->repeat_of));
                    $c->delete($ck);
                }
            }
        }

        return $result;
    }

    /**
     * Get the source of the notice
     *
     * @return Notice_source $ns A notice source object. 'code' is the only attribute
     *                           guaranteed to be populated.
     */
    function getSource()
    {
        $ns = new Notice_source();
        if (!empty($this->source)) {
            switch ($this->source) {
            case 'web':
            case 'xmpp':
            case 'mail':
            case 'omb':
            case 'system':
            case 'api':
                $ns->code = $this->source;
                break;
            default:
                $ns = Notice_source::staticGet($this->source);
                if (!$ns) {
                    $ns = new Notice_source();
                    $ns->code = $this->source;
                    $app = Oauth_application::staticGet('name', $this->source);
                    if ($app) {
                        $ns->name = $app->name;
                        $ns->url  = $app->source_url;
                    }
                }
                break;
            }
        }
        return $ns;
    }

    /**
     * Determine whether the notice was locally created
     *
     * @return boolean locality
     */

    public function isLocal()
    {
        return ($this->is_local == Notice::LOCAL_PUBLIC ||
                $this->is_local == Notice::LOCAL_NONPUBLIC);
    }

    public function getTags()
    {
        $tags = array();
        $tag = new Notice_tag();
        $tag->notice_id = $this->id;
        if ($tag->find()) {
            while ($tag->fetch()) {
                $tags[] = $tag->tag;
            }
        }
        $tag->free();
        return $tags;
    }

    static private function utcDate($dt)
    {
        $dateStr = date('d F Y H:i:s', strtotime($dt));
        $d = new DateTime($dateStr, new DateTimeZone('UTC'));
        return $d->format(DATE_W3C);
    }
}<|MERGE_RESOLUTION|>--- conflicted
+++ resolved
@@ -1445,25 +1445,8 @@
 
         foreach ($reply_ids as $id) {
             $profile = Profile::staticGet('id', $id);
-<<<<<<< HEAD
-           if (!empty($profile)) {
-               // XXX: Deprecate this for 'mentioned'
-                $xs->element(
-                    'link', array(
-                        'rel' => 'ostatus:attention',
-                        'href' => $profile->getUri()
-                    )
-                );
-                $xs->element(
-                    'link', array(
-                        'rel' => 'mentioned',
-                        'href' => $profile->getUri()
-                    )
-                );
-=======
             if (!empty($profile)) {
                 $replyProfiles[] = $profile;
->>>>>>> cc71f1ae
             }
         }
 
@@ -1477,29 +1460,12 @@
 
         $groups = $this->getGroups();
 
-<<<<<<< HEAD
-        foreach ($groups as $group) {
-            // XXX: Deprecate this for 'mentioned'
-            $xs->element(
-                'link', array(
-                    'rel' => 'ostatus:attention',
-                    'href' => $group->permalink()
-                )
-            );
-            $xs->element(
-                'link', array(
-                    'rel' => 'mentioned',
-                    'href' => $group->permalink()
-                )
-            );
-=======
         if (Event::handle('StartActivityAttentionGroups', array(&$this, &$xs, &$groups))) {
             foreach ($groups as $group) {
                 $xs->element('link', array('rel' => 'ostatus:attention',
                                            'href' => $group->permalink()));
             }
             Event::handle('EndActivityAttentionGroups', array(&$this, &$xs, $groups));
->>>>>>> cc71f1ae
         }
 
         $repeat = null;
