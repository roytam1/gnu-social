--- conflicted
+++ resolved
@@ -234,11 +234,7 @@
         $notice->content = $content;
         $notice->whereAdd('now() - created < ' . common_config('notice', 'dupelimit'));
         $cnt = $notice->count();
-<<<<<<< HEAD
-        return ($cnt > 0);
-=======
         return ($cnt == 0);
->>>>>>> f6677565
     }
 
     static function checkEditThrottle($profile_id) {
