--- conflicted
+++ resolved
@@ -1505,73 +1505,6 @@
         }
     }
 
-<<<<<<< HEAD
-    function stream($fn, $args, $cachekey, $offset=0, $limit=20, $since_id=0, $max_id=0, $profile=0)
-    {
-        if ($profile === 0) {
-            $user = common_current_user();
-            if (empty($user)) {
-                $profile = null;
-            } else {
-                $profile = $user->getProfile();
-            }
-        }
-
-        $cache = Cache::instance();
-
-        if (empty($cache) ||
-            $since_id != 0 || $max_id != 0 ||
-            is_null($limit) ||
-            ($offset + $limit) > NOTICE_CACHE_WINDOW) {
-            return call_user_func_array($fn, array_merge($args, array($offset, $limit, $since_id,
-                                                                      $max_id)));
-        }
-
-        $idkey = Cache::key($cachekey);
-
-        $idstr = $cache->get($idkey);
-
-        if ($idstr !== false) {
-            // Cache hit! Woohoo!
-            $window = explode(',', $idstr);
-            $ids = array_slice($window, $offset, $limit);
-            return $ids;
-        }
-
-        $laststr = $cache->get($idkey.';last');
-
-        if ($laststr !== false) {
-            $window = explode(',', $laststr);
-            $last_id = $window[0];
-            $new_ids = call_user_func_array($fn, array_merge($args, array(0, NOTICE_CACHE_WINDOW,
-                                                                          $last_id, 0, null)));
-
-            $new_window = array_merge($new_ids, $window);
-
-            $new_windowstr = implode(',', $new_window);
-
-            $result = $cache->set($idkey, $new_windowstr);
-            $result = $cache->set($idkey . ';last', $new_windowstr);
-
-            $ids = array_slice($new_window, $offset, $limit);
-
-            return $ids;
-        }
-
-        $window = call_user_func_array($fn, array_merge($args, array(0, NOTICE_CACHE_WINDOW,
-                                                                     0, 0, null)));
-
-        $windowstr = implode(',', $window);
-
-        $result = $cache->set($idkey, $windowstr);
-        $result = $cache->set($idkey . ';last', $windowstr);
-
-        $ids = array_slice($window, $offset, $limit);
-
-        return $ids;
-    }
-=======
->>>>>>> 2b901894
 
     /**
      * Determine which notice, if any, a new notice is in reply to.
