--- conflicted
+++ resolved
@@ -129,23 +129,14 @@
             $notice->is_local = $is_local;
         }
 
-<<<<<<< HEAD
 		$notice->query('BEGIN');
-		
-		$notice->reply_to = $reply_to;
-		$notice->created = common_sql_now();
-		$notice->content = common_shorten_links($content);
-		$notice->rendered = common_render_content($notice->content, $notice);
-		$notice->source = $source;
-		$notice->uri = $uri;
-=======
+
         $notice->reply_to = $reply_to;
         $notice->created = common_sql_now();
         $notice->content = common_shorten_links($content);
         $notice->rendered = common_render_content($notice->content, $notice);
         $notice->source = $source;
         $notice->uri = $uri;
->>>>>>> 7aa496cd
 
         $id = $notice->insert();
 
@@ -171,32 +162,18 @@
         $notice->saveTags();
         $notice->saveGroups();
 
-<<<<<<< HEAD
-		// Add to notice inboxes
-		
-		$notice->addToInboxes();
-
+        $notice->addToInboxes();
 		$notice->query('COMMIT');
-		
-		# Clear the cache for subscribed users, so they'll update at next request
-		# XXX: someone clever could prepend instead of clearing the cache
-=======
+
         # Clear the cache for subscribed users, so they'll update at next request
         # XXX: someone clever could prepend instead of clearing the cache
->>>>>>> 7aa496cd
 
         if (common_config('memcached', 'enabled')) {
             $notice->blowCaches();
         }
 
-<<<<<<< HEAD
-		return $notice;
-	}
-=======
-        $notice->addToInboxes();
         return $notice;
     }
->>>>>>> 7aa496cd
 
     static function checkEditThrottle($profile_id) {
         $profile = Profile::staticGet($profile_id);
