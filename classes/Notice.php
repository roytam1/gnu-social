--- conflicted
+++ resolved
@@ -124,6 +124,8 @@
 
         $profile = Profile::staticGet($profile_id);
 
+        $final =  common_shorten_links($content);
+
         if (!$profile) {
             common_log(LOG_ERR, 'Problem saving notice. Unknown user.');
             return _('Problem saving notice. Unknown user.');
@@ -134,7 +136,7 @@
             return _('Too many notices too fast; take a breather and post again in a few minutes.');
         }
 
-        if (common_config('site', 'dupelimit') > 0 && !Notice::checkDupes($profile_id, $content)) {
+        if (common_config('site', 'dupelimit') > 0 && !Notice::checkDupes($profile_id, $final)) {
             common_log(LOG_WARNING, 'Dupe posting by profile #' . $profile_id . '; throttled.');
 			return _('Too many duplicate messages too quickly; take a breather and post again in a few minutes.');
         }
@@ -165,8 +167,8 @@
 
 		$notice->reply_to = $reply_to;
 		$notice->created = common_sql_now();
-		$notice->content = $content;
-		$notice->rendered = common_render_content($content, $notice);
+		$notice->content = $final;
+		$notice->rendered = common_render_content($final, $notice);
 		$notice->source = $source;
 		$notice->uri = $uri;
 
@@ -976,11 +978,7 @@
         }
     }
 
-<<<<<<< HEAD
-    function stream($fn, $args, $cachekey, $offset=0, $limit=20, $since_id=0, $before_id=0, $since=null, $tag=null)
-=======
     function stream($fn, $args, $cachekey, $offset=0, $limit=20, $since_id=0, $max_id=0, $since=null)
->>>>>>> 265e2bd5
     {
         $cache = common_memcache();
 
@@ -988,11 +986,7 @@
             $since_id != 0 || $max_id != 0 || (!is_null($since) && $since > 0) ||
             ($offset + $limit) > NOTICE_CACHE_WINDOW) {
             return call_user_func_array($fn, array_merge($args, array($offset, $limit, $since_id,
-<<<<<<< HEAD
-                                                                      $before_id, $since, $tag)));
-=======
                                                                       $max_id, $since)));
->>>>>>> 265e2bd5
         }
 
         $idkey = common_cache_key($cachekey);
