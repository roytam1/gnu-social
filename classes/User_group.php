--- conflicted
+++ resolved
@@ -298,7 +298,6 @@
         return $ids;
     }
 
-<<<<<<< HEAD
     static function maxDescription()
     {
         $desclimit = common_config('group', 'desclimit');
@@ -313,7 +312,8 @@
     {
         $desclimit = self::maxDescription();
         return ($desclimit > 0 && !empty($desc) && (mb_strlen($desc) > $desclimit));
-=======
+    }
+
     function asAtomEntry($namespace=false, $source=false)
     {
         $xs = new XMLStringer(true);
@@ -353,6 +353,5 @@
         $xs->elementEnd('entry');
 
         return $xs->getString();
->>>>>>> 9f07921b
     }
 }