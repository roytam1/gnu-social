--- conflicted
+++ resolved
@@ -1324,11 +1324,7 @@
         return $profile;
     }
 
-<<<<<<< HEAD
-    function getLists($showPrivate)
-=======
     function getLists()
->>>>>>> 70c8de43
     {
         $ids = array();
 
