--- conflicted
+++ resolved
@@ -461,7 +461,6 @@
         }
     }
 
-<<<<<<< HEAD
     static function maxBio()
     {
         $biolimit = common_config('profile', 'biolimit');
@@ -476,7 +475,8 @@
     {
         $biolimit = self::maxBio();
         return ($biolimit > 0 && !empty($bio) && (mb_strlen($bio) > $biolimit));
-=======
+    }
+
     function delete()
     {
         $this->_deleteNotices();
@@ -550,6 +550,5 @@
         $block = new Group_block();
         $block->blocked = $this->id;
         $block->delete();
->>>>>>> d1a5a498
     }
 }