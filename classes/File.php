<?php
/*
 * StatusNet - the distributed open-source microblogging tool
 * Copyright (C) 2008, 2009, StatusNet, Inc.
 *
 * This program is free software: you can redistribute it and/or modify
 * it under the terms of the GNU Affero General Public License as published by
 * the Free Software Foundation, either version 3 of the License, or
 * (at your option) any later version.
 *
 * This program is distributed in the hope that it will be useful,
 * but WITHOUT ANY WARRANTY; without even the implied warranty of
 * MERCHANTABILITY or FITNESS FOR A PARTICULAR PURPOSE.     See the
 * GNU Affero General Public License for more details.
 *
 * You should have received a copy of the GNU Affero General Public License
 * along with this program.     If not, see <http://www.gnu.org/licenses/>.
 */

if (!defined('GNUSOCIAL')) { exit(1); }

/**
 * Table Definition for file
 */
class File extends Managed_DataObject
{
    public $__table = 'file';                            // table name
    public $id;                              // int(4)  primary_key not_null
<<<<<<< HEAD
    public $urlhash;                         // varchar(64)  unique_key
    public $url;                             // text
=======
    public $url;                             // varchar(191)  unique_key   not 255 because utf8mb4 takes more space
>>>>>>> 2f86cd86
    public $mimetype;                        // varchar(50)
    public $size;                            // int(4)
    public $title;                           // varchar(191)   not 255 because utf8mb4 takes more space
    public $date;                            // int(4)
    public $protected;                       // int(4)
    public $filename;                        // varchar(191)   not 255 because utf8mb4 takes more space
    public $width;                           // int(4)
    public $height;                          // int(4)
    public $modified;                        // timestamp()   not_null default_CURRENT_TIMESTAMP

    const URLHASH_ALG = 'sha256';

    public static function schemaDef()
    {
        return array(
            'fields' => array(
                'id' => array('type' => 'serial', 'not null' => true),
<<<<<<< HEAD
                'urlhash' => array('type' => 'varchar', 'length' => 64, 'description' => 'sha256 of destination URL (url field)'),
                'url' => array('type' => 'text', 'description' => 'destination URL after following redirections'),
=======
                'url' => array('type' => 'varchar', 'length' => 191, 'description' => 'destination URL after following redirections'),
>>>>>>> 2f86cd86
                'mimetype' => array('type' => 'varchar', 'length' => 50, 'description' => 'mime type of resource'),
                'size' => array('type' => 'int', 'description' => 'size of resource when available'),
                'title' => array('type' => 'varchar', 'length' => 191, 'description' => 'title of resource when available'),
                'date' => array('type' => 'int', 'description' => 'date of resource according to http query'),
                'protected' => array('type' => 'int', 'description' => 'true when URL is private (needs login)'),
                'filename' => array('type' => 'varchar', 'length' => 191, 'description' => 'if a local file, name of the file'),
                'width' => array('type' => 'int', 'description' => 'width in pixels, if it can be described as such and data is available'),
                'height' => array('type' => 'int', 'description' => 'height in pixels, if it can be described as such and data is available'),

                'modified' => array('type' => 'timestamp', 'not null' => true, 'description' => 'date this record was modified'),
            ),
            'primary key' => array('id'),
            'unique keys' => array(
                'file_urlhash_key' => array('urlhash'),
            ),
        );
    }

    function isProtected($url) {
        return 'http://www.facebook.com/login.php' === $url;
    }

    /**
     * Save a new file record.
     *
     * @param array $redir_data lookup data eg from File_redirection::where()
     * @param string $given_url
     * @return File
     */
    public static function saveNew(array $redir_data, $given_url) {

        // I don't know why we have to keep doing this but I'm adding this last check to avoid
        // uniqueness bugs.

        $file = File::getKV('urlhash', self::hashurl($given_url));
        
        if (!$file instanceof File) {
            $file = new File;
            $file->urlhash = self::hashurl($given_url);
            $file->url = $given_url;
            if (!empty($redir_data['protected'])) $file->protected = $redir_data['protected'];
            if (!empty($redir_data['title'])) $file->title = $redir_data['title'];
            if (!empty($redir_data['type'])) $file->mimetype = $redir_data['type'];
            if (!empty($redir_data['size'])) $file->size = intval($redir_data['size']);
            if (isset($redir_data['time']) && $redir_data['time'] > 0) $file->date = intval($redir_data['time']);
            $file_id = $file->insert();
        }

        Event::handle('EndFileSaveNew', array($file, $redir_data, $given_url));
        assert ($file instanceof File);
        return $file;
    }

    /**
     * Go look at a URL and possibly save data about it if it's new:
     * - follow redirect chains and store them in file_redirection
     * - if a thumbnail is available, save it in file_thumbnail
     * - save file record with basic info
     * - optionally save a file_to_post record
     * - return the File object with the full reference
     *
     * @fixme refactor this mess, it's gotten pretty scary.
     * @param string $given_url the URL we're looking at
     * @param int $notice_id (optional)
     * @param bool $followRedirects defaults to true
     *
     * @return mixed File on success, -1 on some errors
     *
     * @throws ServerException on failure
     */
    public static function processNew($given_url, $notice_id=null, $followRedirects=true) {
        if (empty($given_url)) {
            throw new ServerException('No given URL to process');
        }

        $given_url = File_redirection::_canonUrl($given_url);
        if (empty($given_url)) {
            throw new ServerException('No canonical URL from given URL to process');
        }

        $file = null;

        try {
            $file = File::getByUrl($given_url);
        } catch (NoResultException $e) {
            // First check if we have a lookup trace for this URL already
            try {
                $file_redir = File_redirection::getByUrl($given_url);
                $file = File::getKV('id', $file_redir->file_id);
                if (!$file instanceof File) {
                    // File did not exist, let's clean up the File_redirection entry
                    $file_redir->delete();
                }
            } catch (NoResultException $e) {
                // We just wanted to doublecheck whether a File_thumbnail we might've had
                // actually referenced an existing File object.
            }
        }

        // If we still don't have a File object, let's create one now!
        if (!$file instanceof File) {
            // @fixme for new URLs this also looks up non-redirect data
            // such as target content type, size, etc, which we need
            // for File::saveNew(); so we call it even if not following
            // new redirects.
            $redir_data = File_redirection::where($given_url);
            if (is_array($redir_data)) {
                $redir_url = $redir_data['url'];
            } elseif (is_string($redir_data)) {
                $redir_url = $redir_data;
                $redir_data = array();
            } else {
                // TRANS: Server exception thrown when a URL cannot be processed.
                throw new ServerException(sprintf(_("Cannot process URL '%s'"), $given_url));
            }

<<<<<<< HEAD
            if ($redir_url === $given_url || !$followRedirects) {
                // Save the File object based on our lookup trace
                $file = File::saveNew($redir_data, $given_url);
            } else {
                // This seems kind of messed up... for now skipping this part
                // if we're already under a redirect, so we don't go into
                // horrible infinite loops if we've been given an unstable
                // redirect (where the final destination of the first request
                // doesn't match what we get when we ask for it again).
                //
                // Seen in the wild with clojure.org, which redirects through
                // wikispaces for auth and appends session data in the URL params.
                $file = self::processNew($redir_url, $notice_id, /*followRedirects*/false);
                File_redirection::saveNew($redir_data, $file->id, $given_url);
=======
                // TODO: max field length
                if ($redir_url === $given_url || strlen($redir_url) > 191 || !$followRedirects) {
                    // Save the File object based on our lookup trace
                    $file = File::saveNew($redir_data, $given_url);
                } else {
                    // This seems kind of messed up... for now skipping this part
                    // if we're already under a redirect, so we don't go into
                    // horrible infinite loops if we've been given an unstable
                    // redirect (where the final destination of the first request
                    // doesn't match what we get when we ask for it again).
                    //
                    // Seen in the wild with clojure.org, which redirects through
                    // wikispaces for auth and appends session data in the URL params.
                    $file = self::processNew($redir_url, $notice_id, /*followRedirects*/false);
                    File_redirection::saveNew($redir_data, $file->id, $given_url);
                }
>>>>>>> 2f86cd86
            }

            if (!$file instanceof File) {
                // This should only happen if File::saveNew somehow did not return a File object,
                // though we have an assert for that in case the event there might've gone wrong.
                // If anything else goes wrong, there should've been an exception thrown.
                throw new ServerException('URL processing failed without new File object');
            }
        }

        if (!empty($notice_id)) {
            File_to_post::processNew($file->id, $notice_id);
        }
        return $file;
    }

    public static function respectsQuota(Profile $scoped, $fileSize) {
        if ($fileSize > common_config('attachments', 'file_quota')) {
            // TRANS: Message used to be inserted as %2$s in  the text "No file may
            // TRANS: be larger than %1$d byte and the file you sent was %2$s.".
            // TRANS: %1$d is the number of bytes of an uploaded file.
            $fileSizeText = sprintf(_m('%1$d byte','%1$d bytes',$fileSize),$fileSize);

            $fileQuota = common_config('attachments', 'file_quota');
            // TRANS: Message given if an upload is larger than the configured maximum.
            // TRANS: %1$d (used for plural) is the byte limit for uploads,
            // TRANS: %2$s is the proper form of "n bytes". This is the only ways to have
            // TRANS: gettext support multiple plurals in the same message, unfortunately...
            throw new ClientException(
                    sprintf(_m('No file may be larger than %1$d byte and the file you sent was %2$s. Try to upload a smaller version.',
                              'No file may be larger than %1$d bytes and the file you sent was %2$s. Try to upload a smaller version.',
                              $fileQuota),
                    $fileQuota, $fileSizeText));
        }

        $file = new File;

        $query = "select sum(size) as total from file join file_to_post on file_to_post.file_id = file.id join notice on file_to_post.post_id = notice.id where profile_id = {$scoped->id} and file.url like '%/notice/%/file'";
        $file->query($query);
        $file->fetch();
        $total = $file->total + $fileSize;
        if ($total > common_config('attachments', 'user_quota')) {
            // TRANS: Message given if an upload would exceed user quota.
            // TRANS: %d (number) is the user quota in bytes and is used for plural.
            throw new ClientException(
                    sprintf(_m('A file this large would exceed your user quota of %d byte.',
                              'A file this large would exceed your user quota of %d bytes.',
                              common_config('attachments', 'user_quota')),
                    common_config('attachments', 'user_quota')));
        }
        $query .= ' AND EXTRACT(month FROM file.modified) = EXTRACT(month FROM now()) and EXTRACT(year FROM file.modified) = EXTRACT(year FROM now())';
        $file->query($query);
        $file->fetch();
        $total = $file->total + $fileSize;
        if ($total > common_config('attachments', 'monthly_quota')) {
            // TRANS: Message given id an upload would exceed a user's monthly quota.
            // TRANS: $d (number) is the monthly user quota in bytes and is used for plural.
            throw new ClientException(
                    sprintf(_m('A file this large would exceed your monthly quota of %d byte.',
                              'A file this large would exceed your monthly quota of %d bytes.',
                              common_config('attachments', 'monthly_quota')),
                    common_config('attachments', 'monthly_quota')));
        }
        return true;
    }

    // where should the file go?

    static function filename(Profile $profile, $origname, $mimetype)
    {
        try {
            $ext = common_supported_mime_to_ext($mimetype);
        } catch (Exception $e) {
            // We don't support this mimetype, but let's guess the extension
            $ext = substr(strrchr($mimetype, '/'), 1);
        }

        // Normalize and make the original filename more URL friendly.
        $origname = basename($origname, ".$ext");
        if (class_exists('Normalizer')) {
            // http://php.net/manual/en/class.normalizer.php
            // http://www.unicode.org/reports/tr15/
            $origname = Normalizer::normalize($origname, Normalizer::FORM_KC);
        }
        $origname = preg_replace('/[^A-Za-z0-9\.\_]/', '_', $origname);

        $nickname = $profile->getNickname();
        $datestamp = strftime('%Y%m%d', time());
        do {
            // generate new random strings until we don't run into a filename collision.
            $random = strtolower(common_confirmation_code(16));
            $filename = "$nickname-$datestamp-$origname-$random.$ext";
        } while (file_exists(self::path($filename)));
        return $filename;
    }

    /**
     * Validation for as-saved base filenames
     */
    static function validFilename($filename)
    {
        return preg_match('/^[A-Za-z0-9._-]+$/', $filename);
    }

    /**
     * @throws ClientException on invalid filename
     */
    static function path($filename)
    {
        if (!self::validFilename($filename)) {
            // TRANS: Client exception thrown if a file upload does not have a valid name.
            throw new ClientException(_("Invalid filename."));
        }
        $dir = common_config('attachments', 'dir');

        if ($dir[strlen($dir)-1] != '/') {
            $dir .= '/';
        }

        return $dir . $filename;
    }

    static function url($filename)
    {
        if (!self::validFilename($filename)) {
            // TRANS: Client exception thrown if a file upload does not have a valid name.
            throw new ClientException(_("Invalid filename."));
        }

        if (common_config('site','private')) {

            return common_local_url('getfile',
                                array('filename' => $filename));

        }

        if (StatusNet::useHTTPS()) {

            $sslserver = common_config('attachments', 'sslserver');

            if (empty($sslserver)) {
                // XXX: this assumes that background dir == site dir + /file/
                // not true if there's another server
                if (is_string(common_config('site', 'sslserver')) &&
                    mb_strlen(common_config('site', 'sslserver')) > 0) {
                    $server = common_config('site', 'sslserver');
                } else if (common_config('site', 'server')) {
                    $server = common_config('site', 'server');
                }
                $path = common_config('site', 'path') . '/file/';
            } else {
                $server = $sslserver;
                $path   = common_config('attachments', 'sslpath');
                if (empty($path)) {
                    $path = common_config('attachments', 'path');
                }
            }

            $protocol = 'https';
        } else {
            $path = common_config('attachments', 'path');
            $server = common_config('attachments', 'server');

            if (empty($server)) {
                $server = common_config('site', 'server');
            }

            $ssl = common_config('attachments', 'ssl');

            $protocol = ($ssl) ? 'https' : 'http';
        }

        if ($path[strlen($path)-1] != '/') {
            $path .= '/';
        }

        if ($path[0] != '/') {
            $path = '/'.$path;
        }

        return $protocol.'://'.$server.$path.$filename;
    }

    function getEnclosure(){
        $enclosure = (object) array();
        foreach (array('title', 'url', 'date', 'modified', 'size', 'mimetype') as $key) {
            $enclosure->$key = $this->$key;
        }

        $needMoreMetadataMimetypes = array(null, 'application/xhtml+xml');

        if (!isset($this->filename) && in_array(common_bare_mime($enclosure->mimetype), $needMoreMetadataMimetypes)) {
            // This fetches enclosure metadata for non-local links with unset/HTML mimetypes,
            // which may be enriched through oEmbed or similar (implemented as plugins)
            Event::handle('FileEnclosureMetadata', array($this, &$enclosure));
        }
        if (empty($enclosure->mimetype) || in_array(common_bare_mime($enclosure->mimetype), $needMoreMetadataMimetypes)) {
            // This means we either don't know what it is, so it can't
            // be shown as an enclosure, or it is an HTML link which
            // does not link to a resource with further metadata.
            throw new ServerException('Unknown enclosure mimetype, not enough metadata');
        }
        return $enclosure;
    }

    /**
     * Get the attachment's thumbnail record, if any.
     * Make sure you supply proper 'int' typed variables (or null).
     *
     * @param $width  int   Max width of thumbnail in pixels. (if null, use common_config values)
     * @param $height int   Max height of thumbnail in pixels. (if null, square-crop to $width)
     * @param $crop   bool  Crop to the max-values' aspect ratio
     *
     * @return File_thumbnail
     */
    public function getThumbnail($width=null, $height=null, $crop=false, $force_still=true)
    {
        // Get some more information about this file through our ImageFile class
        $image = ImageFile::fromFileObject($this);
        if ($image->animated && !common_config('thumbnail', 'animated')) {
            // null  means "always use file as thumbnail"
            // false means you get choice between frozen frame or original when calling getThumbnail
            if (is_null(common_config('thumbnail', 'animated')) || !$force_still) {
                throw new UseFileAsThumbnailException($this->id);
            }
        }

        if ($width === null) {
            $width = common_config('thumbnail', 'width');
            $height = common_config('thumbnail', 'height');
            $crop = common_config('thumbnail', 'crop');
        }

        if ($height === null) {
            $height = $width;
            $crop = true;
        }

        // Get proper aspect ratio width and height before lookup
        // We have to do it through an ImageFile object because of orientation etc.
        // Only other solution would've been to rotate + rewrite uploaded files.
        list($width, $height, $x, $y, $w, $h) =
                                $image->scaleToFit($width, $height, $crop);

        $params = array('file_id'=> $this->id,
                        'width'  => $width,
                        'height' => $height);
        $thumb = File_thumbnail::pkeyGet($params);
        if ($thumb instanceof File_thumbnail) {
            return $thumb;
        }

        // throws exception on failure to generate thumbnail
        $outname = "thumb-{$width}x{$height}-" . $image->filename;
        $outpath = self::path($outname);

        // The boundary box for our resizing
        $box = array('width'=>$width, 'height'=>$height,
                     'x'=>$x,         'y'=>$y,
                     'w'=>$w,         'h'=>$h);

        // Doublecheck that parameters are sane and integers.
        if ($box['width'] < 1 || $box['width'] > common_config('thumbnail', 'maxsize')
                || $box['height'] < 1 || $box['height'] > common_config('thumbnail', 'maxsize')
                || $box['w'] < 1 || $box['x'] >= $image->width
                || $box['h'] < 1 || $box['y'] >= $image->height) {
            // Fail on bad width parameter. If this occurs, it's due to algorithm in ImageFile->scaleToFit
            common_debug("Boundary box parameters for resize of {$image->filepath} : ".var_export($box,true));
            throw new ServerException('Bad thumbnail size parameters.');
        }

        common_debug(sprintf('Generating a thumbnail of File id==%u of size %ux%u', $this->id, $width, $height));
        // Perform resize and store into file
        $image->resizeTo($outpath, $box);

        // Avoid deleting the original
        if ($image->getPath() != self::path($image->filename)) {
            $image->unlink();
        }
        return File_thumbnail::saveThumbnail($this->id,
                                      self::url($outname),
                                      $width, $height,
                                      $outname);
    }

    public function getPath()
    {
        return self::path($this->filename);
    }

    public function getUrl()
    {
        if (!empty($this->filename)) {
            // A locally stored file, so let's generate a URL for our instance.
            $url = self::url($this->filename);
            if (self::hashurl($url) !== $this->urlhash) {
                // For indexing purposes, in case we do a lookup on the 'url' field.
                // also we're fixing possible changes from http to https, or paths
                $this->updateUrl($url);
            }
            return $url;
        }

        // No local filename available, return the URL we have stored
        return $this->url;
    }

    static public function getByUrl($url)
    {
        $file = new File();
        $file->urlhash = self::hashurl($url);
        if (!$file->find(true)) {
            throw new NoResultException($file);
        }
        return $file;
    }

    public function updateUrl($url)
    {
        $file = File::getKV('urlhash', self::hashurl($url));
        if ($file instanceof File) {
            throw new ServerException('URL already exists in DB');
        }
        $sql = 'UPDATE %1$s SET urlhash=%2$s, url=%3$s WHERE urlhash=%4$s;';
        $result = $this->query(sprintf($sql, $this->__table,
                                             $this->_quote((string)self::hashurl($url)),
                                             $this->_quote((string)$url),
                                             $this->_quote((string)$this->urlhash)));
        if ($result === false) {
            common_log_db_error($this, 'UPDATE', __FILE__);
            throw new ServerException("Could not UPDATE {$this->__table}.url");
        }

        return $result;
    }

    /**
     * Blow the cache of notices that link to this URL
     *
     * @param boolean $last Whether to blow the "last" cache too
     *
     * @return void
     */

    function blowCache($last=false)
    {
        self::blow('file:notice-ids:%s', $this->urlhash);
        if ($last) {
            self::blow('file:notice-ids:%s;last', $this->urlhash);
        }
        self::blow('file:notice-count:%d', $this->id);
    }

    /**
     * Stream of notices linking to this URL
     *
     * @param integer $offset   Offset to show; default is 0
     * @param integer $limit    Limit of notices to show
     * @param integer $since_id Since this notice
     * @param integer $max_id   Before this notice
     *
     * @return array ids of notices that link to this file
     */

    function stream($offset=0, $limit=NOTICES_PER_PAGE, $since_id=0, $max_id=0)
    {
        $stream = new FileNoticeStream($this);
        return $stream->getNotices($offset, $limit, $since_id, $max_id);
    }

    function noticeCount()
    {
        $cacheKey = sprintf('file:notice-count:%d', $this->id);
        
        $count = self::cacheGet($cacheKey);

        if ($count === false) {

            $f2p = new File_to_post();

            $f2p->file_id = $this->id;

            $count = $f2p->count();

            self::cacheSet($cacheKey, $count);
        } 

        return $count;
    }

    public function isLocal()
    {
        return !empty($this->filename);
    }

    public function delete($useWhere=false)
    {
        // Delete the file, if it exists locally
        if (!empty($this->filename) && file_exists(self::path($this->filename))) {
            $deleted = @unlink(self::path($this->filename));
            if (!$deleted) {
                common_log(LOG_ERR, sprintf('Could not unlink existing file: "%s"', self::path($this->filename)));
            }
        }

        // Clear out related things in the database and filesystem, such as thumbnails
        if (Event::handle('FileDeleteRelated', array($this))) {
            $thumbs = new File_thumbnail();
            $thumbs->file_id = $this->id;
            if ($thumbs->find()) {
                while ($thumbs->fetch()) {
                    $thumbs->delete();
                }
            }
        }

        // And finally remove the entry from the database
        return parent::delete($useWhere);
    }

    public function getTitle()
    {
        $title = $this->title ?: $this->filename;

        return $title ?: null;
    }

    static public function hashurl($url)
    {
        if (empty($url)) {
            throw new Exception('No URL provided to hash algorithm.');
        }
        return hash(self::URLHASH_ALG, $url);
    }

    static public function beforeSchemaUpdate()
    {
        $table = strtolower(get_called_class());
        $schema = Schema::get();
        $schemadef = $schema->getTableDef($table);

        // 2015-02-19 We have to upgrade our table definitions to have the urlhash field populated
        if (isset($schemadef['fields']['urlhash']) && isset($schemadef['unique keys']['file_urlhash_key'])) {
            // We already have the urlhash field, so no need to migrate it.
            return;
        }
        echo "\nFound old $table table, upgrading it to contain 'urlhash' field...";
        // We have to create a urlhash that is _not_ the primary key,
        // transfer data and THEN run checkSchema
        $schemadef['fields']['urlhash'] = array (
                                              'type' => 'varchar',
                                              'length' => 64,
                                              'description' => 'sha256 of destination URL after following redirections',
                                            );
        $schema->ensureTable($table, $schemadef);
        echo "DONE.\n";

        $classname = ucfirst($table);
        $tablefix = new $classname;
        // urlhash is hash('sha256', $url) in the File table
        echo "Updating urlhash fields in $table table...";
        // Maybe very MySQL specific :(
        $tablefix->query(sprintf('UPDATE %1$s SET %2$s=%3$s;',
                            $schema->quoteIdentifier($table),
                            'urlhash',
                            // The line below is "result of sha256 on column `url`"
                            'SHA2(url, 256)'));
        echo "DONE.\n";
        echo "Resuming core schema upgrade...";
    }
}<|MERGE_RESOLUTION|>--- conflicted
+++ resolved
@@ -26,12 +26,8 @@
 {
     public $__table = 'file';                            // table name
     public $id;                              // int(4)  primary_key not_null
-<<<<<<< HEAD
     public $urlhash;                         // varchar(64)  unique_key
     public $url;                             // text
-=======
-    public $url;                             // varchar(191)  unique_key   not 255 because utf8mb4 takes more space
->>>>>>> 2f86cd86
     public $mimetype;                        // varchar(50)
     public $size;                            // int(4)
     public $title;                           // varchar(191)   not 255 because utf8mb4 takes more space
@@ -49,12 +45,8 @@
         return array(
             'fields' => array(
                 'id' => array('type' => 'serial', 'not null' => true),
-<<<<<<< HEAD
                 'urlhash' => array('type' => 'varchar', 'length' => 64, 'description' => 'sha256 of destination URL (url field)'),
                 'url' => array('type' => 'text', 'description' => 'destination URL after following redirections'),
-=======
-                'url' => array('type' => 'varchar', 'length' => 191, 'description' => 'destination URL after following redirections'),
->>>>>>> 2f86cd86
                 'mimetype' => array('type' => 'varchar', 'length' => 50, 'description' => 'mime type of resource'),
                 'size' => array('type' => 'int', 'description' => 'size of resource when available'),
                 'title' => array('type' => 'varchar', 'length' => 191, 'description' => 'title of resource when available'),
@@ -171,7 +163,6 @@
                 throw new ServerException(sprintf(_("Cannot process URL '%s'"), $given_url));
             }
 
-<<<<<<< HEAD
             if ($redir_url === $given_url || !$followRedirects) {
                 // Save the File object based on our lookup trace
                 $file = File::saveNew($redir_data, $given_url);
@@ -186,24 +177,6 @@
                 // wikispaces for auth and appends session data in the URL params.
                 $file = self::processNew($redir_url, $notice_id, /*followRedirects*/false);
                 File_redirection::saveNew($redir_data, $file->id, $given_url);
-=======
-                // TODO: max field length
-                if ($redir_url === $given_url || strlen($redir_url) > 191 || !$followRedirects) {
-                    // Save the File object based on our lookup trace
-                    $file = File::saveNew($redir_data, $given_url);
-                } else {
-                    // This seems kind of messed up... for now skipping this part
-                    // if we're already under a redirect, so we don't go into
-                    // horrible infinite loops if we've been given an unstable
-                    // redirect (where the final destination of the first request
-                    // doesn't match what we get when we ask for it again).
-                    //
-                    // Seen in the wild with clojure.org, which redirects through
-                    // wikispaces for auth and appends session data in the URL params.
-                    $file = self::processNew($redir_url, $notice_id, /*followRedirects*/false);
-                    File_redirection::saveNew($redir_data, $file->id, $given_url);
-                }
->>>>>>> 2f86cd86
             }
 
             if (!$file instanceof File) {
