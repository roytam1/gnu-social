<?php
/**
 * StatusNet, the distributed open-source microblogging tool
 *
 * Data class for user location preferences
 *
 * PHP version 5
 *
 * LICENCE: This program is free software: you can redistribute it and/or modify
 * it under the terms of the GNU Affero General Public License as published by
 * the Free Software Foundation, either version 3 of the License, or
 * (at your option) any later version.
 *
 * This program is distributed in the hope that it will be useful,
 * but WITHOUT ANY WARRANTY; without even the implied warranty of
 * MERCHANTABILITY or FITNESS FOR A PARTICULAR PURPOSE.  See the
 * GNU Affero General Public License for more details.
 *
 * You should have received a copy of the GNU Affero General Public License
 * along with this program.  If not, see <http://www.gnu.org/licenses/>.
 *
 * @category  Data
 * @package   StatusNet
 * @author    Evan Prodromou <evan@status.net>
 * @copyright 2009 StatusNet Inc.
 * @license   http://www.fsf.org/licensing/licenses/agpl-3.0.html GNU Affero General Public License version 3.0
 * @link      http://status.net/
 */

require_once INSTALLDIR.'/classes/Memcached_DataObject.php';

class Inbox extends Memcached_DataObject
{
    const BOXCAR = 128;
    const MAX_NOTICES = 1024;

    ###START_AUTOCODE
    /* the code below is auto generated do not remove the above tag */

    public $__table = 'inbox';                           // table name
    public $user_id;                         // int(4)  primary_key not_null
    public $notice_ids;                      // blob

    /* Static get */
    function staticGet($k,$v=NULL) { return Memcached_DataObject::staticGet('Inbox',$k,$v); }

    /* the code above is auto generated do not remove the tag below */
    ###END_AUTOCODE

    function sequenceKey()
    {
        return array(false, false, false);
    }

    /**
     * Create a new inbox from existing Notice_inbox stuff
     */

    static function initialize($user_id)
    {
        $inbox = Inbox::fromNoticeInbox($user_id);

        unset($inbox->fake);

        $result = $inbox->insert();

        if (!$result) {
            common_log_db_error($inbox, 'INSERT', __FILE__);
            return null;
        }

        return $inbox;
    }

    static function fromNoticeInbox($user_id)
    {
        $ids = array();

        $ni = new Notice_inbox();

        $ni->user_id = $user_id;
        $ni->selectAdd();
        $ni->selectAdd('notice_id');
        $ni->orderBy('notice_id DESC');
        $ni->limit(0, self::MAX_NOTICES);

        if ($ni->find()) {
            while($ni->fetch()) {
                $ids[] = $ni->notice_id;
            }
        }

        $ni->free();
        unset($ni);

        $inbox = new Inbox();

        $inbox->user_id = $user_id;
        $inbox->notice_ids = call_user_func_array('pack', array_merge(array('N*'), $ids));
        $inbox->fake = true;

        return $inbox;
    }

    static function insertNotice($user_id, $notice_id)
    {
        $inbox = DB_DataObject::staticGet('inbox', 'user_id', $user_id);

        if (empty($inbox)) {
            $inbox = Inbox::initialize($user_id);
        }

        if (empty($inbox)) {
            return false;
        }

        $result = $inbox->query(sprintf('UPDATE inbox '.
                                        'set notice_ids = concat(cast(0x%08x as binary(4)), '.
                                        'substr(notice_ids, 1, %d)) '.
                                        'WHERE user_id = %d',
                                        $notice_id,
                                        4 * (self::MAX_NOTICES - 1),
                                        $user_id));

        if ($result) {
            self::blow('inbox:user_id:%d', $user_id);
        }

        return $result;
    }

    static function bulkInsert($notice_id, $user_ids)
    {
        foreach ($user_ids as $user_id)
        {
            Inbox::insertNotice($user_id, $notice_id);
        }
    }

    function stream($user_id, $offset, $limit, $since_id, $max_id, $since, $own=false)
    {
        $inbox = Inbox::staticGet('user_id', $user_id);

        if (empty($inbox)) {
            $inbox = Inbox::fromNoticeInbox($user_id);
            if (empty($inbox)) {
                return array();
            } else {
                $inbox->encache();
            }
        }

        $ids = unpack('N*', $inbox->notice_ids);

        if (!empty($since_id)) {
            $newids = array();
            foreach ($ids as $id) {
                if ($id > $since_id) {
                    $newids[] = $id;
                }
            }
            $ids = $newids;
        }

        if (!empty($max_id)) {
            $newids = array();
            foreach ($ids as $id) {
                if ($id <= $max_id) {
                    $newids[] = $id;
                }
            }
            $ids = $newids;
        }

        $ids = array_slice($ids, $offset, $limit);

        return $ids;
    }

    /**
     * Wrapper for Inbox::stream() and Notice::getStreamByIds() returning
     * additional items up to the limit if we were short due to deleted
     * notices still being listed in the inbox.
     *
     * The fast path (when no items are deleted) should be just as fast; the
     * offset parameter is applied *before* lookups for maximum efficiency.
     *
     * This means offset-based paging may show duplicates, but similar behavior
     * already exists when new notices are posted between page views, so we
     * think people will be ok with this until id-based paging is introduced
     * to the user interface.
     *
     * @param int $user_id
     * @param int $offset skip past the most recent N notices (after since_id checks)
     * @param int $limit
     * @param mixed $since_id return only notices after but not including this id
     * @param mixed $max_id return only notices up to and including this id
     * @param mixed $since obsolete/ignored
     * @param mixed $own ignored?
     * @return array of Notice objects
     *
     * @todo consider repacking the inbox when this happens?
     */
    function streamNotices($user_id, $offset, $limit, $since_id, $max_id, $since, $own=false)
    {
        $ids = self::stream($user_id, $offset, self::MAX_NOTICES, $since_id, $max_id, $since, $own);

        // Do a bulk lookup for the first $limit items
        // Fast path when nothing's deleted.
        $firstChunk = array_slice($ids, 0, $limit);
        $notices = Notice::getStreamByIds($firstChunk);

        $wanted = count($firstChunk); // raw entry count in the inbox up to our $limit
        if ($notices->N >= $wanted) {
<<<<<<< HEAD
            common_log(LOG_DEBUG, __METHOD__ . " ok got $wanted items");
            return $notices;
        }

        common_log(LOG_DEBUG, __METHOD__ . " got $notices->N of $wanted items, getting more");
=======
            return $notices;
        }

>>>>>>> 4502bea9
        // There were deleted notices, we'll need to look for more.
        assert($notices instanceof ArrayWrapper);
        $items = $notices->_items;
        $remainder = array_slice($ids, $limit);

        while (count($items) < $wanted && count($remainder) > 0) {
            $notice = Notice::staticGet(array_shift($remainder));
            if ($notice) {
<<<<<<< HEAD
                common_log(LOG_DEBUG, __METHOD__ . " got another one");
                $items[] = $notice;
            } else {
                common_log(LOG_DEBUG, __METHOD__ . " skipping another deleted one");
=======
                $items[] = $notice;
            } else {
>>>>>>> 4502bea9
            }
        }
        return new ArrayWrapper($items);
    }
}<|MERGE_RESOLUTION|>--- conflicted
+++ resolved
@@ -212,17 +212,9 @@
 
         $wanted = count($firstChunk); // raw entry count in the inbox up to our $limit
         if ($notices->N >= $wanted) {
-<<<<<<< HEAD
-            common_log(LOG_DEBUG, __METHOD__ . " ok got $wanted items");
             return $notices;
         }
 
-        common_log(LOG_DEBUG, __METHOD__ . " got $notices->N of $wanted items, getting more");
-=======
-            return $notices;
-        }
-
->>>>>>> 4502bea9
         // There were deleted notices, we'll need to look for more.
         assert($notices instanceof ArrayWrapper);
         $items = $notices->_items;
@@ -231,15 +223,8 @@
         while (count($items) < $wanted && count($remainder) > 0) {
             $notice = Notice::staticGet(array_shift($remainder));
             if ($notice) {
-<<<<<<< HEAD
-                common_log(LOG_DEBUG, __METHOD__ . " got another one");
                 $items[] = $notice;
             } else {
-                common_log(LOG_DEBUG, __METHOD__ . " skipping another deleted one");
-=======
-                $items[] = $notice;
-            } else {
->>>>>>> 4502bea9
             }
         }
         return new ArrayWrapper($items);
