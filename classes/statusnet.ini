[avatar]
profile_id = 129
original = 17
width = 129
height = 129
mediatype = 130
filename = 2
url = 2
created = 142
modified = 384

[avatar__keys]
profile_id = K
width = K
height = K
url = U

[config]
section = 130
setting = 130
value = 2

[config__keys]
section = K
setting = K

[confirm_address]
code = 130
user_id = 129
address = 130
address_extra = 130
address_type = 130
claimed = 14
sent = 14
modified = 384

[confirm_address__keys]
code = K

[consumer]
consumer_key = 130
consumer_secret = 130
seed = 130
created = 142
modified = 384

[consumer__keys]
consumer_key = K

[conversation]
id = 129
uri = 2
created = 142
modified = 384

[conversation__keys]
id = N
uri = U

[deleted_notice]
id = 129
profile_id = 129
uri = 2
created = 142
deleted = 142

[deleted_notice__keys]
id = K
uri = U

[design]
id = 129
backgroundcolor = 1
contentcolor = 1
sidebarcolor = 1
textcolor = 1
linkcolor = 1
backgroundimage = 2
disposition = 17

[design__keys]
id = N

[fave]
notice_id = 129
user_id = 129
modified = 384

[fave__keys]
notice_id = K
user_id = K

[file]
id = 129
url = 2
mimetype = 2
size = 1
title = 2
date = 1
protected = 1
filename = 2
modified = 384

[file__keys]
id = N
url = U

[file_oembed]
file_id = 129
version = 2
type = 2
mimetype = 2
provider = 2
provider_url = 2
width = 1
height = 1
html = 34
title = 2
author_name = 2
author_url = 2
url = 2
modified = 384

[file_oembed__keys]
file_id = K

[file_redirection]
url = 130
file_id = 1
redirections = 1
httpcode = 1
modified = 384

[file_redirection__keys]
url = K

[file_thumbnail]
file_id = 129
url = 2
width = 1
height = 1
modified = 384

[file_thumbnail__keys]
file_id = K
url = U

[file_to_post]
file_id = 129
post_id = 129
modified = 384

[file_to_post__keys]
file_id = K
post_id = K

[foreign_link]
user_id = 129
foreign_id = 129
service = 129
credentials = 2
noticesync = 145
friendsync = 145
profilesync = 145
last_noticesync = 14
last_friendsync = 14
created = 142
modified = 384

[foreign_link__keys]
user_id = K
foreign_id = K
service = K

[foreign_service]
id = 129
name = 130
description = 2
created = 142
modified = 384

[foreign_service__keys]
id = K
name = U

[foreign_subscription]
service = 129
subscriber = 129
subscribed = 129
created = 142

[foreign_subscription__keys]
service = K
subscriber = K
subscribed = K

[foreign_user]
id = 129
service = 129
uri = 130
nickname = 2
created = 142
modified = 384

[foreign_user__keys]
id = K
service = K
uri = U

[group_alias]
alias = 130
group_id = 129
modified = 384

[group_alias__keys]
alias = K

[group_block]
group_id = 129
blocked = 129
blocker = 129
modified = 384

[group_block__keys]
group_id = K
blocked = K

[group_inbox]
group_id = 129
notice_id = 129
created = 142

[group_inbox__keys]
group_id = K
notice_id = K

[group_member]
group_id = 129
profile_id = 129
is_admin = 17
created = 142
modified = 384

[group_member__keys]
group_id = K
profile_id = K

[inbox]
user_id = 129
notice_ids = 66

[inbox__keys]
user_id = K

[invitation]
code = 130
user_id = 129
address = 130
address_type = 130
created = 142

[invitation__keys]
code = K

[local_group]
group_id = 129
nickname = 2
created = 142
modified = 384

[local_group__keys]
group_id = K
nickname = U

[location_namespace]
id = 129
description = 2
created = 142
modified = 384

[location_namespace__keys]
id = K

[login_token]
user_id = 129
token = 130
created = 142
modified = 384

[login_token__keys]
user_id = K

[message]
id = 129
uri = 2
from_profile = 129
to_profile = 129
content = 34
rendered = 34
url = 2
created = 142
modified = 384
source = 2

[message__keys]
id = N

[nonce]
consumer_key = 130
tok = 2
nonce = 130
ts = 142
created = 142
modified = 384

[nonce__keys]
consumer_key = K
nonce = K
ts = K

[notice]
id = 129
profile_id = 129
uri = 2
content = 34
rendered = 34
url = 2
created = 142
modified = 384
reply_to = 1
is_local = 17
source = 2
conversation = 1
lat = 1
lon = 1
location_id = 1
location_ns = 1
repeat_of = 1

[notice__keys]
id = N

[notice_inbox]
user_id = 129
notice_id = 129
created = 142
source = 17

[notice_inbox__keys]
user_id = K
notice_id = K

[notice_source]
code = 130
name = 130
url = 130
created = 142
modified = 384

[notice_source__keys]
code = K

[notice_tag]
tag = 130
notice_id = 129
created = 142

[notice_tag__keys]
tag = K
notice_id = K

[oauth_application]
id = 129
owner = 129
consumer_key = 130
name = 130
description = 2
icon = 130
source_url = 2
organization = 2
homepage = 2
callback_url = 2
type = 17
access_type = 17
created = 142
modified = 384

[oauth_application__keys]
id = N
name = U

[oauth_application_user]
profile_id = 129
application_id = 129
access_type = 17
token = 2
created = 142
modified = 384

[oauth_application_user__keys]
profile_id = K
application_id = K

[profile]
id = 129
nickname = 130
fullname = 2
profileurl = 2
homepage = 2
bio = 34
location = 2
lat = 1
lon = 1
location_id = 1
location_ns = 1
created = 142
modified = 384

[profile__keys]
id = N

[profile_block]
blocker = 129
blocked = 129
modified = 384

[profile_block__keys]
blocker = K
blocked = K

[profile_role]
profile_id = 129
role = 130
created = 142

[profile_role__keys]
profile_id = K
role = K

[profile_tag]
tagger = 129
tagged = 129
tag = 130
modified = 384

[profile_tag__keys]
tagger = K
tagged = K
tag = K

[queue_item]
id = 129
frame = 194
transport = 130
created = 142
claimed = 14

[queue_item__keys]
id = N

[related_group]
group_id = 129
related_group_id = 129
created = 142

[related_group__keys]
group_id = K
related_group_id = K

[remember_me]
code = 130
user_id = 129
modified = 384

[remember_me__keys]
code = K

[remote_profile]
id = 129
uri = 2
postnoticeurl = 2
updateprofileurl = 2
created = 142
modified = 384

[remote_profile__keys]
id = K
uri = U

[reply]
notice_id = 129
profile_id = 129
modified = 384
replied_id = 1

[reply__keys]
notice_id = K
profile_id = K

[session]
id = 130
session_data = 34
created = 142
modified = 384

[session__keys]
id = K

[sms_carrier]
id = 129
name = 2
email_pattern = 130
created = 142
modified = 384

[sms_carrier__keys]
id = K
name = U

[subscription]
subscriber = 129
subscribed = 129
jabber = 17
sms = 17
token = 2
secret = 2
created = 142
modified = 384

[subscription__keys]
subscriber = K
subscribed = K

[token]
consumer_key = 130
tok = 130
secret = 130
type = 145
state = 17
verifier = 2
verified_callback = 2
created = 142
modified = 384

[token__keys]
consumer_key = K
tok = K

[user]
id = 129
nickname = 2
password = 2
email = 2
incomingemail = 2
emailnotifysub = 17
emailnotifyfav = 17
emailnotifynudge = 17
emailnotifymsg = 17
emailnotifyattn = 17
emailmicroid = 17
language = 2
timezone = 2
emailpost = 17
sms = 2
carrier = 1
smsnotify = 17
smsreplies = 17
smsemail = 2
uri = 2
autosubscribe = 17
urlshorteningservice = 2
inboxed = 17
design_id = 1
viewdesigns = 17
created = 142
modified = 384

[user__keys]
id = K
nickname = U
email = U
incomingemail = U
sms = U
uri = U

[user_group]
id = 129
nickname = 2
fullname = 2
homepage = 2
description = 34
location = 2
original_logo = 2
homepage_logo = 2
stream_logo = 2
mini_logo = 2
design_id = 1
created = 142
modified = 384
uri = 2
mainpage = 2

[user_group__keys]
id = N

[user_openid]
canonical = 130
display = 130
user_id = 129
created = 142
modified = 384

[user_openid__keys]
canonical = K
display = U

[user_openid_trustroot]
trustroot = 130
user_id = 129
created = 142
modified = 384

[user_openid__keys]
trustroot = K
user_id = K

[user_location_prefs]
user_id = 129
share_location = 17
created = 142
modified = 384

[user_location_prefs__keys]
<<<<<<< HEAD
user_id = K

[user_im_prefs]
user_id = 129
screenname = 130
transport = 130
notify = 17
replies = 17
microid = 17
updatefrompresence = 17
created = 142
modified = 384

[user_im_prefs__keys]
user_id = K
transport = K
transport = U
screenname = U
=======
user_id = K
>>>>>>> 51a245f1
<|MERGE_RESOLUTION|>--- conflicted
+++ resolved
@@ -631,7 +631,6 @@
 modified = 384
 
 [user_location_prefs__keys]
-<<<<<<< HEAD
 user_id = K
 
 [user_im_prefs]
@@ -649,7 +648,4 @@
 user_id = K
 transport = K
 transport = U
-screenname = U
-=======
-user_id = K
->>>>>>> 51a245f1
+screenname = U