--- conflicted
+++ resolved
@@ -407,42 +407,8 @@
 
     function hasFave($notice)
     {
-<<<<<<< HEAD
-        $cache = Cache::instance();
-
-        // XXX: Kind of a hack.
-
-        if ($cache) {
-            // This is the stream of favorite notices, in rev chron
-            // order. This forces it into cache.
-
-            $ids = Fave::stream($this->id, 0, NOTICE_CACHE_WINDOW);
-
-            // If it's in the list, then it's a fave
-
-            if (in_array($notice->id, $ids)) {
-                return true;
-            }
-
-            // If we're not past the end of the cache window,
-            // then the cache has all available faves, so this one
-            // is not a fave.
-
-            if (count($ids) < NOTICE_CACHE_WINDOW) {
-                return false;
-            }
-
-            // Otherwise, cache doesn't have all faves;
-            // fall through to the default
-        }
-
-        $fave = Fave::pkeyGet(array('user_id' => $this->id,
-                                    'notice_id' => $notice->id));
-        return ((is_null($fave)) ? false : true);
-=======
         $profile = $this->getProfile();
         return $profile->hasFave($notice);
->>>>>>> 1652ded4
     }
 
     function mutuallySubscribed($other)
@@ -511,18 +477,6 @@
 
     function blowFavesCache()
     {
-<<<<<<< HEAD
-        $cache = Cache::instance();
-        if ($cache) {
-            // Faves don't happen chronologically, so we need to blow
-            // ;last cache, too
-            $cache->delete(Cache::key('fave:ids_by_user:'.$this->id));
-            $cache->delete(Cache::key('fave:ids_by_user:'.$this->id.';last'));
-            $cache->delete(Cache::key('fave:ids_by_user_own:'.$this->id));
-            $cache->delete(Cache::key('fave:ids_by_user_own:'.$this->id.';last'));
-        }
-=======
->>>>>>> 1652ded4
         $profile = $this->getProfile();
         $profile->blowFavesCache();
     }
