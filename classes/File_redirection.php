<?php
/*
 * StatusNet - the distributed open-source microblogging tool
 * Copyright (C) 2008, 2009, StatusNet, Inc.
 *
 * This program is free software: you can redistribute it and/or modify
 * it under the terms of the GNU Affero General Public License as published by
 * the Free Software Foundation, either version 3 of the License, or
 * (at your option) any later version.
 *
 * This program is distributed in the hope that it will be useful,
 * but WITHOUT ANY WARRANTY; without even the implied warranty of
 * MERCHANTABILITY or FITNESS FOR A PARTICULAR PURPOSE.     See the
 * GNU Affero General Public License for more details.
 *
 * You should have received a copy of the GNU Affero General Public License
 * along with this program.     If not, see <http://www.gnu.org/licenses/>.
 */

if (!defined('GNUSOCIAL')) { exit(1); }

/**
 * Table Definition for file_redirection
 */

class File_redirection extends Managed_DataObject
{
    ###START_AUTOCODE
    /* the code below is auto generated do not remove the above tag */

    public $__table = 'file_redirection';                // table name
    public $urlhash;                         // varchar(64) primary_key not_null
    public $url;                             // text
    public $file_id;                         // int(4)
    public $redirections;                    // int(4)
    public $httpcode;                        // int(4)
    public $modified;                        // timestamp()   not_null default_CURRENT_TIMESTAMP

    /* the code above is auto generated do not remove the tag below */
    ###END_AUTOCODE

    protected $file; /* Cache the associated file sometimes */

    public static function schemaDef()
    {
        return array(
            'fields' => array(
                'urlhash' => array('type' => 'varchar', 'length' => 64, 'not null' => true, 'description' => 'sha256 hash of the URL'),
                'url' => array('type' => 'text', 'description' => 'short URL (or any other kind of redirect) for file (id)'),
                'file_id' => array('type' => 'int', 'description' => 'short URL for what URL/file'),
                'redirections' => array('type' => 'int', 'description' => 'redirect count'),
                'httpcode' => array('type' => 'int', 'description' => 'HTTP status code (20x, 30x, etc.)'),
                'modified' => array('type' => 'timestamp', 'not null' => true, 'description' => 'date this record was modified'),
            ),
            'primary key' => array('urlhash'),
            'foreign keys' => array(
                'file_redirection_file_id_fkey' => array('file' => array('file_id' => 'id')),
            ),
        );
    }

    static public function getByUrl($url)
    {
        return self::getByPK(array('urlhash' => File::hashurl($url)));
    }

    static function _commonHttp($url, $redirs) {
        $request = new HTTPClient($url);
        $request->setConfig(array(
            'connect_timeout' => 10, // # seconds to wait
            'max_redirs' => $redirs, // # max number of http redirections to follow
            'follow_redirects' => false, // We follow redirects ourselves in lib/httpclient.php
            'store_body' => false, // We won't need body content here.
        ));
        return $request;
    }

    /**
     * Check if this URL is a redirect and return redir info.
     *
     * Most code should call File_redirection::where instead, to check if we
     * already know that redirection and avoid extra hits to the web.
     *
     * The URL is hit and any redirects are followed, up to 10 levels or until
     * a protected URL is reached.
     *
     * @param string $in_url
     * @return mixed one of:
     *         string - target URL, if this is a direct link or can't be followed
     *         array - redirect info if this is an *unknown* redirect:
     *              associative array with the following elements:
     *                code: HTTP status code
     *                redirects: count of redirects followed
     *                url: URL string of final target
     *                type (optional): MIME type from Content-Type header
     *                size (optional): byte size from Content-Length header
     *                time (optional): timestamp from Last-Modified header
     */
    static function lookupWhere($short_url, $redirs = 10, $protected = false) {
        if ($redirs < 0) return false;

        if(strpos($short_url,'://') === false){
            return $short_url;
        }
        try {
            $request = self::_commonHttp($short_url, $redirs);
            // Don't include body in output
            $request->setMethod(HTTP_Request2::METHOD_HEAD);
            $response = $request->send();

            if (405 == $response->getStatus() || 204 == $response->getStatus()) {
                // HTTP 405 Unsupported Method
                // Server doesn't support HEAD method? Can this really happen?
                // We'll try again as a GET and ignore the response data.
                //
                // HTTP 204 No Content
                // YFrog sends 204 responses back for our HEAD checks, which
                // seems like it may be a logic error in their servers. If
                // we get a 204 back, re-run it as a GET... if there's really
                // no content it'll be cheap. :)
                $request = self::_commonHttp($short_url, $redirs);
                $response = $request->send();
            } elseif (400 == $response->getStatus()) {
                throw new Exception('Got error 400 on HEAD request, will not go further.');
            }
        } catch (Exception $e) {
            // Invalid URL or failure to reach server
            common_log(LOG_ERR, "Error while following redirects for $short_url: " . $e->getMessage());
            return $short_url;
        }
        
		// if last url after all redirections is protected, 
		// use the url before it in the redirection chain
        if ($response->getRedirectCount() && File::isProtected($response->getEffectiveUrl())) {
			$return_url = $response->redirUrls[$response->getRedirectCount()-1];
        } else {
			$return_url = $response->getEffectiveUrl();
        }

        $ret = array('code' => $response->getStatus()
                , 'redirects' => $response->getRedirectCount()
                , 'url' => $return_url);

        $type = $response->getHeader('Content-Type');
        if ($type) $ret['type'] = $type;
        if ($protected) $ret['protected'] = true;
        $size = $response->getHeader('Content-Length'); // @fixme bytes?
        if ($size) $ret['size'] = $size;
        $time = $response->getHeader('Last-Modified');
        if ($time) $ret['time'] = strtotime($time);
        return $ret;
    }

    /**
     * Check if this URL is a redirect and return redir info.
     * If a File record is present for this URL, it is not considered a redirect.
     * If a File_redirection record is present for this URL, the recorded target is returned.
     *
     * If no File or File_redirect record is present, the URL is hit and any
     * redirects are followed, up to 10 levels or until a protected URL is
     * reached.
     *
     * @param string $in_url
     * @param boolean $discover true to attempt dereferencing the redirect if we don't know it already
     * @return File_redirection
     */
    static function where($in_url, $discover=true) {
        $redir = new File_redirection();
        $redir->url = $in_url;
        $redir->urlhash = File::hashurl($redir->url);
        $redir->redirections = 0;

        try {
            $r = File_redirection::getByUrl($in_url);

<<<<<<< HEAD
            $f = File::getKV('id',$r->file_id);

            if($file instanceof File) {
                $r->file = $f;
                $r->redir_url = $f->url;            
            } else {
=======
            try {
                $f = File::getByID($r->file_id);
                $r->file = $f;
                $r->redir_url = $f->url;
            } catch (NoResultException $e) {
>>>>>>> 60130633
                // Invalid entry, delete and run again
                common_log(LOG_ERR, "Could not find File with id=".$r->file_id." referenced in File_redirection, deleting File redirection entry and and trying again...");                 
                $r->delete();
                return self::where($in_url);            
            }
            
            // File_redirecion and File record found, return both
            return $r;
            
        } catch (NoResultException $e) {
            // File_redirecion record not found, but this might be a direct link to a file
            try {
                $f = File::getByUrl($in_url);
                $redir->file_id = $f->id;
                $redir->file = $f;
                return $redir;
            } catch (NoResultException $e) {                    
                // nope, this was not a direct link to a file either, let's keep going
            }
        }

        if ($discover) {    
            // try to follow redirects and get the final url        
            $redir_info = File_redirection::lookupWhere($in_url);
            if(is_string($redir_info)) {
                $redir_info = array('url' => $redir_info);
            }
            
            // the last url in the redirection chain can actually be a redirect!
            // this is the case with local /attachment/{file_id} links
            // in that case we have the file id already
            try {
                $r = File_redirection::getByUrl($redir_info['url']);
                
                $f = File::getKV('id',$r->file_id);
                
                if($f instanceof File) {
                    $redir->file = $f;
                    $redir->redir_url = $f->url;                
                } else {
                    // Invalid entry in File_redirection, delete and run again
                    common_log(LOG_ERR, "Could not find File with id=".$r->file_id." referenced in File_redirection, deleting File_redirection entry and trying again...");                 
                    $r->delete();
                    return self::where($in_url);                
                }
            } catch (NoResultException $e) {
                // save the file now when we know that we don't have it in File_redirection
                try {
                    $redir->file = File::saveNew($redir_info,$redir_info['url']);
                } catch (ServerException $e) {
                    common_log(LOG_ERR, $e);
                }   
            }
             
            // If this is a redirection and we have a file to redirect to, save it
            // (if it doesn't exist in File_redirection already)            
            if($redir->file instanceof File && $redir_info['url'] != $in_url) {
                try {
                    $file_redir = File_redirection::getByUrl($in_url);
                } catch (NoResultException $e) {
                    $file_redir = new File_redirection();
                    $file_redir->urlhash = File::hashurl($in_url);
                    $file_redir->url = $in_url;
                    $file_redir->file_id = $redir->file->getID();
                    $file_redir->insert();
                    $file_redir->redir_url = $redir->file->url;                 
                }       

                $file_redir->file = $redir->file;       
                return $file_redir; 
            } 
        }

        return $redir;
    }

    /**
     * Shorten a URL with the current user's configured shortening
     * options, if applicable.
     *
     * If it cannot be shortened or the "short" URL is longer than the
     * original, the original is returned.
     *
     * If the referenced item has not been seen before, embedding data
     * may be saved.
     *
     * @param string $long_url
     * @param User $user whose shortening options to use; defaults to the current web session user
     * @return string
     */
    static function makeShort($long_url, $user=null)
    {
        $canon = File_redirection::_canonUrl($long_url);

        $short_url = File_redirection::_userMakeShort($canon, $user);

        // Did we get one? Is it shorter?

        return !empty($short_url) ? $short_url : $long_url;
    }

    /**
     * Shorten a URL with the current user's configured shortening
     * options, if applicable.
     *
     * If it cannot be shortened or the "short" URL is longer than the
     * original, the original is returned.
     *
     * If the referenced item has not been seen before, embedding data
     * may be saved.
     *
     * @param string $long_url
     * @return string
     */

    static function forceShort($long_url, $user)
    {
        $canon = File_redirection::_canonUrl($long_url);

        $short_url = File_redirection::_userMakeShort($canon, $user, true);

        // Did we get one? Is it shorter?
        return !empty($short_url) ? $short_url : $long_url;
    }

    static function _userMakeShort($long_url, User $user=null, $force = false) {
        $short_url = common_shorten_url($long_url, $user, $force);
        if (!empty($short_url) && $short_url != $long_url) {
            $short_url = (string)$short_url;
            // store it
            try {
                $file = File::getByUrl($long_url);
            } catch (NoResultException $e) {
                // Check if the target URL is itself a redirect...
                // This should already have happened in processNew in common_shorten_url()
                $redir = File_redirection::where($long_url);
                $file = $redir->file;
            }
            // Now we definitely have a File object in $file
            try {
                $file_redir = File_redirection::getByUrl($short_url);
            } catch (NoResultException $e) {
                $file_redir = new File_redirection();
                $file_redir->urlhash = File::hashurl($short_url);
                $file_redir->url = $short_url;
                $file_redir->file_id = $file->getID();
                $file_redir->insert();
            }
            return $short_url;
        }
        return null;
    }

    /**
     * Basic attempt to canonicalize a URL, cleaning up some standard variants
     * such as funny syntax or a missing path. Used internally when cleaning
     * up URLs for storage and following redirect chains.
     *
     * Note that despite being on File_redirect, this function DOES NOT perform
     * any dereferencing of redirects.
     *
     * @param string $in_url input URL
     * @param string $default_scheme if given a bare link; defaults to 'http://'
     * @return string
     */
    static function _canonUrl($in_url, $default_scheme = 'http://') {
        if (empty($in_url)) return false;
        $out_url = $in_url;
        $p = parse_url($out_url);
        if (empty($p['host']) || empty($p['scheme'])) {
            list($scheme) = explode(':', $in_url, 2);
            switch (strtolower($scheme)) {
            case 'fax':
            case 'tel':
                $out_url = str_replace('.-()', '', $out_url);
                break;

            // non-HTTP schemes, so no redirects
            case 'bitcoin':
            case 'mailto':
            case 'aim':
            case 'jabber':
            case 'xmpp':
                // don't touch anything
                break;

            // URLs without domain name, so no redirects
            case 'magnet':
                // don't touch anything
                break;

            // URLs with coordinates, not browsable domain names
            case 'geo':
                // don't touch anything
                break;

            default:
                $out_url = $default_scheme . ltrim($out_url, '/');
                $p = parse_url($out_url);
                if (empty($p['scheme'])) return false;
                break;
            }
        }

        if (('ftp' == $p['scheme']) || ('ftps' == $p['scheme']) || ('http' == $p['scheme']) || ('https' == $p['scheme'])) {
            if (empty($p['host'])) return false;
            if (empty($p['path'])) {
                $out_url .= '/';
            }
        }

        return $out_url;
    }

    static function saveNew($data, $file_id, $url) {
        $file_redir = new File_redirection;
        $file_redir->urlhash = File::hashurl($url);
        $file_redir->url = $url;
        $file_redir->file_id = $file_id;
        $file_redir->redirections = intval($data['redirects']);
        $file_redir->httpcode = intval($data['code']);
        $file_redir->insert();
    }

    static public function beforeSchemaUpdate()
    {
        $table = strtolower(get_called_class());
        $schema = Schema::get();
        $schemadef = $schema->getTableDef($table);

        // 2015-02-19 We have to upgrade our table definitions to have the urlhash field populated
        if (isset($schemadef['fields']['urlhash']) && in_array('urlhash', $schemadef['primary key'])) {
            // We already have the urlhash field, so no need to migrate it.
            return;
        }
        echo "\nFound old $table table, upgrading it to contain 'urlhash' field...";
        // We have to create a urlhash that is _not_ the primary key,
        // transfer data and THEN run checkSchema
        $schemadef['fields']['urlhash'] = array (
                                              'type' => 'varchar',
                                              'length' => 64,
                                              'not null' => true,
                                              'description' => 'sha256 hash of the URL',
                                            );
        $schemadef['fields']['url'] = array (
                                              'type' => 'text',
                                              'description' => 'short URL (or any other kind of redirect) for file (id)',
                                            );
        unset($schemadef['primary key']);
        $schema->ensureTable($table, $schemadef);
        echo "DONE.\n";

        $classname = ucfirst($table);
        $tablefix = new $classname;
        // urlhash is hash('sha256', $url) in the File table
        echo "Updating urlhash fields in $table table...";
        // Maybe very MySQL specific :(
        $tablefix->query(sprintf('UPDATE %1$s SET %2$s=%3$s;',
                            $schema->quoteIdentifier($table),
                            'urlhash',
                            // The line below is "result of sha256 on column `url`"
                            'SHA2(url, 256)'));
        echo "DONE.\n";
        echo "Resuming core schema upgrade...";
    }

    public function getFile() {
        if(empty($this->file) && $this->file_id) {
            $this->file = File::getKV('id', $this->file_id);
        }

        return $this->file;
    }
}<|MERGE_RESOLUTION|>--- conflicted
+++ resolved
@@ -173,20 +173,11 @@
         try {
             $r = File_redirection::getByUrl($in_url);
 
-<<<<<<< HEAD
-            $f = File::getKV('id',$r->file_id);
-
-            if($file instanceof File) {
-                $r->file = $f;
-                $r->redir_url = $f->url;            
-            } else {
-=======
             try {
                 $f = File::getByID($r->file_id);
                 $r->file = $f;
                 $r->redir_url = $f->url;
             } catch (NoResultException $e) {
->>>>>>> 60130633
                 // Invalid entry, delete and run again
                 common_log(LOG_ERR, "Could not find File with id=".$r->file_id." referenced in File_redirection, deleting File redirection entry and and trying again...");                 
                 $r->delete();
