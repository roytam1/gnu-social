<?php
/**
 * StatusNet - the distributed open-source microblogging tool
 *
 * This program is free software: you can redistribute it and/or modify
 * it under the terms of the GNU Affero General Public License as published by
 * the Free Software Foundation, either version 3 of the License, or
 * (at your option) any later version.
 *
 * This program is distributed in the hope that it will be useful,
 * but WITHOUT ANY WARRANTY; without even the implied warranty of
 * MERCHANTABILITY or FITNESS FOR A PARTICULAR PURPOSE.     See the
 * GNU Affero General Public License for more details.
 *
 * You should have received a copy of the GNU Affero General Public License
 * along with this program.     If not, see <http://www.gnu.org/licenses/>.
 *
 * @category Notices
 * @package  StatusNet
 * @author   Shashi Gowda <connect2shashi@gmail.com>
 * @license  GNU Affero General Public License http://www.gnu.org/licenses/
 */

if (!defined('STATUSNET') && !defined('LACONICA')) {
    exit(1);
}

/**
 * Table Definition for profile_list
 */
require_once INSTALLDIR.'/classes/Memcached_DataObject.php';

class Profile_list extends Managed_DataObject
{
    ###START_AUTOCODE
    /* the code below is auto generated do not remove the above tag */

    public $__table = 'profile_list';                      // table name
    public $id;                              // int(4)  primary_key not_null
    public $tagger;                          // int(4)
    public $tag;                             // varchar(64)
    public $description;                     // text
    public $private;                         // tinyint(1)
    public $created;                         // datetime   not_null default_0000-00-00%2000%3A00%3A00
    public $modified;                        // timestamp   not_null default_CURRENT_TIMESTAMP
    public $uri;                             // varchar(255)  unique_key
    public $mainpage;                        // varchar(255)
    public $tagged_count;                    // smallint
    public $subscriber_count;                // smallint

    /* Static get */
    function staticGet($k,$v=NULL) { return Memcached_DataObject::staticGet('Profile_list',$k,$v); }

    /* the code above is auto generated do not remove the tag below */
    ###END_AUTOCODE

    public static function schemaDef()
    {
        return array(
            'fields' => array(
                'id' => array('type' => 'serial', 'not null' => true, 'description' => 'unique identifier'),
                'tagger' => array('type' => 'int', 'not null' => true, 'description' => 'user making the tag'),
                'tag' => array('type' => 'varchar', 'length' => 64, 'not null' => true, 'description' => 'people tag'),
                'description' => array('type' => 'text', 'description' => 'description of the people tag'),
                'private' => array('type' => 'int', 'size' => 'tiny', 'default' => 0, 'description' => 'is this tag private'),

                'created' => array('type' => 'timestamp', 'not null' => true, 'description' => 'date the tag was added'),
                'modified' => array('type' => 'timestamp', 'not null' => true, 'description' => 'date the tag was modified'),

                'uri' => array('type' => 'varchar', 'length' => 255, 'description' => 'universal identifier'),
                'mainpage' => array('type' => 'varchar', 'length' => 255, 'description' => 'page to link to'),
                'tagged_count' => array('type' => 'int', 'default' => 0, 'description' => 'number of people tagged with this tag by this user'),
                'subscriber_count' => array('type' => 'int', 'default' => 0, 'description' => 'number of subscribers to this tag'),
            ),
            'primary key' => array('tagger', 'tag'),
            'unique keys' => array(
                'profile_list_id_key' => array('id')
            ),
            'foreign keys' => array(
                'profile_list_tagger_fkey' => array('profile', array('tagger' => 'id')),
            ),
            'indexes' => array(
                'profile_list_modified_idx' => array('modified'),
                'profile_list_tag_idx' => array('tag'),
                'profile_list_tagger_tag_idx' => array('tagger', 'tag'),
                'profile_list_tagged_count_idx' => array('tagged_count'),
                'profile_list_subscriber_count_idx' => array('subscriber_count'),
            ),
        );
    }

    /**
     * return a profile_list record, given its tag and tagger.
     *
     * @param array $kv ideally array('tag' => $tag, 'tagger' => $tagger)
     *
     * @return Profile_list a Profile_list object with the given tag and tagger.
     */

    function pkeyGet($kv)
    {
        return Memcached_DataObject::pkeyGet('Profile_list', $kv);
    }

    /**
     * get the tagger of this profile_list object
     *
     * @return Profile the tagger
     */

    function getTagger()
    {
        return Profile::staticGet('id', $this->tagger);
    }

    /**
     * return a string to identify this
     * profile_list in the user interface etc.
     *
     * @return String
     */

    function getBestName()
    {
        return $this->tag;
    }

    /**
     * return a uri string for this profile_list
     *
     * @return String uri
     */

    function getUri()
    {
        $uri = null;
        if (Event::handle('StartProfiletagGetUri', array($this, &$uri))) {
            if (!empty($this->uri)) {
                $uri = $this->uri;
            } else {
                $uri = common_local_url('profiletagbyid',
                                        array('id' => $this->id, 'tagger_id' => $this->tagger));
            }
        }
        Event::handle('EndProfiletagGetUri', array($this, &$uri));
        return $uri;
    }

    /**
     * return a url to the homepage of this item
     *
     * @return String home url
     */

    function homeUrl()
    {
        $url = null;
        if (Event::handle('StartUserPeopletagHomeUrl', array($this, &$url))) {
            // normally stored in mainpage, but older ones may be null
            if (!empty($this->mainpage)) {
                $url = $this->mainpage;
            } else {
                $url = common_local_url('showprofiletag',
                                        array('tagger' => $this->getTagger()->nickname,
                                              'tag'    => $this->tag));
            }
        }
        Event::handle('EndUserPeopletagHomeUrl', array($this, &$url));
        return $url;
    }

    /**
     * return an immutable url for this object
     *
     * @return String permalink
     */

    function permalink()
    {
        $url = null;
        if (Event::handle('StartProfiletagPermalink', array($this, &$url))) {
            $url = common_local_url('profiletagbyid',
                                    array('id' => $this->id));
        }
        Event::handle('EndProfiletagPermalink', array($this, &$url));
        return $url;
    }

    /**
     * Query notices by users associated with this tag,
     * but first check the cache before hitting the DB.
     *
     * @param integer $offset   offset
     * @param integer $limit    maximum no of results
     * @param integer $since_id=null    since this id
     * @param integer $max_id=null  maximum id in result
     *
     * @return Notice the query
     */

    function getNotices($offset, $limit, $since_id=null, $max_id=null)
    {
        $stream = new PeopletagNoticeStream($this);

        return $stream->getNotices($offset, $limit, $since_id, $max_id);
    }

    /**
     * Get subscribers (local and remote) to this people tag
     * Order by reverse chronology
     *
     * @param integer $offset   offset
     * @param integer $limit    maximum no of results
     * @param integer $since_id=null    since unix timestamp
     * @param integer $upto=null  maximum unix timestamp when subscription was made
     *
     * @return Profile results
     */

    function getSubscribers($offset=0, $limit=null, $since=0, $upto=0)
    {
        $subs = new Profile();

<<<<<<< HEAD
        $subs->joinAdd(array('id', 'profile_tag_subscription:profile_tag_id'));
=======
        $subs->joinAdd(
            array('id', 'profile_tag_subscription:profile_id')
        );
        $subs->whereAdd('profile_tag_subscription.profile_tag_id = ' . $this->id);
>>>>>>> efb7d28d

        $subs->selectAdd('unix_timestamp(profile_tag_subscription.' .
                         'created) as "cursor"');

        if ($since != 0) {
            $subs->whereAdd('cursor > ' . $since);
        }

        if ($upto != 0) {
            $subs->whereAdd('cursor <= ' . $upto);
        }

        if ($limit != null) {
            $subs->limit($offset, $limit);
        }

        $subs->orderBy('profile_tag_subscription.created DESC');
        $subs->find();

        return $subs;
    }

    /**
     * Get all and only local subscribers to this people tag
     * used for distributing notices to user inboxes.
     *
     * @return array ids of users
     */

    function getUserSubscribers()
    {
        // XXX: cache this

        $user = new User();
        if(common_config('db','quote_identifiers'))
            $user_table = '"user"';
        else $user_table = 'user';

        $qry =
          'SELECT id ' .
          'FROM '. $user_table .' JOIN profile_tag_subscription '.
          'ON '. $user_table .'.id = profile_tag_subscription.profile_id ' .
          'WHERE profile_tag_subscription.profile_tag_id = %d ';

        $user->query(sprintf($qry, $this->id));

        $ids = array();

        while ($user->fetch()) {
            $ids[] = $user->id;
        }

        $user->free();

        return $ids;
    }

    /**
     * Check to see if a given profile has
     * subscribed to this people tag's timeline
     *
     * @param mixed $id User or Profile object or integer id
     *
     * @return boolean subscription status
     */

    function hasSubscriber($id)
    {
        if (!is_numeric($id)) {
            $id = $id->id;
        }

        $sub = Profile_tag_subscription::pkeyGet(array('profile_tag_id' => $this->id,
                                                       'profile_id'     => $id));
        return !empty($sub);
    }

    /**
     * Get profiles tagged with this people tag,
     * include modified timestamp as a "cursor" field
     * order by descending order of modified time
     *
     * @param integer $offset   offset
     * @param integer $limit    maximum no of results
     * @param integer $since_id=null    since unix timestamp
     * @param integer $upto=null  maximum unix timestamp when subscription was made
     *
     * @return Profile results
     */

    function getTagged($offset=0, $limit=null, $since=0, $upto=0)
    {
        $tagged = new Profile();
        $tagged->joinAdd(array('id', 'profile_tag:tagged'));

        #@fixme: postgres
        $tagged->selectAdd('unix_timestamp(profile_tag.modified) as "cursor"');
        $tagged->whereAdd('profile_tag.tagger = '.$this->tagger);
        $tagged->whereAdd("profile_tag.tag = '{$this->tag}'");

        if ($since != 0) {
            $tagged->whereAdd('cursor > ' . $since);
        }

        if ($upto != 0) {
            $tagged->whereAdd('cursor <= ' . $upto);
        }

        if ($limit != null) {
            $tagged->limit($offset, $limit);
        }

        $tagged->orderBy('profile_tag.modified DESC');
        $tagged->find();

        return $tagged;
    }

    /**
     * Gracefully delete one or many people tags
     * along with their members and subscriptions data
     *
     * @return boolean success
     */

    function delete()
    {
        // force delete one item at a time.
        if (empty($this->id)) {
            $this->find();
            while ($this->fetch()) {
                $this->delete();
            }
        }

        Profile_tag::cleanup($this);
        Profile_tag_subscription::cleanup($this);

        self::blow('profile:lists:%d', $this->tagger);

        return parent::delete();
    }

    /**
     * Update a people tag gracefully
     * also change "tag" fields in profile_tag table
     *
     * @param Profile_list $orig    Object's original form
     *
     * @return boolean success
     */

    function update($orig=null)
    {
        $result = true;

        if (!is_object($orig) && !$orig instanceof Profile_list) {
            parent::update($orig);
        }

        // if original tag was different
        // check to see if the new tag already exists
        // if not, rename the tag correctly
        if($orig->tag != $this->tag || $orig->tagger != $this->tagger) {
            $existing = Profile_list::getByTaggerAndTag($this->tagger, $this->tag);
            if(!empty($existing)) {
                // TRANS: Server exception.
                throw new ServerException(_('The tag you are trying to rename ' .
                                            'to already exists.'));
            }
            // move the tag
            // XXX: allow OStatus plugin to send out profile tag
            $result = Profile_tag::moveTag($orig, $this);
        }
        parent::update($orig);
        return $result;
    }

    /**
     * return an xml string representing this people tag
     * as the author of an atom feed
     *
     * @return string atom author element
     */

    function asAtomAuthor()
    {
        $xs = new XMLStringer(true);

        $tagger = $this->getTagger();
        $xs->elementStart('author');
        $xs->element('name', null, '@' . $tagger->nickname . '/' . $this->tag);
        $xs->element('uri', null, $this->permalink());
        $xs->elementEnd('author');

        return $xs->getString();
    }

    /**
     * return an xml string to represent this people tag
     * as the subject of an activitystreams feed.
     *
     * @return string activitystreams subject
     */

    function asActivitySubject()
    {
        return $this->asActivityNoun('subject');
    }

    /**
     * return an xml string to represent this people tag
     * as a noun in an activitystreams feed.
     *
     * @param string $element the xml tag
     *
     * @return string activitystreams noun
     */

    function asActivityNoun($element)
    {
        $noun = ActivityObject::fromPeopletag($this);
        return $noun->asString('activity:' . $element);
    }

    /**
     * get the cached number of profiles tagged with this
     * people tag, re-count if the argument is true.
     *
     * @param boolean $recount  whether to ignore cache
     *
     * @return integer count
     */

    function taggedCount($recount=false)
    {
        $keypart = sprintf('profile_list:tagged_count:%d:%s', 
                           $this->tagger,
                           $this->tag);

        $count = self::cacheGet($keypart);

        if ($count === false) {
            $tags = new Profile_tag();

            $tags->tag = $this->tag;
            $tags->tagger = $this->tagger;

            $count = $tags->count('distinct tagged');

            self::cacheSet($keypart, $count);
        }

        return $count;
    }

    /**
     * get the cached number of profiles subscribed to this
     * people tag, re-count if the argument is true.
     *
     * @param boolean $recount  whether to ignore cache
     *
     * @return integer count
     */

    function subscriberCount($recount=false)
    {
        $keypart = sprintf('profile_list:subscriber_count:%d', 
                           $this->id);

        $count = self::cacheGet($keypart);

        if ($count === false) {

            $sub = new Profile_tag_subscription();
            $sub->profile_tag_id = $this->id;
            $count = (int) $sub->count('distinct profile_id');

            self::cacheSet($keypart, $count);
        }

        return $count;
    }

    /**
     * get the cached number of profiles subscribed to this
     * people tag, re-count if the argument is true.
     *
     * @param boolean $recount  whether to ignore cache
     *
     * @return integer count
     */

    function blowNoticeStreamCache($all=false)
    {
        self::blow('profile_list:notice_ids:%d', $this->id);
        if ($all) {
            self::blow('profile_list:notice_ids:%d;last', $this->id);
        }
    }

    /**
     * get the Profile_list object by the
     * given tagger and with given tag
     *
     * @param integer $tagger   the id of the creator profile
     * @param integer $tag      the tag
     *
     * @return integer count
     */

    static function getByTaggerAndTag($tagger, $tag)
    {
        $ptag = Profile_list::pkeyGet(array('tagger' => $tagger, 'tag' => $tag));
        return $ptag;
    }

    /**
     * create a profile_list record for a tag, tagger pair
     * if it doesn't exist, return it.
     *
     * @param integer $tagger   the tagger
     * @param string  $tag      the tag
     * @param string  $description description
     * @param boolean $private  protected or not
     *
     * @return Profile_list the people tag object
     */

    static function ensureTag($tagger, $tag, $description=null, $private=false)
    {
        $ptag = Profile_list::getByTaggerAndTag($tagger, $tag);

        if(empty($ptag->id)) {
            $args = array(
                'tag' => $tag,
                'tagger' => $tagger,
                'description' => $description,
                'private' => $private
            );

            $new_tag = Profile_list::saveNew($args);

            return $new_tag;
        }
        return $ptag;
    }

    /**
     * get the maximum number of characters
     * that can be used in the description of
     * a people tag.
     *
     * determined by $config['peopletag']['desclimit']
     * if not set, falls back to $config['site']['textlimit']
     *
     * @return integer maximum number of characters
     */

    static function maxDescription()
    {
        $desclimit = common_config('peopletag', 'desclimit');
        // null => use global limit (distinct from 0!)
        if (is_null($desclimit)) {
            $desclimit = common_config('site', 'textlimit');
        }
        return $desclimit;
    }

    /**
     * check if the length of given text exceeds
     * character limit.
     *
     * @param string $desc  the description
     *
     * @return boolean is the descripition too long?
     */

    static function descriptionTooLong($desc)
    {
        $desclimit = self::maxDescription();
        return ($desclimit > 0 && !empty($desc) && (mb_strlen($desc) > $desclimit));
    }

    /**
     * save a new people tag, this should be always used
     * since it makes uri, homeurl, created and modified
     * timestamps and performs checks.
     *
     * @param array $fields an array with fields and their values
     *
     * @return mixed Profile_list on success, false on fail
     */
    static function saveNew($fields) {
        extract($fields);

        $ptag = new Profile_list();

        $ptag->query('BEGIN');

        if (empty($tagger)) {
            // TRANS: Server exception saving new tag without having a tagger specified.
            throw new Exception(_('No tagger specified.'));
        }

        if (empty($tag)) {
            // TRANS: Server exception saving new tag without having a tag specified.
            throw new Exception(_('No tag specified.'));
        }

        if (empty($mainpage)) {
            $mainpage = null;
        }

        if (empty($uri)) {
            // fill in later...
            $uri = null;
        }

        if (empty($mainpage)) {
            $mainpage = null;
        }

        if (empty($description)) {
            $description = null;
        }

        if (empty($private)) {
            $private = false;
        }

        $ptag->tagger      = $tagger;
        $ptag->tag         = $tag;
        $ptag->description = $description;
        $ptag->private     = $private;
        $ptag->uri         = $uri;
        $ptag->mainpage    = $mainpage;
        $ptag->created     = common_sql_now();
        $ptag->modified    = common_sql_now();

        $result = $ptag->insert();

        if (!$result) {
            common_log_db_error($ptag, 'INSERT', __FILE__);
            // TRANS: Server exception saving new tag.
            throw new ServerException(_('Could not create profile tag.'));
        }

        if (!isset($uri) || empty($uri)) {
            $orig = clone($ptag);
            $ptag->uri = common_local_url('profiletagbyid', array('id' => $ptag->id, 'tagger_id' => $ptag->tagger));
            $result = $ptag->update($orig);
            if (!$result) {
                common_log_db_error($ptag, 'UPDATE', __FILE__);
            // TRANS: Server exception saving new tag.
                throw new ServerException(_('Could not set profile tag URI.'));
            }
        }

        if (!isset($mainpage) || empty($mainpage)) {
            $orig = clone($ptag);
            $user = User::staticGet('id', $ptag->tagger);
            if(!empty($user)) {
                $ptag->mainpage = common_local_url('showprofiletag', array('tag' => $ptag->tag, 'tagger' => $user->nickname));
            } else {
                $ptag->mainpage = $uri; // assume this is a remote peopletag and the uri works
            }

            $result = $ptag->update($orig);
            if (!$result) {
                common_log_db_error($ptag, 'UPDATE', __FILE__);
                // TRANS: Server exception saving new tag.
                throw new ServerException(_('Could not set profile tag mainpage.'));
            }
        }
        return $ptag;
    }

    /**
     * get all items at given cursor position for api
     *
     * @param callback $fn  a function that takes the following arguments in order:
     *                      $offset, $limit, $since_id, $max_id
     *                      and returns a Profile_list object after making the DB query
     * @param array $args   arguments required for $fn
     * @param integer $cursor   the cursor
     * @param integer $count    max. number of results
     *
     * Algorithm:
     * - if cursor is 0, return empty list
     * - if cursor is -1, get first 21 items, next_cursor = 20th prev_cursor = 0
     * - if cursor is +ve get 22 consecutive items before starting at cursor
     *   - return items[1..20] if items[0] == cursor else return items[0..21]
     *   - prev_cursor = items[1]
     *   - next_cursor = id of the last item being returned
     *
     * - if cursor is -ve get 22 consecutive items after cursor starting at cursor
     *   - return items[1..20]
     *
     * @returns array (array (mixed items), int next_cursor, int previous_cursor)
     */

     // XXX: This should be in Memcached_DataObject... eventually.

    static function getAtCursor($fn, $args, $cursor, $count=20)
    {
        $items = array();

        $since_id = 0;
        $max_id = 0;
        $next_cursor = 0;
        $prev_cursor = 0;

        if($cursor > 0) {
            // if cursor is +ve fetch $count+2 items before cursor starting at cursor
            $max_id = $cursor;
            $fn_args = array_merge($args, array(0, $count+2, 0, $max_id));
            $list = call_user_func_array($fn, $fn_args);
            while($list->fetch()) {
                $items[] = clone($list);
            }

            if ((isset($items[0]->cursor) && $items[0]->cursor == $cursor) ||
                $items[0]->id == $cursor) {
                array_shift($items);
                $prev_cursor = isset($items[0]->cursor) ?
                    -$items[0]->cursor : -$items[0]->id;
            } else {
                if (count($items) > $count+1) {
                    array_shift($items);
                }
                // this means the cursor item has been deleted, check to see if there are more
                $fn_args = array_merge($args, array(0, 1, $cursor));
                $more = call_user_func($fn, $fn_args);
                if (!$more->fetch() || empty($more)) {
                    // no more items.
                    $prev_cursor = 0;
                } else {
                    $prev_cursor = isset($items[0]->cursor) ?
                        -$items[0]->cursor : -$items[0]->id;
                }
            }

            if (count($items)==$count+1) {
                // this means there is a next page.
                $next = array_pop($items);
                $next_cursor = isset($next->cursor) ?
                    $items[$count-1]->cursor : $items[$count-1]->id;
            }

        } else if($cursor < -1) {
            // if cursor is -ve fetch $count+2 items created after -$cursor-1
            $cursor = abs($cursor);
            $since_id = $cursor-1;

            $fn_args = array_merge($args, array(0, $count+2, $since_id));
            $list = call_user_func_array($fn, $fn_args);
            while($list->fetch()) {
                $items[] = clone($list);
            }

            $end = count($items)-1;
            if ((isset($items[$end]->cursor) && $items[$end]->cursor == $cursor) ||
                $items[$end]->id == $cursor) {
                array_pop($items);
                $next_cursor = isset($items[$end-1]->cursor) ?
                    $items[$end-1]->cursor : $items[$end-1]->id;
            } else {
                $next_cursor = isset($items[$end]->cursor) ?
                    $items[$end]->cursor : $items[$end]->id;
                if ($end > $count) array_pop($items); // excess item.

                // check if there are more items for next page
                $fn_args = array_merge($args, array(0, 1, 0, $cursor));
                $more = call_user_func_array($fn, $fn_args);
                if (!$more->fetch() || empty($more)) {
                    $next_cursor = 0;
                }
            }

            if (count($items) == $count+1) {
                // this means there is a previous page.
                $prev = array_shift($items);
                $prev_cursor = isset($prev->cursor) ?
                    -$items[0]->cursor : -$items[0]->id;
            }
        } else if($cursor == -1) {
            $fn_args = array_merge($args, array(0, $count+1));
            $list = call_user_func_array($fn, $fn_args);

            while($list->fetch()) {
                $items[] = clone($list);
            }

            if (count($items)==$count+1) {
                $next = array_pop($items);
                if(isset($next->cursor)) {
                    $next_cursor = $items[$count-1]->cursor;
                } else {
                    $next_cursor = $items[$count-1]->id;
                }
            }

        }
        return array($items, $next_cursor, $prev_cursor);
    }

    /**
     * save a collection of people tags into the cache
     *
     * @param string $ckey  cache key
     * @param Profile_list &$tag the results to store
     * @param integer $offset   offset for slicing results
     * @param integer $limit    maximum number of results
     *
     * @return boolean success
     */

    static function setCache($ckey, &$tag, $offset=0, $limit=null) {
        $cache = Cache::instance();
        if (empty($cache)) {
            return false;
        }
        $str = '';
        $tags = array();
        while ($tag->fetch()) {
            $str .= $tag->tagger . ':' . $tag->tag . ';';
            $tags[] = clone($tag);
        }
        $str = substr($str, 0, -1);
        if ($offset>=0 && !is_null($limit)) {
            $tags = array_slice($tags, $offset, $limit);
        }

        $tag = new ArrayWrapper($tags);

        return self::cacheSet($ckey, $str);
    }

    /**
     * get people tags from the cache
     *
     * @param string $ckey  cache key
     * @param integer $offset   offset for slicing
     * @param integer $limit    limit
     *
     * @return Profile_list results
     */

    static function getCached($ckey, $offset=0, $limit=null) {

        $keys_str = self::cacheGet($ckey);
        if ($keys_str === false) {
            return false;
        }

        $pairs = explode(';', $keys_str);
        $keys = array();
        foreach ($pairs as $pair) {
            $keys[] = explode(':', $pair);
        }

        if ($offset>=0 && !is_null($limit)) {
            $keys = array_slice($keys, $offset, $limit);
        }
        return self::getByKeys($keys);
    }

    /**
     * get Profile_list objects from the database
     * given their (tag, tagger) key pairs.
     *
     * @param array $keys   array of array(tagger, tag)
     *
     * @return Profile_list results
     */

    static function getByKeys($keys) {
        $cache = Cache::instance();

        if (!empty($cache)) {
            $tags = array();

            foreach ($keys as $key) {
                $t = Profile_list::getByTaggerAndTag($key[0], $key[1]);
                if (!empty($t)) {
                    $tags[] = $t;
                }
            }
            return new ArrayWrapper($tags);
        } else {
            $tag = new Profile_list();
            if (empty($keys)) {
                //if no IDs requested, just return the tag object
                return $tag;
            }

            $pairs = array();
            foreach ($keys as $key) {
                $pairs[] = '(' . $key[0] . ', "' . $key[1] . '")';
            }

            $tag->whereAdd('(tagger, tag) in (' . implode(', ', $pairs) . ')');

            $tag->find();

            $temp = array();

            while ($tag->fetch()) {
                $temp[$tag->tagger.'-'.$tag->tag] = clone($tag);
            }

            $wrapped = array();

            foreach ($keys as $key) {
                $id = $key[0].'-'.$key[1];
                if (array_key_exists($id, $temp)) {
                    $wrapped[] = $temp[$id];
                }
            }

            return new ArrayWrapper($wrapped);
        }
    }

    function insert()
    {
        $result = parent::insert();
        if ($result) {
            self::blow('profile:lists:%d', $this->tagger);
        }
        return $result;
    }
}<|MERGE_RESOLUTION|>--- conflicted
+++ resolved
@@ -221,14 +221,10 @@
     {
         $subs = new Profile();
 
-<<<<<<< HEAD
-        $subs->joinAdd(array('id', 'profile_tag_subscription:profile_tag_id'));
-=======
         $subs->joinAdd(
             array('id', 'profile_tag_subscription:profile_id')
         );
         $subs->whereAdd('profile_tag_subscription.profile_tag_id = ' . $this->id);
->>>>>>> efb7d28d
 
         $subs->selectAdd('unix_timestamp(profile_tag_subscription.' .
                          'created) as "cursor"');
