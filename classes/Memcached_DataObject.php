--- conflicted
+++ resolved
@@ -60,24 +60,12 @@
         if ($i) {
             return $i;
         } else {
-<<<<<<< HEAD
-            $i = DB_DataObject::staticGet($cls, $k, $v);
-            if ($i) {
-                // DB_DataObject's in-process lookup cache interferes with GC
-                // to cause massive memory leaks in long-running processes.
-                if (php_sapi_name() == 'cli') {
-                    $i->_clear_cache();
-                }
-                
-                // Now store it into the shared memcached, if present...
-=======
             $i = DB_DataObject::factory($cls);
             if (empty($i)) {
                 return null;
             }
             $result = $i->get($k, $v);
             if ($result) {
->>>>>>> b0527801
                 $i->encache();
                 return $i;
             } else {
