--- conflicted
+++ resolved
@@ -23,8 +23,7 @@
 
 class Memcached_DataObject extends DB_DataObject
 {
-<<<<<<< HEAD
-    /**
+   /**
      * Destructor to free global memory resources associated with
      * this data object when it's unset or goes out of scope.
      * DB_DataObject doesn't do this yet by itself.
@@ -47,8 +46,6 @@
      * @param mixed $v key field value, or leave out for primary key lookup
      * @return mixed Memcached_DataObject subtype or false
      */
-=======
->>>>>>> d32fb7c7
     function &staticGet($cls, $k, $v=null)
     {
         if (is_null($v)) {
