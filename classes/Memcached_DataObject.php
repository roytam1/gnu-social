<?php
/*
 * StatusNet - the distributed open-source microblogging tool
 * Copyright (C) 2008, 2009, StatusNet, Inc.
 *
 * This program is free software: you can redistribute it and/or modify
 * it under the terms of the GNU Affero General Public License as published by
 * the Free Software Foundation, either version 3 of the License, or
 * (at your option) any later version.
 *
 * This program is distributed in the hope that it will be useful,
 * but WITHOUT ANY WARRANTY; without even the implied warranty of
 * MERCHANTABILITY or FITNESS FOR A PARTICULAR PURPOSE.  See the
 * GNU Affero General Public License for more details.
 *
 * You should have received a copy of the GNU Affero General Public License
 * along with this program.  If not, see <http://www.gnu.org/licenses/>.
 */

if (!defined('STATUSNET') && !defined('LACONICA')) { exit(1); }

class Memcached_DataObject extends Safe_DataObject
{
    /**
     * Wrapper for DB_DataObject's static lookup using memcached
     * as backing instead of an in-process cache array.
     *
     * @param string $cls classname of object type to load
     * @param mixed $k key field name, or value for primary key
     * @param mixed $v key field value, or leave out for primary key lookup
     * @return mixed Memcached_DataObject subtype or false
     */
    function &staticGet($cls, $k, $v=null)
    {
        if (is_null($v)) {
            $v = $k;
            # XXX: HACK!
            $i = new $cls;
            $keys = $i->keys();
            $k = $keys[0];
            unset($i);
        }
        $i = Memcached_DataObject::getcached($cls, $k, $v);
        if ($i === false) { // false == cache miss
            $i = DB_DataObject::factory($cls);
            if (empty($i)) {
                $i = false;
                return $i;
            }
            $result = $i->get($k, $v);
            if ($result) {
                // Hit!
                $i->encache();
            } else {
                // save the fact that no such row exists
                $c = self::memcache();
                if (!empty($c)) {
                    $ck = self::cachekey($cls, $k, $v);
                    $c->set($ck, null);
                }
                $i = false;
            }
        }
        return $i;
    }

    /**
     * @fixme Should this return false on lookup fail to match staticGet?
     */
    function pkeyGet($cls, $kv)
    {
        $i = Memcached_DataObject::multicache($cls, $kv);
        if ($i !== false) { // false == cache miss
            return $i;
        } else {
            $i = DB_DataObject::factory($cls);
            if (empty($i) || PEAR::isError($i)) {
                return false;
            }
            foreach ($kv as $k => $v) {
                $i->$k = $v;
            }
            if ($i->find(true)) {
                $i->encache();
            } else {
                $i = null;
                $c = self::memcache();
                if (!empty($c)) {
                    $ck = self::multicacheKey($cls, $kv);
                    $c->set($ck, null);
                }
            }
            return $i;
        }
    }

    function insert()
    {
        $result = parent::insert();
        if ($result) {
            $this->fixupTimestamps();
            $this->encache(); // in case of cached negative lookups
        }
        return $result;
    }

    function update($orig=null)
    {
        if (is_object($orig) && $orig instanceof Memcached_DataObject) {
            $orig->decache(); # might be different keys
        }
        $result = parent::update($orig);
        if ($result) {
            $this->fixupTimestamps();
            $this->encache();
        }
        return $result;
    }

    function delete()
    {
        $this->decache(); # while we still have the values!
        return parent::delete();
    }

    static function memcache() {
        return Cache::instance();
    }

    static function cacheKey($cls, $k, $v) {
        if (is_object($cls) || is_object($k) || (is_object($v) && !($v instanceof DB_DataObject_Cast))) {
            $e = new Exception();
            common_log(LOG_ERR, __METHOD__ . ' object in param: ' .
                str_replace("\n", " ", $e->getTraceAsString()));
        }
        $vstr = self::valueString($v);
        return Cache::key(strtolower($cls).':'.$k.':'.$vstr);
    }

    static function getcached($cls, $k, $v) {
        $c = Memcached_DataObject::memcache();
        if (!$c) {
            return false;
        } else {
            $obj = $c->get(Memcached_DataObject::cacheKey($cls, $k, $v));
            if (0 == strcasecmp($cls, 'User')) {
                // Special case for User
                if (is_object($obj) && is_object($obj->id)) {
                    common_log(LOG_ERR, "User " . $obj->nickname . " was cached with User as ID; deleting");
                    $c->delete(Memcached_DataObject::cacheKey($cls, $k, $v));
                    return false;
                }
            }
            return $obj;
        }
    }

    function keyTypes()
    {
        // ini-based classes return number-indexed arrays. handbuilt
        // classes return column => keytype. Make this uniform.

        $keys = $this->keys();

        $keyskeys = array_keys($keys);

        if (is_string($keyskeys[0])) {
            return $keys;
        }

        global $_DB_DATAOBJECT;
        if (!isset($_DB_DATAOBJECT['INI'][$this->_database][$this->__table."__keys"])) {
            $this->databaseStructure();

        }
        return $_DB_DATAOBJECT['INI'][$this->_database][$this->__table."__keys"];
    }

    function encache()
    {
        $c = $this->memcache();

        if (!$c) {
            return false;
        } else if ($this->tableName() == 'user' && is_object($this->id)) {
            // Special case for User bug
            $e = new Exception();
            common_log(LOG_ERR, __METHOD__ . ' caching user with User object as ID ' .
                       str_replace("\n", " ", $e->getTraceAsString()));
            return false;
        } else {
            $keys = $this->_allCacheKeys();

            foreach ($keys as $key) {
                $c->set($key, $this);
            }
        }
    }

    function decache()
    {
        $c = $this->memcache();

        if (!$c) {
            return false;
        }

        $keys = $this->_allCacheKeys();

        foreach ($keys as $key) {
            $c->delete($key, $this);
        }
    }

    function _allCacheKeys()
    {
        $ckeys = array();

        $types = $this->keyTypes();
        ksort($types);

        $pkey = array();
        $pval = array();

        foreach ($types as $key => $type) {

            assert(!empty($key));

            if ($type == 'U') {
                if (empty($this->$key)) {
                    continue;
                }
                $ckeys[] = $this->cacheKey($this->tableName(), $key, self::valueString($this->$key));
            } else if ($type == 'K' || $type == 'N') {
                $pkey[] = $key;
                $pval[] = self::valueString($this->$key);
            } else {
                // Low level exception. No need for i18n as discussed with Brion.
                throw new Exception("Unknown key type $key => $type for " . $this->tableName());
            }
        }

        assert(count($pkey) > 0);

        // XXX: should work for both compound and scalar pkeys
        $pvals = implode(',', $pval);
        $pkeys = implode(',', $pkey);

        $ckeys[] = $this->cacheKey($this->tableName(), $pkeys, $pvals);

        return $ckeys;
    }

    function multicache($cls, $kv)
    {
        ksort($kv);
        $c = self::memcache();
        if (!$c) {
            return false;
        } else {
            return $c->get(self::multicacheKey($cls, $kv));
        }
    }

    static function multicacheKey($cls, $kv)
    {
        ksort($kv);
        $pkeys = implode(',', array_keys($kv));
        $pvals = implode(',', array_values($kv));
        return self::cacheKey($cls, $pkeys, $pvals);
    }

    function getSearchEngine($table)
    {
        require_once INSTALLDIR.'/lib/search_engines.php';
        static $search_engine;
        if (!isset($search_engine)) {
            if (Event::handle('GetSearchEngine', array($this, $table, &$search_engine))) {
                if ('mysql' === common_config('db', 'type')) {
                    $type = common_config('search', 'type');
                    if ($type == 'like') {
                        $search_engine = new MySQLLikeSearch($this, $table);
                    } else if ($type == 'fulltext') {
                        $search_engine = new MySQLSearch($this, $table);
                    } else {
                        // Low level exception. No need for i18n as discussed with Brion.
                        throw new ServerException('Unknown search type: ' . $type);
                    }
                } else {
                    $search_engine = new PGSearch($this, $table);
                }
            }
        }
        return $search_engine;
    }

    static function cachedQuery($cls, $qry, $expiry=3600)
    {
        $c = Memcached_DataObject::memcache();
        if (!$c) {
            $inst = new $cls();
            $inst->query($qry);
            return $inst;
        }
        $key_part = Cache::keyize($cls).':'.md5($qry);
        $ckey = Cache::key($key_part);
        $stored = $c->get($ckey);

        if ($stored !== false) {
            return new ArrayWrapper($stored);
        }

        $inst = new $cls();
        $inst->query($qry);
        $cached = array();
        while ($inst->fetch()) {
            $cached[] = clone($inst);
        }
        $inst->free();
        $c->set($ckey, $cached, Cache::COMPRESSED, $expiry);
        return new ArrayWrapper($cached);
    }

    /**
     * sends query to database - this is the private one that must work
     *   - internal functions use this rather than $this->query()
     *
     * Overridden to do logging.
     *
     * @param  string  $string
     * @access private
     * @return mixed none or PEAR_Error
     */
    function _query($string)
    {
        if (common_config('db', 'annotate_queries')) {
            $string = $this->annotateQuery($string);
        }

        $start = microtime(true);
        $fail = false;
        $result = null;
        if (Event::handle('StartDBQuery', array($this, $string, &$result))) {
<<<<<<< HEAD
            try {
                $result = parent::_query($string);
            } catch (Exception $e) {
                $fail = $e;
            }
=======
            common_perf_counter('query', $string);
            $result = parent::_query($string);
>>>>>>> 061c8d95
            Event::handle('EndDBQuery', array($this, $string, &$result));
        }
        $delta = microtime(true) - $start;

        $limit = common_config('db', 'log_slow_queries');
        if (($limit > 0 && $delta >= $limit) || common_config('db', 'log_queries')) {
            $clean = $this->sanitizeQuery($string);
            if ($fail) {
                $msg = sprintf("FAILED DB query (%0.3fs): %s - %s", $delta, $fail->getMessage(), $clean);
            } else {
                $msg = sprintf("DB query (%0.3fs): %s", $delta, $clean);
            }
            common_log(LOG_DEBUG, $msg);
        }

        if ($fail) {
            throw $fail;
        }
        return $result;
    }

    /**
     * Find the first caller in the stack trace that's not a
     * low-level database function and add a comment to the
     * query string. This should then be visible in process lists
     * and slow query logs, to help identify problem areas.
     *
     * Also marks whether this was a web GET/POST or which daemon
     * was running it.
     *
     * @param string $string SQL query string
     * @return string SQL query string, with a comment in it
     */
    function annotateQuery($string)
    {
        $ignore = array('annotateQuery',
                        '_query',
                        'query',
                        'get',
                        'insert',
                        'delete',
                        'update',
                        'find');
        $ignoreStatic = array('staticGet',
                              'pkeyGet',
                              'cachedQuery');
        $here = get_class($this); // if we get confused
        $bt = debug_backtrace();

        // Find the first caller that's not us?
        foreach ($bt as $frame) {
            $func = $frame['function'];
            if (isset($frame['type']) && $frame['type'] == '::') {
                if (in_array($func, $ignoreStatic)) {
                    continue;
                }
                $here = $frame['class'] . '::' . $func;
                break;
            } else if (isset($frame['type']) && $frame['type'] == '->') {
                if ($frame['object'] === $this && in_array($func, $ignore)) {
                    continue;
                }
                if (in_array($func, $ignoreStatic)) {
                    continue; // @fixme this shouldn't be needed?
                }
                $here = get_class($frame['object']) . '->' . $func;
                break;
            }
            $here = $func;
            break;
        }

        if (php_sapi_name() == 'cli') {
            $context = basename($_SERVER['PHP_SELF']);
        } else {
            $context = $_SERVER['REQUEST_METHOD'];
        }

        // Slip the comment in after the first command,
        // or DB_DataObject gets confused about handling inserts and such.
        $parts = explode(' ', $string, 2);
        $parts[0] .= " /* $context $here */";
        return implode(' ', $parts);
    }

    // Sanitize a query for logging
    // @fixme don't trim spaces in string literals
    function sanitizeQuery($string)
    {
        $string = preg_replace('/\s+/', ' ', $string);
        $string = trim($string);
        return $string;
    }

    // We overload so that 'SET NAMES "utf8"' is called for
    // each connection

    function _connect()
    {
        global $_DB_DATAOBJECT;

        $sum = $this->_getDbDsnMD5();

        if (!empty($_DB_DATAOBJECT['CONNECTIONS'][$sum]) &&
            !PEAR::isError($_DB_DATAOBJECT['CONNECTIONS'][$sum])) {
            $exists = true;
        } else {
            $exists = false;
       }

        // @fixme horrible evil hack!
        //
        // In multisite configuration we don't want to keep around a separate
        // connection for every database; we could end up with thousands of
        // connections open per thread. In an ideal world we might keep
        // a connection per server and select different databases, but that'd
        // be reliant on having the same db username/pass as well.
        //
        // MySQL connections are cheap enough we're going to try just
        // closing out the old connection and reopening when we encounter
        // a new DSN.
        //
        // WARNING WARNING if we end up actually using multiple DBs at a time
        // we'll need some fancier logic here.
        if (!$exists && !empty($_DB_DATAOBJECT['CONNECTIONS']) && php_sapi_name() == 'cli') {
            foreach ($_DB_DATAOBJECT['CONNECTIONS'] as $index => $conn) {
                if (!empty($conn)) {
                    $conn->disconnect();
                }
                unset($_DB_DATAOBJECT['CONNECTIONS'][$index]);
            }
        }

        $result = parent::_connect();

        if ($result && !$exists) {
            $DB = &$_DB_DATAOBJECT['CONNECTIONS'][$this->_database_dsn_md5];
            if (common_config('db', 'type') == 'mysql' &&
                common_config('db', 'utf8')) {
                $conn = $DB->connection;
                if (!empty($conn)) {
                    if ($DB instanceof DB_mysqli) {
                        mysqli_set_charset($conn, 'utf8');
                    } else if ($DB instanceof DB_mysql) {
                        mysql_set_charset('utf8', $conn);
                    }
                }
            }
            // Needed to make timestamp values usefully comparable.
            if (common_config('db', 'type') == 'mysql') {
                parent::_query("set time_zone='+0:00'");
            }
        }

        return $result;
    }

    // XXX: largely cadged from DB_DataObject

    function _getDbDsnMD5()
    {
        if ($this->_database_dsn_md5) {
            return $this->_database_dsn_md5;
        }

        $dsn = $this->_getDbDsn();

        if (is_string($dsn)) {
            $sum = md5($dsn);
        } else {
            /// support array based dsn's
            $sum = md5(serialize($dsn));
        }

        return $sum;
    }

    function _getDbDsn()
    {
        global $_DB_DATAOBJECT;

        if (empty($_DB_DATAOBJECT['CONFIG'])) {
            DB_DataObject::_loadConfig();
        }

        $options = &$_DB_DATAOBJECT['CONFIG'];

        // if the databse dsn dis defined in the object..

        $dsn = isset($this->_database_dsn) ? $this->_database_dsn : null;

        if (!$dsn) {

            if (!$this->_database) {
                $this->_database = isset($options["table_{$this->__table}"]) ? $options["table_{$this->__table}"] : null;
            }

            if ($this->_database && !empty($options["database_{$this->_database}"]))  {
                $dsn = $options["database_{$this->_database}"];
            } else if (!empty($options['database'])) {
                $dsn = $options['database'];
            }
        }

        if (!$dsn) {
            // TRANS: Exception thrown when database name or Data Source Name could not be found.
            throw new Exception(_("No database name or DSN found anywhere."));
        }

        return $dsn;
    }

    static function blow()
    {
        $c = self::memcache();

        if (empty($c)) {
            return false;
        }

        $args = func_get_args();

        $format = array_shift($args);

        $keyPart = vsprintf($format, $args);

        $cacheKey = Cache::key($keyPart);

        return $c->delete($cacheKey);
    }

    function fixupTimestamps()
    {
        // Fake up timestamp columns
        $columns = $this->table();
        foreach ($columns as $name => $type) {
            if ($type & DB_DATAOBJECT_MYSQLTIMESTAMP) {
                $this->$name = common_sql_now();
            }
        }
    }

    function debugDump()
    {
        common_debug("debugDump: " . common_log_objstring($this));
    }

    function raiseError($message, $type = null, $behaviour = null)
    {
        $id = get_class($this);
        if (!empty($this->id)) {
            $id .= ':' . $this->id;
        }
        if ($message instanceof PEAR_Error) {
            $message = $message->getMessage();
        }
        // Low level exception. No need for i18n as discussed with Brion.
        throw new ServerException("[$id] DB_DataObject error [$type]: $message");
    }

    static function cacheGet($keyPart)
    {
        $c = self::memcache();

        if (empty($c)) {
            return false;
        }

        $cacheKey = Cache::key($keyPart);

        return $c->get($cacheKey);
    }

    static function cacheSet($keyPart, $value, $flag=null, $expiry=null)
    {
        $c = self::memcache();

        if (empty($c)) {
            return false;
        }

        $cacheKey = Cache::key($keyPart);

        return $c->set($cacheKey, $value, $flag, $expiry);
    }

    static function valueString($v)
    {
        $vstr = null;
        if (is_object($v) && $v instanceof DB_DataObject_Cast) {
            switch ($v->type) {
            case 'date':
                $vstr = $v->year . '-' . $v->month . '-' . $v->day;
                break;
            case 'blob':
            case 'string':
            case 'sql':
            case 'datetime':
            case 'time':
                // Low level exception. No need for i18n as discussed with Brion.
                throw new ServerException("Unhandled DB_DataObject_Cast type passed as cacheKey value: '$v->type'");
                break;
            default:
                // Low level exception. No need for i18n as discussed with Brion.
                throw new ServerException("Unknown DB_DataObject_Cast type passed as cacheKey value: '$v->type'");
                break;
            }
        } else {
            $vstr = strval($v);
        }
        return $vstr;
    }
}<|MERGE_RESOLUTION|>--- conflicted
+++ resolved
@@ -341,16 +341,12 @@
         $fail = false;
         $result = null;
         if (Event::handle('StartDBQuery', array($this, $string, &$result))) {
-<<<<<<< HEAD
+            common_perf_counter('query', $string);
             try {
                 $result = parent::_query($string);
             } catch (Exception $e) {
                 $fail = $e;
             }
-=======
-            common_perf_counter('query', $string);
-            $result = parent::_query($string);
->>>>>>> 061c8d95
             Event::handle('EndDBQuery', array($this, $string, &$result));
         }
         $delta = microtime(true) - $start;
