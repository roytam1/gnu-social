--- conflicted
+++ resolved
@@ -29,1082 +29,6 @@
  *     double-check what we've been doing on postgres?
  */
 
-<<<<<<< HEAD
-$schema['profile'] = array(
-    'description' => 'local and remote users have profiles',
-    'fields' => array(
-        'id' => array('type' => 'serial', 'not null' => true, 'description' => 'unique identifier'),
-        'nickname' => array('type' => 'varchar', 'length' => 64, 'not null' => true, 'description' => 'nickname or username'),
-        'fullname' => array('type' => 'varchar', 'length' => 255, 'description' => 'display name'),
-        'profileurl' => array('type' => 'varchar', 'length' => 255, 'description' => 'URL, cached so we dont regenerate'),
-        'homepage' => array('type' => 'varchar', 'length' => 255, 'description' => 'identifying URL'),
-        'bio' => array('type' => 'text', 'description' => 'descriptive biography'),
-        'location' => array('type' => 'varchar', 'length' => 255, 'description' => 'physical location'),
-        'lat' => array('type' => 'numeric', 'precision' => 10, 'scale' => 7, 'description' => 'latitude'),
-        'lon' => array('type' => 'numeric', 'precision' => 10, 'scale' => 7, 'description' => 'longitude'),
-        'location_id' => array('type' => 'int', 'description' => 'location id if possible'),
-        'location_ns' => array('type' => 'int', 'description' => 'namespace for location'),
-
-        'created' => array('type' => 'datetime', 'not null' => true, 'description' => 'date this record was created'),
-        'modified' => array('type' => 'timestamp', 'not null' => true, 'description' => 'date this record was modified'),
-    ),
-    'primary key' => array('id'),
-    'indexes' => array(
-        'profile_nickname_idx' => array('nickname'),
-    ),
-    'fulltext indexes' => array(
-        'nickname' => array('nickname', 'fullname', 'location', 'bio', 'homepage')
-    ),
-);
-
-$schema['avatar'] = array(
-    'fields' => array(
-        'profile_id' => array('type' => 'int', 'not null' => true, 'description' => 'foreign key to profile table'),
-        'original' => array('type' => 'int', 'size' => 'tiny', 'default' => 0, 'description' => 'uploaded by user or generated?'),
-        'width' => array('type' => 'int', 'not null' => true, 'description' => 'image width'),
-        'height' => array('type' => 'int', 'not null' => true, 'description' => 'image height'),
-        'mediatype' => array('type' => 'varchar', 'length' => 32, 'not null' => true, 'description' => 'file type'),
-        'filename' => array('type' => 'varchar', 'length' => 255, 'description' => 'local filename, if local'),
-        'url' => array('type' => 'varchar', 'length' => 255, 'description' => 'avatar location'),
-        'created' => array('type' => 'datetime', 'not null' => true, 'description' => 'date this record was created'),
-        'modified' => array('type' => 'timestamp', 'not null' => true, 'description' => 'date this record was modified'),
-    ),
-    'primary key' => array('profile_id', 'width', 'height'),
-    'unique keys' => array(
-        'avatar_url_key' => array('url'),
-    ),
-    'foreign keys' => array(
-        'avatar_profile_id_fkey' => array('profile', array('profile_id' => 'id')),
-    ),
-    'indexes' => array(
-        'avatar_profile_id_idx' => array('profile_id'),
-    ),
-);
-
-$schema['sms_carrier'] = array(
-    'fields' => array(
-        'id' => array('type' => 'int', 'not null' => true, 'description' => 'primary key for SMS carrier'),
-        'name' => array('type' => 'varchar', 'length' => 64, 'description' => 'name of the carrier'),
-        'email_pattern' => array('type' => 'varchar', 'length' => 255, 'not null' => true, 'description' => 'sprintf pattern for making an email address from a phone number'),
-        'created' => array('type' => 'datetime', 'not null' => true, 'description' => 'date this record was created'),
-        'modified' => array('type' => 'timestamp', 'not null' => true, 'description' => 'date this record was modified'),
-    ),
-    'primary key' => array('id'),
-    'unique keys' => array(
-        'sms_carrier_name_key' => array('name'),
-    ),
-);
-
-$schema['user'] = array(
-    'description' => 'local users',
-    'fields' => array(
-        'id' => array('type' => 'int', 'not null' => true, 'description' => 'foreign key to profile table'),
-        'nickname' => array('type' => 'varchar', 'length' => 64, 'description' => 'nickname or username, duped in profile'),
-        'password' => array('type' => 'varchar', 'length' => 255, 'description' => 'salted password, can be null for OpenID users'),
-        'email' => array('type' => 'varchar', 'length' => 255, 'description' => 'email address for password recovery etc.'),
-        'incomingemail' => array('type' => 'varchar', 'length' => 255, 'description' => 'email address for post-by-email'),
-        'emailnotifysub' => array('type' => 'int', 'size' => 'tiny', 'default' => 1, 'description' => 'Notify by email of subscriptions'),
-        'emailnotifyfav' => array('type' => 'int', 'size' => 'tiny', 'default' => 1, 'description' => 'Notify by email of favorites'),
-        'emailnotifynudge' => array('type' => 'int', 'size' => 'tiny', 'default' => 1, 'description' => 'Notify by email of nudges'),
-        'emailnotifymsg' => array('type' => 'int', 'size' => 'tiny', 'default' => 1, 'description' => 'Notify by email of direct messages'),
-        'emailnotifyattn' => array('type' => 'int', 'size' => 'tiny', 'default' => 1, 'description' => 'Notify by email of @-replies'),
-        'emailmicroid' => array('type' => 'int', 'size' => 'tiny', 'default' => 1, 'description' => 'whether to publish email microid'),
-        'language' => array('type' => 'varchar', 'length' => 50, 'description' => 'preferred language'),
-        'timezone' => array('type' => 'varchar', 'length' => 50, 'description' => 'timezone'),
-        'emailpost' => array('type' => 'int', 'size' => 'tiny', 'default' => 1, 'description' => 'Post by email'),
-        'sms' => array('type' => 'varchar', 'length' => 64, 'description' => 'sms phone number'),
-        'carrier' => array('type' => 'int', 'description' => 'foreign key to sms_carrier'),
-        'smsnotify' => array('type' => 'int', 'size' => 'tiny', 'default' => 0, 'description' => 'whether to send notices to SMS'),
-        'smsreplies' => array('type' => 'int', 'size' => 'tiny', 'default' => 0, 'description' => 'whether to send notices to SMS on replies'),
-        'smsemail' => array('type' => 'varchar', 'length' => 255, 'description' => 'built from sms and carrier'),
-        'uri' => array('type' => 'varchar', 'length' => 255, 'description' => 'universally unique identifier, usually a tag URI'),
-        'autosubscribe' => array('type' => 'int', 'size' => 'tiny', 'default' => 0, 'description' => 'automatically subscribe to users who subscribe to us'),
-        'subscribe_policy' => array('type' => 'int', 'size' => 'tiny', 'default' => 0, 'description' => '0 = anybody can subscribe; 1 = require approval'),
-        'urlshorteningservice' => array('type' => 'varchar', 'length' => 50, 'default' => 'internal', 'description' => 'service to use for auto-shortening URLs'),
-        'inboxed' => array('type' => 'int', 'size' => 'tiny', 'default' => 0, 'description' => 'has an inbox been created for this user?'),
-        'private_stream' => array('type' => 'int', 'size' => 'tiny', 'default' => 0, 'description' => 'whether to limit all notices to followers only'),
-
-        'created' => array('type' => 'datetime', 'not null' => true, 'description' => 'date this record was created'),
-        'modified' => array('type' => 'timestamp', 'not null' => true, 'description' => 'date this record was modified'),
-    ),
-    'primary key' => array('id'),
-    'unique keys' => array(
-        'user_nickname_key' => array('nickname'),
-        'user_email_key' => array('email'),
-        'user_incomingemail_key' => array('incomingemail'),
-        'user_sms_key' => array('sms'),
-        'user_uri_key' => array('uri'),
-    ),
-    'foreign keys' => array(
-        'user_id_fkey' => array('profile', array('id' => 'id')),
-        'user_carrier_fkey' => array('sms_carrier', array('carrier' => 'id')),
-    ),
-    'indexes' => array(
-        'user_smsemail_idx' => array('smsemail'),
-    ),
-);
-
-$schema['remote_profile'] = array(
-    'description' => 'remote people (OMB)',
-    'fields' => array(
-        'id' => array('type' => 'int', 'not null' => true, 'description' => 'foreign key to profile table'),
-        'uri' => array('type' => 'varchar', 'length' => 255, 'description' => 'universally unique identifier, usually a tag URI'),
-        'postnoticeurl' => array('type' => 'varchar', 'length' => 255, 'description' => 'URL we use for posting notices'),
-        'updateprofileurl' => array('type' => 'varchar', 'length' => 255, 'description' => 'URL we use for updates to this profile'),
-        'created' => array('type' => 'datetime', 'not null' => true, 'description' => 'date this record was created'),
-        'modified' => array('type' => 'timestamp', 'not null' => true, 'description' => 'date this record was modified'),
-    ),
-    'primary key' => array('id'),
-    'unique keys' => array(
-        'remote_profile_uri_key' => array('uri'),
-    ),
-    'foreign keys' => array(
-        'remote_profile_id_fkey' => array('profile', array('id' => 'id')),
-    ),
-);
-
-$schema['subscription'] = array(
-    'fields' => array(
-        'subscriber' => array('type' => 'int', 'not null' => true, 'description' => 'profile listening'),
-        'subscribed' => array('type' => 'int', 'not null' => true, 'description' => 'profile being listened to'),
-        'jabber' => array('type' => 'int', 'size' => 'tiny', 'default' => 1, 'description' => 'deliver jabber messages'),
-        'sms' => array('type' => 'int', 'size' => 'tiny', 'default' => 1, 'description' => 'deliver sms messages'),
-        'token' => array('type' => 'varchar', 'length' => 255, 'description' => 'authorization token'),
-        'secret' => array('type' => 'varchar', 'length' => 255, 'description' => 'token secret'),
-        'uri' => array('type' => 'varchar', 'length' => 255, 'description' => 'universally unique identifier'),
-        'created' => array('type' => 'datetime', 'not null' => true, 'description' => 'date this record was created'),
-        'modified' => array('type' => 'timestamp', 'not null' => true, 'description' => 'date this record was modified'),
-    ),
-    'primary key' => array('subscriber', 'subscribed'),
-    'unique keys' => array(
-        'subscription_uri_key' => array('uri'),
-    ),
-    'indexes' => array(
-        'subscription_subscriber_idx' => array('subscriber', 'created'),
-        'subscription_subscribed_idx' => array('subscribed', 'created'),
-        'subscription_token_idx' => array('token'),
-    ),
-);
-
-$schema['notice'] = array(
-    'fields' => array(
-        'id' => array('type' => 'serial', 'not null' => true, 'description' => 'unique identifier'),
-        'profile_id' => array('type' => 'int', 'not null' => true, 'description' => 'who made the update'),
-        'uri' => array('type' => 'varchar', 'length' => 255, 'description' => 'universally unique identifier, usually a tag URI'),
-        'content' => array('type' => 'text', 'description' => 'update content'),
-        'rendered' => array('type' => 'text', 'description' => 'HTML version of the content'),
-        'url' => array('type' => 'varchar', 'length' => 255, 'description' => 'URL of any attachment (image, video, bookmark, whatever)'),
-        'created' => array('type' => 'datetime', 'not null' => true, 'description' => 'date this record was created'),
-        'modified' => array('type' => 'timestamp', 'not null' => true, 'description' => 'date this record was modified'),
-        'reply_to' => array('type' => 'int', 'description' => 'notice replied to (usually a guess)'),
-        'is_local' => array('type' => 'int', 'size' => 'tiny', 'default' => 0, 'description' => 'notice was generated by a user'),
-        'source' => array('type' => 'varchar', 'length' => 32, 'description' => 'source of comment, like "web", "im", or "clientname"'),
-        'conversation' => array('type' => 'int', 'description' => 'id of root notice in this conversation'),
-        'lat' => array('type' => 'numeric', 'precision' => 10, 'scale' => 7, 'description' => 'latitude'),
-        'lon' => array('type' => 'numeric', 'precision' => 10, 'scale' => 7, 'description' => 'longitude'),
-        'location_id' => array('type' => 'int', 'description' => 'location id if possible'),
-        'location_ns' => array('type' => 'int', 'description' => 'namespace for location'),
-        'repeat_of' => array('type' => 'int', 'description' => 'notice this is a repeat of'),
-        'object_type' => array('type' => 'varchar', 'length' => 255, 'description' => 'URI representing activity streams object type', 'default' => 'http://activitystrea.ms/schema/1.0/note'),
-        'verb' => array('type' => 'varchar', 'length' => 255, 'description' => 'URI representing activity streams verb', 'default' => 'http://activitystrea.ms/schema/1.0/post'),
-        'scope' => array('type' => 'int',
-                         'default' => '1',
-                         'description' => 'bit map for distribution scope; 0 = everywhere; 1 = this server only; 2 = addressees; 4 = followers'),
-    ),
-    'primary key' => array('id'),
-    'unique keys' => array(
-        'notice_uri_key' => array('uri'),
-    ),
-    'foreign keys' => array(
-        'notice_profile_id_fkey' => array('profile', array('profile_id' => 'id')),
-        'notice_reply_to_fkey' => array('notice', array('reply_to' => 'id')),
-        'notice_conversation_fkey' => array('conversation', array('conversation' => 'id')), # note... used to refer to notice.id
-        'notice_repeat_of_fkey' => array('notice', array('repeat_of' => 'id')), # @fixme: what about repeats of deleted notices?
-    ),
-    'indexes' => array(
-        'notice_profile_id_idx' => array('profile_id', 'created', 'id'),
-        'notice_conversation_idx' => array('conversation'),
-        'notice_created_idx' => array('created'),
-        'notice_replyto_idx' => array('reply_to'),
-        'notice_repeatof_idx' => array('repeat_of'),
-    ),
-    'fulltext indexes' => array(
-        'content' => array('content'),
-    )
-);
-
-$schema['notice_source'] = array(
-    'fields' => array(
-        'code' => array('type' => 'varchar', 'length' => 32, 'not null' => true, 'description' => 'source code'),
-        'name' => array('type' => 'varchar', 'length' => 255, 'not null' => true, 'description' => 'name of the source'),
-        'url' => array('type' => 'varchar', 'length' => 255, 'not null' => true, 'description' => 'url to link to'),
-        'notice_id' => array('type' => 'int', 'not null' => true, 'description' => 'date this record was created'),
-        'created' => array('type' => 'datetime', 'not null' => true, 'description' => 'date this record was created'),
-        'modified' => array('type' => 'timestamp', 'not null' => true, 'description' => 'date this record was modified'),
-    ),
-    'primary key' => array('code'),
-);
-
-$schema['reply'] = array(
-    'fields' => array(
-        'notice_id' => array('type' => 'int', 'not null' => true, 'description' => 'notice that is the reply'),
-        'profile_id' => array('type' => 'int', 'not null' => true, 'description' => 'profile replied to'),
-        'modified' => array('type' => 'timestamp', 'not null' => true, 'description' => 'date this record was modified'),
-        'replied_id' => array('type' => 'int', 'description' => 'notice replied to (not used, see notice.reply_to)'),
-    ),
-    'primary key' => array('notice_id', 'profile_id'),
-    'foreign keys' => array(
-        'reply_notice_id_fkey' => array('notice', array('notice_id' => 'id')),
-        'reply_profile_id_fkey' => array('profile', array('profile_id' => 'id')),
-    ),
-    'indexes' => array(
-        'reply_notice_id_idx' => array('notice_id'),
-        'reply_profile_id_idx' => array('profile_id'),
-        'reply_replied_id_idx' => array('replied_id'),
-    ),
-);
-
-$schema['fave'] = array(
-    'fields' => array(
-        'notice_id' => array('type' => 'int', 'not null' => true, 'description' => 'notice that is the favorite'),
-        'user_id' => array('type' => 'int', 'not null' => true, 'description' => 'user who likes this notice'),
-        'uri' => array('type' => 'varchar', 'length' => 255, 'description' => 'universally unique identifier, usually a tag URI'),
-        'modified' => array('type' => 'timestamp', 'not null' => true, 'description' => 'date this record was modified'),
-    ),
-    'primary key' => array('notice_id', 'user_id'),
-    'unique keys' => array(
-        'fave_uri_key' => array('uri'),
-    ),
-    'foreign keys' => array(
-        'fave_notice_id_fkey' => array('notice', array('notice_id' => 'id')),
-        'fave_user_id_fkey' => array('profile', array('user_id' => 'id')), // note: formerly referenced notice.id, but we can now record remote users' favorites
-    ),
-    'indexes' => array(
-        'fave_notice_id_idx' => array('notice_id'),
-        'fave_user_id_idx' => array('user_id', 'modified'),
-        'fave_modified_idx' => array('modified'),
-    ),
-);
-
-/* tables for OAuth */
-
-$schema['consumer'] = array(
-    'description' => 'OAuth consumer record',
-    'fields' => array(
-        'consumer_key' => array('type' => 'varchar', 'length' => 255, 'not null' => true, 'description' => 'unique identifier, root URL'),
-        'consumer_secret' => array('type' => 'varchar', 'length' => 255, 'not null' => true, 'description' => 'secret value'),
-        'seed' => array('type' => 'char', 'length' => 32, 'not null' => true, 'description' => 'seed for new tokens by this consumer'),
-
-        'created' => array('type' => 'datetime', 'not null' => true, 'description' => 'date this record was created'),
-        'modified' => array('type' => 'timestamp', 'not null' => true, 'description' => 'date this record was modified'),
-    ),
-    'primary key' => array('consumer_key'),
-);
-
-$schema['token'] = array(
-    'description' => 'OAuth token record',
-    'fields' => array(
-        'consumer_key' => array('type' => 'varchar', 'length' => 255, 'not null' => true, 'description' => 'unique identifier, root URL'),
-        'tok' => array('type' => 'char', 'length' => 32, 'not null' => true, 'description' => 'identifying value'),
-        'secret' => array('type' => 'char', 'length' => 32, 'not null' => true, 'description' => 'secret value'),
-        'type' => array('type' => 'int', 'size' => 'tiny', 'not null' => true, 'default' => 0, 'description' => 'request or access'),
-        'state' => array('type' => 'int', 'size' => 'tiny', 'default' => 0, 'description' => 'for requests, 0 = initial, 1 = authorized, 2 = used'),
-        'verifier' => array('type' => 'varchar', 'length' => 255, 'description' => 'verifier string for OAuth 1.0a'),
-        'verified_callback' => array('type' => 'varchar', 'length' => 255, 'description' => 'verified callback URL for OAuth 1.0a'),
-
-        'created' => array('type' => 'datetime', 'not null' => true, 'description' => 'date this record was created'),
-        'modified' => array('type' => 'timestamp', 'not null' => true, 'description' => 'date this record was modified'),
-    ),
-    'primary key' => array('consumer_key', 'tok'),
-    'foreign keys' => array(
-        'token_consumer_key_fkey' => array('consumer', array('consumer_key'=> 'consumer_key')),
-    ),
-);
-
-$schema['nonce'] = array(
-    'description' => 'OAuth nonce record',
-    'fields' => array(
-        'consumer_key' => array('type' => 'varchar', 'length' => 255, 'not null' => true, 'description' => 'unique identifier, root URL'),
-        'tok' => array('type' => 'char', 'length' => 32, 'description' => 'buggy old value, ignored'),
-        'nonce' => array('type' => 'char', 'length' => 32, 'not null' => true, 'description' => 'nonce'),
-        'ts' => array('type' => 'datetime', 'not null' => true, 'description' => 'timestamp sent'),
-
-        'created' => array('type' => 'datetime', 'not null' => true, 'description' => 'date this record was created'),
-        'modified' => array('type' => 'timestamp', 'not null' => true, 'description' => 'date this record was modified'),
-    ),
-    'primary key' => array('consumer_key', 'ts', 'nonce'),
-);
-
-$schema['oauth_application'] = array(
-    'description' => 'OAuth application registration record',
-    'fields' => array(
-        'id' => array('type' => 'serial', 'not null' => true, 'description' => 'unique identifier'),
-        'owner' => array('type' => 'int', 'not null' => true, 'description' => 'owner of the application'),
-        'consumer_key' => array('type' => 'varchar', 'length' => 255, 'not null' => true, 'description' => 'application consumer key'),
-        'name' => array('type' => 'varchar', 'length' => 255, 'not null' => true, 'description' => 'name of the application'),
-        'description' => array('type' => 'varchar', 'length' => 255, 'description' => 'description of the application'),
-        'icon' => array('type' => 'varchar', 'length' => 255, 'not null' => true, 'description' => 'application icon'),
-        'source_url' => array('type' => 'varchar', 'length' => 255, 'description' => 'application homepage - used for source link'),
-        'organization' => array('type' => 'varchar', 'length' => 255, 'description' => 'name of the organization running the application'),
-        'homepage' => array('type' => 'varchar', 'length' => 255, 'description' => 'homepage for the organization'),
-        'callback_url' => array('type' => 'varchar', 'length' => 255, 'description' => 'url to redirect to after authentication'),
-        'type' => array('type' => 'int', 'size' => 'tiny', 'default' => 0, 'description' => 'type of app, 1 = browser, 2 = desktop'),
-        'access_type' => array('type' => 'int', 'size' => 'tiny', 'default' => 0, 'description' => 'default access type, bit 1 = read, bit 2 = write'),
-        'created' => array('type' => 'datetime', 'not null' => true, 'description' => 'date this record was created'),
-        'modified' => array('type' => 'timestamp', 'not null' => true, 'description' => 'date this record was modified'),
-    ),
-    'primary key' => array('id'),
-    'unique keys' => array(
-        'oauth_application_name_key' => array('name'), // in the long run, we should perhaps not force these unique, and use another source id
-    ),
-    'foreign keys' => array(
-        'oauth_application_owner_fkey' => array('profile', array('owner' => 'id')), // Are remote users allowed to create oauth application records?
-        'oauth_application_consumer_key_fkey' => array('consumer', array('consumer_key' => 'consumer_key')),
-    ),
-);
-
-$schema['oauth_application_user'] = array(
-    'fields' => array(
-        'profile_id' => array('type' => 'int', 'not null' => true, 'description' => 'user of the application'),
-        'application_id' => array('type' => 'int', 'not null' => true, 'description' => 'id of the application'),
-        'access_type' => array('type' => 'int', 'size' => 'tiny', 'default' => 0, 'description' => 'access type, bit 1 = read, bit 2 = write'),
-        'token' => array('type' => 'varchar', 'length' => 255, 'description' => 'request or access token'),
-        'created' => array('type' => 'datetime', 'not null' => true, 'description' => 'date this record was created'),
-        'modified' => array('type' => 'timestamp', 'not null' => true, 'description' => 'date this record was modified'),
-    ),
-    'primary key' => array('profile_id', 'application_id'),
-    'foreign keys' => array(
-        'oauth_application_user_profile_id_fkey' => array('profile', array('profile_id' => 'id')),
-        'oauth_application_user_application_id_fkey' => array('oauth_application', array('application_id' => 'id')),
-    ),
-);
-
-/* These are used by JanRain OpenID library */
-
-$schema['oid_associations'] = array(
-    'fields' => array(
-        'server_url' => array('type' => 'blob', 'not null' => true),
-        'handle' => array('type' => 'varchar', 'length' => 255, 'not null' => true, 'default' => ''), // character set latin1,
-        'secret' => array('type' => 'blob'),
-        'issued' => array('type' => 'int'),
-        'lifetime' => array('type' => 'int'),
-        'assoc_type' => array('type' => 'varchar', 'length' => 64),
-    ),
-    'primary key' => array(array('server_url', 255), 'handle'),
-);
-
-$schema['oid_nonces'] = array(
-    'fields' => array(
-        'server_url' => array('type' => 'varchar', 'length' => 2047),
-        'timestamp' => array('type' => 'int'),
-        'salt' => array('type' => 'char', 'length' => 40),
-    ),
-    'unique keys' => array(
-        'oid_nonces_server_url_timestamp_salt_key' => array(array('server_url', 255), 'timestamp', 'salt'),
-    ),
-);
-
-$schema['confirm_address'] = array(
-    'fields' => array(
-        'code' => array('type' => 'varchar', 'length' => 32, 'not null' => true, 'description' => 'good random code'),
-        'user_id' => array('type' => 'int', 'not null' => true, 'description' => 'user who requested confirmation'),
-        'address' => array('type' => 'varchar', 'length' => 255, 'not null' => true, 'description' => 'address (email, xmpp, SMS, etc.)'),
-        'address_extra' => array('type' => 'varchar', 'length' => 255, 'not null' => true, 'description' => 'carrier ID, for SMS'),
-        'address_type' => array('type' => 'varchar', 'length' => 8, 'not null' => true, 'description' => 'address type ("email", "xmpp", "sms")'),
-        'claimed' => array('type' => 'datetime', 'description' => 'date this was claimed for queueing'),
-        'sent' => array('type' => 'datetime', 'description' => 'date this was sent for queueing'),
-        'modified' => array('type' => 'timestamp', 'not null' => true, 'description' => 'date this record was modified'),
-    ),
-    'primary key' => array('code'),
-    'foreign keys' => array(
-        'confirm_address_user_id_fkey' => array('user', array('user_id' => 'id')),
-    ),
-);
-
-$schema['remember_me'] = array(
-    'fields' => array(
-        'code' => array('type' => 'varchar', 'length' => 32, 'not null' => true, 'description' => 'good random code'),
-        'user_id' => array('type' => 'int', 'not null' => true, 'description' => 'user who is logged in'),
-        'modified' => array('type' => 'timestamp', 'not null' => true, 'description' => 'date this record was modified'),
-    ),
-    'primary key' => array('code'),
-    'foreign keys' => array(
-        'remember_me_user_id_fkey' => array('user', array('user_id' => 'id')),
-    ),
-);
-
-$schema['queue_item'] = array(
-    'fields' => array(
-        'id' => array('type' => 'serial', 'not null' => true, 'description' => 'unique identifier'),
-        'frame' => array('type' => 'blob', 'not null' => true, 'description' => 'data: object reference or opaque string'),
-        'transport' => array('type' => 'varchar', 'length' => 8, 'not null' => true, 'description' => 'queue for what? "email", "xmpp", "sms", "irc", ...'), // @fixme 8 chars is too short; bump up.
-        'created' => array('type' => 'datetime', 'not null' => true, 'description' => 'date this record was created'),
-        'claimed' => array('type' => 'datetime', 'description' => 'date this item was claimed'),
-    ),
-    'primary key' => array('id'),
-    'indexes' => array(
-        'queue_item_created_idx' => array('created'),
-    ),
-);
-
-$schema['notice_tag'] = array(
-    'description' => 'Hash tags',
-    'fields' => array(
-        'tag' => array('type' => 'varchar', 'length' => 64, 'not null' => true, 'description' => 'hash tag associated with this notice'),
-        'notice_id' => array('type' => 'int', 'not null' => true, 'description' => 'notice tagged'),
-        'created' => array('type' => 'datetime', 'not null' => true, 'description' => 'date this record was created'),
-    ),
-    'primary key' => array('tag', 'notice_id'),
-    'foreign keys' => array(
-        'notice_tag_notice_id_fkey' => array('notice', array('notice_id' => 'id')),
-    ),
-    'indexes' => array(
-        'notice_tag_created_idx' => array('created'),
-        'notice_tag_notice_id_idx' => array('notice_id'),
-    ),
-);
-
-/* Synching with foreign services */
-
-$schema['foreign_service'] = array(
-    'fields' => array(
-        'id' => array('type' => 'int', 'not null' => true, 'description' => 'numeric key for service'),
-        'name' => array('type' => 'varchar', 'length' => 32, 'not null' => true, 'description' => 'name of the service'),
-        'description' => array('type' => 'varchar', 'length' => 255, 'description' => 'description'),
-        'created' => array('type' => 'datetime', 'not null' => true, 'description' => 'date this record was created'),
-        'modified' => array('type' => 'timestamp', 'not null' => true, 'description' => 'date this record was modified'),
-    ),
-    'primary key' => array('id'),
-    'unique keys' => array(
-        'foreign_service_name_key' => array('name'),
-    ),
-);
-
-$schema['foreign_user'] = array(
-    'fields' => array(
-        'id' => array('type' => 'int', 'size' => 'big', 'not null' => true, 'description' => 'unique numeric key on foreign service'),
-        'service' => array('type' => 'int', 'not null' => true, 'description' => 'foreign key to service'),
-        'uri' => array('type' => 'varchar', 'length' => 255, 'not null' => true, 'description' => 'identifying URI'),
-        'nickname' => array('type' => 'varchar', 'length' => 255, 'description' => 'nickname on foreign service'),
-        'created' => array('type' => 'datetime', 'not null' => true, 'description' => 'date this record was created'),
-        'modified' => array('type' => 'timestamp', 'not null' => true, 'description' => 'date this record was modified'),
-    ),
-    'primary key' => array('id', 'service'),
-    'foreign keys' => array(
-        'foreign_user_service_fkey' => array('foreign_service', array('service' => 'id')),
-    ),
-    'unique keys' => array(
-        'foreign_user_uri_key' => array('uri'),
-    ),
-);
-
-$schema['foreign_link'] = array(
-    'fields' => array(
-        'user_id' => array('type' => 'int', 'not null' => true, 'description' => 'link to user on this system, if exists'),
-        'foreign_id' => array('type' => 'int', 'size' => 'big', 'unsigned' => true, 'not null' => true, 'description' => 'link to user on foreign service, if exists'),
-        'service' => array('type' => 'int', 'not null' => true, 'description' => 'foreign key to service'),
-        'credentials' => array('type' => 'varchar', 'length' => 255, 'description' => 'authc credentials, typically a password'),
-        'noticesync' => array('type' => 'int', 'size' => 'tiny', 'not null' => true, 'default' => 1, 'description' => 'notice synchronization, bit 1 = sync outgoing, bit 2 = sync incoming, bit 3 = filter local replies'),
-        'friendsync' => array('type' => 'int', 'size' => 'tiny', 'not null' => true, 'default' => 2, 'description' => 'friend synchronization, bit 1 = sync outgoing, bit 2 = sync incoming'),
-        'profilesync' => array('type' => 'int', 'size' => 'tiny', 'not null' => true, 'default' => 1, 'description' => 'profile synchronization, bit 1 = sync outgoing, bit 2 = sync incoming'),
-        'last_noticesync' => array('type' => 'datetime', 'description' => 'last time notices were imported'),
-        'last_friendsync' => array('type' => 'datetime', 'description' => 'last time friends were imported'),
-        'created' => array('type' => 'datetime', 'not null' => true, 'description' => 'date this record was created'),
-        'modified' => array('type' => 'timestamp', 'not null' => true, 'description' => 'date this record was modified'),
-    ),
-    'primary key' => array('user_id', 'foreign_id', 'service'),
-    'foreign keys' => array(
-        'foreign_link_user_id_fkey' => array('user', array('user_id' => 'id')),
-        'foreign_link_foreign_id_fkey' => array('foreign_user', array('foreign_id' => 'id', 'service' => 'service')),
-        'foreign_link_service_fkey' => array('foreign_service', array('service' => 'id')),
-    ),
-    'indexes' => array(
-        'foreign_user_user_id_idx' => array('user_id'),
-    ),
-);
-
-$schema['foreign_subscription'] = array(
-    'fields' => array(
-        'service' => array('type' => 'int', 'not null' => true, 'description' => 'service where relationship happens'),
-        'subscriber' => array('type' => 'int', 'size' => 'big', 'not null' => true, 'description' => 'subscriber on foreign service'),
-        'subscribed' => array('type' => 'int', 'size' => 'big', 'not null' => true, 'description' => 'subscribed user'),
-        'created' => array('type' => 'datetime', 'not null' => true, 'description' => 'date this record was created'),
-    ),
-    'primary key' => array('service', 'subscriber', 'subscribed'),
-    'foreign keys' => array(
-        'foreign_subscription_service_fkey' => array('foreign_service', array('service' => 'id')),
-        'foreign_subscription_subscriber_fkey' => array('foreign_user', array('subscriber' => 'id', 'service' => 'service')),
-        'foreign_subscription_subscribed_fkey' => array('foreign_user', array('subscribed' => 'id', 'service' => 'service')),
-    ),
-    'indexes' => array(
-        'foreign_subscription_subscriber_idx' => array('service', 'subscriber'),
-        'foreign_subscription_subscribed_idx' => array('service', 'subscribed'),
-    ),
-);
-
-$schema['invitation'] = array(
-    'fields' => array(
-        'code' => array('type' => 'varchar', 'length' => 32, 'not null' => true, 'description' => 'random code for an invitation'),
-        'user_id' => array('type' => 'int', 'not null' => true, 'description' => 'who sent the invitation'),
-        'address' => array('type' => 'varchar', 'length' => 255, 'not null' => true, 'description' => 'invitation sent to'),
-        'address_type' => array('type' => 'varchar', 'length' => 8, 'not null' => true, 'description' => 'address type ("email", "xmpp", "sms")'),
-        'created' => array('type' => 'datetime', 'not null' => true, 'description' => 'date this record was created'),
-        'registered_user_id' => array('type' => 'int', 'not null' => false, 'description' => 'if the invitation is converted, who the new user is'),
-    ),
-    'primary key' => array('code'),
-    'foreign keys' => array(
-        'invitation_user_id_fkey' => array('user', array('user_id' => 'id')),
-        'invitation_registered_user_id_fkey' => array('user', array('registered_user_id' => 'id')),
-    ),
-    'indexes' => array(
-        'invitation_address_idx' => array('address', 'address_type'),
-        'invitation_user_id_idx' => array('user_id'),
-        'invitation_registered_user_id_idx' => array('registered_user_id'),
-    ),
-);
-
-$schema['message'] = array(
-    'fields' => array(
-        'id' => array('type' => 'serial', 'not null' => true, 'description' => 'unique identifier'),
-        'uri' => array('type' => 'varchar', 'length' => 255, 'description' => 'universally unique identifier'),
-        'from_profile' => array('type' => 'int', 'not null' => true, 'description' => 'who the message is from'),
-        'to_profile' => array('type' => 'int', 'not null' => true, 'description' => 'who the message is to'),
-        'content' => array('type' => 'text', 'description' => 'message content'),
-        'rendered' => array('type' => 'text', 'description' => 'HTML version of the content'),
-        'url' => array('type' => 'varchar', 'length' => 255, 'description' => 'URL of any attachment (image, video, bookmark, whatever)'),
-        'created' => array('type' => 'datetime', 'not null' => true, 'description' => 'date this record was created'),
-        'modified' => array('type' => 'timestamp', 'not null' => true, 'description' => 'date this record was modified'),
-        'source' => array('type' => 'varchar', 'length' => 32, 'description' => 'source of comment, like "web", "im", or "clientname"'),
-    ),
-    'primary key' => array('id'),
-    'unique keys' => array(
-        'message_uri_key' => array('uri'),
-    ),
-    'foreign keys' => array(
-        'message_from_profile_fkey' => array('profile', array('from_profile' => 'id')),
-        'message_to_profile_fkey' => array('profile', array('to_profile' => 'id')),
-    ),
-    'indexes' => array(
-        // @fixme these are really terrible indexes, since you can only sort on one of them at a time.
-        // looks like we really need a (to_profile, created) for inbox and a (from_profile, created) for outbox
-        'message_from_idx' => array('from_profile'),
-        'message_to_idx' => array('to_profile'),
-        'message_created_idx' => array('created'),
-    ),
-);
-
-$schema['notice_inbox'] = array(
-    'description' => 'Obsolete; old entries here are converted to packed entries in the inbox table since 0.9',
-    'fields' => array(
-        'user_id' => array('type' => 'int', 'not null' => true, 'description' => 'user receiving the message'),
-        'notice_id' => array('type' => 'int', 'not null' => true, 'description' => 'notice received'),
-        'created' => array('type' => 'datetime', 'not null' => true, 'description' => 'date the notice was created'),
-        'source' => array('type' => 'int', 'size' => 'tiny', 'default' => 1, 'description' => 'reason it is in the inbox, 1=subscription'),
-    ),
-    'primary key' => array('user_id', 'notice_id'),
-    'foreign keys' => array(
-        'notice_inbox_user_id_fkey' => array('user', array('user_id' => 'id')),
-        'notice_inbox_notice_id_fkey' => array('notice', array('notice_id' => 'id')),
-    ),
-    'indexes' => array(
-        'notice_inbox_notice_id_idx' => array('notice_id'),
-    ),
-);
-
-$schema['profile_tag'] = array(
-    'fields' => array(
-        'tagger' => array('type' => 'int', 'not null' => true, 'description' => 'user making the tag'),
-        'tagged' => array('type' => 'int', 'not null' => true, 'description' => 'profile tagged'),
-        'tag' => array('type' => 'varchar', 'length' => 64, 'not null' => true, 'description' => 'hash tag associated with this notice'),
-        'modified' => array('type' => 'timestamp', 'not null' => true, 'description' => 'date the tag was added'),
-    ),
-    'primary key' => array('tagger', 'tagged', 'tag'),
-    'foreign keys' => array(
-        'profile_tag_tagger_fkey' => array('profile', array('tagger' => 'id')),
-        'profile_tag_tagged_fkey' => array('profile', array('tagged' => 'id')),
-        'profile_tag_tag_fkey' => array('profile_list', array('tag' => 'tag')),
-    ),
-    'indexes' => array(
-        'profile_tag_modified_idx' => array('modified'),
-        'profile_tag_tagger_tag_idx' => array('tagger', 'tag'),
-        'profile_tag_tagged_idx' => array('tagged'),
-    ),
-);
-
-$schema['profile_list'] = array(
-    'fields' => array(
-        'id' => array('type' => 'serial', 'not null' => true, 'description' => 'unique identifier'),
-        'tagger' => array('type' => 'int', 'not null' => true, 'description' => 'user making the tag'),
-        'tag' => array('type' => 'varchar', 'length' => 64, 'not null' => true, 'description' => 'people tag'),
-        'description' => array('type' => 'text', 'description' => 'description of the people tag'),
-        'private' => array('type' => 'int', 'size' => 'tiny', 'default' => 0, 'description' => 'is this tag private'),
-
-        'created' => array('type' => 'timestamp', 'not null' => true, 'description' => 'date the tag was added'),
-        'modified' => array('type' => 'timestamp', 'not null' => true, 'description' => 'date the tag was modified'),
-
-        'uri' => array('type' => 'varchar', 'length' => 255, 'description' => 'universal identifier'),
-        'mainpage' => array('type' => 'varchar', 'length' => 255, 'description' => 'page to link to'),
-        'tagged_count' => array('type' => 'int', 'default' => 0, 'description' => 'number of people tagged with this tag by this user'),
-        'subscriber_count' => array('type' => 'int', 'default' => 0, 'description' => 'number of subscribers to this tag'),
-    ),
-    'primary key' => array('tagger', 'tag'),
-    'unique keys' => array(
-      'profile_list_id_key' => array('id')
-    ),
-    'foreign keys' => array(
-        'profile_list_tagger_fkey' => array('profile', array('tagger' => 'id')),
-    ),
-    'indexes' => array(
-        'profile_list_modified_idx' => array('modified'),
-        'profile_list_tag_idx' => array('tag'),
-        'profile_list_tagger_tag_idx' => array('tagger', 'tag'),
-        'profile_list_tagged_count_idx' => array('tagged_count'),
-        'profile_list_subscriber_count_idx' => array('subscriber_count'),
-    ),
-);
-
-$schema['profile_tag_inbox'] = array(
-    'description' => 'Many-many table listing notices associated with people tags.',
-    'fields' => array(
-        'profile_tag_id' => array('type' => 'int', 'not null' => true, 'description' => 'people tag receiving the message'),
-        'notice_id' => array('type' => 'int', 'not null' => true, 'description' => 'notice received'),
-        'created' => array('type' => 'datetime', 'not null' => true, 'description' => 'date the notice was created'),
-    ),
-    'primary key' => array('profile_tag_id', 'notice_id'),
-    'foreign keys' => array(
-        'profile_tag_inbox_profile_list_id_fkey' => array('profile_list', array('profile_tag_id' => 'id')),
-        'profile_tag_inbox_notice_id_fkey' => array('notice', array('notice_id' => 'id')),
-    ),
-    'indexes' => array(
-        'profile_tag_inbox_created_idx' => array('created'),
-        'profile_tag_inbox_profile_tag_id_idx' => array('profile_tag_id'),
-    ),
-);
-
-$schema['profile_tag_subscription'] = array(
-    'fields' => array(
-        'profile_tag_id' => array('type' => 'int', 'not null' => true, 'description' => 'foreign key to profile_tag'),
-        'profile_id' => array('type' => 'int', 'not null' => true, 'description' => 'foreign key to profile table'),
-
-        'created' => array('type' => 'datetime', 'not null' => true, 'description' => 'date this record was created'),
-        'modified' => array('type' => 'timestamp', 'not null' => true, 'description' => 'date this record was modified'),
-    ),
-    'primary key' => array('profile_tag_id', 'profile_id'),
-    'foreign keys' => array(
-        'profile_tag_subscription_profile_list_id_fkey' => array('profile_list', array('profile_tag_id' => 'id')),
-        'profile_tag_subscription_profile_id_fkey' => array('profile', array('profile_id' => 'id')),
-    ),
-    'indexes' => array(
-        // @fixme probably we want a (profile_id, created) index here?
-        'profile_tag_subscription_profile_id_idx' => array('profile_id'),
-        'profile_tag_subscription_created_idx' => array('created'),
-    ),
-);
-
-$schema['profile_block'] = array(
-    'fields' => array(
-        'blocker' => array('type' => 'int', 'not null' => true, 'description' => 'user making the block'),
-        'blocked' => array('type' => 'int', 'not null' => true, 'description' => 'profile that is blocked'),
-        'modified' => array('type' => 'timestamp', 'not null' => true, 'description' => 'date of blocking'),
-    ),
-    'foreign keys' => array(
-        'profile_block_blocker_fkey' => array('user', array('blocker' => 'id')),
-        'profile_block_blocked_fkey' => array('profile', array('blocked' => 'id')),
-    ),
-    'primary key' => array('blocker', 'blocked'),
-);
-
-$schema['user_group'] = array(
-    'fields' => array(
-        'id' => array('type' => 'serial', 'not null' => true, 'description' => 'unique identifier'),
-
-        'nickname' => array('type' => 'varchar', 'length' => 64, 'description' => 'nickname for addressing'),
-        'fullname' => array('type' => 'varchar', 'length' => 255, 'description' => 'display name'),
-        'homepage' => array('type' => 'varchar', 'length' => 255, 'description' => 'URL, cached so we dont regenerate'),
-        'description' => array('type' => 'text', 'description' => 'group description'),
-        'location' => array('type' => 'varchar', 'length' => 255, 'description' => 'related physical location, if any'),
-
-        'original_logo' => array('type' => 'varchar', 'length' => 255, 'description' => 'original size logo'),
-        'homepage_logo' => array('type' => 'varchar', 'length' => 255, 'description' => 'homepage (profile) size logo'),
-        'stream_logo' => array('type' => 'varchar', 'length' => 255, 'description' => 'stream-sized logo'),
-        'mini_logo' => array('type' => 'varchar', 'length' => 255, 'description' => 'mini logo'),
-
-        'created' => array('type' => 'datetime', 'not null' => true, 'description' => 'date this record was created'),
-        'modified' => array('type' => 'timestamp', 'not null' => true, 'description' => 'date this record was modified'),
-
-        'uri' => array('type' => 'varchar', 'length' => 255, 'description' => 'universal identifier'),
-        'mainpage' => array('type' => 'varchar', 'length' => 255, 'description' => 'page for group info to link to'),
-        'join_policy' => array('type' => 'int', 'size' => 'tiny', 'description' => '0=open; 1=requires admin approval'),      
-        'force_scope' => array('type' => 'int', 'size' => 'tiny', 'description' => '0=never,1=sometimes,-1=always'),
-    ),
-    'primary key' => array('id'),
-    'unique keys' => array(
-        'user_group_uri_key' => array('uri'),
-    ),
-    'indexes' => array(
-        'user_group_nickname_idx' => array('nickname'),
-    ),
-);
-
-$schema['group_member'] = array(
-    'fields' => array(
-        'group_id' => array('type' => 'int', 'not null' => true, 'description' => 'foreign key to user_group'),
-        'profile_id' => array('type' => 'int', 'not null' => true, 'description' => 'foreign key to profile table'),
-        'is_admin' => array('type' => 'int', 'size' => 'tiny', 'default' => 0, 'description' => 'is this user an admin?'),
-        'uri' => array('type' => 'varchar', 'length' => 255, 'description' => 'universal identifier'),
-        'created' => array('type' => 'datetime', 'not null' => true, 'description' => 'date this record was created'),
-        'modified' => array('type' => 'timestamp', 'not null' => true, 'description' => 'date this record was modified'),
-    ),
-    'primary key' => array('group_id', 'profile_id'),
-    'unique keys' => array(
-        'group_member_uri_key' => array('uri'),
-    ),
-    'foreign keys' => array(
-        'group_member_group_id_fkey' => array('user_group', array('group_id' => 'id')),
-        'group_member_profile_id_fkey' => array('profile', array('profile_id' => 'id')),
-    ),
-    'indexes' => array(
-        // @fixme probably we want a (profile_id, created) index here?
-        'group_member_profile_id_idx' => array('profile_id'),
-        'group_member_created_idx' => array('created'),
-    ),
-);
-
-$schema['related_group'] = array(
-    // @fixme description for related_group?
-    'fields' => array(
-        'group_id' => array('type' => 'int', 'not null' => true, 'description' => 'foreign key to user_group'),
-        'related_group_id' => array('type' => 'int', 'not null' => true, 'description' => 'foreign key to user_group'),
-
-        'created' => array('type' => 'datetime', 'not null' => true, 'description' => 'date this record was created'),
-    ),
-    'primary key' => array('group_id', 'related_group_id'),
-    'foreign keys' => array(
-        'related_group_group_id_fkey' => array('user_group', array('group_id' => 'id')),
-        'related_group_related_group_id_fkey' => array('user_group', array('related_group_id' => 'id')),
-    ),
-);
-
-$schema['group_inbox'] = array(
-    'description' => 'Many-many table listing notices posted to a given group, or which groups a given notice was posted to.',
-    'fields' => array(
-        'group_id' => array('type' => 'int', 'not null' => true, 'description' => 'group receiving the message'),
-        'notice_id' => array('type' => 'int', 'not null' => true, 'description' => 'notice received'),
-        'created' => array('type' => 'datetime', 'not null' => true, 'description' => 'date the notice was created'),
-    ),
-    'primary key' => array('group_id', 'notice_id'),
-    'foreign keys' => array(
-        'group_inbox_group_id_fkey' => array('user_group', array('group_id' => 'id')),
-        'group_inbox_notice_id_fkey' => array('notice', array('notice_id' => 'id')),
-    ),
-    'indexes' => array(
-        'group_inbox_created_idx' => array('created'),
-        'group_inbox_notice_id_idx' => array('notice_id'),
-    ),
-);
-
-$schema['file'] = array(
-    'fields' => array(
-        'id' => array('type' => 'serial', 'not null' => true),
-        'url' => array('type' => 'varchar', 'length' => 255, 'description' => 'destination URL after following redirections'),
-        'mimetype' => array('type' => 'varchar', 'length' => 50, 'description' => 'mime type of resource'),
-        'size' => array('type' => 'int', 'description' => 'size of resource when available'),
-        'title' => array('type' => 'varchar', 'length' => 255, 'description' => 'title of resource when available'),
-        'date' => array('type' => 'int', 'description' => 'date of resource according to http query'),
-        'protected' => array('type' => 'int', 'description' => 'true when URL is private (needs login)'),
-        'filename' => array('type' => 'varchar', 'length' => 255, 'description' => 'if a local file, name of the file'),
-
-        'modified' => array('type' => 'timestamp', 'not null' => true, 'description' => 'date this record was modified'),
-    ),
-    'primary key' => array('id'),
-    'unique keys' => array(
-        'file_url_key' => array('url'),
-    ),
-);
-
-$schema['file_oembed'] = array(
-    'fields' => array(
-        'file_id' => array('type' => 'int', 'not null' => true, 'description' => 'oEmbed for that URL/file'),
-        'version' => array('type' => 'varchar', 'length' => 20, 'description' => 'oEmbed spec. version'),
-        'type' => array('type' => 'varchar', 'length' => 20, 'description' => 'oEmbed type: photo, video, link, rich'),
-        'mimetype' => array('type' => 'varchar', 'length' => 50, 'description' => 'mime type of resource'),
-        'provider' => array('type' => 'varchar', 'length' => 50, 'description' => 'name of this oEmbed provider'),
-        'provider_url' => array('type' => 'varchar', 'length' => 255, 'description' => 'URL of this oEmbed provider'),
-        'width' => array('type' => 'int', 'description' => 'width of oEmbed resource when available'),
-        'height' => array('type' => 'int', 'description' => 'height of oEmbed resource when available'),
-        'html' => array('type' => 'text', 'description' => 'html representation of this oEmbed resource when applicable'),
-        'title' => array('type' => 'varchar', 'length' => 255, 'description' => 'title of oEmbed resource when available'),
-        'author_name' => array('type' => 'varchar', 'length' => 50, 'description' => 'author name for this oEmbed resource'),
-        'author_url' => array('type' => 'varchar', 'length' => 255, 'description' => 'author URL for this oEmbed resource'),
-        'url' => array('type' => 'varchar', 'length' => 255, 'description' => 'URL for this oEmbed resource when applicable (photo, link)'),
-        'modified' => array('type' => 'timestamp', 'not null' => true, 'description' => 'date this record was modified'),
-    ),
-    'primary key' => array('file_id'),
-    'foreign keys' => array(
-         'file_oembed_file_id_fkey' => array('file', array('file_id' => 'id')),
-    ),
-);
-
-$schema['file_redirection'] = array(
-    'fields' => array(
-        'url' => array('type' => 'varchar', 'length' => 255, 'not null' => true, 'description' => 'short URL (or any other kind of redirect) for file (id)'),
-        'file_id' => array('type' => 'int', 'description' => 'short URL for what URL/file'),
-        'redirections' => array('type' => 'int', 'description' => 'redirect count'),
-        'httpcode' => array('type' => 'int', 'description' => 'HTTP status code (20x, 30x, etc.)'),
-        'modified' => array('type' => 'timestamp', 'not null' => true, 'description' => 'date this record was modified'),
-    ),
-    'primary key' => array('url'),
-    'foreign keys' => array(
-         'file_redirection_file_id_fkey' => array('file' => array('file_id' => 'id')),
-    ),
-);
-
-$schema['file_thumbnail'] = array(
-    'fields' => array(
-        'file_id' => array('type' => 'int', 'not null' => true, 'description' => 'thumbnail for what URL/file'),
-        'url' => array('type' => 'varchar', 'length' => 255, 'description' => 'URL of thumbnail'),
-        'width' => array('type' => 'int', 'description' => 'width of thumbnail'),
-        'height' => array('type' => 'int', 'description' => 'height of thumbnail'),
-        'modified' => array('type' => 'timestamp', 'not null' => true, 'description' => 'date this record was modified'),
-    ),
-    'primary key' => array('file_id'),
-    'foreign keys' => array(
-        'file_thumbnail_file_id_fkey' => array('file', array('file_id' => 'id')),
-    ),
-    'unique keys' => array(
-        'file_thumbnail_url_key' => array('url'),
-    ),
-);
-
-$schema['file_to_post'] = array(
-    'fields' => array(
-        'file_id' => array('type' => 'int', 'not null' => true, 'description' => 'id of URL/file'),
-        'post_id' => array('type' => 'int', 'not null' => true, 'description' => 'id of the notice it belongs to'),
-        'modified' => array('type' => 'timestamp', 'not null' => true, 'description' => 'date this record was modified'),
-    ),
-    'primary key' => array('file_id', 'post_id'),
-    'foreign keys' => array(
-        'file_to_post_file_id_fkey' => array('file', array('file_id' => 'id')),
-        'file_to_post_post_id_fkey' => array('notice', array('post_id' => 'id')),
-    ),
-    'indexes' => array(
-        'post_id_idx' => array('post_id'),
-    ),
-);
-
-$schema['group_block'] = array(
-    'fields' => array(
-        'group_id' => array('type' => 'int', 'not null' => true, 'description' => 'group profile is blocked from'),
-        'blocked' => array('type' => 'int', 'not null' => true, 'description' => 'profile that is blocked'),
-        'blocker' => array('type' => 'int', 'not null' => true, 'description' => 'user making the block'),
-        'modified' => array('type' => 'timestamp', 'not null' => true, 'description' => 'date of blocking'),
-    ),
-    'primary key' => array('group_id', 'blocked'),
-    'foreign keys' => array(
-        'group_block_group_id_fkey' => array('user_group', array('group_id' => 'id')),
-        'group_block_blocked_fkey' => array('profile', array('blocked' => 'id')),
-        'group_block_blocker_fkey' => array('user', array('blocker' => 'id')),
-    ),
-);
-
-$schema['group_alias'] = array(
-    'fields' => array(
-        'alias' => array('type' => 'varchar', 'length' => 64, 'not null' => true, 'description' => 'additional nickname for the group'),
-        'group_id' => array('type' => 'int', 'not null' => true, 'description' => 'group profile is blocked from'),
-        'modified' => array('type' => 'timestamp', 'not null' => true, 'description' => 'date alias was created'),
-    ),
-    'primary key' => array('alias'),
-    'foreign keys' => array(
-        'group_alias_group_id_fkey' => array('user_group', array('group_id' => 'id')),
-    ),
-    'indexes' => array(
-        'group_alias_group_id_idx' => array('group_id'),
-    ),
-);
-
-$schema['session'] = array(
-    'fields' => array(
-        'id' => array('type' => 'varchar', 'length' => 32, 'not null' => true, 'description' => 'session ID'),
-        'session_data' => array('type' => 'text', 'description' => 'session data'),
-        'created' => array('type' => 'datetime', 'not null' => true, 'description' => 'date this record was created'),
-        'modified' => array('type' => 'timestamp', 'not null' => true, 'description' => 'date this record was modified'),
-    ),
-    'primary key' => array('id'),
-    'indexes' => array(
-        'session_modified_idx' => array('modified'),
-    ),
-);
-
-$schema['deleted_notice'] = array(
-    'fields' => array(
-        'id' => array('type' => 'int', 'not null' => true, 'description' => 'identity of notice'),
-        'profile_id' => array('type' => 'int', 'not null' => true, 'description' => 'author of the notice'),
-        'uri' => array('type' => 'varchar', 'length' => 255, 'description' => 'universally unique identifier, usually a tag URI'),
-        'created' => array('type' => 'datetime', 'not null' => true, 'description' => 'date the notice record was created'),
-        'deleted' => array('type' => 'datetime', 'not null' => true, 'description' => 'date the notice record was created'),
-    ),
-    'primary key' => array('id'),
-    'unique keys' => array(
-        'deleted_notice_uri_key' => array('uri'),
-    ),
-    'indexes' => array(
-        'deleted_notice_profile_id_idx' => array('profile_id'),
-    ),
-);
-
-$schema['config'] = array(
-    'fields' => array(
-        'section' => array('type' => 'varchar', 'length' => 32, 'not null' => true, 'default' => '', 'description' => 'configuration section'),
-        'setting' => array('type' => 'varchar', 'length' => 32, 'not null' => true, 'default' => '', 'description' => 'configuration setting'),
-        'value' => array('type' => 'varchar', 'length' => 255, 'description' => 'configuration value'),
-    ),
-    'primary key' => array('section', 'setting'),
-);
-
-$schema['profile_role'] = array(
-    'fields' => array(
-        'profile_id' => array('type' => 'int', 'not null' => true, 'description' => 'account having the role'),
-        'role' => array('type' => 'varchar', 'length' => 32, 'not null' => true, 'description' => 'string representing the role'),
-        'created' => array('type' => 'datetime', 'not null' => true, 'description' => 'date the role was granted'),
-    ),
-    'primary key' => array('profile_id', 'role'),
-    'foreign keys' => array(
-        'profile_role_profile_id_fkey' => array('profile', array('profile_id' => 'id')),
-    ),
-);
-
-$schema['location_namespace'] = array(
-    'fields' => array(
-        'id' => array('type' => 'int', 'not null' => true, 'description' => 'identity for this namespace'),
-        'description' => array('type' => 'varchar', 'length' => 255, 'description' => 'description of the namespace'),
-        'created' => array('type' => 'datetime', 'not null' => true, 'description' => 'date the record was created'),
-        'modified' => array('type' => 'timestamp', 'not null' => true, 'description' => 'date this record was modified'),
-    ),
-    'primary key' => array('id'),
-);
-
-$schema['login_token'] = array(
-    'fields' => array(
-        'user_id' => array('type' => 'int', 'not null' => true, 'description' => 'user owning this token'),
-        'token' => array('type' => 'char', 'length' => 32, 'not null' => true, 'description' => 'token useable for logging in'),
-        'created' => array('type' => 'datetime', 'not null' => true, 'description' => 'date this record was created'),
-        'modified' => array('type' => 'timestamp', 'not null' => true, 'description' => 'date this record was modified'),
-    ),
-    'primary key' => array('user_id'),
-    'foreign keys' => array(
-        'login_token_user_id_fkey' => array('user', array('user_id' => 'id')),
-    ),
-);
-
-$schema['user_location_prefs'] = array(
-    'fields' => array(
-        'user_id' => array('type' => 'int', 'not null' => true, 'description' => 'user who has the preference'),
-        'share_location' => array('type' => 'int', 'size' => 'tiny', 'default' => 1, 'description' => 'Whether to share location data'),
-        'created' => array('type' => 'datetime', 'not null' => true, 'description' => 'date this record was created'),
-        'modified' => array('type' => 'timestamp', 'not null' => true, 'description' => 'date this record was modified'),
-    ),
-    'primary key' => array('user_id'),
-    'foreign keys' => array(
-        'user_location_prefs_user_id_fkey' => array('user', array('user_id' => 'id')),
-    ),
-);
-
-$schema['inbox'] = array(
-    'fields' => array(
-        'user_id' => array('type' => 'int', 'not null' => true, 'description' => 'user receiving the notice'),
-        'notice_ids' => array('type' => 'blob', 'description' => 'packed list of notice ids'),
-    ),
-    'primary key' => array('user_id'),
-    'foreign keys' => array(
-        'inbox_user_id_fkey' => array('user', array('user_id' => 'id')),
-    ),
-);
-
-// @fixme possibly swap this for a more general prefs table?
-$schema['user_im_prefs'] = array(
-    'fields' => array(
-        'user_id' => array('type' => 'int', 'not null' => true, 'description' => 'user'),
-        'screenname' => array('type' => 'varchar', 'length' => 255, 'not null' => true, 'description' => 'screenname on this service'),
-        'transport' => array('type' => 'varchar', 'length' => 255, 'not null' => true, 'description' => 'transport (ex xmpp, aim)'),
-        'notify' => array('type' => 'int', 'size' => 'tiny', 'not null' => true, 'default' => 0, 'description' => 'Notify when a new notice is sent'),
-        'replies' => array('type' => 'int', 'size' => 'tiny', 'not null' => true, 'default' => 0, 'description' => 'Send replies  from people not subscribed to'),
-        'microid' => array('type' => 'int', 'size' => 'tiny', 'not null' => true, 'default' => 1, 'description' => 'Publish a MicroID'),
-        'updatefrompresence' => array('type' => 'int', 'size' => 'tiny', 'not null' => true, 'default' => 0, 'description' => 'Send replies from people not subscribed to.'),
-        'created' => array('type' => 'datetime', 'not null' => true, 'description' => 'date this record was created'),
-        'modified' => array('type' => 'timestamp', 'not null' => true, 'description' => 'date this record was modified'),
-    ),
-    'primary key' => array('user_id', 'transport'),
-    'unique keys' => array(
-        'transport_screenname_key' => array('transport', 'screenname'),
-    ),
-    'foreign keys' => array(
-        'user_im_prefs_user_id_fkey' => array('user', array('user_id' => 'id')),
-    ),
-);
-
-$schema['conversation'] = array(
-    'fields' => array(
-        'id' => array('type' => 'serial', 'not null' => true, 'description' => 'unique identifier'),
-        'uri' => array('type' => 'varchar', 'length' => 225, 'description' => 'URI of the conversation'),
-        'created' => array('type' => 'datetime', 'not null' => true, 'description' => 'date this record was created'),
-        'modified' => array('type' => 'timestamp', 'not null' => true, 'description' => 'date this record was modified'),
-    ),
-    'primary key' => array('id'),
-    'unique keys' => array(
-        'conversation_uri_key' => array('uri'),
-    ),
-);
-
-$schema['local_group'] = array(
-    'description' => 'Record for a user group on the local site, with some additional info not in user_group',
-    'fields' => array(
-        'group_id' => array('type' => 'int', 'not null' => true, 'description' => 'group represented'),
-        'nickname' => array('type' => 'varchar', 'length' => 64, 'description' => 'group represented'),
-
-        'created' => array('type' => 'datetime', 'not null' => true, 'description' => 'date this record was created'),
-        'modified' => array('type' => 'timestamp', 'not null' => true, 'description' => 'date this record was modified'),
-    ),
-    'primary key' => array('group_id'),
-    'foreign keys' => array(
-        'local_group_group_id_fkey' => array('user_group', array('group_id' => 'id')),
-    ),
-    'unique keys' => array(
-        'local_group_nickname_key' => array('nickname'),
-    ),
-);
-
-$schema['user_urlshortener_prefs'] = array(
-    'fields' => array(
-        'user_id' => array('type' => 'int', 'not null' => true, 'description' => 'user'),
-        'urlshorteningservice' => array('type' => 'varchar', 'length' => 50, 'default' => 'internal', 'description' => 'service to use for auto-shortening URLs'),
-        'maxurllength' => array('type' => 'int', 'not null' => true, 'description' => 'urls greater than this length will be shortened, 0 = always, null = never'),
-        'maxnoticelength' => array('type' => 'int', 'not null' => true, 'description' => 'notices with content greater than this value will have all urls shortened, 0 = always, null = never'),
-        
-        'created' => array('type' => 'datetime', 'not null' => true, 'description' => 'date this record was created'),
-        'modified' => array('type' => 'timestamp', 'not null' => true, 'description' => 'date this record was modified'),
-    ),
-    'primary key' => array('user_id'),
-    'foreign keys' => array(
-        'user_urlshortener_prefs_user_id_fkey' => array('user', array('user_id' => 'id')),
-    ),
-);
-
-$schema['schema_version'] = array(
-    'description' => 'To avoid checking database structure all the time, we store a checksum of the expected schema info for each table here. If it has not changed since the last time we checked the table, we can leave it as is.',
-    'fields' => array(
-        'table_name' => array('type' => 'varchar', 'length' => '64', 'not null' => true, 'description' => 'Table name'),
-        'checksum' => array('type' => 'varchar', 'length' => '64', 'not null' => true, 'description' => 'Checksum of schema array; a mismatch indicates we should check the table more thoroughly.'),
-        'modified' => array('type' => 'timestamp', 'not null' => true, 'description' => 'date this record was modified'),
-    ),
-    'primary key' => array('table_name'),
-);
-
-$schema['group_join_queue'] = Group_join_queue::schemaDef();
-
-$schema['subscription_queue'] = Subscription_queue::schemaDef();
-
-$schema['oauth_token_association'] = Oauth_token_association::schemaDef();
-=======
 $classes = array('Profile',
                  'Avatar',
                  'Sms_carrier',
@@ -1166,5 +90,4 @@
 
 foreach ($classes as $cls) {
     $schema[strtolower($cls)] = call_user_func(array($cls, 'schemaDef'));
-}
->>>>>>> 0022bb81
+}