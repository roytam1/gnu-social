alter table notice
     modify column content text comment 'update content',
     add column lat decimal(10,7) comment 'latitude',
     add column lon decimal(10,7) comment 'longitude',
     add column location_id integer comment 'location id if possible',
     add column location_ns integer comment 'namespace for location',
     add column repeat_of integer comment 'notice this is a repeat of' references notice (id),
     drop index notice_profile_id_idx,
     add index notice_profile_id_idx (profile_id,created,id),
     add index notice_repeatof_idx (repeat_of);

alter table message
     modify column content text comment 'message content';

alter table profile
     modify column bio text comment 'descriptive biography',
     add column lat decimal(10,7) comment 'latitude',
     add column lon decimal(10,7) comment 'longitude',
     add column location_id integer comment 'location id if possible',
     add column location_ns integer comment 'namespace for location';

alter table user_group
     modify column description text comment 'group description';

alter table file_oembed
     add column mimetype varchar(50) comment 'mime type of resource';

alter table fave
    drop index fave_user_id_idx,
    add index fave_user_id_idx (user_id,modified);

alter table subscription
    drop index subscription_subscriber_idx,
    add index subscription_subscriber_idx (subscriber,created),
    drop index subscription_subscribed_idx,
    add index subscription_subscribed_idx (subscribed,created);

create table deleted_notice (

    id integer primary key comment 'identity of notice',
    profile_id integer not null comment 'author of the notice',
    uri varchar(255) unique key comment 'universally unique identifier, usually a tag URI',
    created datetime not null comment 'date the notice record was created',
    deleted datetime not null comment 'date the notice record was created',

    index deleted_notice_profile_id_idx (profile_id)

) ENGINE=InnoDB CHARACTER SET utf8 COLLATE utf8_bin;

create table config (

    section varchar(32) comment 'configuration section',
    setting varchar(32) comment 'configuration setting',
    value varchar(255) comment 'configuration value',

    constraint primary key (section, setting)

) ENGINE=InnoDB CHARACTER SET utf8 COLLATE utf8_bin;

create table profile_role (

    profile_id integer not null comment 'account having the role' references profile (id),
    role    varchar(32) not null comment 'string representing the role',
    created datetime not null comment 'date the role was granted',

    constraint primary key (profile_id, role)

) ENGINE=InnoDB CHARACTER SET utf8 COLLATE utf8_bin;

create table location_namespace (

    id integer primary key comment 'identity for this namespace',
    description varchar(255) comment 'description of the namespace',
    created datetime not null comment 'date the record was created',
    modified timestamp comment 'date this record was modified'

) ENGINE=InnoDB CHARACTER SET utf8 COLLATE utf8_bin;

create table login_token (
    user_id integer not null comment 'user owning this token' references user (id),
    token char(32) not null comment 'token useable for logging in',
    created datetime not null comment 'date this record was created',
    modified timestamp comment 'date this record was modified',

    constraint primary key (user_id)
) ENGINE=InnoDB CHARACTER SET utf8 COLLATE utf8_bin;

create table user_location_prefs (
    user_id integer not null comment 'user who has the preference' references user (id),
    share_location tinyint default 1 comment 'Whether to share location data',
    created datetime not null comment 'date this record was created',
    modified timestamp comment 'date this record was modified',

    constraint primary key (user_id)
) ENGINE=InnoDB CHARACTER SET utf8 COLLATE utf8_bin;

create table queue_item_new (
    id integer auto_increment primary key comment 'unique identifier',
    frame blob not null comment 'data: object reference or opaque string',
    transport varchar(8) not null comment 'queue for what? "email", "jabber", "sms", "irc", ...',
    created datetime not null comment 'date this record was created',
    claimed datetime comment 'date this item was claimed',

    index queue_item_created_idx (created)

) ENGINE=InnoDB CHARACTER SET utf8 COLLATE utf8_bin;

insert into queue_item_new (frame,transport,created,claimed)
    select notice_id,transport,created,claimed from queue_item;
alter table queue_item rename to queue_item_old;
alter table queue_item_new rename to queue_item;

<<<<<<< HEAD
alter table consumer
    add column  consumer_secret varchar(255) not null comment 'secret value';

create table oauth_application (
    id integer auto_increment primary key comment 'unique identifier',
    owner integer not null comment 'owner of the application' references profile (id),
    consumer_key varchar(255) not null comment 'application consumer key' references consumer (consumer_key),
    name varchar(255) not null comment 'name of the application',
    description varchar(255) comment 'description of the application',
    icon varchar(255) not null comment 'application icon',
    source_url varchar(255) comment 'application homepage - used for source link',
    organization varchar(255) comment 'name of the organization running the application',
    homepage varchar(255) comment 'homepage for the organization',
    callback_url varchar(255) comment 'url to redirect to after authentication',
    type tinyint default 0 comment 'type of app, 1 = browser, 2 = desktop',
    access_type tinyint default 0 comment 'default access type, bit 1 = read, bit 2 = write',
    created datetime not null comment 'date this record was created',
    modified timestamp comment 'date this record was modified'
) ENGINE=InnoDB CHARACTER SET utf8 COLLATE utf8_bin;

create table oauth_application_user (
    profile_id integer not null comment 'user of the application' references profile (id),
    application_id integer not null comment 'id of the application' references oauth_application (id),
    access_type tinyint default 0 comment 'access type, bit 1 = read, bit 2 = write, bit 3 = revoked',
    token varchar(255) comment 'request or access token',
    created datetime not null comment 'date this record was created',
    modified timestamp comment 'date this record was modified',
    constraint primary key (profile_id, application_id)
) ENGINE=InnoDB CHARACTER SET utf8 COLLATE utf8_bin;

=======
alter table file_to_post
    add index post_id_idx (post_id);

alter table group_inbox
    add index group_inbox_notice_id_idx (notice_id);
>>>>>>> 7bbdea10
<|MERGE_RESOLUTION|>--- conflicted
+++ resolved
@@ -110,7 +110,6 @@
 alter table queue_item rename to queue_item_old;
 alter table queue_item_new rename to queue_item;
 
-<<<<<<< HEAD
 alter table consumer
     add column  consumer_secret varchar(255) not null comment 'secret value';
 
@@ -141,10 +140,8 @@
     constraint primary key (profile_id, application_id)
 ) ENGINE=InnoDB CHARACTER SET utf8 COLLATE utf8_bin;
 
-=======
 alter table file_to_post
     add index post_id_idx (post_id);
 
 alter table group_inbox
-    add index group_inbox_notice_id_idx (notice_id);
->>>>>>> 7bbdea10
+    add index group_inbox_notice_id_idx (notice_id);