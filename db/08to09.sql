alter table notice
     modify column content text comment 'update content',
     add column lat decimal(10,7) comment 'latitude',
     add column lon decimal(10,7) comment 'longitude',
     add column location_id integer comment 'location id if possible',
     add column location_ns integer comment 'namespace for location',
     add column repeat_of integer comment 'notice this is a repeat of' references notice (id),
     drop index notice_profile_id_idx,
     add index notice_profile_id_idx (profile_id,created,id),
     add index notice_repeatof_idx (repeat_of);

alter table message
     modify column content text comment 'message content';

alter table profile
     modify column bio text comment 'descriptive biography',
     add column lat decimal(10,7) comment 'latitude',
     add column lon decimal(10,7) comment 'longitude',
     add column location_id integer comment 'location id if possible',
     add column location_ns integer comment 'namespace for location';

alter table user_group
     modify column description text comment 'group description';

alter table file_oembed
     add column mimetype varchar(50) comment 'mime type of resource';

alter table fave
    drop index fave_user_id_idx,
    add index fave_user_id_idx (user_id,modified);

alter table subscription
    drop index subscription_subscriber_idx,
    add index subscription_subscriber_idx (subscriber,created),
    drop index subscription_subscribed_idx,
    add index subscription_subscribed_idx (subscribed,created);

create table deleted_notice (

    id integer primary key comment 'identity of notice',
    profile_id integer not null comment 'author of the notice',
    uri varchar(255) unique key comment 'universally unique identifier, usually a tag URI',
    created datetime not null comment 'date the notice record was created',
    deleted datetime not null comment 'date the notice record was created',

    index deleted_notice_profile_id_idx (profile_id)

) ENGINE=InnoDB CHARACTER SET utf8 COLLATE utf8_bin;

create table config (

    section varchar(32) comment 'configuration section',
    setting varchar(32) comment 'configuration setting',
    value varchar(255) comment 'configuration value',

    constraint primary key (section, setting)

) ENGINE=InnoDB CHARACTER SET utf8 COLLATE utf8_bin;

create table profile_role (

    profile_id integer not null comment 'account having the role' references profile (id),
    role    varchar(32) not null comment 'string representing the role',
    created datetime not null comment 'date the role was granted',

    constraint primary key (profile_id, role)

) ENGINE=InnoDB CHARACTER SET utf8 COLLATE utf8_bin;

create table location_namespace (

    id integer primary key comment 'identity for this namespace',
    description varchar(255) comment 'description of the namespace',
    created datetime not null comment 'date the record was created',
    modified timestamp comment 'date this record was modified'

) ENGINE=InnoDB CHARACTER SET utf8 COLLATE utf8_bin;

create table login_token (
    user_id integer not null comment 'user owning this token' references user (id),
    token char(32) not null comment 'token useable for logging in',
    created datetime not null comment 'date this record was created',
    modified timestamp comment 'date this record was modified',

    constraint primary key (user_id)
) ENGINE=InnoDB CHARACTER SET utf8 COLLATE utf8_bin;

create table user_location_prefs (
    user_id integer not null comment 'user who has the preference' references user (id),
    share_location tinyint default 1 comment 'Whether to share location data',
    created datetime not null comment 'date this record was created',
    modified timestamp comment 'date this record was modified',

    constraint primary key (user_id)
) ENGINE=InnoDB CHARACTER SET utf8 COLLATE utf8_bin;

create table queue_item_new (
    id integer auto_increment primary key comment 'unique identifier',
    frame blob not null comment 'data: object reference or opaque string',
    transport varchar(8) not null comment 'queue for what? "email", "jabber", "sms", "irc", ...',
    created datetime not null comment 'date this record was created',
    claimed datetime comment 'date this item was claimed',

    index queue_item_created_idx (created)

) ENGINE=InnoDB CHARACTER SET utf8 COLLATE utf8_bin;

insert into queue_item_new (frame,transport,created,claimed)
    select notice_id,transport,created,claimed from queue_item;
alter table queue_item rename to queue_item_old;
alter table queue_item_new rename to queue_item;

alter table consumer
<<<<<<< HEAD
    add column  consumer_secret varchar(255) not null comment 'secret value';
=======
    add consumer_secret varchar(255) not null comment 'secret value';

alter table token
    add verifier varchar(255) comment 'verifier string for OAuth 1.0a',
    add verified_callback varchar(255) comment 'verified callback URL for OAuth 1.0a';
>>>>>>> 1b3b7f9a

create table oauth_application (
    id integer auto_increment primary key comment 'unique identifier',
    owner integer not null comment 'owner of the application' references profile (id),
    consumer_key varchar(255) not null comment 'application consumer key' references consumer (consumer_key),
    name varchar(255) not null comment 'name of the application',
    description varchar(255) comment 'description of the application',
    icon varchar(255) not null comment 'application icon',
    source_url varchar(255) comment 'application homepage - used for source link',
    organization varchar(255) comment 'name of the organization running the application',
    homepage varchar(255) comment 'homepage for the organization',
    callback_url varchar(255) comment 'url to redirect to after authentication',
    type tinyint default 0 comment 'type of app, 1 = browser, 2 = desktop',
    access_type tinyint default 0 comment 'default access type, bit 1 = read, bit 2 = write',
    created datetime not null comment 'date this record was created',
    modified timestamp comment 'date this record was modified'
) ENGINE=InnoDB CHARACTER SET utf8 COLLATE utf8_bin;

create table oauth_application_user (
    profile_id integer not null comment 'user of the application' references profile (id),
    application_id integer not null comment 'id of the application' references oauth_application (id),
    access_type tinyint default 0 comment 'access type, bit 1 = read, bit 2 = write, bit 3 = revoked',
    token varchar(255) comment 'request or access token',
    created datetime not null comment 'date this record was created',
    modified timestamp comment 'date this record was modified',
    constraint primary key (profile_id, application_id)
) ENGINE=InnoDB CHARACTER SET utf8 COLLATE utf8_bin;

<<<<<<< HEAD
=======
create table inbox (

    user_id integer not null comment 'user receiving the notice' references user (id),
    notice_ids blob comment 'packed list of notice ids',

    constraint primary key (user_id)

) ENGINE=InnoDB CHARACTER SET utf8 COLLATE utf8_bin;

create table conversation (
    id integer auto_increment primary key comment 'unique identifier',
    uri varchar(225) unique comment 'URI of the conversation',
    created datetime not null comment 'date this record was created',
    modified timestamp comment 'date this record was modified'
) ENGINE=InnoDB CHARACTER SET utf8 COLLATE utf8_bin;

-- stub entry to push the autoincrement past existing notice ids
insert into conversation (id,created)
    select max(id)+1, now() from notice;

alter table user_group
    add uri varchar(255) unique key comment 'universal identifier',
    add mainpage varchar(255) comment 'page for group info to link to',
    drop index nickname;

create table local_group (

   group_id integer primary key comment 'group represented' references user_group (id),
   nickname varchar(64) unique key comment 'group represented',

   created datetime not null comment 'date this record was created',
   modified timestamp comment 'date this record was modified'

) ENGINE=InnoDB CHARACTER SET utf8 COLLATE utf8_bin;

insert into local_group (group_id, nickname, created)
    select id, nickname, created from user_group;

>>>>>>> 1b3b7f9a
alter table file_to_post
    add index post_id_idx (post_id);

alter table group_inbox
    add index group_inbox_notice_id_idx (notice_id);
<|MERGE_RESOLUTION|>--- conflicted
+++ resolved
@@ -111,15 +111,11 @@
 alter table queue_item_new rename to queue_item;
 
 alter table consumer
-<<<<<<< HEAD
-    add column  consumer_secret varchar(255) not null comment 'secret value';
-=======
     add consumer_secret varchar(255) not null comment 'secret value';
 
 alter table token
     add verifier varchar(255) comment 'verifier string for OAuth 1.0a',
     add verified_callback varchar(255) comment 'verified callback URL for OAuth 1.0a';
->>>>>>> 1b3b7f9a
 
 create table oauth_application (
     id integer auto_increment primary key comment 'unique identifier',
@@ -148,8 +144,6 @@
     constraint primary key (profile_id, application_id)
 ) ENGINE=InnoDB CHARACTER SET utf8 COLLATE utf8_bin;
 
-<<<<<<< HEAD
-=======
 create table inbox (
 
     user_id integer not null comment 'user receiving the notice' references user (id),
@@ -188,7 +182,6 @@
 insert into local_group (group_id, nickname, created)
     select id, nickname, created from user_group;
 
->>>>>>> 1b3b7f9a
 alter table file_to_post
     add index post_id_idx (post_id);
 
