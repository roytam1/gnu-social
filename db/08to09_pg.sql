--- conflicted
+++ resolved
@@ -49,7 +49,6 @@
 CREATE index subscription_subscribed_idx ON subscription (subscribed,created);
 
 DROP index notice_profile_id_idx;
-<<<<<<< HEAD
 CREATE index notice_profile_id_idx ON notice (profile_id,created,id);
 
 ALTER TABLE notice ADD COLUMN lat decimal(10, 7) /* comment 'latitude'*/;
@@ -61,7 +60,4 @@
 ALTER TABLE profile ADD COLUMN lon decimal(10,7) /*comment 'longitude'*/;
 ALTER TABLE profile ADD COLUMN location_id integer /* comment 'location id if possible'*/;
 ALTER TABLE profile ADD COLUMN location_ns integer /* comment 'namespace for location'*/;
-    
-=======
-CREATE index notice_profile_id_idx ON notice (profile_id,created,id);
->>>>>>> bb70f77a
+    