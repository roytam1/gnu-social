#!/usr/bin/env php
<?php
/*
 * Laconica - a distributed open-source microblogging tool
 * Copyright (C) 2008, 2009, Control Yourself, Inc.
 *
 * This program is free software: you can redistribute it and/or modify
 * it under the terms of the GNU Affero General Public License as published by
 * the Free Software Foundation, either version 3 of the License, or
 * (at your option) any later version.
 *
 * This program is distributed in the hope that it will be useful,
 * but WITHOUT ANY WARRANTY; without even the implied warranty of
 * MERCHANTABILITY or FITNESS FOR A PARTICULAR PURPOSE.  See the
 * GNU Affero General Public License for more details.
 *
 * You should have received a copy of the GNU Affero General Public License
 * along with this program.  If not, see <http://www.gnu.org/licenses/>.
 */

/**
 * Utility script to get a list of daemons that should run, based on the
 * current configuration. This is used by startdaemons.sh to determine what
 * it should and shouldn't start up. The output is a list of space-separated
 * daemon names.
 */

define('INSTALLDIR', realpath(dirname(__FILE__) . '/..'));

$helptext = <<<ENDOFHELP
getvaliddaemons.php - print out a list of valid daemons that should be started
by the startdaemons script

ENDOFHELP;

require_once INSTALLDIR.'/scripts/commandline.inc';

if(common_config('xmpp','enabled')) {
    echo "xmppdaemon.php jabberqueuehandler.php publicqueuehandler.php ";
    echo "xmppconfirmhandler.php ";
}
if(common_config('twitterbridge','enabled')) {
    echo "twitterstatusfetcher.php ";
}
echo "ombqueuehandler.php ";
<<<<<<< HEAD
if (common_config('twitter', 'enabled')) {
    echo "twitterqueuehandler.php ";
}
=======
echo "twitterqueuehandler.php ";
echo "synctwitterfriends.php ";
>>>>>>> 06c5f490
echo "facebookqueuehandler.php ";
echo "pingqueuehandler.php ";
if (common_config('sms', 'enabled')) {
    echo "smsqueuehandler.php ";
}<|MERGE_RESOLUTION|>--- conflicted
+++ resolved
@@ -43,14 +43,10 @@
     echo "twitterstatusfetcher.php ";
 }
 echo "ombqueuehandler.php ";
-<<<<<<< HEAD
 if (common_config('twitter', 'enabled')) {
     echo "twitterqueuehandler.php ";
+    echo "synctwitterfriends.php ";
 }
-=======
-echo "twitterqueuehandler.php ";
-echo "synctwitterfriends.php ";
->>>>>>> 06c5f490
 echo "facebookqueuehandler.php ";
 echo "pingqueuehandler.php ";
 if (common_config('sms', 'enabled')) {
