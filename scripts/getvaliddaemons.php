#!/usr/bin/env php
<?php
/*
 * Laconica - a distributed open-source microblogging tool
 * Copyright (C) 2008, Controlez-Vous, Inc.
 *
 * This program is free software: you can redistribute it and/or modify
 * it under the terms of the GNU Affero General Public License as published by
 * the Free Software Foundation, either version 3 of the License, or
 * (at your option) any later version.
 *
 * This program is distributed in the hope that it will be useful,
 * but WITHOUT ANY WARRANTY; without even the implied warranty of
 * MERCHANTABILITY or FITNESS FOR A PARTICULAR PURPOSE.  See the
 * GNU Affero General Public License for more details.
 *
 * You should have received a copy of the GNU Affero General Public License
 * along with this program.  If not, see <http://www.gnu.org/licenses/>.
 */

/**
 * Utility script to get a list of daemons that should run, based on the
 * current configuration. This is used by startdaemons.sh to determine what
 * it should and shouldn't start up. The output is a list of space-separated
 * daemon names.
 */

# Abort if called from a web server
if (isset($_SERVER) && array_key_exists('REQUEST_METHOD', $_SERVER)) {
    print "This script must be run from the command line\n";
    exit();
}

define('INSTALLDIR', realpath(dirname(__FILE__) . '/..'));
define('LACONICA', true);

require_once(INSTALLDIR . '/lib/common.php');

if(common_config('xmpp','enabled')) {
    echo "xmppdaemon.php jabberqueuehandler.php publicqueuehandler.php ";
    echo "xmppconfirmhandler.php ";
}
<<<<<<< HEAD
if(common_config('memcached','enabled')) {
    echo "memcachedqueuehandler.php ";
}
if(common_config('twitterbridge','enabled')) {
    echo "twitterstatusfetcher.php ";
}
=======
>>>>>>> 265e2bd5
echo "ombqueuehandler.php ";
echo "twitterqueuehandler.php ";
echo "facebookqueuehandler.php ";
echo "pingqueuehandler.php ";
echo "smsqueuehandler.php ";<|MERGE_RESOLUTION|>--- conflicted
+++ resolved
@@ -40,15 +40,12 @@
     echo "xmppdaemon.php jabberqueuehandler.php publicqueuehandler.php ";
     echo "xmppconfirmhandler.php ";
 }
-<<<<<<< HEAD
 if(common_config('memcached','enabled')) {
     echo "memcachedqueuehandler.php ";
 }
 if(common_config('twitterbridge','enabled')) {
     echo "twitterstatusfetcher.php ";
 }
-=======
->>>>>>> 265e2bd5
 echo "ombqueuehandler.php ";
 echo "twitterqueuehandler.php ";
 echo "facebookqueuehandler.php ";
