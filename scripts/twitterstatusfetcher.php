#!/usr/bin/env php
<?php
/**
 * Laconica - a distributed open-source microblogging tool
 * Copyright (C) 2008, 2009, Control Yourself, Inc.
 *
 * This program is free software: you can redistribute it and/or modify
 * it under the terms of the GNU Affero General Public License as published by
 * the Free Software Foundation, either version 3 of the License, or
 * (at your option) any later version.
 *
 * This program is distributed in the hope that it will be useful,
 * but WITHOUT ANY WARRANTY; without even the implied warranty of
 * MERCHANTABILITY or FITNESS FOR A PARTICULAR PURPOSE.     See the
 * GNU Affero General Public License for more details.
 *
 * You should have received a copy of the GNU Affero General Public License
 * along with this program.     If not, see <http://www.gnu.org/licenses/>.
 */

define('INSTALLDIR', realpath(dirname(__FILE__) . '/..'));

// Tune number of processes and how often to poll Twitter
// XXX: Should these things be in config.php?
define('MAXCHILDREN', 2);
define('POLL_INTERVAL', 60); // in seconds

$shortoptions = 'di::';
$longoptions = array('id::', 'debug');

$helptext = <<<END_OF_TRIM_HELP
Batch script for retrieving Twitter messages from foreign service.

<<<<<<< HEAD
  -i --id              Identity (default 'generic')
  -d --debug           Debug (lots of log output)
=======
  -i --id      Identity (default 'generic')

END_OF_TRIM_HELP;
>>>>>>> 5f7fb994

END_OF_TRIM_HELP;

require_once INSTALLDIR .'/scripts/commandline.inc';
require_once INSTALLDIR . '/lib/daemon.php';

/**
 * Fetcher for statuses from Twitter
 *
 * Fetches statuses from Twitter and inserts them as notices in local
 * system.
 *
 * @category Twitter
 * @package  Laconica
 * @author   Zach Copley <zach@controlyourself.ca>
 * @author   Evan Prodromou <evan@controlyourself.ca>
 * @license  http://www.fsf.org/licensing/licenses/agpl-3.0.html GNU Affero General Public License version 3.0
 * @link     http://laconi.ca/
 */

// NOTE: an Avatar path MUST be set in config.php for this
// script to work: e.g.: $config['avatar']['path'] = '/laconica/avatar';

class TwitterStatusFetcher extends Daemon
{
    private $_children = array();

    function __construct($id=null, $daemonize=true)
    {
        parent::__construct($daemonize);

        if ($id) {
            $this->set_id($id);
        }
    }

    /**
     * Name of this daemon
     *
     * @return string Name of the daemon.
     */

    function name()
    {
        return ('twitterstatusfetcher.'.$this->_id);
    }

    /**
     * Run the daemon
     *
     * @return void
     */

    function run()
    {
        if (defined('SCRIPT_DEBUG')) {
            common_debug($this->name() .
                ': debugging log output enabled.');
        }

        do {

            $flinks = $this->refreshFlinks();

            foreach ($flinks as $f) {

                // We have to disconnect from the DB before forking so
                // each sub-process will open its own connection and
                // avoid stomping on the others

                $conn = &$f->getDatabaseConnection();
                $conn->disconnect();

                $pid = pcntl_fork();

                if ($pid == -1) {
                    die ("Couldn't fork!");
                }

                if ($pid) {

                    // Parent
                    if (defined('SCRIPT_DEBUG')) {
                        common_debug("Parent: forked new status ".
                                     " fetcher process " . $pid);
                    }

                    $this->_children[] = $pid;

                } else {

                    // Child
                    $this->getTimeline($f);
                    exit();
                }

                // Remove child from ps list as it finishes
                while (($c = pcntl_wait($status, WNOHANG OR WUNTRACED)) > 0) {

                    if (defined('SCRIPT_DEBUG')) {
                        common_debug("Child $c finished.");
                    }

                    $this->removePs($this->_children, $c);
                }

                // Wait! We have too many damn kids.
                if (sizeof($this->_children) > MAXCHILDREN) {

                    if (defined('SCRIPT_DEBUG')) {
                        common_debug('Too many children. Waiting...');
                    }

                    if (($c = pcntl_wait($status, WUNTRACED)) > 0) {

                        if (defined('SCRIPT_DEBUG')) {
                            common_debug("Finished waiting for $c");
                        }

                        $this->removePs($this->_children, $c);
                    }
                }
            }

            // Remove all children from the process list before restarting
            while (($c = pcntl_wait($status, WUNTRACED)) > 0) {

                if (defined('SCRIPT_DEBUG')) {
                    common_debug("Child $c finished.");
                }

                $this->removePs($this->_children, $c);
            }

            // Rest for a bit before we fetch more statuses

            if (defined('SCRIPT_DEBUG')) {
                common_debug('Waiting ' . POLL_INTERVAL .
                    ' secs before hitting Twitter again.');
            }

            if (POLL_INTERVAL > 0) {
                sleep(POLL_INTERVAL);
            }

        } while (true);
    }

    /**
     * Refresh the foreign links for this user
     *
     * @return void
     */

    function refreshFlinks()
    {
        $flink = new Foreign_link();

        $flink->service = 1; // Twitter

        $flink->orderBy('last_noticesync');

        $cnt = $flink->find();

        if (defined('SCRIPT_DEBUG')) {
            common_debug('Updating Twitter friends subscriptions' .
                " for $cnt users.");
        }

        $flinks = array();

        while ($flink->fetch()) {

            if (($flink->noticesync & FOREIGN_NOTICE_RECV) ==
                FOREIGN_NOTICE_RECV) {
                $flinks[] = clone($flink);
            }
        }

        $flink->free();
        unset($flink);

        return $flinks;
    }

    /**
     * Unknown
     *
     * @param array  &$plist unknown.
     * @param string $ps     unknown.
     *
     * @return unknown
     * @todo document
     */

    function removePs(&$plist, $ps)
    {
        for ($i = 0; $i < sizeof($plist); $i++) {
            if ($plist[$i] == $ps) {
                unset($plist[$i]);
                $plist = array_values($plist);
                break;
            }
        }
    }

    function getTimeline($flink)
    {
        if (empty($flink)) {
            common_log(LOG_WARNING,
                "Can't retrieve Foreign_link for foreign ID $fid");
            return;
        }

        $fuser = $flink->getForeignUser();

        if (empty($fuser)) {
            common_log(LOG_WARNING, "Unmatched user for ID " .
                $flink->user_id);
            return;
        }

        if (defined('SCRIPT_DEBUG')) {
            common_debug('Trying to get timeline for Twitter user ' .
                "$fuser->nickname ($flink->foreign_id).");
        }

        // XXX: Biggest remaining issue - How do we know at which status
        // to start importing?  How many statuses?  Right now I'm going
        // with the default last 20.

        $url = 'http://twitter.com/statuses/friends_timeline.json';

        $timeline_json = get_twitter_data($url, $fuser->nickname,
            $flink->credentials);

        $timeline = json_decode($timeline_json);

        if (empty($timeline)) {
            common_log(LOG_WARNING, "Empty timeline.");
            return;
        }

        // Reverse to preserve order
        foreach (array_reverse($timeline) as $status) {

            // Hacktastic: filter out stuff coming from this Laconica
            $source = mb_strtolower(common_config('integration', 'source'));

            if (preg_match("/$source/", mb_strtolower($status->source))) {
                if (defined('SCRIPT_DEBUG')) {
                    common_debug('Skipping import of status ' . $status->id .
                        ' with source ' . $source);
                }
                continue;
            }

            $this->saveStatus($status, $flink);
        }

        // Okay, record the time we synced with Twitter for posterity
        $flink->last_noticesync = common_sql_now();
        $flink->update();
    }

    function saveStatus($status, $flink)
    {
        $id = $this->ensureProfile($status->user);
        $profile = Profile::staticGet($id);

        if (!$profile) {
            common_log(LOG_ERR,
                'Problem saving notice. No associated Profile.');
            return null;
        }

        // XXX: change of screen name?

        $uri = 'http://twitter.com/' . $status->user->screen_name .
            '/status/' . $status->id;

        $notice = Notice::staticGet('uri', $uri);

        // check to see if we've already imported the status

        if (!$notice) {

            $notice = new Notice();

            $notice->profile_id = $id;
            $notice->uri        = $uri;
            $notice->created    = strftime('%Y-%m-%d %H:%M:%S',
                                           strtotime($status->created_at));
            $notice->content    = common_shorten_links($status->text); // XXX
            $notice->rendered   = common_render_content($notice->content, $notice);
            $notice->source     = 'twitter';
            $notice->reply_to   = null; // XXX lookup reply
            $notice->is_local   = Notice::GATEWAY;

            if (Event::handle('StartNoticeSave', array(&$notice))) {
                $id = $notice->insert();
                Event::handle('EndNoticeSave', array($notice));
            }
        }

        if (!Notice_inbox::pkeyGet(array('notice_id' => $notice->id,
                                         'user_id' => $flink->user_id))) {
            // Add to inbox
            $inbox = new Notice_inbox();

            $inbox->user_id   = $flink->user_id;
            $inbox->notice_id = $notice->id;
            $inbox->created   = $notice->created;
            $inbox->source    = NOTICE_INBOX_SOURCE_GATEWAY; // From a private source

            $inbox->insert();
        }
    }

    function ensureProfile($user)
    {
        // check to see if there's already a profile for this user
        $profileurl = 'http://twitter.com/' . $user->screen_name;
        $profile = Profile::staticGet('profileurl', $profileurl);

        if ($profile) {
            if (defined('SCRIPT_DEBUG')) {
                common_debug("Profile for $profile->nickname found.");
            }

            // Check to see if the user's Avatar has changed
            $this->checkAvatar($user, $profile);

            return $profile->id;

        } else {
            if (defined('SCRIPT_DEBUG')) {
                common_debug('Adding profile and remote profile ' .
                    "for Twitter user: $profileurl");
            }

            $profile = new Profile();
            $profile->query("BEGIN");

            $profile->nickname = $user->screen_name;
            $profile->fullname = $user->name;
            $profile->homepage = $user->url;
            $profile->bio = $user->description;
            $profile->location = $user->location;
            $profile->profileurl = $profileurl;
            $profile->created = common_sql_now();

            $id = $profile->insert();

            if (empty($id)) {
                common_log_db_error($profile, 'INSERT', __FILE__);
                $profile->query("ROLLBACK");
                return false;
            }

            // check for remote profile
            $remote_pro = Remote_profile::staticGet('uri', $profileurl);

            if (!$remote_pro) {

                $remote_pro = new Remote_profile();

                $remote_pro->id = $id;
                $remote_pro->uri = $profileurl;
                $remote_pro->created = common_sql_now();

                $rid = $remote_pro->insert();

                if (empty($rid)) {
                    common_log_db_error($profile, 'INSERT', __FILE__);
                    $profile->query("ROLLBACK");
                    return false;
                }
            }

            $profile->query("COMMIT");

            $this->saveAvatars($user, $id);

            return $id;
        }
    }

    function checkAvatar($twitter_user, $profile)
    {
        global $config;

        $path_parts = pathinfo($twitter_user->profile_image_url);

        $newname = 'Twitter_' . $twitter_user->id . '_' .
            $path_parts['basename'];

        $oldname = $profile->getAvatar(48)->filename;

        if ($newname != $oldname) {

            if (defined('SCRIPT_DEBUG')) {
                common_debug('Avatar for Twitter user ' .
                    "$profile->nickname has changed.");
                common_debug("old: $oldname new: $newname");
            }

            $this->updateAvatars($twitter_user, $profile);
        }

        if ($this->missingAvatarFile($profile)) {

            if (defined('SCRIPT_DEBUG')) {
                common_debug('Twitter user ' . $profile->nickname .
                    ' is missing one or more local avatars.');
                common_debug("old: $oldname new: $newname");
            }

            $this->updateAvatars($twitter_user, $profile);
        }

    }

    function updateAvatars($twitter_user, $profile) {

        global $config;

        $path_parts = pathinfo($twitter_user->profile_image_url);

        $img_root = substr($path_parts['basename'], 0, -11);
        $ext = $path_parts['extension'];
        $mediatype = $this->getMediatype($ext);

        foreach (array('mini', 'normal', 'bigger') as $size) {
            $url = $path_parts['dirname'] . '/' .
                $img_root . '_' . $size . ".$ext";
            $filename = 'Twitter_' . $twitter_user->id . '_' .
                $img_root . "_$size.$ext";

            $this->updateAvatar($profile->id, $size, $mediatype, $filename);
            $this->fetchAvatar($url, $filename);
        }
    }

    function missingAvatarFile($profile) {

        foreach (array(24, 48, 73) as $size) {

            $filename = $profile->getAvatar($size)->filename;
            $avatarpath = Avatar::path($filename);

            if (file_exists($avatarpath) == FALSE) {
                return true;
            }
        }

        return false;
    }

    function getMediatype($ext)
    {
        $mediatype = null;

        switch (strtolower($ext)) {
        case 'jpg':
            $mediatype = 'image/jpg';
            break;
        case 'gif':
            $mediatype = 'image/gif';
            break;
        default:
            $mediatype = 'image/png';
        }

        return $mediatype;
    }

    function saveAvatars($user, $id)
    {
        global $config;

        $path_parts = pathinfo($user->profile_image_url);
        $ext = $path_parts['extension'];
        $end = strlen('_normal' . $ext);
        $img_root = substr($path_parts['basename'], 0, -($end+1));
        $mediatype = $this->getMediatype($ext);

        foreach (array('mini', 'normal', 'bigger') as $size) {
            $url = $path_parts['dirname'] . '/' .
                $img_root . '_' . $size . ".$ext";
            $filename = 'Twitter_' . $user->id . '_' .
                $img_root . "_$size.$ext";

            if ($this->fetchAvatar($url, $filename)) {
                $this->newAvatar($id, $size, $mediatype, $filename);
            } else {
                common_log(LOG_WARNING, "Problem fetching Avatar: $url", __FILE__);
            }
        }
    }

    function updateAvatar($profile_id, $size, $mediatype, $filename) {

        if (defined('SCRIPT_DEBUG')) {
            common_debug("Updating avatar: $size");
        }

        $profile = Profile::staticGet($profile_id);

        if (empty($profile)) {
            if (defined('SCRIPT_DEBUG')) {
                common_debug("Couldn't get profile: $profile_id!");
            }
            return;
        }

        $sizes = array('mini' => 24, 'normal' => 48, 'bigger' => 73);
        $avatar = $profile->getAvatar($sizes[$size]);

        // Delete the avatar, if present
        if ($avatar) {
            $avatar->delete();
        }

        $this->newAvatar($profile->id, $size, $mediatype, $filename);
    }

    function newAvatar($profile_id, $size, $mediatype, $filename)
    {
        global $config;

        $avatar = new Avatar();
        $avatar->profile_id = $profile_id;

        switch($size) {
        case 'mini':
            $avatar->width  = 24;
            $avatar->height = 24;
            break;
        case 'normal':
            $avatar->width  = 48;
            $avatar->height = 48;
            break;
        default:

            // Note: Twitter's big avatars are a different size than
            // Laconica's (Laconica's = 96)

            $avatar->width  = 73;
            $avatar->height = 73;
        }

        $avatar->original = 0; // we don't have the original
        $avatar->mediatype = $mediatype;
        $avatar->filename = $filename;
        $avatar->url = Avatar::url($filename);

        if (defined('SCRIPT_DEBUG')) {
            common_debug("new filename: $avatar->url");
        }

        $avatar->created = common_sql_now();

        $id = $avatar->insert();

        if (empty($id)) {
            common_log_db_error($avatar, 'INSERT', __FILE__);
            return null;
        }

        if (defined('SCRIPT_DEBUG')) {
            common_debug("Saved new $size avatar for $profile_id.");
        }

        return $id;
    }

    function fetchAvatar($url, $filename)
    {
        $avatar_dir = INSTALLDIR . '/avatar/';

        $avatarfile = $avatar_dir . $filename;

        $out = fopen($avatarfile, 'wb');
        if (!$out) {
            common_log(LOG_WARNING, "Couldn't open file $filename", __FILE__);
            return false;
        }

        if (defined('SCRIPT_DEBUG')) {
            common_debug("Fetching avatar: $url");
        }

        $ch = curl_init();
        curl_setopt($ch, CURLOPT_URL, $url);
        curl_setopt($ch, CURLOPT_FILE, $out);
        curl_setopt($ch, CURLOPT_BINARYTRANSFER, true);
        curl_setopt($ch, CURLOPT_FOLLOWLOCATION, true);
        curl_setopt($ch, CURLOPT_CONNECTTIMEOUT, 0);
        $result = curl_exec($ch);
        curl_close($ch);

        fclose($out);

        return $result;
    }
}

declare(ticks = 1);

if (have_option('i')) {
    $id = get_option_value('i');
} else if (have_option('--id')) {
    $id = get_option_value('--id');
} else if (count($args) > 0) {
    $id = $args[0];
} else {
    $id = null;
}

if (have_option('d') || have_option('debug')) {
    define('SCRIPT_DEBUG', true);
}

$fetcher = new TwitterStatusFetcher($id);
$fetcher->runOnce();
<|MERGE_RESOLUTION|>--- conflicted
+++ resolved
@@ -31,14 +31,8 @@
 $helptext = <<<END_OF_TRIM_HELP
 Batch script for retrieving Twitter messages from foreign service.
 
-<<<<<<< HEAD
   -i --id              Identity (default 'generic')
   -d --debug           Debug (lots of log output)
-=======
-  -i --id      Identity (default 'generic')
-
-END_OF_TRIM_HELP;
->>>>>>> 5f7fb994
 
 END_OF_TRIM_HELP;
 
