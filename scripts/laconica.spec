--- conflicted
+++ resolved
@@ -5,17 +5,10 @@
 BuildRequires:	httpd-devel
 
 Name:           laconica
-<<<<<<< HEAD
-Version:        0.7.2
-Release:        1%{?dist}
-License:        GAGPL v3 or later
-Source:         laconica-0.7.2.tar.gz
-=======
 Version:        %{LACVER}
 Release:        1%{?dist}
 License:        GAGPL v3 or later
 Source:         laconica-%{version}.tar.gz
->>>>>>> 00d3d70a
 Group:          Applications/Internet
 Summary:        Laconica, the Open Source microblogging platform
 BuildArch:      noarch
@@ -86,12 +79,12 @@
 %config(noreplace) %{_sysconfdir}/httpd/conf.d/laconica.conf
 
 %changelog
-<<<<<<< HEAD
-=======
 * Fri Mar 13 2009 Ken Sedgwick <ksedgwic@bonsai.com> - 0.7.2.1-1
 - Factored laconica version to the first line of the file.
 
->>>>>>> 00d3d70a
+* Wed Mar 03 2009 Zach Copley <zach@controlyourself.ca> - 0.7.2
+- Changed version number to 0.7.2.
+
 * Wed Mar 03 2009 Zach Copley <zach@controlyourself.ca> - 0.7.2
 - Changed version number to 0.7.2.
 
