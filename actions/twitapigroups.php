--- conflicted
+++ resolved
@@ -51,8 +51,6 @@
  class TwitapigroupsAction extends TwitterapiAction
  {
 
-<<<<<<< HEAD
-=======
      function list_groups($args, $apidata)
      {
          parent::handle($args);
@@ -150,7 +148,6 @@
          }
      }
 
->>>>>>> f3cdc7f2
      function show($args, $apidata)
      {
          parent::handle($args);
