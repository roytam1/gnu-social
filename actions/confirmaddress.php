--- conflicted
+++ resolved
@@ -87,7 +87,6 @@
             return;
         }
         $type = $confirm->address_type;
-<<<<<<< HEAD
         $transports = array();
         Event::handle('GetImTransports', array(&$transports));
         if (!in_array($type, array('email', 'sms')) && !in_array($type, array_keys($transports))) {
@@ -96,23 +95,11 @@
             return;
         }
         $this->address = $confirm->address;
-=======
-        if (!in_array($type, array('email', 'jabber', 'sms'))) {
-            // TRANS: Server error for a unknow address type %s, which can be 'email', 'jabber', or 'sms'.
-            $this->serverError(sprintf(_('Unrecognized address type %s.'), $type));
-            return;
-        }
-        if ($cur->$type == $confirm->address) {
-            // TRANS: Client error for an already confirmed email/jabber/sms address.
-            $this->clientError(_('That address has already been confirmed.'));
-            return;
-        }
-
->>>>>>> 81e06530
         $cur->query('BEGIN');
         if (in_array($type, array('email', 'sms')))
         {
             if ($cur->$type == $confirm->address) {
+            //     TRANS: Client error for an already confirmed email/jabber/sms address.
                 $this->clientError(_('That address has already been confirmed.'));
                 return;
             }
@@ -171,30 +158,6 @@
                 }
             }
 
-<<<<<<< HEAD
-=======
-        $orig_user = clone($cur);
-
-        $cur->$type = $confirm->address;
-
-        if ($type == 'sms') {
-            $cur->carrier  = ($confirm->address_extra)+0;
-            $carrier       = Sms_carrier::staticGet($cur->carrier);
-            $cur->smsemail = $carrier->toEmailAddress($cur->sms);
-        }
-
-        $result = $cur->updateKeys($orig_user);
-
-        if (!$result) {
-            common_log_db_error($cur, 'UPDATE', __FILE__);
-            // TRANS: Server error displayed when a user update to the database fails in the contact address confirmation action.
-            $this->serverError(_('Couldn\'t update user.'));
-            return;
-        }
-
-        if ($type == 'email') {
-            $cur->emailChanged();
->>>>>>> 81e06530
         }
 
         $result = $confirm->delete();
