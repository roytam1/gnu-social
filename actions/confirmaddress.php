--- conflicted
+++ resolved
@@ -86,27 +86,14 @@
             return;
         }
         $type = $confirm->address_type;
-<<<<<<< HEAD
         $transports = array();
         Event::handle('GetImTransports', array(&$transports));
         if (!in_array($type, array('email', 'sms')) && !in_array($type, array_keys($transports))) {
+            // TRANS: Server error for an unknown address type, which can be 'email', 'sms', or the name of an IM network (such as 'xmpp' or 'aim')
             $this->serverError(sprintf(_('Unrecognized address type %s'), $type));
             return;
         }
         $this->address = $confirm->address;
-=======
-        if (!in_array($type, array('email', 'jabber', 'sms'))) {
-            // TRANS: Server error for an unknow address type, which can be 'email', 'jabber', or 'sms'.
-            $this->serverError(sprintf(_('Unrecognized address type %s.'), $type));
-            return;
-        }
-        if ($cur->$type == $confirm->address) {
-            // TRANS: Client error for an already confirmed email/jabbel/sms address.
-            $this->clientError(_('That address has already been confirmed.'));
-            return;
-        }
-
->>>>>>> 23bad16b
         $cur->query('BEGIN');
         if (in_array($type, array('email', 'sms')))
         {
