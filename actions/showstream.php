--- conflicted
+++ resolved
@@ -327,9 +327,6 @@
         $this->elementStart('div', 'entity_actions');
         $this->element('h2', null, _('User actions'));
         $this->elementStart('ul');
-<<<<<<< HEAD
-        $this->elementStart('li', array('class' => 'entity_subscribe'));
-=======
         $cur = common_current_user();
 
         if ($cur && $cur->id == $this->profile->id) {
@@ -340,7 +337,6 @@
             $this->elementEnd('li');
         }
 
->>>>>>> 08db50b2
         if ($cur) {
             if ($cur->id != $this->profile->id) {
                 $this->elementStart('li', 'entity_subscribe');
