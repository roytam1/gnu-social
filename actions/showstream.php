--- conflicted
+++ resolved
@@ -386,17 +386,9 @@
     {
         if (!(common_config('site','closed') || common_config('site','inviteonly'))) {
             $m = sprintf(_('**%s** has an account on %%%%site.name%%%%, a [micro-blogging](http://en.wikipedia.org/wiki/Micro-blogging) service ' .
-<<<<<<< HEAD
-                 'based on the Free Software [Laconica](http://laconi.ca/) tool. ' .
+                 'based on the Free Software [StatusNet](http://status.net/) tool. ' .
                  '[Join now](%%%%action.register%%%%) to follow **%s**\'s notices and many more! ([Read more](%%%%doc.help%%%%))'),
                  $this->user->nickname, $this->user->nickname);
-=======
-                 'based on the Free Software [StatusNet](http://status.net/) tool. ' .
-                 '[Join now](%%%%action.%s%%%%) to follow **%s**\'s notices and many more! ([Read more](%%%%doc.help%%%%))'),
-                 $this->user->nickname,
-                 (!common_config('site','openidonly')) ? 'register' : 'openidlogin',
-                 $this->user->nickname);
->>>>>>> 82b0927f
         } else {
             $m = sprintf(_('**%s** has an account on %%%%site.name%%%%, a [micro-blogging](http://en.wikipedia.org/wiki/Micro-blogging) service ' .
                  'based on the Free Software [StatusNet](http://status.net/) tool. '),
