<?php
/**
 * StatusNet, the distributed open-source microblogging tool
 *
 * User profile page
 *
 * PHP version 5
 *
 * LICENCE: This program is free software: you can redistribute it and/or modify
 * it under the terms of the GNU Affero General Public License as published by
 * the Free Software Foundation, either version 3 of the License, or
 * (at your option) any later version.
 *
 * This program is distributed in the hope that it will be useful,
 * but WITHOUT ANY WARRANTY; without even the implied warranty of
 * MERCHANTABILITY or FITNESS FOR A PARTICULAR PURPOSE.  See the
 * GNU Affero General Public License for more details.
 *
 * You should have received a copy of the GNU Affero General Public License
 * along with this program.  If not, see <http://www.gnu.org/licenses/>.
 *
 * @category  Personal
 * @package   StatusNet
 * @author    Evan Prodromou <evan@status.net>
 * @author    Sarven Capadisli <csarven@status.net>
 * @copyright 2008-2009 StatusNet, Inc.
 * @license   http://www.fsf.org/licensing/licenses/agpl-3.0.html GNU Affero General Public License version 3.0
 * @link      http://status.net/
 */

if (!defined('GNUSOCIAL')) { exit(1); }

/**
 * User profile page
 *
 * When I created this page, "show stream" seemed like the best name for it.
 * Now, it seems like a really bad name.
 *
 * It shows a stream of the user's posts, plus lots of profile info, links
 * to subscriptions and stuff, etc.
 *
 * @category Personal
 * @package  StatusNet
 * @author   Evan Prodromou <evan@status.net>
 * @license  http://www.fsf.org/licensing/licenses/agpl-3.0.html GNU Affero General Public License version 3.0
 * @link     http://status.net/
 */
class ShowstreamAction extends ProfileAction
{
    var $notice;

    protected function profileActionPreparation()
    {
        if (empty($this->tag)) {
            $stream = new ProfileNoticeStream($this->target, $this->scoped);
        } else {
            $stream = new TaggedProfileNoticeStream($this->target, $this->tag, $this->scoped);
        }

        $this->notice = $stream->getNotices(($this->page-1)*NOTICES_PER_PAGE, NOTICES_PER_PAGE + 1);

        return true;
    }


    function title()
    {
        $base = $this->target->getFancyName();
        if (!empty($this->tag)) {
            if ($this->page == 1) {
                // TRANS: Page title showing tagged notices in one user's timeline.
                // TRANS: %1$s is the username, %2$s is the hash tag.
                return sprintf(_('Notices by %1$s tagged %2$s'), $base, $this->tag);
            } else {
                // TRANS: Page title showing tagged notices in one user's timeline.
                // TRANS: %1$s is the username, %2$s is the hash tag, %3$d is the page number.
                return sprintf(_('Notices by %1$s tagged %2$s, page %3$d'), $base, $this->tag, $this->page);
            }
        } else {
            if ($this->page == 1) {
                return $base;
            } else {
                // TRANS: Extended page title showing tagged notices in one user's timeline.
                // TRANS: %1$s is the username, %2$d is the page number.
                return sprintf(_('Notices by %1$s, page %2$d'),
                               $base,
                               $this->page);
            }
        }
    }

    function showContent()
    {
        $this->showNotices();
    }

    function showProfileBlock()
    {
        $block = new AccountProfileBlock($this, $this->target);
        $block->show();
    }

    function showPageNoticeBlock()
    {
        return;
    }

    function getFeeds()
    {
        if (!empty($this->tag)) {
            return array(new Feed(Feed::RSS1,
                                  common_local_url('userrss',
                                                   array('nickname' => $this->target->getNickname(),
                                                         'tag' => $this->tag)),
                                  // TRANS: Title for link to notice feed.
                                  // TRANS: %1$s is a user nickname, %2$s is a hashtag.
                                  sprintf(_('Notice feed for %1$s tagged %2$s (RSS 1.0)'),
                                          $this->target->getNickname(), $this->tag)));
        }

        return array(new Feed(Feed::JSON,
                              common_local_url('ApiTimelineUser',
                                               array(
                                                    'id' => $this->user->id,
                                                    'format' => 'as')),
                              // TRANS: Title for link to notice feed.
                              // TRANS: %s is a user nickname.
                              sprintf(_('Notice feed for %s (Activity Streams JSON)'),
                                      $this->target->getNickname())),
                     new Feed(Feed::RSS1,
                              common_local_url('userrss',
                                               array('nickname' => $this->target->getNickname())),
                              // TRANS: Title for link to notice feed.
                              // TRANS: %s is a user nickname.
                              sprintf(_('Notice feed for %s (RSS 1.0)'),
                                      $this->target->getNickname())),
                     new Feed(Feed::RSS2,
                              common_local_url('ApiTimelineUser',
                                               array(
                                                    'id' => $this->user->id,
                                                    'format' => 'rss')),
                              // TRANS: Title for link to notice feed.
                              // TRANS: %s is a user nickname.
                              sprintf(_('Notice feed for %s (RSS 2.0)'),
                                      $this->target->getNickname())),
                     new Feed(Feed::ATOM,
                              common_local_url('ApiTimelineUser',
                                               array(
                                                    'id' => $this->user->id,
                                                    'format' => 'atom')),
                              // TRANS: Title for link to notice feed.
                              // TRANS: %s is a user nickname.
                              sprintf(_('Notice feed for %s (Atom)'),
                                      $this->target->getNickname())),
                     new Feed(Feed::FOAF,
                              common_local_url('foaf', array('nickname' =>
                                                             $this->target->getNickname())),
                              // TRANS: Title for link to notice feed. FOAF stands for Friend of a Friend.
                              // TRANS: More information at http://www.foaf-project.org. %s is a user nickname.
                              sprintf(_('FOAF for %s'), $this->target->getNickname())));
    }

    function extraHead()
    {
        if ($this->target->bio) {
            $this->element('meta', array('name' => 'description',
                                         'content' => $this->target->getDescription()));
        }

        if ($this->target->isLocal() && $this->target->getUser()->emailmicroid && $this->target->getUser()->email && $this->target->getUrl()) {
            $id = new Microid('mailto:'.$this->target->getUser()->email,
                              $this->selfUrl());
            $this->element('meta', array('name' => 'microid',
                                         'content' => $id->toString()));
        }

        // See https://wiki.mozilla.org/Microsummaries

        $this->element('link', array('rel' => 'microsummary',
                                     'href' => common_local_url('microsummary',
                                                                array('nickname' => $this->target->getNickname()))));

        $rsd = common_local_url('rsd',
                                array('nickname' => $this->target->getNickname()));

        // RSD, http://tales.phrasewise.com/rfc/rsd
        $this->element('link', array('rel' => 'EditURI',
                                     'type' => 'application/rsd+xml',
                                     'href' => $rsd));

        if ($this->page != 1) {
            $this->element('link', array('rel' => 'canonical',
                                         'href' => $this->target->getUrl()));
        }
    }

    function showEmptyListMessage()
    {
        // TRANS: First sentence of empty list message for a timeline. $1%s is a user nickname.
        $message = sprintf(_('This is the timeline for %1$s, but %1$s hasn\'t posted anything yet.'), $this->target->nickname) . ' ';

        if (common_logged_in()) {
            $current_user = common_current_user();
            if ($this->user->id === $current_user->id) {
                // TRANS: Second sentence of empty list message for a stream for the user themselves.
                $message .= _('Seen anything interesting recently? You haven\'t posted any notices yet, now would be a good time to start :)');
            } else {
                // TRANS: Second sentence of empty  list message for a non-self timeline. %1$s is a user nickname, %2$s is a part of a URL.
                // TRANS: This message contains a Markdown link. Keep "](" together.
                $message .= sprintf(_('You can try to nudge %1$s or [post something to them](%%%%action.newnotice%%%%?status_textarea=%2$s).'), $this->target->nickname, '@' . $this->target->nickname);
            }
        }
        else {
            // TRANS: Second sentence of empty message for anonymous users. %s is a user nickname.
            // TRANS: This message contains a Markdown link. Keep "](" together.
            $message .= sprintf(_('Why not [register an account](%%%%action.register%%%%) and then nudge %s or post a notice to them.'), $this->target->nickname);
        }

        $this->elementStart('div', 'guide');
        $this->raw(common_markup_to_html($message));
        $this->elementEnd('div');
    }

    function showNotices()
    {
        $pnl = new NoticeList($this->notice, $this);
        $cnt = $pnl->show();
        if (0 == $cnt) {
            $this->showEmptyListMessage();
        }

        $args = array('nickname' => $this->target->nickname);
        if (!empty($this->tag))
        {
            $args['tag'] = $this->tag;
        }
        $this->pagination($this->page>1, $cnt>NOTICES_PER_PAGE, $this->page,
                          'showstream', $args);
    }

    function showAnonymousMessage()
    {
        if (!(common_config('site','closed') || common_config('site','inviteonly'))) {
            // TRANS: Announcement for anonymous users showing a timeline if site registrations are open.
            // TRANS: This message contains a Markdown link. Keep "](" together.
            $m = sprintf(_('**%s** has an account on %%%%site.name%%%%, a [micro-blogging](http://en.wikipedia.org/wiki/Micro-blogging) service ' .
                           'based on the Free Software [StatusNet](http://status.net/) tool. ' .
                           '[Join now](%%%%action.register%%%%) to follow **%s**\'s notices and many more! ([Read more](%%%%doc.help%%%%))'),
                         $this->target->nickname, $this->target->nickname);
        } else {
            // TRANS: Announcement for anonymous users showing a timeline if site registrations are closed or invite only.
            // TRANS: This message contains a Markdown link. Keep "](" together.
            $m = sprintf(_('**%s** has an account on %%%%site.name%%%%, a [micro-blogging](http://en.wikipedia.org/wiki/Micro-blogging) service ' .
                           'based on the Free Software [StatusNet](http://status.net/) tool.'),
                         $this->target->nickname, $this->target->nickname);
        }
        $this->elementStart('div', array('id' => 'anon_notice'));
        $this->raw(common_markup_to_html($m));
        $this->elementEnd('div');
    }

    function showSections()
    {
        parent::showSections();
        if (!common_config('performance', 'high')) {
            $cloud = new PersonalTagCloudSection($this, $this->user);
            $cloud->show();
        }
    }

    function noticeFormOptions()
    {
        $options = parent::noticeFormOptions();

        if (!$this->scoped instanceof Profile || $this->scoped->id != $this->target->id) {
            $options['to_profile'] =  $this->target;
        }

        return $options;
    }
<<<<<<< HEAD
=======
}

// We don't show the author for a profile, since we already know who it is!

/**
 * Slightly modified from standard list; the author & avatar are hidden
 * in CSS. We used to remove them here too, but as it turns out that
 * confuses the inline reply code... and we hide them in CSS anyway
 * since realtime updates come through in original form.
 *
 * Remaining customization right now is for the repeat marker, where
 * it'll list who the original poster was instead of who did the repeat
 * (since the repeater is you, and the repeatee isn't shown!)
 * This will remain inconsistent if realtime updates come through,
 * since those'll get rendered as a regular NoticeListItem.
 */
class ProfileNoticeList extends NoticeList
{
    function newListItem($notice)
    {
        return new ProfileNoticeListItem($notice, $this->out);
    }
}

class ProfileNoticeListItem extends DoFollowListItem
{
    /**
     * show a link to the author of repeat
     *
     * @return void
     */
    function showRepeat()
    {
        if (!empty($this->repeat)) {

            // FIXME: this code is almost identical to default; need to refactor

            $attrs = array();
            if (!empty($this->target->fullname)) {
                $attrs['title'] = $this->target->getFullname();
            }

            try {
                $attrs = array('href' => $this->target->getUrl(),
                               'class' => 'url');
                $text_tag = 'a';
            } catch (InvalidUrlException $e) {
                $text_tag = 'abbr';
            }

            $this->out->elementStart('span', 'repeat');
            $text_link = XMLStringer::estring($text_tag, $attrs, $this->target->getNickname());
            // TRANS: Link to the author of a repeated notice. %s is a linked nickname.
            $this->out->raw(sprintf(_('Repeat of %s'), $text_link));
            $this->out->elementEnd('span');
        }
    }
>>>>>>> 7e2caa0b
}<|MERGE_RESOLUTION|>--- conflicted
+++ resolved
@@ -278,64 +278,4 @@
 
         return $options;
     }
-<<<<<<< HEAD
-=======
-}
-
-// We don't show the author for a profile, since we already know who it is!
-
-/**
- * Slightly modified from standard list; the author & avatar are hidden
- * in CSS. We used to remove them here too, but as it turns out that
- * confuses the inline reply code... and we hide them in CSS anyway
- * since realtime updates come through in original form.
- *
- * Remaining customization right now is for the repeat marker, where
- * it'll list who the original poster was instead of who did the repeat
- * (since the repeater is you, and the repeatee isn't shown!)
- * This will remain inconsistent if realtime updates come through,
- * since those'll get rendered as a regular NoticeListItem.
- */
-class ProfileNoticeList extends NoticeList
-{
-    function newListItem($notice)
-    {
-        return new ProfileNoticeListItem($notice, $this->out);
-    }
-}
-
-class ProfileNoticeListItem extends DoFollowListItem
-{
-    /**
-     * show a link to the author of repeat
-     *
-     * @return void
-     */
-    function showRepeat()
-    {
-        if (!empty($this->repeat)) {
-
-            // FIXME: this code is almost identical to default; need to refactor
-
-            $attrs = array();
-            if (!empty($this->target->fullname)) {
-                $attrs['title'] = $this->target->getFullname();
-            }
-
-            try {
-                $attrs = array('href' => $this->target->getUrl(),
-                               'class' => 'url');
-                $text_tag = 'a';
-            } catch (InvalidUrlException $e) {
-                $text_tag = 'abbr';
-            }
-
-            $this->out->elementStart('span', 'repeat');
-            $text_link = XMLStringer::estring($text_tag, $attrs, $this->target->getNickname());
-            // TRANS: Link to the author of a repeated notice. %s is a linked nickname.
-            $this->out->raw(sprintf(_('Repeat of %s'), $text_link));
-            $this->out->elementEnd('span');
-        }
-    }
->>>>>>> 7e2caa0b
 }