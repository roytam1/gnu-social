<?php
/*
 * Laconica - a distributed open-source microblogging tool
 * Copyright (C) 2008, Controlez-Vous, Inc.
 *
 * This program is free software: you can redistribute it and/or modify
 * it under the terms of the GNU Affero General Public License as published by
 * the Free Software Foundation, either version 3 of the License, or
 * (at your option) any later version.
 *
 * This program is distributed in the hope that it will be useful,
 * but WITHOUT ANY WARRANTY; without even the implied warranty of
 * MERCHANTABILITY or FITNESS FOR A PARTICULAR PURPOSE.     See the
 * GNU Affero General Public License for more details.
 *
 * You should have received a copy of the GNU Affero General Public License
 * along with this program.     If not, see <http://www.gnu.org/licenses/>.
 */

if (!defined('LACONICA')) { exit(1); }

require_once(INSTALLDIR.'/lib/twitterapi.php');

class TwitapiusersAction extends TwitterapiAction
{

    function show($args, $apidata)
    {
        parent::handle($args);

        if (!in_array($apidata['content-type'], array('xml', 'json'))) {
            $this->clientError(_('API method not found!'), $code = 404);
            return;
        }

<<<<<<< HEAD
		$this->auth_user = $apidata['user'];
		$user = null;
		$email = $this->arg('email');
=======
        $user = null;
        $email = $this->arg('email');
>>>>>>> 7aa496cd

        if ($email) {
            $user = User::staticGet('email', $email);
        } elseif (isset($apidata['api_arg'])) {
            $user = $this->get_user($apidata['api_arg']);
        }

        if (!$user) {
            // XXX: Twitter returns a random(?) user instead of throwing and err! -- Zach
            $this->clientError(_('Not found.'), 404, $apidata['content-type']);
            return;
        }

<<<<<<< HEAD
		$profile = $user->getProfile();

		if (!$profile) {
			common_server_error(_('User has no profile.'));
			return;
		}

		$twitter_user = $this->twitter_user_array($profile, true);

		// Add in extended user fields offered up by this method
		$twitter_user['created_at'] = $this->date_twitter($profile->created);

		$subbed = DB_DataObject::factory('subscription');
		$subbed->subscriber = $profile->id;
		$subbed_count = (int) $subbed->count() - 1;

		$notices = DB_DataObject::factory('notice');
		$notices->profile_id = $profile->id;
		$notice_count = (int) $notices->count();

		$twitter_user['friends_count'] = (is_int($subbed_count)) ? $subbed_count : 0;
		$twitter_user['statuses_count'] = (is_int($notice_count)) ? $notice_count : 0;

		// Other fields Twitter sends...
		$twitter_user['profile_background_color'] = '';
		$twitter_user['profile_text_color'] = '';
		$twitter_user['profile_link_color'] = '';
		$twitter_user['profile_sidebar_fill_color'] = '';

		$faves = DB_DataObject::factory('fave');
		$faves->user_id = $user->id;
		$faves_count = (int) $faves->count();
		$twitter_user['favourites_count'] = $faves_count;
=======
        $this->show_extended_profile($user, $apidata);
    }
>>>>>>> 7aa496cd

		$timezone = 'UTC';

		if ($user->timezone) {
			$timezone = $user->timezone;
		}

		$t = new DateTime;
		$t->setTimezone(new DateTimeZone($timezone));
		$twitter_user['utc_offset'] = $t->format('Z');
		$twitter_user['time_zone'] = $timezone;

		if (isset($this->auth_user)) {

			if ($this->auth_user->isSubscribed($profile)) {
				$twitter_user['following'] = 'true';
			} else {
				$twitter_user['following'] = 'false';
			}

			// Not implemented yet
			$twitter_user['notifications'] = 'false';
		}

		if ($apidata['content-type'] == 'xml') {
			$this->init_document('xml');
			$this->show_twitter_xml_user($twitter_user);
			$this->end_document('xml');
		} elseif ($apidata['content-type'] == 'json') {
			$this->init_document('json');
			$this->show_json_objects($twitter_user);
			$this->end_document('json');
		}

	}
}<|MERGE_RESOLUTION|>--- conflicted
+++ resolved
@@ -33,28 +33,22 @@
             return;
         }
 
-<<<<<<< HEAD
-		$this->auth_user = $apidata['user'];
+ $this->auth_user = $apidata['user'];
 		$user = null;
 		$email = $this->arg('email');
-=======
-        $user = null;
-        $email = $this->arg('email');
->>>>>>> 7aa496cd
 
-        if ($email) {
-            $user = User::staticGet('email', $email);
-        } elseif (isset($apidata['api_arg'])) {
-            $user = $this->get_user($apidata['api_arg']);
-        }
+		if ($email) {
+			$user = User::staticGet('email', $email);
+		} elseif (isset($apidata['api_arg'])) {
+			$user = $this->get_user($apidata['api_arg']);
+		}
 
-        if (!$user) {
-            // XXX: Twitter returns a random(?) user instead of throwing and err! -- Zach
-            $this->clientError(_('Not found.'), 404, $apidata['content-type']);
-            return;
-        }
+		if (!$user) {
+			// XXX: Twitter returns a random(?) user instead of throwing and err! -- Zach
+			$this->client_error(_('Not found.'), 404, $apidata['content-type']);
+			return;
+		}
 
-<<<<<<< HEAD
 		$profile = $user->getProfile();
 
 		if (!$profile) {
@@ -88,10 +82,6 @@
 		$faves->user_id = $user->id;
 		$faves_count = (int) $faves->count();
 		$twitter_user['favourites_count'] = $faves_count;
-=======
-        $this->show_extended_profile($user, $apidata);
-    }
->>>>>>> 7aa496cd
 
 		$timezone = 'UTC';
 
