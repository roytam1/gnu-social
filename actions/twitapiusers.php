--- conflicted
+++ resolved
@@ -43,20 +43,18 @@
         if ($email) {
             $user = User::staticGet('email', $email);
         } else {
-<<<<<<< HEAD
             $user = $this->get_user($apidata['api_arg'], $apidata);
-=======
-            $user = $this->get_user($apidata['api_arg']);
-        }
-
-        if (!$user) {
-            $this->clientError(_('Not found.'), 404, $apidata['content-type']);
-            return;
->>>>>>> 91684830
         }
 
         if (empty($user)) {
             $this->clientError(_('Not found.'), 404, $apidata['content-type']);
+            return;
+        }
+
+        $profile = $user->getProfile();
+
+        if (!$profile) {
+            common_server_error(_('User has no profile.'));
             return;
         }
 
