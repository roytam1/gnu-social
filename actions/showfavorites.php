<?php
/**
 * Laconica, the distributed open-source microblogging tool
 *
 * List of replies
 *
 * PHP version 5
 *
 * LICENCE: This program is free software: you can redistribute it and/or modify
 * it under the terms of the GNU Affero General Public License as published by
 * the Free Software Foundation, either version 3 of the License, or
 * (at your option) any later version.
 *
 * This program is distributed in the hope that it will be useful,
 * but WITHOUT ANY WARRANTY; without even the implied warranty of
 * MERCHANTABILITY or FITNESS FOR A PARTICULAR PURPOSE.  See the
 * GNU Affero General Public License for more details.
 *
 * You should have received a copy of the GNU Affero General Public License
 * along with this program.  If not, see <http://www.gnu.org/licenses/>.
 *
 * @category  Personal
 * @package   Laconica
 * @author    Evan Prodromou <evan@controlyourself.ca>
 * @copyright 2008-2009 Control Yourself, Inc.
 * @license   http://www.fsf.org/licensing/licenses/agpl-3.0.html GNU Affero General Public License version 3.0
 * @link      http://laconi.ca/
 */

if (!defined('LACONICA')) {
    exit(1);
}

require_once INSTALLDIR.'/lib/personalgroupnav.php';
require_once INSTALLDIR.'/lib/noticelist.php';
require_once INSTALLDIR.'/lib/feedlist.php';

/**
 * List of replies
 *
 * @category Personal
 * @package  Laconica
 * @author   Evan Prodromou <evan@controlyourself.ca>
 * @license  http://www.fsf.org/licensing/licenses/agpl-3.0.html GNU Affero General Public License version 3.0
 * @link     http://laconi.ca/
 */

class ShowfavoritesAction extends OwnerDesignAction
{
    /** Page of the faves we're on */
    var $page = null;

    /**
     * Is this a read-only page?
     *
     * @return boolean true
     */

    function isReadOnly($args)
    {
        return true;
    }

    /**
     * Title of the page
     *
     * Includes name of user and page number.
     *
     * @return string title of page
     */

    function title()
    {
        if ($this->page == 1) {
            return sprintf(_("%s's favorite notices"), $this->user->nickname);
        } else {
            return sprintf(_("%s's favorite notices, page %d"),
                           $this->user->nickname,
                           $this->page);
        }
    }

    /**
     * Prepare the object
     *
     * Check the input values and initialize the object.
     * Shows an error page on bad input.
     *
     * @param array $args $_REQUEST data
     *
     * @return boolean success flag
     */

    function prepare($args)
    {
        parent::prepare($args);

        $nickname = common_canonical_nickname($this->arg('nickname'));

        $this->user = User::staticGet('nickname', $nickname);

        if (!$this->user) {
            $this->clientError(_('No such user.'));
            return false;
        }

        $this->page = $this->trimmed('page');

        if (!$this->page) {
            $this->page = 1;
        }

        common_set_returnto($this->selfUrl());

        return true;
    }

    /**
     * Handle a request
     *
     * Just show the page. All args already handled.
     *
     * @param array $args $_REQUEST data
     *
     * @return void
     */

    function handle($args)
    {
        parent::handle($args);
        $this->showPage();
    }

    /**
     * Feeds for the <head> section
     *
     * @return array Feed objects to show
     */

    function getFeeds()
    {
        $feedurl   = common_local_url('favoritesrss',
                                      array('nickname' =>
                                            $this->user->nickname));
        $feedtitle = sprintf(_('Feed for favorites of %s'),
                             $this->user->nickname);

        return array(new Feed(Feed::RSS1, $feedurl, $feedtitle));
    }

    /**
<<<<<<< HEAD
     * Output document relationship links
     *
     * @return void
     */
    function showRelationshipLinks()
    {
        $this->sequenceRelationships($this->page > 1, $this->count > NOTICES_PER_PAGE, // FIXME
                                     $this->page, 'showfavorites', array('nickname' => $this->user->nickname));
    }

    /**
=======
>>>>>>> dbbb3a4f
     * show the personal group nav
     *
     * @return void
     */

    function showLocalNav()
    {
        $nav = new PersonalGroupNav($this);
        $nav->show();
    }

    function showEmptyListMessage()
    {
        if (common_logged_in()) {
            $current_user = common_current_user();
            if ($this->user->id === $current_user->id) {
                $message = _('You haven\'t chosen any favorite notices yet. Click the fave button on notices you like to bookmark them for later or shed a spotlight on them.');
            } else {
                $message = sprintf(_('%s hasn\'t added any notices to his favorites yet. Post something interesting they would add to their favorites :)'), $this->user->nickname);
            }
        }
        else {
            $message = sprintf(_('%s hasn\'t added any notices to his favorites yet. Why not [register an account](%%%%action.register%%%%) and then post something interesting they would add to thier favorites :)'), $this->user->nickname);
        }

        $this->elementStart('div', 'guide');
        $this->raw(common_markup_to_html($message));
        $this->elementEnd('div');
    }

    /**
     * Show the content
     *
     * A list of notices that this user has marked as a favorite
     *
     * @return void
     */

    function showContent()
    {
        $notice = $this->user->favoriteNotices(($this->page-1)*NOTICES_PER_PAGE,
                                               NOTICES_PER_PAGE + 1);

        if (!$notice) {
            $this->serverError(_('Could not retrieve favorite notices.'));
            return;
        }

        $nl = new NoticeList($notice, $this);

        $cnt = $nl->show();
        if (0 == $cnt) {
            $this->showEmptyListMessage();
        }

        $this->pagination($this->page > 1, $cnt > NOTICES_PER_PAGE,
                          $this->page, 'showfavorites',
                          array('nickname' => $this->user->nickname));
    }

    function showPageNotice() {
        $this->element('p', 'instructions', _('This is a way to share what you like.'));
    }
}
<|MERGE_RESOLUTION|>--- conflicted
+++ resolved
@@ -45,8 +45,10 @@
  * @link     http://laconi.ca/
  */
 
-class ShowfavoritesAction extends OwnerDesignAction
+class ShowfavoritesAction extends Action
 {
+    /** User we're getting the faves of */
+    var $user = null;
     /** Page of the faves we're on */
     var $page = null;
 
@@ -149,20 +151,6 @@
     }
 
     /**
-<<<<<<< HEAD
-     * Output document relationship links
-     *
-     * @return void
-     */
-    function showRelationshipLinks()
-    {
-        $this->sequenceRelationships($this->page > 1, $this->count > NOTICES_PER_PAGE, // FIXME
-                                     $this->page, 'showfavorites', array('nickname' => $this->user->nickname));
-    }
-
-    /**
-=======
->>>>>>> dbbb3a4f
      * show the personal group nav
      *
      * @return void
