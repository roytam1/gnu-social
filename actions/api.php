--- conflicted
+++ resolved
@@ -19,57 +19,58 @@
 
 if (!defined('LACONICA')) { exit(1); }
 
-<<<<<<< HEAD
-class ApiAction extends Action {
-
-	var $user;
-	var $content_type;
-	var $api_arg;
-	var $api_method;
-	var $api_action;
-
-	function handle($args) {
-		parent::handle($args);
-
-		$this->api_action = $this->arg('apiaction');
-		$method = $this->arg('method');
-		$argument = $this->arg('argument');
-
-		if (isset($argument)) {
-			$cmdext = explode('.', $argument);
-			$this->api_arg =  $cmdext[0];
-			$this->api_method = $method;
-			$this->content_type = strtolower($cmdext[1]);
-		} else {
-
-			# Requested format / content-type will be an extension on the method
-			$cmdext = explode('.', $method);
-			$this->api_method = $cmdext[0];
-			$this->content_type = strtolower($cmdext[1]);
-		}
-
-		if($this->requires_auth()) {
-			if (!isset($_SERVER['PHP_AUTH_USER'])) {
-
-				# This header makes basic auth go
-				header('WWW-Authenticate: Basic realm="Laconica API"');
-
-				# If the user hits cancel -- bam!
-				$this->show_basic_auth_error();
-			} else {
-				$nickname = $_SERVER['PHP_AUTH_USER'];
-				$password = $_SERVER['PHP_AUTH_PW'];
-				$user = common_check_user($nickname, $password);
-
-				if ($user) {
-					$this->user = $user;
-					$this->process_command();
-				} else {
-					# basic authentication failed
-					$this->show_basic_auth_error();
-				}
-			}
-		} else {
+class ApiAction extends Action
+{
+
+    var $user;
+    var $content_type;
+    var $api_arg;
+    var $api_method;
+    var $api_action;
+
+    function handle($args)
+    {
+        parent::handle($args);
+
+        $this->api_action = $this->arg('apiaction');
+        $method = $this->arg('method');
+        $argument = $this->arg('argument');
+
+        if (isset($argument)) {
+            $cmdext = explode('.', $argument);
+            $this->api_arg =  $cmdext[0];
+            $this->api_method = $method;
+            $this->content_type = strtolower($cmdext[1]);
+        } else {
+
+            # Requested format / content-type will be an extension on the method
+            $cmdext = explode('.', $method);
+            $this->api_method = $cmdext[0];
+            $this->content_type = strtolower($cmdext[1]);
+        }
+
+        if ($this->requires_auth()) {
+            if (!isset($_SERVER['PHP_AUTH_USER'])) {
+
+                # This header makes basic auth go
+                header('WWW-Authenticate: Basic realm="Laconica API"');
+
+                # If the user hits cancel -- bam!
+                $this->show_basic_auth_error();
+            } else {
+                $nickname = $_SERVER['PHP_AUTH_USER'];
+                $password = $_SERVER['PHP_AUTH_PW'];
+                $user = common_check_user($nickname, $password);
+
+                if ($user) {
+                    $this->user = $user;
+                    $this->process_command();
+                } else {
+                    # basic authentication failed
+                    $this->show_basic_auth_error();
+                }
+            }
+        } else {
 
 			# Caller might give us a username even if not required
 			if (isset($_SERVER['PHP_AUTH_USER'])) {
@@ -80,77 +81,6 @@
 				# Twitter doesn't throw an error if the user isn't found
 			}
 
-			$this->process_command();
-		}
-	}
-
-	function process_command() {
-		$action = "twitapi$this->api_action";
-		$actionfile = INSTALLDIR."/actions/$action.php";
-
-		if (file_exists($actionfile)) {
-			require_once($actionfile);
-			$action_class = ucfirst($action)."Action";
-			$action_obj = new $action_class();
-=======
-class ApiAction extends Action
-{
-
-    var $user;
-    var $content_type;
-    var $api_arg;
-    var $api_method;
-    var $api_action;
-
-    function handle($args)
-    {
-        parent::handle($args);
-
-        $this->api_action = $this->arg('apiaction');
-        $method = $this->arg('method');
-        $argument = $this->arg('argument');
-
-        if (isset($argument)) {
-            $cmdext = explode('.', $argument);
-            $this->api_arg =  $cmdext[0];
-            $this->api_method = $method;
-            $this->content_type = strtolower($cmdext[1]);
-        } else {
-
-            # Requested format / content-type will be an extension on the method
-            $cmdext = explode('.', $method);
-            $this->api_method = $cmdext[0];
-            $this->content_type = strtolower($cmdext[1]);
-        }
-
-        if ($this->requires_auth()) {
-            if (!isset($_SERVER['PHP_AUTH_USER'])) {
-
-                # This header makes basic auth go
-                header('WWW-Authenticate: Basic realm="Laconica API"');
-
-                # If the user hits cancel -- bam!
-                $this->show_basic_auth_error();
-            } else {
-                $nickname = $_SERVER['PHP_AUTH_USER'];
-                $password = $_SERVER['PHP_AUTH_PW'];
-                $user = common_check_user($nickname, $password);
-
-                if ($user) {
-                    $this->user = $user;
-                    $this->process_command();
-                } else {
-                    # basic authentication failed
-                    $this->show_basic_auth_error();
-                }
-            }
-        } else {
-
-            # Look for the user in the session
-            if (common_logged_in()) {
-                 $this->user = common_current_user();
-            }
-
             $this->process_command();
         }
     }
@@ -164,7 +94,6 @@
             require_once($actionfile);
             $action_class = ucfirst($action)."Action";
             $action_obj = new $action_class();
->>>>>>> 7aa496cd
 
             if (!$action_obj->prepare($this->args)) {
                 return;
