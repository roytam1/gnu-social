<?php
/*
 * Laconica - a distributed open-source microblogging tool
 * Copyright (C) 2008, 2009, Control Yourself, Inc.
 *
 * This program is free software: you can redistribute it and/or modify
 * it under the terms of the GNU Affero General Public License as published by
 * the Free Software Foundation, either version 3 of the License, or
 * (at your option) any later version.
 *
 * This program is distributed in the hope that it will be useful,
 * but WITHOUT ANY WARRANTY; without even the implied warranty of
 * MERCHANTABILITY or FITNESS FOR A PARTICULAR PURPOSE.     See the
 * GNU Affero General Public License for more details.
 *
 * You should have received a copy of the GNU Affero General Public License
 * along with this program.     If not, see <http://www.gnu.org/licenses/>.
 */

if (!defined('LACONICA')) { exit(1); }

class ApiAction extends Action
{

    var $user;
    var $content_type;
    var $api_arg;
    var $api_method;
    var $api_action;

    function handle($args)
    {
        parent::handle($args);

        $this->api_action = $this->arg('apiaction');
        $method = $this->arg('method');
        $argument = $this->arg('argument');

        if (isset($argument)) {
            $cmdext = explode('.', $argument);
            $this->api_arg =  $cmdext[0];
            $this->api_method = $method;
            $this->content_type = strtolower($cmdext[1]);
        } else {

            # Requested format / content-type will be an extension on the method
            $cmdext = explode('.', $method);
            $this->api_method = $cmdext[0];
            $this->content_type = strtolower($cmdext[1]);
        }

        if ($this->requires_auth()) {
            if (!isset($_SERVER['PHP_AUTH_USER'])) {

                # This header makes basic auth go
                header('WWW-Authenticate: Basic realm="Laconica API"');

                # If the user hits cancel -- bam!
                $this->show_basic_auth_error();
            } else {
                $nickname = $_SERVER['PHP_AUTH_USER'];
                $password = $_SERVER['PHP_AUTH_PW'];
                $user = common_check_user($nickname, $password);

                if ($user) {
                    $this->user = $user;
                    $this->process_command();
                } else {
                    # basic authentication failed
                    list($proxy, $ip) = common_client_ip();

                    common_log(LOG_WARNING, "Failed API auth attempt, nickname = $nickname, proxy = $proxy, ip = $ip.");
                    $this->show_basic_auth_error();
                }
            }
        } else {

            // Caller might give us a username even if not required
            if (isset($_SERVER['PHP_AUTH_USER'])) {
                $user = User::staticGet('nickname', $_SERVER['PHP_AUTH_USER']);
                if ($user) {
                    $this->user = $user;
                }
                # Twitter doesn't throw an error if the user isn't found
            }

            $this->process_command();
        }
    }

    function process_command()
    {
        $action = "twitapi$this->api_action";
        $actionfile = INSTALLDIR."/actions/$action.php";

        if (file_exists($actionfile)) {
            require_once($actionfile);
            $action_class = ucfirst($action)."Action";
            $action_obj = new $action_class();

            if (!$action_obj->prepare($this->args)) {
                return;
            }

            if (method_exists($action_obj, $this->api_method)) {
                $apidata = array(    'content-type' => $this->content_type,
                                    'api_method' => $this->api_method,
                                    'api_arg' => $this->api_arg,
                                    'user' => $this->user);

                call_user_func(array($action_obj, $this->api_method), $_REQUEST, $apidata);
            } else {
                $this->clientError("API method not found!", $code=404);
            }
        } else {
            $this->clientError("API method not found!", $code=404);
        }
    }

    // Whitelist of API methods that don't need authentication
    function requires_auth()
    {
        static $noauth = array( 'statuses/public_timeline',
                                'statuses/show',
                                'users/show',
                                'help/test',
                                'help/downtime_schedule',
                                'laconica/version',
                                'laconica/config',
                                'laconica/wadl',
                                'tags/timeline',
                                'oembed/oembed',
                                'groups/show',
<<<<<<< HEAD
=======
                                'groups/timeline',
                                'groups/list_all',
>>>>>>> f3cdc7f2
                                'groups/timeline');

        static $bareauth = array('statuses/user_timeline',
                                 'statuses/friends_timeline',
                                 'statuses/friends',
                                 'statuses/replies',
                                 'statuses/mentions',
                                 'statuses/followers',
                                 'favorites/favorites',
                                 'friendships/show',
                                 'groups/list_groups');

        $fullname = "$this->api_action/$this->api_method";

        // If the site is "private", all API methods except laconica/config
        // need authentication

        if (common_config('site', 'private')) {
            return $fullname != 'laconica/config' || false;
        }

        // bareauth: only needs auth if without an argument or query param specifying user

        if (in_array($fullname, $bareauth)) {

            // Special case: friendships/show only needs auth if source_id or
            // source_screen_name is not specified as a param

            if ($fullname == 'friendships/show') {

                $source_id          = $this->arg('source_id');
                $source_screen_name = $this->arg('source_screen_name');

                if (empty($source_id) && empty($source_screen_name)) {
                    return true;
                }

                return false;
            }

            // if all of these are empty, auth is required

            $id          = $this->arg('id');
            $user_id     = $this->arg('user_id');
            $screen_name = $this->arg('screen_name');

            if (empty($this->api_arg) &&
                empty($id)            &&
                empty($user_id)       &&
                empty($screen_name)) {
                return true;
            } else {
                return false;
            }

        } else if (in_array($fullname, $noauth)) {

            // noauth: never needs auth

            return false;
        } else {

            // everybody else needs auth

            return true;
        }
    }

    function show_basic_auth_error()
    {
        header('HTTP/1.1 401 Unauthorized');
        $msg = 'Could not authenticate you.';

        if ($this->content_type == 'xml') {
            header('Content-Type: application/xml; charset=utf-8');
            $this->startXML();
            $this->elementStart('hash');
            $this->element('error', null, $msg);
            $this->element('request', null, $_SERVER['REQUEST_URI']);
            $this->elementEnd('hash');
            $this->endXML();
        } else if ($this->content_type == 'json')  {
            header('Content-Type: application/json; charset=utf-8');
            $error_array = array('error' => $msg, 'request' => $_SERVER['REQUEST_URI']);
            print(json_encode($error_array));
        } else {
            header('Content-type: text/plain');
            print "$msg\n";
        }
    }

    function isReadOnly($args)
    {
        $apiaction = $args['apiaction'];
        $method = $args['method'];

        list($cmdtext, $fmt) = explode('.', $method);

        static $write_methods = array(
            'account' => array('update_location', 'update_delivery_device', 'end_session'),
            'blocks' => array('create', 'destroy'),
            'direct_messages' => array('create', 'destroy'),
            'favorites' => array('create', 'destroy'),
            'friendships' => array('create', 'destroy'),
            'help' => array(),
            'notifications' => array('follow', 'leave'),
            'statuses' => array('update', 'destroy'),
            'users' => array()
        );

        if (array_key_exists($apiaction, $write_methods)) {
            if (!in_array($cmdtext, $write_methods[$apiaction])) {
                return true;
            }
        }

        return false;
    }
}<|MERGE_RESOLUTION|>--- conflicted
+++ resolved
@@ -131,11 +131,8 @@
                                 'tags/timeline',
                                 'oembed/oembed',
                                 'groups/show',
-<<<<<<< HEAD
-=======
                                 'groups/timeline',
                                 'groups/list_all',
->>>>>>> f3cdc7f2
                                 'groups/timeline');
 
         static $bareauth = array('statuses/user_timeline',
