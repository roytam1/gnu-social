<?php
/**
 * StatusNet, the distributed open-source microblogging tool
 *
 * Show a notice (as a Twitter-style status)
 *
 * PHP version 5
 *
 * LICENCE: This program is free software: you can redistribute it and/or modify
 * it under the terms of the GNU Affero General Public License as published by
 * the Free Software Foundation, either version 3 of the License, or
 * (at your option) any later version.
 *
 * This program is distributed in the hope that it will be useful,
 * but WITHOUT ANY WARRANTY; without even the implied warranty of
 * MERCHANTABILITY or FITNESS FOR A PARTICULAR PURPOSE.  See the
 * GNU Affero General Public License for more details.
 *
 * You should have received a copy of the GNU Affero General Public License
 * along with this program.  If not, see <http://www.gnu.org/licenses/>.
 *
 * @category  API
 * @package   StatusNet
 * @author    Craig Andrews <candrews@integralblue.com>
 * @author    Evan Prodromou <evan@status.net>
 * @author    Jeffery To <jeffery.to@gmail.com>
 * @author    Tom Blankenship <mac65@mac65.com>
 * @author    Mike Cochrane <mikec@mikenz.geek.nz>
 * @author    Robin Millette <robin@millette.info>
 * @author    Zach Copley <zach@status.net>
 * @copyright 2009 StatusNet, Inc.
 * @copyright 2009 Free Software Foundation, Inc http://www.fsf.org
 * @license   http://www.fsf.org/licensing/licenses/agpl-3.0.html GNU Affero General Public License version 3.0
 * @link      http://status.net/
 */

if (!defined('STATUSNET')) {
    exit(1);
}

require_once INSTALLDIR . '/lib/apiprivateauth.php';

/**
 * Returns the notice specified by id as a Twitter-style status and inline user
 *
 * @category API
 * @package  StatusNet
 * @author   Craig Andrews <candrews@integralblue.com>
 * @author   Evan Prodromou <evan@status.net>
 * @author   Jeffery To <jeffery.to@gmail.com>
 * @author   Tom Blankenship <mac65@mac65.com>
 * @author   Mike Cochrane <mikec@mikenz.geek.nz>
 * @author   Robin Millette <robin@millette.info>
 * @author   Zach Copley <zach@status.net>
 * @license  http://www.fsf.org/licensing/licenses/agpl-3.0.html GNU Affero General Public License version 3.0
 * @link     http://status.net/
 */
class ApiStatusesShowAction extends ApiPrivateAuthAction
{
    var $notice_id = null;
    var $notice    = null;

    /**
     * Take arguments for running
     *
     * @param array $args $_REQUEST args
     *
     * @return boolean success flag
     */
    function prepare($args)
    {
        parent::prepare($args);

        // 'id' is an undocumented parameter in Twitter's API. Several
        // clients make use of it, so we support it too.

        // show.json?id=12345 takes precedence over /show/12345.json

        $this->notice_id = (int)$this->trimmed('id');

        if (empty($notice_id)) {
            $this->notice_id = (int)$this->arg('id');
        }

        $this->notice = Notice::staticGet((int)$this->notice_id);

        return true;
    }

    /**
     * Handle the request
     *
     * Check the format and show the notice
     *
     * @param array $args $_REQUEST data (unused)
     *
     * @return void
     */
    function handle($args)
    {
        parent::handle($args);

<<<<<<< HEAD
        if (!in_array($this->format, array('xml', 'json'))) {
            // TRANS: Client error displayed when trying to handle an unknown API method.
            $this->clientError(_('API method not found.'), $code = 404);
=======
        if (!in_array($this->format, array('xml', 'json', 'atom'))) {
            $this->clientError(_('API method not found.'), 404);
>>>>>>> cb371d65
            return;
        }

        switch ($_SERVER['REQUEST_METHOD']) {
        case 'GET':
            $this->showNotice();
            break;
        case 'DELETE':
            $this->deleteNotice();
            break;
        default:
            $this->clientError(_('HTTP method not supported.'), 405);
            return;
        }
    }

    /**
     * Show the notice
     *
     * @return void
     */
    function showNotice()
    {
        if (!empty($this->notice)) {
            switch ($this->format) {
            case 'xml':
                $this->showSingleXmlStatus($this->notice);
                break;
            case 'json':
                $this->show_single_json_status($this->notice);
                break;
            case 'atom':
                $this->showSingleAtomStatus($this->notice);
                break;
            default:
                throw new Exception(sprintf(_("Unsupported format: %s"), $this->format));
            }
        } else {
            // XXX: Twitter just sets a 404 header and doens't bother
            // to return an err msg

            $deleted = Deleted_notice::staticGet($this->notice_id);

            if (!empty($deleted)) {
                $this->clientError(
                    // TRANS: Client error displayed requesting a deleted status.
                    _('Status deleted.'),
                    410,
                    $this->format
                );
            } else {
                $this->clientError(
                    // TRANS: Client error displayed requesting a status with an invalid ID.
                    _('No status with that ID found.'),
                    404,
                    $this->format
                );
            }
        }
    }

    /**
     * Is this action read only?
     *
     * @param array $args other arguments
     *
     * @return boolean true
     */
    function isReadOnly($args)
    {
        return true;
    }

    /**
     * When was this notice last modified?
     *
     * @return string datestamp of the latest notice in the stream
     */
    function lastModified()
    {
        if (!empty($this->notice)) {
            return strtotime($this->notice->created);
        }

        return null;
    }

    /**
     * An entity tag for this notice
     *
     * Returns an Etag based on the action name, language, and
     * timestamps of the notice
     *
     * @return string etag
     */
    function etag()
    {
        if (!empty($this->notice)) {

            return '"' . implode(
                ':',
                array($this->arg('action'),
                      common_user_cache_hash($this->auth_user),
                      common_language(),
                      $this->notice->id,
                      strtotime($this->notice->created))
            )
            . '"';
        }

        return null;
    }
<<<<<<< HEAD
=======

    function deleteNotice()
    {
        if ($this->format != 'atom') {
            $this->clientError(_("Can only delete using the Atom format."));
            return;
        }

        if (empty($this->auth_user) ||
            ($this->notice->profile_id != $this->auth_user->id &&
             !$this->auth_user->hasRight(Right::DELETEOTHERSNOTICE))) {
            $this->clientError(_('Can\'t delete this notice.'), 403);
            return;
        }

        if (Event::handle('StartDeleteOwnNotice', array($this->auth_user, $this->notice))) {
            $this->notice->delete();
            Event::handle('EndDeleteOwnNotice', array($this->auth_user, $this->notice));
        }

        // @fixme is there better output we could do here?

        header('HTTP/1.1 200 OK');
        header('Content-Type: text/plain');
        print(sprintf(_('Deleted notice %d'), $this->notice->id));
        print("\n");
    }
>>>>>>> cb371d65
}<|MERGE_RESOLUTION|>--- conflicted
+++ resolved
@@ -100,14 +100,9 @@
     {
         parent::handle($args);
 
-<<<<<<< HEAD
-        if (!in_array($this->format, array('xml', 'json'))) {
+        if (!in_array($this->format, array('xml', 'json', 'atom'))) {
             // TRANS: Client error displayed when trying to handle an unknown API method.
-            $this->clientError(_('API method not found.'), $code = 404);
-=======
-        if (!in_array($this->format, array('xml', 'json', 'atom'))) {
             $this->clientError(_('API method not found.'), 404);
->>>>>>> cb371d65
             return;
         }
 
@@ -220,8 +215,6 @@
 
         return null;
     }
-<<<<<<< HEAD
-=======
 
     function deleteNotice()
     {
@@ -249,5 +242,4 @@
         print(sprintf(_('Deleted notice %d'), $this->notice->id));
         print("\n");
     }
->>>>>>> cb371d65
 }