<?php
/**
 * StatusNet, the distributed open-source microblogging tool
 *
 * Change user password
 *
 * PHP version 5
 *
 * LICENCE: This program is free software: you can redistribute it and/or modify
 * it under the terms of the GNU Affero General Public License as published by
 * the Free Software Foundation, either version 3 of the License, or
 * (at your option) any later version.
 *
 * This program is distributed in the hope that it will be useful,
 * but WITHOUT ANY WARRANTY; without even the implied warranty of
 * MERCHANTABILITY or FITNESS FOR A PARTICULAR PURPOSE.  See the
 * GNU Affero General Public License for more details.
 *
 * You should have received a copy of the GNU Affero General Public License
 * along with this program.  If not, see <http://www.gnu.org/licenses/>.
 *
 * @category  Settings
 * @package   StatusNet
 * @author    Sarven Capadisli <csarven@status.net>
 * @author    Zach Copley <zach@status.net>
 * @copyright 2008-2009 StatusNet, Inc.
 * @license   http://www.fsf.org/licensing/licenses/agpl-3.0.html GNU Affero General Public License version 3.0
 * @link      http://status.net/
 */

if (!defined('STATUSNET') && !defined('LACONICA')) {
    exit(1);
}

require_once INSTALLDIR . '/lib/designsettings.php';

/**
 * Set a user's design
 *
 * Saves a design for a given user
 *
 * @category Settings
 * @package  StatusNet
 * @author   Zach Copley <zach@status.net>
 * @author   Sarven Capadisli <csarven@status.net>
 * @license  http://www.fsf.org/licensing/licenses/agpl-3.0.html GNU Affero General Public License version 3.0
 * @link     http://status.net/
 */
class UserDesignSettingsAction extends DesignSettingsAction
{
    /**
     * Sets the right action for the form, and passes request args into
     * the base action
     *
     * @param array $args misc. arguments
     *
     * @return boolean true
     */

    function prepare($args)
    {
        parent::prepare($args);
        $this->submitaction = common_local_url('userdesignsettings');
        return true;
    }

    /**
     * Title of the page
     *
     * @return string Title of the page
     */
    function title()
    {
        return _('Profile design');
    }

    /**
     * Instructions for use
     *
     * @return instructions for use
     */
    function getInstructions()
    {
        return _('Customize the way your profile looks ' .
        'with a background image and a colour palette of your choice.');
    }

    /**
     * Get the design we want to edit
     *
     * @return Design
     */
    function getWorkingDesign()
    {
        $user   = common_current_user();
        $design = $user->getDesign();
        return $design;
    }

    /**
     * Content area of the page
     *
     * Shows a form for changing the design
     *
     * @return void
     */
    function showContent()
    {
        $design = $this->getWorkingDesign();

        if (empty($design)) {
            $design = Design::siteDesign();
        }

        $this->showDesignForm($design);
    }

    /**
     * Shows the design settings form
     *
     * @param Design $design a working design to show
     *
     * @return nothing
     */

    function showDesignForm($design)
    {
        $form = new UserDesignForm($this, $design, $this->submitaction);
        $form->show();
    }

    /**
     * Save or update the user's design settings
     *
     * @return void
     */
    function saveDesign()
    {
        $this->saveDesignPreferences();

        foreach ($this->args as $key => $val) {
            if (preg_match('/(#ho|ho)Td.*g/i', $val)) {
                $this->sethd();
                return;
            }
        }

        try {
            $bgcolor = new WebColor($this->trimmed('design_background'));
            $ccolor  = new WebColor($this->trimmed('design_content'));
            $sbcolor = new WebColor($this->trimmed('design_sidebar'));
            $tcolor  = new WebColor($this->trimmed('design_text'));
            $lcolor  = new WebColor($this->trimmed('design_links'));
        } catch (WebColorException $e) {
            $this->showForm($e->getMessage());
            return;
        }

        $onoff = $this->arg('design_background-image_onoff');

        $on   = false;
        $off  = false;
        $tile = false;

        if ($onoff == 'on') {
            $on = true;
        } else {
            $off = true;
        }

        $repeat = $this->boolean('design_background-image_repeat');

        if ($repeat) {
            $tile = true;
        }

        $user = common_current_user();

        $design = $user->getDesign();

        if (!empty($design)) {
            $original = clone($design);

            $design->backgroundcolor = $bgcolor->intValue();
            $design->contentcolor    = $ccolor->intValue();
            $design->sidebarcolor    = $sbcolor->intValue();
            $design->textcolor       = $tcolor->intValue();
            $design->linkcolor       = $lcolor->intValue();

            $design->setDisposition($on, $off, $tile);

            $result = $design->update($original);

            if ($result === false) {
                common_log_db_error($design, 'UPDATE', __FILE__);
                $this->showForm(_('Could not update your design.'));
                return;
            }
            // update design
        } else {
            $user->query('BEGIN');

            // save new design
            $design = new Design();

            $design->backgroundcolor = $bgcolor->intValue();
            $design->contentcolor    = $ccolor->intValue();
            $design->sidebarcolor    = $sbcolor->intValue();
            $design->textcolor       = $tcolor->intValue();
            $design->linkcolor       = $lcolor->intValue();

            $design->setDisposition($on, $off, $tile);

            $id = $design->insert();

            if (empty($id)) {
                common_log_db_error($id, 'INSERT', __FILE__);
                $this->showForm(_('Unable to save your design settings.'));
                return;
            }

            $original        = clone($user);
            $user->design_id = $id;
            $result          = $user->update($original);

            if (empty($result)) {
                common_log_db_error($original, 'UPDATE', __FILE__);
                $this->showForm(_('Unable to save your design settings.'));
                $user->query('ROLLBACK');
                return;
            }

            $user->query('COMMIT');

        }

        $this->saveBackgroundImage($design);

        $this->showForm(_('Design preferences saved.'), true);
    }

    /**
     * Alternate default colors
     *
     * @return nothing
     */
    function sethd()
    {

        $user   = common_current_user();
        $design = $user->getDesign();

        $user->query('BEGIN');

        // alternate colors
        $design = new Design();

        $design->backgroundcolor = 16184329;
        $design->contentcolor    = 16059904;
        $design->sidebarcolor    = 16059904;
        $design->textcolor       = 0;
        $design->linkcolor       = 16777215;

        $design->setDisposition(false, true, false);

        $id = $design->insert();

        if (empty($id)) {
            common_log_db_error($id, 'INSERT', __FILE__);
            $this->showForm(_('Unable to save your design settings.'));
            return;
        }

        $original        = clone($user);
        $user->design_id = $id;
        $result          = $user->update($original);

        if (empty($result)) {
            common_log_db_error($original, 'UPDATE', __FILE__);
            $this->showForm(_('Unable to save your design settings.'));
            $user->query('ROLLBACK');
            return;
        }

        $user->query('COMMIT');

        $this->saveBackgroundImage($design);

        $this->showForm(_('Enjoy your hotdog!'), true);
    }
<<<<<<< HEAD

    function saveDesignPreferences()
    {
        $viewdesigns = $this->boolean('viewdesigns');

        $user = common_current_user();

        $original = clone($user);

        $user->viewdesigns = $viewdesigns;

        $result = $user->update($original);

        if ($result === false) {
            common_log_db_error($user, 'UPDATE', __FILE__);
            throw new ServerException(_('Couldn\'t update user.'));
        }
    }
}

class UserDesignForm extends DesignForm
{
    function __construct($out, $design, $actionurl)
    {
        parent::__construct($out, $design, $actionurl);
    }

    /**
     * Legend of the Form
     *
     * @return void
     */
    function formLegend()
    {
        $this->out->element('legend', null, _('Design settings'));
    }

    /**
     * Data elements of the form
     *
     * @return void
     */

    function formData()
    {
        $user = common_current_user();

        $this->out->elementStart('ul', 'form_data');
        $this->out->elementStart('li');
        $this->out->checkbox('viewdesigns', _('View profile designs'),
                         -                        $user->viewdesigns, _('Show or hide profile designs.'));
        $this->out->elementEnd('li');
        $this->out->elementEnd('ul');

        $this->out->elementEnd('fieldset');

        $this->out->elementStart('fieldset');
        $this->out->element('legend', null, _('Background file'));

        parent::formData();
    }
=======
>>>>>>> 061c8d95
}<|MERGE_RESOLUTION|>--- conflicted
+++ resolved
@@ -288,7 +288,6 @@
 
         $this->showForm(_('Enjoy your hotdog!'), true);
     }
-<<<<<<< HEAD
 
     function saveDesignPreferences()
     {
@@ -350,6 +349,4 @@
 
         parent::formData();
     }
-=======
->>>>>>> 061c8d95
 }