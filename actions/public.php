<?php
/**
 * StatusNet, the distributed open-source microblogging tool
 *
 * Action for displaying the public stream
 *
 * PHP version 5
 *
 * LICENCE: This program is free software: you can redistribute it and/or modify
 * it under the terms of the GNU Affero General Public License as published by
 * the Free Software Foundation, either version 3 of the License, or
 * (at your option) any later version.
 *
 * This program is distributed in the hope that it will be useful,
 * but WITHOUT ANY WARRANTY; without even the implied warranty of
 * MERCHANTABILITY or FITNESS FOR A PARTICULAR PURPOSE.  See the
 * GNU Affero General Public License for more details.
 *
 * You should have received a copy of the GNU Affero General Public License
 * along with this program.  If not, see <http://www.gnu.org/licenses/>.
 *
 * @category  Public
 * @package   StatusNet
 * @author    Evan Prodromou <evan@status.net>
 * @copyright 2008-2009 StatusNet, Inc.
 * @license   http://www.fsf.org/licensing/licenses/agpl-3.0.html GNU Affero General Public License version 3.0
 * @link      http://status.net/
 */

if (!defined('STATUSNET') && !defined('LACONICA')) {
    exit(1);
}

require_once INSTALLDIR.'/lib/publicgroupnav.php';
require_once INSTALLDIR.'/lib/noticelist.php';
require_once INSTALLDIR.'/lib/feedlist.php';

// Farther than any human will go

define('MAX_PUBLIC_PAGE', 100);

/**
 * Action for displaying the public stream
 *
 * @category Public
 * @package  StatusNet
 * @author   Evan Prodromou <evan@status.net>
 * @license  http://www.fsf.org/licensing/licenses/agpl-3.0.html GNU Affero General Public License version 3.0
 * @link     http://status.net/
 *
 * @see      PublicrssAction
 * @see      PublicxrdsAction
 */
class PublicAction extends Action
{
    /**
     * page of the stream we're on; default = 1
     */

    var $page = null;
    var $notice;

    function isReadOnly($args)
    {
        return true;
    }

    /**
     * Read and validate arguments
     *
     * @param array $args URL parameters
     *
     * @return boolean success value
     */
    function prepare($args)
    {
        parent::prepare($args);
        $this->page = ($this->arg('page')) ? ($this->arg('page')+0) : 1;

        if ($this->page > MAX_PUBLIC_PAGE) {
            // TRANS: Client error displayed when requesting a public timeline page beyond the page limit.
            // TRANS: %s is the page limit.
            $this->clientError(sprintf(_('Beyond the page limit (%s).'), MAX_PUBLIC_PAGE));
        }

        common_set_returnto($this->selfUrl());

        $this->notice = Notice::publicStream(($this->page-1)*NOTICES_PER_PAGE,
                                       NOTICES_PER_PAGE + 1);

        if (!$this->notice) {
            // TRANS: Server error displayed when a public timeline cannot be retrieved.
            $this->serverError(_('Could not retrieve public stream.'));
            return;
        }

        if($this->page > 1 && $this->notice->N == 0){
            // TRANS: Server error when page not found (404).
            $this->serverError(_('No such page.'),$code=404);
        }

        return true;
    }

    /**
     * handle request
     *
     * Show the public stream, using recipe method showPage()
     *
     * @param array $args arguments, mostly unused
     *
     * @return void
     */
    function handle($args)
    {
        parent::handle($args);

        $this->showPage();
    }

    /**
     * Title of the page
     *
     * @return page title, including page number if over 1
     */
    function title()
    {
        if ($this->page > 1) {
            // TRANS: Title for all public timeline pages but the first.
            // TRANS: %d is the page number.
            return sprintf(_('Public timeline, page %d'), $this->page);
        } else {
            // TRANS: Title for the first public timeline page.
            return _('Public timeline');
        }
    }

    function extraHead()
    {
        parent::extraHead();
        $this->element('meta', array('http-equiv' => 'X-XRDS-Location',
                                           'content' => common_local_url('publicxrds')));

        $rsd = common_local_url('rsd');

        // RSD, http://tales.phrasewise.com/rfc/rsd

        $this->element('link', array('rel' => 'EditURI',
                                     'type' => 'application/rsd+xml',
                                     'href' => $rsd));
    }

    /**
     * Output <head> elements for RSS and Atom feeds
     *
     * @return void
     */
    function getFeeds()
    {
        return array(new Feed(Feed::RSS1, common_local_url('publicrss'),
                              // TRANS: Link description for public timeline feed.
                              _('Public Stream Feed (RSS 1.0)')),
                     new Feed(Feed::RSS2,
                              common_local_url('ApiTimelinePublic',
                                               array('format' => 'rss')),
                              // TRANS: Link description for public timeline feed.
                              _('Public Stream Feed (RSS 2.0)')),
                     new Feed(Feed::ATOM,
                              common_local_url('ApiTimelinePublic',
                                               array('format' => 'atom')),
                              // TRANS: Link description for public timeline feed.
                              _('Public Stream Feed (Atom)')));
    }

    function showEmptyList()
    {
        // TRANS: Text displayed for public feed when there are no public notices.
        $message = _('This is the public timeline for %%site.name%% but no one has posted anything yet.') . ' ';

        if (common_logged_in()) {
            // TRANS: Additional text displayed for public feed when there are no public notices for a logged in user.
            $message .= _('Be the first to post!');
        }
        else {
            if (! (common_config('site','closed') || common_config('site','inviteonly'))) {
                // TRANS: Additional text displayed for public feed when there are no public notices for a not logged in user.
                $message .= _('Why not [register an account](%%action.register%%) and be the first to post!');
            }
        }

        $this->elementStart('div', 'guide');
        $this->raw(common_markup_to_html($message));
        $this->elementEnd('div');
    }

    /**
     * Fill the content area
     *
     * Shows a list of the notices in the public stream, with some pagination
     * controls.
     *
     * @return void
     */
    function showContent()
    {
        $nl = new ThreadedNoticeList($this->notice, $this);

        $cnt = $nl->show();

        if ($cnt == 0) {
            $this->showEmptyList();
        }

        $this->pagination($this->page > 1, $cnt > NOTICES_PER_PAGE,
                          $this->page, 'public');
    }

    function showSections()
    {
        // $top = new TopPostersSection($this);
        // $top->show();
        $pop = new PopularNoticeSection($this);
        $pop->show();
        $gbp = new GroupsByMembersSection($this);
        $gbp->show();
        $feat = new FeaturedUsersSection($this);
        $feat->show();
    }

    function showAnonymousMessage()
    {
        if (! (common_config('site','closed') || common_config('site','inviteonly'))) {
<<<<<<< HEAD
            $m = _('This is %%site.name%%, a social networking site. ' .
                   '[Join now](%%action.register%%) to share notices about yourself with friends, family, and colleagues! ' .
                   '([Read more](%%doc.help%%))');
        } else {
            $m = _('This is %%site.name%%, a social networking site.');
=======
            // TRANS: Message for not logged in users at an invite-only site trying to view the public feed of notices.
            // TRANS: This message contains Markdown links. Please mind the formatting.
            $m = _('This is %%site.name%%, a [micro-blogging](http://en.wikipedia.org/wiki/Micro-blogging) service ' .
                   'based on the Free Software [StatusNet](http://status.net/) tool. ' .
                   '[Join now](%%action.register%%) to share notices about yourself with friends, family, and colleagues! ' .
                   '([Read more](%%doc.help%%))');
        } else {
            // TRANS: Message for not logged in users at a closed site trying to view the public feed of notices.
            // TRANS: This message contains Markdown links. Please mind the formatting.
            $m = _('This is %%site.name%%, a [micro-blogging](http://en.wikipedia.org/wiki/Micro-blogging) service ' .
                   'based on the Free Software [StatusNet](http://status.net/) tool.');
>>>>>>> 7f4a9c41
        }
        $this->elementStart('div', array('id' => 'anon_notice'));
        $this->raw(common_markup_to_html($m));
        $this->elementEnd('div');
    }
}<|MERGE_RESOLUTION|>--- conflicted
+++ resolved
@@ -230,13 +230,6 @@
     function showAnonymousMessage()
     {
         if (! (common_config('site','closed') || common_config('site','inviteonly'))) {
-<<<<<<< HEAD
-            $m = _('This is %%site.name%%, a social networking site. ' .
-                   '[Join now](%%action.register%%) to share notices about yourself with friends, family, and colleagues! ' .
-                   '([Read more](%%doc.help%%))');
-        } else {
-            $m = _('This is %%site.name%%, a social networking site.');
-=======
             // TRANS: Message for not logged in users at an invite-only site trying to view the public feed of notices.
             // TRANS: This message contains Markdown links. Please mind the formatting.
             $m = _('This is %%site.name%%, a [micro-blogging](http://en.wikipedia.org/wiki/Micro-blogging) service ' .
@@ -248,7 +241,6 @@
             // TRANS: This message contains Markdown links. Please mind the formatting.
             $m = _('This is %%site.name%%, a [micro-blogging](http://en.wikipedia.org/wiki/Micro-blogging) service ' .
                    'based on the Free Software [StatusNet](http://status.net/) tool.');
->>>>>>> 7f4a9c41
         }
         $this->elementStart('div', array('id' => 'anon_notice'));
         $this->raw(common_markup_to_html($m));
