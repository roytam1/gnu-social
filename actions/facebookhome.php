--- conflicted
+++ resolved
@@ -30,7 +30,7 @@
 
         $facebook = get_facebook();
         $fbuid = $facebook->require_login();
- 
+
         // Check to see whether there's already a Facebook link for this user
         $flink = Foreign_link::getByForeignID($fbuid, FACEBOOK_SERVICE);
 
@@ -44,7 +44,7 @@
 
         if ($flink) {
 
-            if ($_POST['submit'] == 'Send') {       
+            if ($_POST['submit'] == 'Send') {
                 $this->saveNewNotice($flink);
                 return;
             }
@@ -141,25 +141,13 @@
         $notice = $user->getCurrentNotice();
         update_profile_box($facebook, $fbuid, $user, $notice);
 
-        $this->showHeader($msg);      
+        $this->showHeader($msg);
         $this->showNoticeForm($user);
         $this->showNav('Home');
-        
+
         echo $this->showNotices($user);
 
-<<<<<<< HEAD
-        $this->show_header('Home');
-
-        if ($msg) {
-            $this->element('fb:success', array('message' => $msg));
-        }
-
-        echo $this->show_notices($user);
-
-        $this->show_footer();
-=======
         $this->showFooter();
->>>>>>> 739baf03
     }
 
     function showNotices($user)
@@ -236,13 +224,13 @@
         common_end_xml();
 
     }
-    
+
     function saveNewNotice($flink)
     {
-        
+
         $user = $flink->getUser();
 
-        $content = $_POST['status_textarea']; 
+        $content = $_POST['status_textarea'];
 
         if (!$content) {
             $this->showHome($flink, _('No content!'));
@@ -280,5 +268,5 @@
         common_broadcast_notice($notice);
         $this->showHome($flink, 'Success!');
     }
-    
+
 }