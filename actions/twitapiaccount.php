--- conflicted
+++ resolved
@@ -24,8 +24,8 @@
 class TwitapiaccountAction extends TwitterapiAction
 {
 
-<<<<<<< HEAD
-	function verify_credentials($args, $apidata) {
+	function verify_credentials($args, $apidata)
+    {
 
 		if ($apidata['content-type'] == 'xml') {
 			header('Content-Type: application/xml; charset=utf-8');
@@ -38,19 +38,6 @@
 		}
 
 	}
-=======
-    function verify_credentials($args, $apidata)
-    {
-        parent::handle($args);
-
-        if (!in_array($apidata['content-type'], array('xml', 'json'))) {
-            $this->clientError(_('API method not found!'), $code = 404);
-            return;
-        }
-
-        $this->show_extended_profile($apidata['user'], $apidata);
-    }
->>>>>>> 7aa496cd
 
     function end_session($args, $apidata)
     {
