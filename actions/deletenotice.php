--- conflicted
+++ resolved
@@ -28,89 +28,6 @@
  * @link      http://laconi.ca/
  */
 
-<<<<<<< HEAD
-if (!defined('LACONICA')) { exit(1); }
-
-require_once(INSTALLDIR.'/lib/deleteaction.php');
-
-class DeletenoticeAction extends DeleteAction {
-	function handle($args) {
-		parent::handle($args);
-		# XXX: Ajax!
-
-		if ($_SERVER['REQUEST_METHOD'] == 'POST') {
-			$this->delete_notice();
-		} else if ($_SERVER['REQUEST_METHOD'] == 'GET') {
-			$this->show_form();
-		}
-	}
-
-	function get_instructions() {
-		return _('You are about to permanently delete a notice. Once this is done, it cannot be undone.');
-	}
-
-	function get_title() {
-		return _('Delete notice');
-	}
-
-	function show_form($error=NULL) {
-		$user = common_current_user();
-
-		common_show_header($this->get_title(), array($this, 'show_header'), $error,
-						   array($this, 'show_top'));
-		common_element_start('form', array('id' => 'notice_delete_form',
-								   'method' => 'post',
-								   'action' => common_local_url('deletenotice')));
-		common_hidden('token', common_session_token());
-		common_hidden('notice', $this->trimmed('notice'));
-		common_element_start('p');
-		common_element('span', array('id' => 'confirmation_text'), _('Are you sure you want to delete this notice?'));
-
-		common_element('input', array('id' => 'submit_no',
-						  'name' => 'submit',
-						  'type' => 'submit',
-						  'value' => _('No')));
-		common_element('input', array('id' => 'submit_yes',
-						  'name' => 'submit',
-						  'type' => 'submit',
-						  'value' => _('Yes')));
-		common_element_end('p');
-		common_element_end('form');
-		common_show_footer();
-	}
-
-	function delete_notice() {
-		# CSRF protection
-		$token = $this->trimmed('token');
-		if (!$token || $token != common_session_token()) {
-			$this->show_form(_('There was a problem with your session token. Try again, please.'));
-			return;
-		}
-		$url = common_get_returnto();
-		$confirmed = $this->trimmed('submit');
-		if ($confirmed == _('Yes')) {
-			$user = common_current_user();
-			$notice_id = $this->trimmed('notice');
-			$notice = Notice::staticGet($notice_id);
-			$replies = new Reply;
-			$replies->get('notice_id', $notice_id);
-
-			common_dequeue_notice($notice);
-			if (common_config('memcached', 'enabled')) {
-				$notice->blowSubsCache();
-			}
-			$replies->delete();
-			$notice->delete();
-		} else {
-			if ($url) {
-				common_set_returnto(NULL);
-			} else {
-				$url = common_local_url('public');
-			}
-		}
-		common_redirect($url);
-	}
-=======
 if (!defined('LACONICA')) {
     exit(1);
 }
@@ -245,5 +162,4 @@
         }
         common_redirect($url);
     }
->>>>>>> 7aa496cd
 }