--- conflicted
+++ resolved
@@ -46,12 +46,8 @@
  * @license  http://www.fsf.org/licensing/licenses/agpl-3.0.html GNU Affero General Public License version 3.0
  * @link     http://status.net/
  */
-<<<<<<< HEAD
 
 class ProfilesettingsAction extends SettingsAction
-=======
-class ProfilesettingsAction extends AccountSettingsAction
->>>>>>> 061c8d95
 {
     /**
      * Title of the page
