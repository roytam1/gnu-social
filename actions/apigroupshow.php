<?php
/**
 * StatusNet, the distributed open-source microblogging tool
 *
 * Show information about a group
 *
 * PHP version 5
 *
 * LICENCE: This program is free software: you can redistribute it and/or modify
 * it under the terms of the GNU Affero General Public License as published by
 * the Free Software Foundation, either version 3 of the License, or
 * (at your option) any later version.
 *
 * This program is distributed in the hope that it will be useful,
 * but WITHOUT ANY WARRANTY; without even the implied warranty of
 * MERCHANTABILITY or FITNESS FOR A PARTICULAR PURPOSE.  See the
 * GNU Affero General Public License for more details.
 *
 * You should have received a copy of the GNU Affero General Public License
 * along with this program.  If not, see <http://www.gnu.org/licenses/>.
 *
 * @category  API
 * @package   StatusNet
 * @author    Craig Andrews <candrews@integralblue.com>
 * @author    Evan Prodromou <evan@status.net>
 * @author    Jeffery To <jeffery.to@gmail.com>
 * @author    Zach Copley <zach@status.net>
 * @copyright 2009 StatusNet, Inc.
 * @copyright 2009 Free Software Foundation, Inc http://www.fsf.org
 * @license   http://www.fsf.org/licensing/licenses/agpl-3.0.html GNU Affero General Public License version 3.0
 * @link      http://status.net/
 */

if (!defined('STATUSNET')) {
    exit(1);
}

require_once INSTALLDIR . '/lib/apiprivateauth.php';

/**
 * Outputs detailed information about the group specified by ID
 *
 * @category API
 * @package  StatusNet
 * @author   Craig Andrews <candrews@integralblue.com>
 * @author   Evan Prodromou <evan@status.net>
 * @author   Jeffery To <jeffery.to@gmail.com>
 * @author   Zach Copley <zach@status.net>
 * @author   Michele <macno@macno.org>
 * @license  http://www.fsf.org/licensing/licenses/agpl-3.0.html GNU Affero General Public License version 3.0
 * @link     http://status.net/
 */

class ApiGroupShowAction extends ApiPrivateAuthAction
{
    var $group = null;

    /**
     * Take arguments for running
     *
     * @param array $args $_REQUEST args
     *
     * @return boolean success flag
     *
     */

    function prepare($args)
    {
        parent::prepare($args);

        $this->group = $this->getTargetGroup($this->arg('id'));

        if (empty($this->group)) {
            $alias = Group_alias::staticGet(
                'alias',
                common_canonical_nickname($this->arg('id'))
            );
            if (!empty($alias)) {
                $args = array('id' => $alias->group_id, 'format' => $this->format);
                common_redirect(common_local_url('ApiGroupShow', $args), 301);
            } else {
                $this->clientError(
<<<<<<< HEAD
                    _('Group not found!'),
=======
                    _('Group not found.'),
>>>>>>> 1b3b7f9a
                    404,
                    $this->format
                );
            }
            return;
        }

        return true;
    }

    /**
     * Handle the request
     *
     * Check the format and show the user info
     *
     * @param array $args $_REQUEST data (unused)
     *
     * @return void
     */

    function handle($args)
    {
        parent::handle($args);

        switch($this->format) {
        case 'xml':
            $this->showSingleXmlGroup($this->group);
            break;
        case 'json':
            $this->showSingleJsonGroup($this->group);
            break;
        default:
            $this->clientError(_('API method not found.'), 404, $this->format);
            break;
        }
    }

    /**
     * When was this group last modified?
     *
     * @return string datestamp of the latest notice in the stream
     */

    function lastModified()
    {
        if (!empty($this->group)) {
            return strtotime($this->group->modified);
        }

        return null;
    }

    /**
     * An entity tag for this group
     *
     * Returns an Etag based on the action name, language, and
     * timestamps of the notice
     *
     * @return string etag
     */

    function etag()
    {
        if (!empty($this->group)) {

            return '"' . implode(
                ':',
                array($this->arg('action'),
                      common_language(),
                      $this->group->id,
                      strtotime($this->group->modified))
            )
            . '"';
        }

        return null;
    }

    /**
     * Return true if read only.
     *
     * MAY override
     *
     * @param array $args other arguments
     *
     * @return boolean is read only action?
     */

    function isReadOnly($args)
    {
        return true;
    }

}<|MERGE_RESOLUTION|>--- conflicted
+++ resolved
@@ -80,11 +80,7 @@
                 common_redirect(common_local_url('ApiGroupShow', $args), 301);
             } else {
                 $this->clientError(
-<<<<<<< HEAD
-                    _('Group not found!'),
-=======
                     _('Group not found.'),
->>>>>>> 1b3b7f9a
                     404,
                     $this->format
                 );
