<?php
/*
 * Laconica - a distributed open-source microblogging tool
 * Copyright (C) 2008, Controlez-Vous, Inc.
 *
 * This program is free software: you can redistribute it and/or modify
 * it under the terms of the GNU Affero General Public License as published by
 * the Free Software Foundation, either version 3 of the License, or
 * (at your option) any later version.
 *
 * This program is distributed in the hope that it will be useful,
 * but WITHOUT ANY WARRANTY; without even the implied warranty of
 * MERCHANTABILITY or FITNESS FOR A PARTICULAR PURPOSE.  See the
 * GNU Affero General Public License for more details.
 *
 * You should have received a copy of the GNU Affero General Public License
 * along with this program.  If not, see <http://www.gnu.org/licenses/>.
 */

if (!defined('LACONICA')) { exit(1); }

require_once(INSTALLDIR.'/lib/omb.php');

<<<<<<< HEAD
class RemotesubscribeAction extends Action {

	function handle($args) {

		parent::handle($args);

		if (common_logged_in()) {
			common_user_error(_('You can use the local subscription!'));
		    return;
		}

		if ($_SERVER['REQUEST_METHOD'] == 'POST') {

			# CSRF protection
			$token = $this->trimmed('token');
			if (!$token || $token != common_session_token()) {
				$this->show_form(_('There was a problem with your session token. Try again, please.'));
				return;
			}

			$this->remote_subscription();
		} else {
			$this->show_form();
		}
	}

	function get_instructions() {
		return _('To subscribe, you can [login](%%action.login%%),' .
		          ' or [register](%%action.register%%) a new' .
		          ' account. If you already have an account' .
		          ' on a [compatible microblogging site](%%doc.openmublog%%),' .
		          ' enter your profile URL below.');
	}

	function show_top($err=NULL) {
		if ($err) {
			common_element('div', 'error', $err);
		} else {
			$instructions = $this->get_instructions();
			$output = common_markup_to_html($instructions);
			common_element_start('div', 'instructions');
			common_raw($output);
			common_element_end('p');
		}
	}

	function show_form($err=NULL) {
		$nickname = $this->trimmed('nickname');
		$profile = $this->trimmed('profile_url');
		common_show_header(_('Remote subscribe'), NULL, $err,
						   array($this, 'show_top'));
		# id = remotesubscribe conflicts with the
		# button on profile page
		common_element_start('form', array('id' => 'remsub', 'method' => 'post',
										   'action' => common_local_url('remotesubscribe')));
		common_hidden('token', common_session_token());
		common_input('nickname', _('User nickname'), $nickname,
					 _('Nickname of the user you want to follow'));
		common_input('profile_url', _('Profile URL'), $profile,
					 _('URL of your profile on another compatible microblogging service'));
		common_submit('submit', _('Subscribe'));
		common_element_end('form');
		common_show_footer();
	}

	function remote_subscription() {
		$user = $this->get_user();

		if (!$user) {
			$this->show_form(_('No such user.'));
			return;
		}

		$profile = $this->trimmed('profile_url');

		if (!$profile) {
			$this->show_form(_('No such user.'));
			return;
		}

		if (!Validate::uri($profile, array('allowed_schemes' => array('http', 'https')))) {
			$this->show_form(_('Invalid profile URL (bad format)'));
			return;
		}

		$fetcher = Auth_Yadis_Yadis::getHTTPFetcher();
		$yadis = Auth_Yadis_Yadis::discover($profile, $fetcher);

		if (!$yadis || $yadis->failed) {
			$this->show_form(_('Not a valid profile URL (no YADIS document).'));
			return;
		}

		# XXX: a little liberal for sites that accidentally put whitespace before the xml declaration
=======
class RemotesubscribeAction extends Action
{
    var $nickname;
    var $profile_url;
    var $err;

    function prepare($args)
    {
        parent::prepare($args);

        if (common_logged_in()) {
            $this->clientError(_('You can use the local subscription!'));
            return false;
        }

        $this->nickname = $this->trimmed('nickname');
        $this->profile_url = $this->trimmed('profile_url');

        return true;
    }

    function handle($args)
    {
        parent::handle($args);

        if ($_SERVER['REQUEST_METHOD'] == 'POST') {
            # CSRF protection
            $token = $this->trimmed('token');
            if (!$token || $token != common_session_token()) {
                $this->showForm(_('There was a problem with your session token. '.
                                  'Try again, please.'));
                return;
            }
            $this->remoteSubscription();
        } else {
            $this->showForm();
        }
    }

    function showForm($err=null)
    {
        $this->err = $err;
        $this->showPage();
    }

    function showPageNotice()
    {
        if ($this->err) {
            $this->element('div', 'error', $this->err);
        } else {
            $inst = _('To subscribe, you can [login](%%action.login%%),' .
                      ' or [register](%%action.register%%) a new ' .
                      ' account. If you already have an account ' .
                      ' on a [compatible microblogging site](%%doc.openmublog%%), ' .
                      ' enter your profile URL below.');
            $output = common_markup_to_html($inst);
            $this->elementStart('div', 'instructions');
            $this->raw($output);
            $this->elementEnd('div');
        }
    }

    function title()
    {
        return _('Remote subscribe');
    }

    function showContent()
    {
        # id = remotesubscribe conflicts with the
        # button on profile page
        $this->elementStart('form', array('id' => 'form_remote_subscribe',
                                          'method' => 'post',
                                          'class' => 'form_settings',
                                          'action' => common_local_url('remotesubscribe')));
        $this->elementStart('fieldset');
        $this->element('legend', 'Subscribe to a remote user');
        $this->hidden('token', common_session_token());
        
        $this->elementStart('ul', 'form_data');
        $this->elementStart('li');
        $this->input('nickname', _('User nickname'), $this->nickname,
                     _('Nickname of the user you want to follow'));
        $this->elementEnd('li');
        $this->elementStart('li');
        $this->input('profile_url', _('Profile URL'), $this->profile_url,
                     _('URL of your profile on another compatible microblogging service'));
        $this->elementEnd('li');
        $this->elementEnd('ul');
        $this->submit('submit', _('Subscribe'));
        $this->elementEnd('fieldset');
        $this->elementEnd('form');
    }

    function remoteSubscription()
    {
        $user = $this->getUser();

        if (!$user) {
            $this->showForm(_('No such user.'));
            return;
        }

        $this->profile_url = $this->trimmed('profile_url');

        if (!$this->profile_url) {
            $this->showForm(_('No such user.'));
            return;
        }

        if (!Validate::uri($this->profile_url, array('allowed_schemes' => array('http', 'https')))) {
            $this->showForm(_('Invalid profile URL (bad format)'));
            return;
        }

        $fetcher = Auth_Yadis_Yadis::getHTTPFetcher();
        $yadis = Auth_Yadis_Yadis::discover($this->profile_url, $fetcher);

        if (!$yadis || $yadis->failed) {
            $this->showForm(_('Not a valid profile URL (no YADIS document).'));
            return;
        }

        # XXX: a little liberal for sites that accidentally put whitespace before the xml declaration
>>>>>>> 7aa496cd

        $xrds =& Auth_Yadis_XRDS::parseXRDS(trim($yadis->response_text));

        if (!$xrds) {
            $this->showForm(_('Not a valid profile URL (no XRDS defined).'));
            return;
        }

        $omb = $this->getOmb($xrds);

        if (!$omb) {
            $this->showForm(_('Not a valid profile URL (incorrect services).'));
            return;
        }

        if (omb_service_uri($omb[OAUTH_ENDPOINT_REQUEST]) ==
            common_local_url('requesttoken'))
        {
            $this->showForm(_('That\'s a local profile! Login to subscribe.'));
            return;
        }

        if (User::staticGet('uri', omb_local_id($omb[OAUTH_ENDPOINT_REQUEST]))) {
            $this->showForm(_('That\'s a local profile! Login to subscribe.'));
            return;
        }

        list($token, $secret) = $this->requestToken($omb);

        if (!$token || !$secret) {
            $this->showForm(_('Couldn\'t get a request token.'));
            return;
        }

        $this->requestAuthorization($user, $omb, $token, $secret);
    }

    function getUser()
    {
        $user = null;
        if ($this->nickname) {
            $user = User::staticGet('nickname', $this->nickname);
        }
        return $user;
    }

    function getOmb($xrds)
    {
        static $omb_endpoints = array(OMB_ENDPOINT_UPDATEPROFILE, OMB_ENDPOINT_POSTNOTICE);
        static $oauth_endpoints = array(OAUTH_ENDPOINT_REQUEST, OAUTH_ENDPOINT_AUTHORIZE,
                                        OAUTH_ENDPOINT_ACCESS);
        $omb = array();

        # XXX: the following code could probably be refactored to eliminate dupes

        $oauth_services = omb_get_services($xrds, OAUTH_DISCOVERY);

        if (!$oauth_services) {
            return null;
        }

        $oauth_service = $oauth_services[0];

        $oauth_xrd = $this->getXRD($oauth_service, $xrds);

        if (!$oauth_xrd) {
            return null;
        }

        if (!$this->addServices($oauth_xrd, $oauth_endpoints, $omb)) {
            return null;
        }

        $omb_services = omb_get_services($xrds, OMB_NAMESPACE);

        if (!$omb_services) {
            return null;
        }

        $omb_service = $omb_services[0];

        $omb_xrd = $this->getXRD($omb_service, $xrds);

        if (!$omb_xrd) {
            return null;
        }

        if (!$this->addServices($omb_xrd, $omb_endpoints, $omb)) {
            return null;
        }

        # XXX: check that we got all the services we needed

        foreach (array_merge($omb_endpoints, $oauth_endpoints) as $type) {
            if (!array_key_exists($type, $omb) || !$omb[$type]) {
                return null;
            }
        }

        if (!omb_local_id($omb[OAUTH_ENDPOINT_REQUEST])) {
            return null;
        }

        return $omb;
    }

    function getXRD($main_service, $main_xrds)
    {
        $uri = omb_service_uri($main_service);
        if (strpos($uri, "#") !== 0) {
            # FIXME: more rigorous handling of external service definitions
            return null;
        }
        $id = substr($uri, 1);
        $nodes = $main_xrds->allXrdNodes;
        $parser = $main_xrds->parser;
        foreach ($nodes as $node) {
            $attrs = $parser->attributes($node);
            if (array_key_exists('xml:id', $attrs) &&
                $attrs['xml:id'] == $id) {
                # XXX: trick the constructor into thinking this is the only node
                $bogus_nodes = array($node);
                return new Auth_Yadis_XRDS($parser, $bogus_nodes);
            }
        }
        return null;
    }

    function addServices($xrd, $types, &$omb)
    {
        foreach ($types as $type) {
            $matches = omb_get_services($xrd, $type);
            if ($matches) {
                $omb[$type] = $matches[0];
            } else {
                # no match for type
                return false;
            }
        }
        return true;
    }

    function requestToken($omb)
    {
        $con = omb_oauth_consumer();

        $url = omb_service_uri($omb[OAUTH_ENDPOINT_REQUEST]);

        # XXX: Is this the right thing to do? Strip off GET params and make them
        # POST params? Seems wrong to me.

        $parsed = parse_url($url);
        $params = array();
        parse_str($parsed['query'], $params);

        $req = OAuthRequest::from_consumer_and_token($con, null, "POST", $url, $params);

        $listener = omb_local_id($omb[OAUTH_ENDPOINT_REQUEST]);

        if (!$listener) {
            return null;
        }

        $req->set_parameter('omb_listener', $listener);
        $req->set_parameter('omb_version', OMB_VERSION_01);

        # XXX: test to see if endpoint accepts this signature method

        $req->sign_request(omb_hmac_sha1(), $con, null);

        # We re-use this tool's fetcher, since it's pretty good

        $fetcher = Auth_Yadis_Yadis::getHTTPFetcher();

        $result = $fetcher->post($req->get_normalized_http_url(),
                                 $req->to_postdata(),
                                 array('User-Agent' => 'Laconica/' . LACONICA_VERSION));

        if ($result->status != 200) {
            return null;
        }

        parse_str($result->body, $return);

        return array($return['oauth_token'], $return['oauth_token_secret']);
    }

    function requestAuthorization($user, $omb, $token, $secret)
    {
        global $config; # for license URL

        $con = omb_oauth_consumer();
        $tok = new OAuthToken($token, $secret);

        $url = omb_service_uri($omb[OAUTH_ENDPOINT_AUTHORIZE]);

        # XXX: Is this the right thing to do? Strip off GET params and make them
        # POST params? Seems wrong to me.

        $parsed = parse_url($url);
        $params = array();
        parse_str($parsed['query'], $params);

        $req = OAuthRequest::from_consumer_and_token($con, $tok, 'GET', $url, $params);

        # We send over a ton of information. This lets the other
        # server store info about our user, and it lets the current
        # user decide if they really want to authorize the subscription.

        $req->set_parameter('omb_version', OMB_VERSION_01);
        $req->set_parameter('omb_listener', omb_local_id($omb[OAUTH_ENDPOINT_REQUEST]));
        $req->set_parameter('omb_listenee', $user->uri);
        $req->set_parameter('omb_listenee_profile', common_profile_url($user->nickname));
        $req->set_parameter('omb_listenee_nickname', $user->nickname);
        $req->set_parameter('omb_listenee_license', $config['license']['url']);

        $profile = $user->getProfile();
        if (!$profile) {
            common_log_db_error($user, 'SELECT', __FILE__);
            $this->serverError(_('User without matching profile'));
            return;
        }

        if ($profile->fullname) {
            $req->set_parameter('omb_listenee_fullname', $profile->fullname);
        }
        if ($profile->homepage) {
            $req->set_parameter('omb_listenee_homepage', $profile->homepage);
        }
        if ($profile->bio) {
            $req->set_parameter('omb_listenee_bio', $profile->bio);
        }
        if ($profile->location) {
            $req->set_parameter('omb_listenee_location', $profile->location);
        }
        $avatar = $profile->getAvatar(AVATAR_PROFILE_SIZE);
        if ($avatar) {
            $req->set_parameter('omb_listenee_avatar', $avatar->url);
        }

        # XXX: add a nonce to prevent replay attacks

        $req->set_parameter('oauth_callback', common_local_url('finishremotesubscribe'));

        # XXX: test to see if endpoint accepts this signature method

        $req->sign_request(omb_hmac_sha1(), $con, $tok);

        # store all our info here

        $omb['listenee'] = $user->nickname;
        $omb['listener'] = omb_local_id($omb[OAUTH_ENDPOINT_REQUEST]);
        $omb['token'] = $token;
        $omb['secret'] = $secret;
        # call doesn't work after bounce back so we cache; maybe serialization issue...?
        $omb['access_token_url'] = omb_service_uri($omb[OAUTH_ENDPOINT_ACCESS]);
        $omb['post_notice_url'] = omb_service_uri($omb[OMB_ENDPOINT_POSTNOTICE]);
        $omb['update_profile_url'] = omb_service_uri($omb[OMB_ENDPOINT_UPDATEPROFILE]);

        common_ensure_session();

        $_SESSION['oauth_authorization_request'] = $omb;

        # Redirect to authorization service

        common_redirect($req->to_url());
        return;
    }
}<|MERGE_RESOLUTION|>--- conflicted
+++ resolved
@@ -21,102 +21,6 @@
 
 require_once(INSTALLDIR.'/lib/omb.php');
 
-<<<<<<< HEAD
-class RemotesubscribeAction extends Action {
-
-	function handle($args) {
-
-		parent::handle($args);
-
-		if (common_logged_in()) {
-			common_user_error(_('You can use the local subscription!'));
-		    return;
-		}
-
-		if ($_SERVER['REQUEST_METHOD'] == 'POST') {
-
-			# CSRF protection
-			$token = $this->trimmed('token');
-			if (!$token || $token != common_session_token()) {
-				$this->show_form(_('There was a problem with your session token. Try again, please.'));
-				return;
-			}
-
-			$this->remote_subscription();
-		} else {
-			$this->show_form();
-		}
-	}
-
-	function get_instructions() {
-		return _('To subscribe, you can [login](%%action.login%%),' .
-		          ' or [register](%%action.register%%) a new' .
-		          ' account. If you already have an account' .
-		          ' on a [compatible microblogging site](%%doc.openmublog%%),' .
-		          ' enter your profile URL below.');
-	}
-
-	function show_top($err=NULL) {
-		if ($err) {
-			common_element('div', 'error', $err);
-		} else {
-			$instructions = $this->get_instructions();
-			$output = common_markup_to_html($instructions);
-			common_element_start('div', 'instructions');
-			common_raw($output);
-			common_element_end('p');
-		}
-	}
-
-	function show_form($err=NULL) {
-		$nickname = $this->trimmed('nickname');
-		$profile = $this->trimmed('profile_url');
-		common_show_header(_('Remote subscribe'), NULL, $err,
-						   array($this, 'show_top'));
-		# id = remotesubscribe conflicts with the
-		# button on profile page
-		common_element_start('form', array('id' => 'remsub', 'method' => 'post',
-										   'action' => common_local_url('remotesubscribe')));
-		common_hidden('token', common_session_token());
-		common_input('nickname', _('User nickname'), $nickname,
-					 _('Nickname of the user you want to follow'));
-		common_input('profile_url', _('Profile URL'), $profile,
-					 _('URL of your profile on another compatible microblogging service'));
-		common_submit('submit', _('Subscribe'));
-		common_element_end('form');
-		common_show_footer();
-	}
-
-	function remote_subscription() {
-		$user = $this->get_user();
-
-		if (!$user) {
-			$this->show_form(_('No such user.'));
-			return;
-		}
-
-		$profile = $this->trimmed('profile_url');
-
-		if (!$profile) {
-			$this->show_form(_('No such user.'));
-			return;
-		}
-
-		if (!Validate::uri($profile, array('allowed_schemes' => array('http', 'https')))) {
-			$this->show_form(_('Invalid profile URL (bad format)'));
-			return;
-		}
-
-		$fetcher = Auth_Yadis_Yadis::getHTTPFetcher();
-		$yadis = Auth_Yadis_Yadis::discover($profile, $fetcher);
-
-		if (!$yadis || $yadis->failed) {
-			$this->show_form(_('Not a valid profile URL (no YADIS document).'));
-			return;
-		}
-
-		# XXX: a little liberal for sites that accidentally put whitespace before the xml declaration
-=======
 class RemotesubscribeAction extends Action
 {
     var $nickname;
@@ -241,7 +145,6 @@
         }
 
         # XXX: a little liberal for sites that accidentally put whitespace before the xml declaration
->>>>>>> 7aa496cd
 
         $xrds =& Auth_Yadis_XRDS::parseXRDS(trim($yadis->response_text));
 
