--- conflicted
+++ resolved
@@ -1,24 +1,18 @@
 <?php
-<<<<<<< HEAD
 /**
  * Handler for remote subscription
  *
  * PHP version 5
  *
  * @category Action
- * @package  Laconica
- * @author   Evan Prodromou <evan@controlyourself.ca>
- * @author   Robin Millette <millette@controlyourself.ca>
+ * @package  StatusNet
+ * @author   Evan Prodromou <evan@status.net>
+ * @author   Robin Millette <millette@status.net>
  * @license  http://www.fsf.org/licensing/licenses/agpl.html AGPLv3
- * @link     http://laconi.ca/
- *
- * Laconica - a distributed open-source microblogging tool
- * Copyright (C) 2008, 2009, Control Yourself, Inc.
-=======
-/*
+ * @link     http://status.net/
+ *
  * StatusNet - the distributed open-source microblogging tool
  * Copyright (C) 2008, 2009, StatusNet, Inc.
->>>>>>> 82b0927f
  *
  * This program is free software: you can redistribute it and/or modify
  * it under the terms of the GNU Affero General Public License as published by
@@ -34,13 +28,7 @@
  * along with this program.  If not, see <http://www.gnu.org/licenses/>.
  **/
 
-<<<<<<< HEAD
-if (!defined('LACONICA')) {
-    exit(1);
-}
-=======
 if (!defined('STATUSNET') && !defined('LACONICA')) { exit(1); }
->>>>>>> 82b0927f
 
 require_once INSTALLDIR.'/lib/omb.php';
 require_once INSTALLDIR.'/extlib/libomb/service_consumer.php';
@@ -50,11 +38,11 @@
  * Handler for remote subscription
  *
  * @category Action
- * @package  Laconica
- * @author   Evan Prodromou <evan@controlyourself.ca>
- * @author   Robin Millette <millette@controlyourself.ca>
+ * @package  StatusNet
+ * @author   Evan Prodromou <evan@status.net>
+ * @author   Robin Millette <millette@status.net>
  * @license  http://www.fsf.org/licensing/licenses/agpl.html AGPLv3
- * @link     http://laconi.ca/
+ * @link     http://status.net/
  */
 
 class RemotesubscribeAction extends Action
@@ -196,189 +184,7 @@
             return;
         }
 
-<<<<<<< HEAD
         /* Create an OMB_Profile from $user. */
-=======
-        $this->requestAuthorization($user, $omb, $token, $secret);
-    }
-
-    function getUser()
-    {
-        $user = null;
-        if ($this->nickname) {
-            $user = User::staticGet('nickname', $this->nickname);
-        }
-        return $user;
-    }
-
-    function getOmb($xrds)
-    {
-        static $omb_endpoints = array(OMB_ENDPOINT_UPDATEPROFILE, OMB_ENDPOINT_POSTNOTICE);
-        static $oauth_endpoints = array(OAUTH_ENDPOINT_REQUEST, OAUTH_ENDPOINT_AUTHORIZE,
-                                        OAUTH_ENDPOINT_ACCESS);
-        $omb = array();
-
-        # XXX: the following code could probably be refactored to eliminate dupes
-
-        $oauth_services = omb_get_services($xrds, OAUTH_DISCOVERY);
-
-        if (!$oauth_services) {
-            return null;
-        }
-
-        $oauth_service = $oauth_services[0];
-
-        $oauth_xrd = $this->getXRD($oauth_service, $xrds);
-
-        if (!$oauth_xrd) {
-            return null;
-        }
-
-        if (!$this->addServices($oauth_xrd, $oauth_endpoints, $omb)) {
-            return null;
-        }
-
-        $omb_services = omb_get_services($xrds, OMB_NAMESPACE);
-
-        if (!$omb_services) {
-            return null;
-        }
-
-        $omb_service = $omb_services[0];
-
-        $omb_xrd = $this->getXRD($omb_service, $xrds);
-
-        if (!$omb_xrd) {
-            return null;
-        }
-
-        if (!$this->addServices($omb_xrd, $omb_endpoints, $omb)) {
-            return null;
-        }
-
-        # XXX: check that we got all the services we needed
-
-        foreach (array_merge($omb_endpoints, $oauth_endpoints) as $type) {
-            if (!array_key_exists($type, $omb) || !$omb[$type]) {
-                return null;
-            }
-        }
-
-        if (!omb_local_id($omb[OAUTH_ENDPOINT_REQUEST])) {
-            return null;
-        }
-
-        return $omb;
-    }
-
-    function getXRD($main_service, $main_xrds)
-    {
-        $uri = omb_service_uri($main_service);
-        if (strpos($uri, "#") !== 0) {
-            # FIXME: more rigorous handling of external service definitions
-            return null;
-        }
-        $id = substr($uri, 1);
-        $nodes = $main_xrds->allXrdNodes;
-        $parser = $main_xrds->parser;
-        foreach ($nodes as $node) {
-            $attrs = $parser->attributes($node);
-            if (array_key_exists('xml:id', $attrs) &&
-                $attrs['xml:id'] == $id) {
-                # XXX: trick the constructor into thinking this is the only node
-                $bogus_nodes = array($node);
-                return new Auth_Yadis_XRDS($parser, $bogus_nodes);
-            }
-        }
-        return null;
-    }
-
-    function addServices($xrd, $types, &$omb)
-    {
-        foreach ($types as $type) {
-            $matches = omb_get_services($xrd, $type);
-            if ($matches) {
-                $omb[$type] = $matches[0];
-            } else {
-                # no match for type
-                return false;
-            }
-        }
-        return true;
-    }
-
-    function requestToken($omb)
-    {
-        $con = omb_oauth_consumer();
-
-        $url = omb_service_uri($omb[OAUTH_ENDPOINT_REQUEST]);
-
-        # XXX: Is this the right thing to do? Strip off GET params and make them
-        # POST params? Seems wrong to me.
-
-        $parsed = parse_url($url);
-        $params = array();
-        parse_str($parsed['query'], $params);
-
-        $req = OAuthRequest::from_consumer_and_token($con, null, "POST", $url, $params);
-
-        $listener = omb_local_id($omb[OAUTH_ENDPOINT_REQUEST]);
-
-        if (!$listener) {
-            return null;
-        }
-
-        $req->set_parameter('omb_listener', $listener);
-        $req->set_parameter('omb_version', OMB_VERSION_01);
-
-        # XXX: test to see if endpoint accepts this signature method
-
-        $req->sign_request(omb_hmac_sha1(), $con, null);
-
-        # We re-use this tool's fetcher, since it's pretty good
-
-        $fetcher = Auth_Yadis_Yadis::getHTTPFetcher();
-
-        $result = $fetcher->post($req->get_normalized_http_url(),
-                                 $req->to_postdata(),
-                                 array('User-Agent: StatusNet/' . STATUSNET_VERSION));
-        if ($result->status != 200) {
-            return null;
-        }
-
-        parse_str($result->body, $return);
-
-        return array($return['oauth_token'], $return['oauth_token_secret']);
-    }
-
-    function requestAuthorization($user, $omb, $token, $secret)
-    {
-        $con = omb_oauth_consumer();
-        $tok = new OAuthToken($token, $secret);
-
-        $url = omb_service_uri($omb[OAUTH_ENDPOINT_AUTHORIZE]);
-
-        # XXX: Is this the right thing to do? Strip off GET params and make them
-        # POST params? Seems wrong to me.
-
-        $parsed = parse_url($url);
-        $params = array();
-        parse_str($parsed['query'], $params);
-
-        $req = OAuthRequest::from_consumer_and_token($con, $tok, 'GET', $url, $params);
-
-        # We send over a ton of information. This lets the other
-        # server store info about our user, and it lets the current
-        # user decide if they really want to authorize the subscription.
-
-        $req->set_parameter('omb_version', OMB_VERSION_01);
-        $req->set_parameter('omb_listener', omb_local_id($omb[OAUTH_ENDPOINT_REQUEST]));
-        $req->set_parameter('omb_listenee', $user->uri);
-        $req->set_parameter('omb_listenee_profile', common_profile_url($user->nickname));
-        $req->set_parameter('omb_listenee_nickname', $user->nickname);
-        $req->set_parameter('omb_listenee_license', common_config('license', 'url'));
-
->>>>>>> 82b0927f
         $profile = $user->getProfile();
         if (!$profile) {
             common_log_db_error($user, 'SELECT', __FILE__);
