<?php
/**
 * Handle an updateprofile action
 *
 * PHP version 5
 *
 * @category Action
 * @package  Laconica
 * @author   Evan Prodromou <evan@controlyourself.ca>
 * @author   Robin Millette <millette@controlyourself.ca>
 * @license  http://www.fsf.org/licensing/licenses/agpl.html AGPLv3
 * @link     http://laconi.ca/
 *
 * Laconica - a distributed open-source microblogging tool
 * Copyright (C) 2008, 2009, Control Yourself, Inc.
 *
 * This program is free software: you can redistribute it and/or modify
 * it under the terms of the GNU Affero General Public License as published by
 * the Free Software Foundation, either version 3 of the License, or
 * (at your option) any later version.
 *
 * This program is distributed in the hope that it will be useful,
 * but WITHOUT ANY WARRANTY; without even the implied warranty of
 * MERCHANTABILITY or FITNESS FOR A PARTICULAR PURPOSE.  See the
 * GNU Affero General Public License for more details.
 *
 * You should have received a copy of the GNU Affero General Public License
 * along with this program.  If not, see <http://www.gnu.org/licenses/>.
 */

if (!defined('LACONICA')) {
    exit(1);
}

require_once INSTALLDIR.'/lib/omb.php';
require_once INSTALLDIR.'/extlib/libomb/service_provider.php';

/**
 * Handle an updateprofile action
 *
 * @category Action
 * @package  Laconica
 * @author   Evan Prodromou <evan@controlyourself.ca>
 * @author   Robin Millette <millette@controlyourself.ca>
 * @license  http://www.fsf.org/licensing/licenses/agpl.html AGPLv3
 * @link     http://laconi.ca/
 */
class UpdateprofileAction extends Action
{

    /**
     * For initializing members of the class.
     *
     * @param array $argarray misc. arguments
     *
     * @return boolean true
     */
    function prepare($argarray)
    {
        parent::prepare($argarray);
        $license      = $_POST['omb_listenee_license'];
        $site_license = common_config('license', 'url');
        if (!common_compatible_license($license, $site_license)) {
            $this->clientError(sprintf(_('Listenee stream license ‘%s’ is not '.
                                          'compatible with site license ‘%s’.'),
                                       $license, $site_license);
            return false;
        }
<<<<<<< HEAD
        return true;
    }
=======
        # First, check to see if listenee exists
        $listenee =  $req->get_parameter('omb_listenee');
        $remote = Remote_profile::staticGet('uri', $listenee);
        if (!$remote) {
            $this->clientError(_('Profile unknown'), 404);
            return false;
        }
        # Second, check to see if they should be able to post updates!
        # We see if there are any subscriptions to that remote user with
        # the given token.

        $sub = new Subscription();
        $sub->subscribed = $remote->id;
        $sub->token = $token->key;
        if (!$sub->find(true)) {
            $this->clientError(_('You did not send us that profile'), 403);
            return false;
        }

        $profile = Profile::staticGet('id', $remote->id);
        if (!$profile) {
            # This one is our fault
            $this->serverError(_('Remote profile with no matching profile'), 500);
            return false;
        }
        $nickname = $req->get_parameter('omb_listenee_nickname');
        if ($nickname && !Validate::string($nickname, array('min_length' => 1,
                                                            'max_length' => 64,
                                                            'format' => NICKNAME_FMT))) {
            $this->clientError(_('Nickname must have only lowercase letters and numbers and no spaces.'));
            return false;
        }
        $license = $req->get_parameter('omb_listenee_license');
        if ($license && !common_valid_http_url($license)) {
            $this->clientError(sprintf(_("Invalid license URL '%s'"), $license));
            return false;
        }
        $profile_url = $req->get_parameter('omb_listenee_profile');
        if ($profile_url && !common_valid_http_url($profile_url)) {
            $this->clientError(sprintf(_("Invalid profile URL '%s'."), $profile_url));
            return false;
        }
        # optional stuff
        $fullname = $req->get_parameter('omb_listenee_fullname');
        if ($fullname && mb_strlen($fullname) > 255) {
            $this->clientError(_("Full name is too long (max 255 chars)."));
            return false;
        }
        $homepage = $req->get_parameter('omb_listenee_homepage');
        if ($homepage && (!common_valid_http_url($homepage) || mb_strlen($homepage) > 255)) {
            $this->clientError(sprintf(_("Invalid homepage '%s'"), $homepage));
            return false;
        }
        $bio = $req->get_parameter('omb_listenee_bio');
        if ($bio && mb_strlen($bio) > 140) {
            $this->clientError(_("Bio is too long (max 140 chars)."));
            return false;
        }
        $location = $req->get_parameter('omb_listenee_location');
        if ($location && mb_strlen($location) > 255) {
            $this->clientError(_("Location is too long (max 255 chars)."));
            return false;
        }
        $avatar = $req->get_parameter('omb_listenee_avatar');
        if ($avatar) {
            if (!common_valid_http_url($avatar) || strlen($avatar) > 255) {
                $this->clientError(sprintf(_("Invalid avatar URL '%s'"), $avatar));
                return false;
            }
            $size = @getimagesize($avatar);
            if (!$size) {
                $this->clientError(sprintf(_("Can't read avatar URL '%s'"), $avatar));
                return false;
            }
            if ($size[0] != AVATAR_PROFILE_SIZE || $size[1] != AVATAR_PROFILE_SIZE) {
                $this->clientError(sprintf(_("Wrong size image at '%s'"), $avatar));
                return false;
            }
            if (!in_array($size[2], array(IMAGETYPE_GIF, IMAGETYPE_JPEG,
                                          IMAGETYPE_PNG))) {
                $this->clientError(sprintf(_("Wrong image type for '%s'"), $avatar));
                return false;
            }
        }

        $orig_profile = clone($profile);
>>>>>>> 9f07921b

    function handle($args)
    {
        parent::handle($args);

        try {
            $srv = new OMB_Service_Provider(null, omb_oauth_datastore(),
                                            omb_oauth_server());
            $srv->handleUpdateProfile();
        } catch (Exception $e) {
            $this->serverError($e->getMessage());
            return;
        }
    }
}
?><|MERGE_RESOLUTION|>--- conflicted
+++ resolved
@@ -57,19 +57,11 @@
      */
     function prepare($argarray)
     {
-        parent::prepare($argarray);
-        $license      = $_POST['omb_listenee_license'];
-        $site_license = common_config('license', 'url');
-        if (!common_compatible_license($license, $site_license)) {
-            $this->clientError(sprintf(_('Listenee stream license ‘%s’ is not '.
-                                          'compatible with site license ‘%s’.'),
-                                       $license, $site_license);
+        $version = $req->get_parameter('omb_version');
+        if ($version != OMB_VERSION_01) {
+            $this->clientError(_('Unsupported OMB version'), 400);
             return false;
         }
-<<<<<<< HEAD
-        return true;
-    }
-=======
         # First, check to see if listenee exists
         $listenee =  $req->get_parameter('omb_listenee');
         $remote = Remote_profile::staticGet('uri', $listenee);
@@ -107,56 +99,8 @@
             $this->clientError(sprintf(_("Invalid license URL '%s'"), $license));
             return false;
         }
-        $profile_url = $req->get_parameter('omb_listenee_profile');
-        if ($profile_url && !common_valid_http_url($profile_url)) {
-            $this->clientError(sprintf(_("Invalid profile URL '%s'."), $profile_url));
-            return false;
-        }
-        # optional stuff
-        $fullname = $req->get_parameter('omb_listenee_fullname');
-        if ($fullname && mb_strlen($fullname) > 255) {
-            $this->clientError(_("Full name is too long (max 255 chars)."));
-            return false;
-        }
-        $homepage = $req->get_parameter('omb_listenee_homepage');
-        if ($homepage && (!common_valid_http_url($homepage) || mb_strlen($homepage) > 255)) {
-            $this->clientError(sprintf(_("Invalid homepage '%s'"), $homepage));
-            return false;
-        }
-        $bio = $req->get_parameter('omb_listenee_bio');
-        if ($bio && mb_strlen($bio) > 140) {
-            $this->clientError(_("Bio is too long (max 140 chars)."));
-            return false;
-        }
-        $location = $req->get_parameter('omb_listenee_location');
-        if ($location && mb_strlen($location) > 255) {
-            $this->clientError(_("Location is too long (max 255 chars)."));
-            return false;
-        }
-        $avatar = $req->get_parameter('omb_listenee_avatar');
-        if ($avatar) {
-            if (!common_valid_http_url($avatar) || strlen($avatar) > 255) {
-                $this->clientError(sprintf(_("Invalid avatar URL '%s'"), $avatar));
-                return false;
-            }
-            $size = @getimagesize($avatar);
-            if (!$size) {
-                $this->clientError(sprintf(_("Can't read avatar URL '%s'"), $avatar));
-                return false;
-            }
-            if ($size[0] != AVATAR_PROFILE_SIZE || $size[1] != AVATAR_PROFILE_SIZE) {
-                $this->clientError(sprintf(_("Wrong size image at '%s'"), $avatar));
-                return false;
-            }
-            if (!in_array($size[2], array(IMAGETYPE_GIF, IMAGETYPE_JPEG,
-                                          IMAGETYPE_PNG))) {
-                $this->clientError(sprintf(_("Wrong image type for '%s'"), $avatar));
-                return false;
-            }
-        }
-
-        $orig_profile = clone($profile);
->>>>>>> 9f07921b
+        return true;
+    }
 
     function handle($args)
     {
@@ -171,5 +115,4 @@
             return;
         }
     }
-}
-?>+}