--- conflicted
+++ resolved
@@ -126,10 +126,6 @@
 
     function isReadOnly($args)
     {
-<<<<<<< HEAD
-        return false;
-=======
         return true;
->>>>>>> b157fcbb
     }
 }