--- conflicted
+++ resolved
@@ -127,25 +127,12 @@
             $password = $this->arg('password');
             $confirm  = $this->arg('confirm');
 
-<<<<<<< HEAD
-        $invite = null;
-
-        if ($code) {
-            $invite = Invitation::staticGet($code);
-        }
-
-        if (common_config('site', 'inviteonly') && !($code && !empty($invite))) {
-            $this->clientError(_('Sorry, only invited people can register.'));
-            return;
-        }
-=======
             // invitation code, if any
             $code = $this->trimmed('code');
 
             if ($code) {
                 $invite = Invitation::staticGet($code);
             }
->>>>>>> 2eb1eb86
 
             if (common_config('site', 'inviteonly') && !($code && $invite)) {
                 $this->clientError(_('Sorry, only invited people can register.'));
@@ -382,68 +369,6 @@
         }
 
         $this->elementStart('ul', 'form_data');
-<<<<<<< HEAD
-        $this->elementStart('li');
-        $this->input('nickname', _('Nickname'), $this->trimmed('nickname'),
-                     _('1-64 lowercase letters or numbers, '.
-                       'no punctuation or spaces. Required.'));
-        $this->elementEnd('li');
-        $this->elementStart('li');
-        $this->password('password', _('Password'),
-                        _('6 or more characters. Required.'));
-        $this->elementEnd('li');
-        $this->elementStart('li');
-        $this->password('confirm', _('Confirm'),
-                        _('Same as password above. Required.'));
-        $this->elementEnd('li');
-        $this->elementStart('li');
-        if (!empty($invite) && $invite->address_type == 'email') {
-            $this->input('email', _('Email'), $invite->address,
-                         _('Used only for updates, announcements, '.
-                           'and password recovery'));
-        } else {
-            $this->input('email', _('Email'), $this->trimmed('email'),
-                         _('Used only for updates, announcements, '.
-                           'and password recovery'));
-        }
-        $this->elementEnd('li');
-        $this->elementStart('li');
-        $this->input('fullname', _('Full name'),
-                     $this->trimmed('fullname'),
-                     _('Longer name, preferably your "real" name'));
-        $this->elementEnd('li');
-        $this->elementStart('li');
-        $this->input('homepage', _('Homepage'),
-                     $this->trimmed('homepage'),
-                     _('URL of your homepage, blog, '.
-                       'or profile on another site'));
-        $this->elementEnd('li');
-        $this->elementStart('li');
-        $this->textarea('bio', _('Bio'),
-                        $this->trimmed('bio'),
-                        _('Describe yourself and your '.
-                          'interests in 140 chars'));
-        $this->elementEnd('li');
-        $this->elementStart('li');
-        $this->input('location', _('Location'),
-                     $this->trimmed('location'),
-                     _('Where you are, like "City, '.
-                       'State (or Region), Country"'));
-        $this->elementEnd('li');
-        $this->elementStart('li', array('id' => 'settings_rememberme'));
-        $this->checkbox('rememberme', _('Remember me'),
-                        $this->boolean('rememberme'),
-                        _('Automatically login in the future; '.
-                          'not for shared computers!'));
-        $this->elementEnd('li');
-        $attrs = array('type' => 'checkbox',
-                       'id' => 'license',
-                       'class' => 'checkbox',
-                       'name' => 'license',
-                       'value' => 'true');
-        if ($this->boolean('license')) {
-            $attrs['checked'] = 'checked';
-=======
         if (Event::handle('StartRegistrationFormData', array($this))) {
             $this->elementStart('li');
             $this->input('nickname', _('Nickname'), $this->trimmed('nickname'),
@@ -517,7 +442,6 @@
                         'email address, IM address, and phone number.'));
             $this->elementEnd('label');
             $this->elementEnd('li');
->>>>>>> 2eb1eb86
         }
         $this->elementEnd('ul');
         $this->submit('submit', _('Register'));
