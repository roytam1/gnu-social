--- conflicted
+++ resolved
@@ -303,14 +303,9 @@
         $access = ($this->app->access_type & Oauth_application::$writeAccess) ?
           'access and update' : 'access';
 
-<<<<<<< HEAD
-        $msg = _("The application <strong>%1$s</strong> by <strong>%2$s</strong> would like " .
-                 "the ability to <strong>%3$s</strong> your account data.");
-=======
         $msg = _('The application <strong>%1$s</strong> by ' .
                  '<strong>%2$s</strong> would like the ability ' .
                  'to <strong>%3$s</strong> your account data.');
->>>>>>> 81087e45
 
         $this->raw(sprintf($msg,
                            $this->app->name,
