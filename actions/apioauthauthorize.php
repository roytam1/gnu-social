<?php
/**
 * StatusNet, the distributed open-source microblogging tool
 *
 * Authorize an OAuth request token
 *
 * PHP version 5
 *
 * LICENCE: This program is free software: you can redistribute it and/or modify
 * it under the terms of the GNU Affero General Public License as published by
 * the Free Software Foundation, either version 3 of the License, or
 * (at your option) any later version.
 *
 * This program is distributed in the hope that it will be useful,
 * but WITHOUT ANY WARRANTY; without even the implied warranty of
 * MERCHANTABILITY or FITNESS FOR A PARTICULAR PURPOSE.  See the
 * GNU Affero General Public License for more details.
 *
 * You should have received a copy of the GNU Affero General Public License
 * along with this program.  If not, see <http://www.gnu.org/licenses/>.
 *
 * @category  API
 * @package   StatusNet
 * @author    Zach Copley <zach@status.net>
 * @copyright 2010 StatusNet, Inc.
 * @license   http://www.fsf.org/licensing/licenses/agpl-3.0.html GNU Affero General Public License version 3.0
 * @link      http://status.net/
 */

if (!defined('STATUSNET')) {
    exit(1);
}

require_once INSTALLDIR . '/lib/apioauth.php';
require_once INSTALLDIR . '/lib/info.php';

/**
 * Authorize an OAuth request token
 *
 * @category API
 * @package  StatusNet
 * @author   Zach Copley <zach@status.net>
 * @license  http://www.fsf.org/licensing/licenses/agpl-3.0.html GNU Affero General Public License version 3.0
 * @link     http://status.net/
 */
class ApiOauthAuthorizeAction extends Action
{
    var $oauthTokenParam;
    var $reqToken;
    var $callback;
    var $app;
    var $nickname;
    var $password;
    var $store;

    /**
     * Is this a read-only action?
     *
     * @return boolean false
     */

    function isReadOnly($args)
    {
        return false;
    }

    function prepare($args)
    {
        parent::prepare($args);

        $this->nickname         = $this->trimmed('nickname');
        $this->password         = $this->arg('password');
        $this->oauthTokenParam  = $this->arg('oauth_token');
        $this->callback         = $this->arg('oauth_callback');
        $this->store            = new ApiStatusNetOAuthDataStore();

        try {
            $this->app = $this->store->getAppByRequestToken($this->oauthTokenParam);
        } catch (Exception $e) {
            $this->clientError($e->getMessage());
        }

        return true;
    }

    /**
     * Handle input, produce output
     *
     * Switches on request method; either shows the form or handles its input.
     *
     * @param array $args $_REQUEST data
     *
     * @return void
     */

    function handle($args)
    {
        parent::handle($args);

        if ($_SERVER['REQUEST_METHOD'] == 'POST') {

            $this->handlePost();

        } else {

            // Make sure a oauth_token parameter was provided
            if (empty($this->oauthTokenParam)) {
                // TRANS: Client error given when no oauth_token was passed to the OAuth API.
                $this->clientError(_('No oauth_token parameter provided.'));
            } else {

                // Check to make sure the token exists
                $this->reqToken = $this->store->getTokenByKey($this->oauthTokenParam);

                if (empty($this->reqToken)) {
                    // TRANS: Client error given when an invalid request token was passed to the OAuth API.
                    $this->clientError(_('Invalid request token.'));
                } else {

                    // Check to make sure we haven't already authorized the token
                    if ($this->reqToken->state != 0) {
                        // TRANS: Client error given when an invalid request token was passed to the OAuth API.
                        $this->clientError(_("Invalid request token."));
                    }
                }
            }

            // make sure there's an app associated with this token
            if (empty($this->app)) {
                // TRANS: Client error given when an invalid request token was passed to the OAuth API.
                $this->clientError(_('Invalid request token.'));
            }

            $name = $this->app->name;

            $this->showForm();
        }
    }

    function handlePost()
    {
        // check session token for CSRF protection.

        $token = $this->trimmed('token');

        if (!$token || $token != common_session_token()) {
            $this->showForm(
                _('There was a problem with your session token. Try again, please.'));
            return;
        }

        // check creds

        $user = null;

        if (!common_logged_in()) {

            // XXX Force credentials check?

            // @fixme this should probably use a unified login form handler
            $user = null;
            if (Event::handle('StartOAuthLoginCheck', array($this, &$user))) {
                $user = common_check_user($this->nickname, $this->password);
            }
            Event::handle('EndOAuthLoginCheck', array($this, &$user));

            if (empty($user)) {
                // TRANS: Form validation error given when an invalid username and/or password was passed to the OAuth API.
                $this->showForm(_("Invalid nickname / password!"));
                return;
            }
        } else {
            $user = common_current_user();
        }

        if ($this->arg('allow')) {

            // fetch the token
            $this->reqToken = $this->store->getTokenByKey($this->oauthTokenParam);

            // mark the req token as authorized
            try {
                $this->store->authorize_token($this->oauthTokenParam);
            } catch (Exception $e) {
                $this->serverError($e->getMessage());
            }

            // XXX: Make sure we have a oauth_token_association table. The table
            // is now in the main schema, but because it is being added with
            // a point release, it's unlikely to be there. This code can be
            // removed as of 1.0.
            $this->ensureOauthTokenAssociationTable();

            $tokenAssoc = new Oauth_token_association();

            $tokenAssoc->profile_id     = $user->id;
            $tokenAssoc->application_id = $this->app->id;
            $tokenAssoc->token          = $this->oauthTokenParam;
            $tokenAssoc->created        = common_sql_now();

            $result = $tokenAssoc->insert();

            if (!$result) {
<<<<<<< HEAD
                common_log_db_error($tokenAssoc, 'INSERT', __FILE__);
                $this->serverError(_('Database error inserting oauth_token_association.'));
=======
                common_log_db_error($appUser, 'INSERT', __FILE__);
                // TRANS: Server error given when a database error occurs inserting an OAuth application user.
                $this->serverError(_('Database error inserting OAuth application user.'));
>>>>>>> 31f52ec3
            }

            // If we have a callback redirect and provide the token

            // Note: A callback specified in the app setup overrides whatever
            // is passed in with the request.

            if (!empty($this->app->callback_url)) {
                $this->callback = $this->app->callback_url;
            }

            if (!empty($this->callback)) {
                $targetUrl = $this->getCallback(
                    $this->callback,
                    array(
                        'oauth_token'    => $this->oauthTokenParam,
                        'oauth_verifier' => $this->reqToken->verifier // 1.0a
                    )
                );

                // Redirect the user to the provided OAuth callback
                common_redirect($targetUrl, 303);
            } elseif ($this->app->type == 2) {
                // Strangely, a web application seems to want to do the OOB
                // workflow. Because no callback was specified anywhere.
                common_log(
                    LOG_WARNING,
                    sprintf(
                        "API OAuth - No callback provided for OAuth web client ID %s (%s) "
                         . "during authorization step. Falling back to OOB workflow.",
                        $this->app->id,
                        $this->app->name
                    )
                );
            }

            common_log(
                LOG_INFO,
                sprintf(
                    "The request token '%s' for OAuth application %s (%s) has been authorized.",
                    $this->oauthTokenParam,
                    $this->app->id,
                    $this->app->name
                )
            );

            // Otherwise, inform the user that the rt was authorized
            $this->showAuthorized();

        } else if ($this->arg('cancel')) {

            try {
                $this->store->revoke_token($this->oauthTokenParam, 0);
                $this->showCanceled();
            } catch (Exception $e) {
                $this->ServerError($e->getMessage());
            }

        } else {
            // TRANS: Client error given on when invalid data was passed through a form in the OAuth API.
            $this->clientError(_('Unexpected form submission.'));
        }
    }

    // XXX Remove this function when we hit 1.0
    function ensureOauthTokenAssociationTable()
    {
        $schema = Schema::get();

        $reqTokenCols = array(
            new ColumnDef('profile_id', 'integer', null, true, 'PRI'),
            new ColumnDef('application_id', 'integer', null, true, 'PRI'),
            new ColumnDef('token', 'varchar', 255, true, 'PRI'),
            new ColumnDef('created', 'datetime', null, false),
            new ColumnDef(
                'modified',
                'timestamp',
                null,
                false,
                null,
                'CURRENT_TIMESTAMP',
                'on update CURRENT_TIMESTAMP'
            )
        );

        $schema->ensureTable('oauth_token_association', $reqTokenCols);
    }

    function showForm($error=null)
    {
        $this->error = $error;
        $this->showPage();
    }

    function showScripts()
    {
        parent::showScripts();
        if (!common_logged_in()) {
            $this->autofocus('nickname');
        }
    }

    /**
     * Title of the page
     *
     * @return string title of the page
     */

    function title()
    {
        // TRANS: Title for a page where a user can confirm/deny account access by an external application.
        return _('An application would like to connect to your account');
    }

    /**
     * Shows the authorization form.
     *
     * @return void
     */

    function showContent()
    {
        $this->elementStart('form', array('method' => 'post',
                                          'id' => 'form_apioauthauthorize',
                                          'class' => 'form_settings',
                                          'action' => common_local_url('ApiOauthAuthorize')));
        $this->elementStart('fieldset');
        $this->element('legend', array('id' => 'apioauthauthorize_allowdeny'),
                                 // TRANS: Fieldset legend.
                                 _('Allow or deny access'));

        $this->hidden('token', common_session_token());
        $this->hidden('oauth_token', $this->oauthTokenParam);
        $this->hidden('oauth_callback', $this->callback);

        $this->elementStart('ul', 'form_data');
        $this->elementStart('li');
        $this->elementStart('p');
        if (!empty($this->app->icon)) {
            $this->element('img', array('src' => $this->app->icon));
        }

        $access = ($this->app->access_type & Oauth_application::$writeAccess) ?
          'access and update' : 'access';

        // TRANS: User notification of external application requesting account access.
        // TRANS: %1$s is the application name requesting access, %2$s is the organisation behind the application,
        // TRANS: %3$s is the access type requested, %4$s is the StatusNet sitename.
        $msg = _('The application <strong>%1$s</strong> by ' .
                 '<strong>%2$s</strong> would like the ability ' .
                 'to <strong>%3$s</strong> your %4$s account data. ' .
                 'You should only give access to your %4$s account ' .
                 'to third parties you trust.');

        $this->raw(sprintf($msg,
                           $this->app->name,
                           $this->app->organization,
                           $access,
                           common_config('site', 'name')));
        $this->elementEnd('p');
        $this->elementEnd('li');
        $this->elementEnd('ul');

        // quickie hack
        $button = false;
        if (!common_logged_in()) {
            if (Event::handle('StartOAuthLoginForm', array($this, &$button))) {
                $this->elementStart('fieldset');
                // TRANS: Fieldset legend.
                $this->element('legend', null, _m('LEGEND','Account'));
                $this->elementStart('ul', 'form_data');
                $this->elementStart('li');
                // TRANS: Field label on OAuth API authorisation form.
                $this->input('nickname', _('Nickname'));
                $this->elementEnd('li');
                $this->elementStart('li');
                // TRANS: Field label on OAuth API authorisation form.
                $this->password('password', _('Password'));
                $this->elementEnd('li');
                $this->elementEnd('ul');

                $this->elementEnd('fieldset');
            }
            Event::handle('EndOAuthLoginForm', array($this, &$button));
        }

        $this->element('input', array('id' => 'cancel_submit',
                                      'class' => 'submit submit form_action-primary',
                                      'name' => 'cancel',
                                      'type' => 'submit',
                                      // TRANS: Button text that when clicked will cancel the process of allowing access to an account
                                      // TRANS: by an external application.
                                      'value' => _m('BUTTON','Cancel')));

        $this->element('input', array('id' => 'allow_submit',
                                      'class' => 'submit submit form_action-secondary',
                                      'name' => 'allow',
                                      'type' => 'submit',
                                      // TRANS: Button text that when clicked will allow access to an account by an external application.
                                      'value' => $button ? $button : _m('BUTTON','Allow')));

        $this->elementEnd('fieldset');
        $this->elementEnd('form');
    }

    /**
     * Instructions for using the form
     *
     * For "remembered" logins, we make the user re-login when they
     * try to change settings. Different instructions for this case.
     *
     * @return void
     */
    function getInstructions()
    {
        // TRANS: Form instructions.
        return _('Authorize access to your account information.');
    }

    /**
     * A local menu
     *
     * Shows different login/register actions.
     *
     * @return void
     */
    function showLocalNav()
    {
        // NOP
    }

    /**
     * Show site notice.
     *
     * @return nothing
     */
    function showSiteNotice()
    {
        // NOP
    }

    /**
     * Show notice form.
     *
     * Show the form for posting a new notice
     *
     * @return nothing
     */
    function showNoticeForm()
    {
        // NOP
    }

    /*
     * Show a nice message confirming the authorization
     * operation was canceled.
     *
     * @return nothing
     */
    function showCanceled()
    {
        $info = new InfoAction(
            // TRANS: Header for user notification after revoking OAuth access to an application.
            _('Authorization canceled.'),
            sprintf(
                // TRANS: User notification after revoking OAuth access to an application.
                // TRANS: %s is an OAuth token.
                _('The request token %s has been revoked.'),
                $this->oauthTokenParm
            )
        );

        $info->showPage();
    }

    /*
     * Show a nice message that the authorization was successful.
     * If the operation is out-of-band, show a pin.
     *
     * @return nothing
     */
    function showAuthorized()
    {
        $title = sprintf(
           // TRANS: Header of user notification after authorising an application access to a profile.
           // TRANS: %s is the authorised application name.
            _("You have successfully authorized %s."),
            $this->app->name
        );

        $msg = sprintf(
            // TRANS: Uer notification after authorising an application access to a profile.
            // TRANS: %s is the authorised application name.
            _('Please return to %s and enter the following security code to complete the process.'),
            $this->app->name
        );

        if ($this->reqToken->verified_callback == 'oob') {
            $pin = new ApiOauthPinAction($title, $msg, $this->reqToken->verifier);
            $pin->showPage();
        } else {

            // NOTE: This would only happen if an application registered as
            // a web application but sent in 'oob' for the oauth_callback
            // parameter. Usually web apps will send in a callback and
            // not use the pin-based workflow.

            $info = new InfoAction(
                $title,
                $msg,
                $this->oauthTokenParam,
                $this->reqToken->verifier
            );

            $info->showPage();
        }
    }

    /*
     * Properly format the callback URL and parameters so it's
     * suitable for a redirect in the OAuth dance
     *
     * @param string $url       the URL
     * @param array  $params    an array of parameters
     *
     * @return string $url  a URL to use for redirecting to
     */
    function getCallback($url, $params)
    {
        foreach ($params as $k => $v) {
            $url = $this->appendQueryVar(
                $url,
                OAuthUtil::urlencode_rfc3986($k),
                OAuthUtil::urlencode_rfc3986($v)
            );
        }

        return $url;
    }

    /*
     * Append a new query parameter after any existing query
     * parameters.
     *
     * @param string $url   the URL
     * @prarm string $k     the parameter name
     * @param string $v     value of the paramter
     *
     * @return string $url  the new URL with added parameter
     */
    function appendQueryVar($url, $k, $v) {
        $url = preg_replace('/(.*)(\?|&)' . $k . '=[^&]+?(&)(.*)/i', '$1$2$4', $url . '&');
        $url = substr($url, 0, -1);
        if (strpos($url, '?') === false) {
            return ($url . '?' . $k . '=' . $v);
        } else {
            return ($url . '&' . $k . '=' . $v);
        }
    }
}<|MERGE_RESOLUTION|>--- conflicted
+++ resolved
@@ -201,14 +201,8 @@
             $result = $tokenAssoc->insert();
 
             if (!$result) {
-<<<<<<< HEAD
                 common_log_db_error($tokenAssoc, 'INSERT', __FILE__);
                 $this->serverError(_('Database error inserting oauth_token_association.'));
-=======
-                common_log_db_error($appUser, 'INSERT', __FILE__);
-                // TRANS: Server error given when a database error occurs inserting an OAuth application user.
-                $this->serverError(_('Database error inserting OAuth application user.'));
->>>>>>> 31f52ec3
             }
 
             // If we have a callback redirect and provide the token
