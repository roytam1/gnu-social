--- conflicted
+++ resolved
@@ -96,30 +96,10 @@
 
         $original = clone($profile);
 
-<<<<<<< HEAD
-        if (!empty($this->name)) {
-            $profile->fullname = $this->name;
-        } else {
-        	$profile->fullname = '';
-        }
-
-        if (!empty($this->url)) {
-            $profile->homepage = $this->url;
-        } else {
-        	$profile->homepage = '';
-        }        
-
-        if (!empty($this->description)) {
-            $profile->bio = $this->description;
-        } else {
-        	$profile->bio = '';
-        }      
-=======
         $profile->fullname = $this->name;
         $profile->homepage = $this->url;
         $profile->bio = $this->description;
         $profile->location = $this->location;
->>>>>>> 18095818
 
         if (!empty($this->location)) {
             $loc = Location::fromName($this->location);
@@ -131,17 +111,12 @@
                 $profile->location_ns = $loc->location_ns;
             }
         } else {
-<<<<<<< HEAD
-        	$profile->location = '';
-        }  
-=======
             // location is empty so reset the extrapolated information too
             $profile->lat = '';
             $profile->lon = '';
             $profile->location_id = '';
             $profile->location_ns = '';
         }
->>>>>>> 18095818
 
         $result = $profile->update($original);
 
