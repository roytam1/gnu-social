<?php
/*
 * Laconica - a distributed open-source microblogging tool
 * Copyright (C) 2008, Controlez-Vous, Inc.
 *
 * This program is free software: you can redistribute it and/or modify
 * it under the terms of the GNU Affero General Public License as published by
 * the Free Software Foundation, either version 3 of the License, or
 * (at your option) any later version.
 *
 * This program is distributed in the hope that it will be useful,
 * but WITHOUT ANY WARRANTY; without even the implied warranty of
 * MERCHANTABILITY or FITNESS FOR A PARTICULAR PURPOSE.  See the
 * GNU Affero General Public License for more details.
 *
 * You should have received a copy of the GNU Affero General Public License
 * along with this program.  If not, see <http://www.gnu.org/licenses/>.
 */

if (!defined('LACONICA')) { exit(1); }

require_once(INSTALLDIR.'/lib/rssaction.php');

// Formatting of RSS handled by Rss10Action

class TagrssAction extends Rss10Action
{

<<<<<<< HEAD
	function init() {
		$tag = $this->trimmed('tag');

        if (!isset($tag) || mb_strlen($tag) == 0) {
			common_user_error(_('No tag.'));
			return false;
        }

		$this->tag = $tag;
        return true;
	}
=======
    function init()
    {
        $tag = $this->trimmed('tag');
        $this->tag = Notice_tag::staticGet('tag', $tag);

        if (!$this->tag) {
            $this->clientError(_('No such tag.'));
            return false;
        } else {
            return true;
        }
    }
>>>>>>> 7aa496cd

    function get_notices($limit=0)
    {
        $tag = $this->tag;

<<<<<<< HEAD
		$notice = Notice_tag::getStream($tag, 0, ($limit == 0) ? NOTICES_PER_PAGE : $limit);
=======
        if (is_null($tag)) {
            return null;
        }

        $notice = Notice_tag::getStream($tag->tag, 0, ($limit == 0) ? NOTICES_PER_PAGE : $limit);
>>>>>>> 7aa496cd

        while ($notice->fetch()) {
            $notices[] = clone($notice);
        }

        return $notices;
    }

<<<<<<< HEAD
	function get_channel() {
		$tag = $this->tag;

		$c = array('url' => common_local_url('tagrss', array('tag' => $tag)),
			   'title' => $tag,
			   'link' => common_local_url('tagrss', array('tag' => $tag)),
			   'description' => sprintf(_('Microblog tagged with %s'), $tag));
		return $c;
	}
=======
    function get_channel()
    {
        $tag = $this->tag->tag;

        $c = array('url' => common_local_url('tagrss', array('tag' => $tagname)),
               'title' => $tagname,
               'link' => common_local_url('tagrss', array('tag' => $tagname)),
               'description' => sprintf(_('Microblog tagged with %s'), $tagname));
        return $c;
    }
>>>>>>> 7aa496cd
}<|MERGE_RESOLUTION|>--- conflicted
+++ resolved
@@ -26,19 +26,6 @@
 class TagrssAction extends Rss10Action
 {
 
-<<<<<<< HEAD
-	function init() {
-		$tag = $this->trimmed('tag');
-
-        if (!isset($tag) || mb_strlen($tag) == 0) {
-			common_user_error(_('No tag.'));
-			return false;
-        }
-
-		$this->tag = $tag;
-        return true;
-	}
-=======
     function init()
     {
         $tag = $this->trimmed('tag');
@@ -51,21 +38,16 @@
             return true;
         }
     }
->>>>>>> 7aa496cd
 
     function get_notices($limit=0)
     {
         $tag = $this->tag;
 
-<<<<<<< HEAD
-		$notice = Notice_tag::getStream($tag, 0, ($limit == 0) ? NOTICES_PER_PAGE : $limit);
-=======
         if (is_null($tag)) {
             return null;
         }
 
         $notice = Notice_tag::getStream($tag->tag, 0, ($limit == 0) ? NOTICES_PER_PAGE : $limit);
->>>>>>> 7aa496cd
 
         while ($notice->fetch()) {
             $notices[] = clone($notice);
@@ -74,17 +56,6 @@
         return $notices;
     }
 
-<<<<<<< HEAD
-	function get_channel() {
-		$tag = $this->tag;
-
-		$c = array('url' => common_local_url('tagrss', array('tag' => $tag)),
-			   'title' => $tag,
-			   'link' => common_local_url('tagrss', array('tag' => $tag)),
-			   'description' => sprintf(_('Microblog tagged with %s'), $tag));
-		return $c;
-	}
-=======
     function get_channel()
     {
         $tag = $this->tag->tag;
@@ -95,5 +66,4 @@
                'description' => sprintf(_('Microblog tagged with %s'), $tagname));
         return $c;
     }
->>>>>>> 7aa496cd
 }