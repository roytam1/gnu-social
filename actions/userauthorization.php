--- conflicted
+++ resolved
@@ -323,19 +323,6 @@
                 throw new Exception('You are already subscribed to this user.');
             }
         }
-<<<<<<< HEAD
-=======
-        $nickname = $_GET['omb_listenee_nickname'];
-        if (!Validate::string($nickname, array('min_length' => 1,
-                                               'max_length' => 64,
-                                               'format' => NICKNAME_FMT))) {
-            throw new OAuthException('Nickname must have only letters and numbers and no spaces.');
-        }
-        $profile = $_GET['omb_listenee_profile'];
-        if (!common_valid_http_url($profile)) {
-            throw new OAuthException("Invalid profile URL '$profile'.");
-        }
->>>>>>> 9f07921b
 
         if ($profile == common_profile_url($nickname)) {
             throw new Exception(sprintf(_('Profile URL ‘%s’ is for a local user.'),
@@ -369,5 +356,4 @@
             }
         }
     }
-}
-?>+}