--- conflicted
+++ resolved
@@ -278,28 +278,16 @@
         $this->element('link',array('rel'=>'alternate',
             'type'=>'application/json+oembed',
             'href'=>common_local_url(
-<<<<<<< HEAD
-                'api',
-                array('apiaction'=>'oembed','method'=>'oembed.json'),
-                array('url'=>$this->notice->uri)),
-=======
                 'oembed',
                 array(),
                 array('format'=>'json','url'=>$this->notice->uri)),
->>>>>>> f3cdc7f2
             'title'=>'oEmbed'),null);
         $this->element('link',array('rel'=>'alternate',
             'type'=>'text/xml+oembed',
             'href'=>common_local_url(
-<<<<<<< HEAD
-                'api',
-                array('apiaction'=>'oembed','method'=>'oembed.xml'),
-                array('url'=>$this->notice->uri)),
-=======
                 'oembed',
                 array(),
                 array('format'=>'xml','url'=>$this->notice->uri)),
->>>>>>> f3cdc7f2
             'title'=>'oEmbed'),null);
     }
 }
