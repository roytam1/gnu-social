--- conflicted
+++ resolved
@@ -224,12 +224,8 @@
             }
 
             $this->out->element('input', $attrs);
-<<<<<<< HEAD
+            // TRANS: Checkbox label for enabling Jabber messages for a profile in a subscriptions list.
             $this->out->element('label', array('for' => 'jabber-'.$this->profile->id), _('IM'));
-=======
-            // TRANS: Checkbox label for enabling Jabber messages for a profile in a subscriptions list.
-            $this->out->element('label', array('for' => 'jabber-'.$this->profile->id), _('Jabber'));
->>>>>>> 01637bcd
         } else {
             $this->out->hidden('jabber', $sub->jabber);
         }
