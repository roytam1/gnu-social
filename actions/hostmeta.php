--- conflicted
+++ resolved
@@ -54,13 +54,8 @@
             $url = common_local_url('userxrd');
             $url.= '?uri={uri}';
             $xrd->links[] = array('rel' => Discovery::LRDD_REL,
-<<<<<<< HEAD
                       'template' => $url,
                       'title' => array('Resource Descriptor'));
-=======
-                                  'template' => $url,
-                                  'title' => array('Resource Descriptor'));
->>>>>>> 061c8d95
             Event::handle('EndHostMetaLinks', array(&$xrd->links));
         }
 
