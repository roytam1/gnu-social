/*
 * StatusNet - a distributed open-source microblogging tool
 * Copyright (C) 2008, StatusNet, Inc.
 *
 * This program is free software: you can redistribute it and/or modify
 * it under the terms of the GNU Affero General Public License as published by
 * the Free Software Foundation, either version 3 of the License, or
 * (at your option) any later version.
 *
 * This program is distributed in the hope that it will be useful,
 * but WITHOUT ANY WARRANTY; without even the implied warranty of
 * MERCHANTABILITY or FITNESS FOR A PARTICULAR PURPOSE.  See the
 * GNU Affero General Public License for more details.
 *
 * You should have received a copy of the GNU Affero General Public License
 * along with this program.  If not, see <http://www.gnu.org/licenses/>.
 *
 * @category  UI interaction
 * @package   StatusNet
 * @author    Sarven Capadisli <csarven@status.net>
 * @author    Evan Prodromou <evan@status.net>
 * @copyright 2009 StatusNet, Inc.
 * @license   http://www.fsf.org/licensing/licenses/agpl-3.0.html GNU Affero General Public License version 3.0
 * @link      http://status.net/
 */

var SN = { // StatusNet
    C: { // Config
        I: { // Init
            CounterBlackout: false,
            MaxLength: 140,
            PatternUsername: /^[0-9a-zA-Z\-_.]*$/,
            HTTP20x30x: [200, 201, 202, 203, 204, 205, 206, 300, 301, 302, 303, 304, 305, 306, 307]
        },

        S: { // Selector
            Disabled: 'disabled',
            Warning: 'warning',
            Error: 'error',
            Success: 'success',
            Processing: 'processing',
            CommandResult: 'command_result',
            FormNotice: 'form_notice',
            NoticeDataText: 'notice_data-text',
            NoticeTextCount: 'notice_text-count',
            NoticeInReplyTo: 'notice_in-reply-to',
            NoticeDataAttach: 'notice_data-attach',
            NoticeDataAttachSelected: 'notice_data-attach_selected',
            NoticeActionSubmit: 'notice_action-submit',
            NoticeLat: 'notice_data-lat',
            NoticeLon: 'notice_data-lon',
            NoticeLocationId: 'notice_data-location_id',
            NoticeLocationNs: 'notice_data-location_ns'
        }
    },

    U: { // Utils
        FormNoticeEnhancements: function(form) {
            form_id = form.attr('id');
            $('#'+form_id+' #'+SN.C.S.NoticeDataText).unbind('keyup');
            $('#'+form_id+' #'+SN.C.S.NoticeDataText).unbind('keydown');
            if (maxLength > 0) {
                $('#'+form_id+' #'+SN.C.S.NoticeDataText).bind('keyup', function(e) {
                    SN.U.Counter(form);
                });
                // run once in case there's something in there
                SN.U.Counter(form);
            }

            $('#'+form_id+' #'+SN.C.S.NoticeDataText).bind('keydown', function(e) {
                SN.U.SubmitOnReturn(e, form);
            });

            if($('body')[0].id != 'conversation') {
                $('#'+form_id+' textarea').focus();
            }
        },

        SubmitOnReturn: function(event, el) {
            if (event.keyCode == 13 || event.keyCode == 10) {
                el.submit();
                event.preventDefault();
                event.stopPropagation();
                $('#'+el[0].id+' #'+SN.C.S.NoticeDataText).blur();
                $('body').focus();
                return false;
            }
            return true;
        },

        Counter: function(form) {
            SN.C.I.FormNoticeCurrent = form;
            form_id = form.attr('id');
            if (typeof(maxLength) == "undefined") {
                 maxLength = SN.C.I.MaxLength;
            }

<<<<<<< HEAD
	var joinoptions = { dataType: 'xml',
					   success: function(xml) { var new_form = document._importNode($('form', xml).get(0), true);
												var leave = new_form.id;
												var join = leave.replace('leave', 'join');
												$('form#'+join).replaceWith(new_form);
												$('form#'+leave).ajaxForm(leaveoptions).each(addAjaxHidden);
											  }
					 };
=======
            if (maxLength <= 0) {
                return;
            }

            var remaining = maxLength - $('#'+form_id+' #'+SN.C.S.NoticeDataText).val().length;
            var counter = $('#'+form_id+' #'+SN.C.S.NoticeTextCount);

            if (remaining.toString() != counter.text()) {
                if (!SN.C.I.CounterBlackout || remaining === 0) {
                    if (counter.text() != String(remaining)) {
                        counter.text(remaining);
                    }
                    if (remaining < 0) {
                        form.addClass(SN.C.S.Warning);
                    } else {
                        form.removeClass(SN.C.S.Warning);
                    }
                    // Skip updates for the next 500ms.
                    // On slower hardware, updating on every keypress is unpleasant.
                    if (!SN.C.I.CounterBlackout) {
                        SN.C.I.CounterBlackout = true;
                        SN.C.I.FormNoticeCurrent = form;
                        window.setTimeout("SN.U.ClearCounterBlackout(SN.C.I.FormNoticeCurrent);", 500);
                    }
                }
            }
        },
>>>>>>> c2134770

        ClearCounterBlackout: function(form) {
            // Allow keyup events to poke the counter again
            SN.C.I.CounterBlackout = false;
            // Check if the string changed since we last looked
            SN.U.Counter(form);
        },

<<<<<<< HEAD
	$("form.form_group_join").ajaxForm(joinoptions);
	$("form.form_group_leave").ajaxForm(leaveoptions);
	$("form.form_group_join").each(addAjaxHidden);
	$("form.form_group_leave").each(addAjaxHidden);
=======
        FormXHR: function(f) {
            f.bind('submit', function(e) {
                form_id = $(this)[0].id;
                $.ajax({
                    type: 'POST',
                    dataType: 'xml',
                    url: $(this)[0].action,
                    data: $(this).serialize() + '&ajax=1',
                    beforeSend: function(xhr) {
                        $('#'+form_id).addClass(SN.C.S.Processing);
                        $('#'+form_id+' .submit').addClass(SN.C.S.Disabled);
                        $('#'+form_id+' .submit').attr(SN.C.S.Disabled, SN.C.S.Disabled);
                    },
                    error: function (xhr, textStatus, errorThrown) {
                        alert(errorThrown || textStatus);
                    },
                    success: function(data, textStatus) {
                        if (typeof($('form', data)[0]) != 'undefined') {
                            form_new = document._importNode($('form', data)[0], true);
                            $('#'+form_id).replaceWith(form_new);
                            $('#'+form_new.id).each(function() { SN.U.FormXHR($(this)); });
                        }
                        else {
                            $('#'+form_id).replaceWith(document._importNode($('p', data)[0], true));
                        }
                    }
                });
                return false;
            });
        },

        FormNoticeXHR: function(form) {
            form_id = form.attr('id');
            form.append('<input type="hidden" name="ajax" value="1"/>');
            form.ajaxForm({
                dataType: 'xml',
                timeout: '60000',
                beforeSend: function(xhr) {
                    if ($('#'+form_id+' #'+SN.C.S.NoticeDataText)[0].value.length === 0) {
                        form.addClass(SN.C.S.Warning);
                        return false;
                    }
                    form.addClass(SN.C.S.Processing);
                    $('#'+form_id+' #'+SN.C.S.NoticeActionSubmit).addClass(SN.C.S.Disabled);
                    $('#'+form_id+' #'+SN.C.S.NoticeActionSubmit).attr(SN.C.S.Disabled, SN.C.S.Disabled);
                    return true;
                },
                error: function (xhr, textStatus, errorThrown) {
                    form.removeClass(SN.C.S.Processing);
                    $('#'+form_id+' #'+SN.C.S.NoticeActionSubmit).removeClass(SN.C.S.Disabled);
                    $('#'+form_id+' #'+SN.C.S.NoticeActionSubmit).removeAttr(SN.C.S.Disabled, SN.C.S.Disabled);
                    if (textStatus == 'timeout') {
                        alert ('Sorry! We had trouble sending your notice. The servers are overloaded. Please try again, and contact the site administrator if this problem persists');
                    }
                    else {
                        if ($('.'+SN.C.S.Error, xhr.responseXML).length > 0) {
                            form.append(document._importNode($('.'+SN.C.S.Error, xhr.responseXML)[0], true));
                        }
                        else {
                            if(jQuery.inArray(parseInt(xhr.status), SN.C.I.HTTP20x30x) < 0) {
                                alert('Sorry! We had trouble sending your notice ('+xhr.status+' '+xhr.statusText+'). Please report the problem to the site administrator if this happens again.');
                            }
                            else {
                                $('#'+form_id+' #'+SN.C.S.NoticeDataText).val('');
                                SN.U.FormNoticeEnhancements($('#'+form_id));
                            }
                        }
                    }
                },
                success: function(data, textStatus) {
                    var result;
                    if ($('#'+SN.C.S.Error, data).length > 0) {
                        result = document._importNode($('p', data)[0], true);
                        alert(result.textContent || result.innerHTML);
                    }
                    else {
                        if($('body')[0].id == 'bookmarklet') {
                            self.close();
                        }
>>>>>>> c2134770

                        if ($('#'+SN.C.S.CommandResult, data).length > 0) {
                            result = document._importNode($('p', data)[0], true);
                            alert(result.textContent || result.innerHTML);
                        }
                        else {
                             notice = document._importNode($('li', data)[0], true);
                             if ($('#'+notice.id).length === 0) {
                                var notice_irt_value = $('#'+SN.C.S.NoticeInReplyTo).val();
                                var notice_irt = '#notices_primary #notice-'+notice_irt_value;
                                if($('body')[0].id == 'conversation') {
                                    if(notice_irt_value.length > 0 && $(notice_irt+' .notices').length < 1) {
                                        $(notice_irt).append('<ul class="notices"></ul>');
                                    }
                                    $($(notice_irt+' .notices')[0]).append(notice);
                                }
                                else {
                                    $("#notices_primary .notices").prepend(notice);
                                }
                                $('#'+notice.id).css({display:'none'});
                                $('#'+notice.id).fadeIn(2500);
                                SN.U.NoticeAttachments();
                                SN.U.NoticeReply();
                                SN.U.NoticeFavor();
                             }
                        }
                        $('#'+form_id+' #'+SN.C.S.NoticeDataText).val('');
                        $('#'+form_id+' #'+SN.C.S.NoticeDataAttach).val('');
                        $('#'+form_id+' #'+SN.C.S.NoticeInReplyTo).val('');
                        $('#'+form_id+' #'+SN.C.S.NoticeDataAttachSelected).remove();
                        SN.U.FormNoticeEnhancements($('#'+form_id));
                    }
                },
                complete: function(xhr, textStatus) {
                    form.removeClass(SN.C.S.Processing);
                    $('#'+form_id+' #'+SN.C.S.NoticeActionSubmit).removeAttr(SN.C.S.Disabled);
                    $('#'+form_id+' #'+SN.C.S.NoticeActionSubmit).removeClass(SN.C.S.Disabled);
                }
            });
        },

        NoticeReply: function() {
            if ($('#'+SN.C.S.NoticeDataText).length > 0 && $('#content .notice_reply').length > 0) {
                $('#content .notice').each(function() {
                    var notice = $(this)[0];
                    $($('.notice_reply', notice)[0]).click(function() {
                        var nickname = ($('.author .nickname', notice).length > 0) ? $($('.author .nickname', notice)[0]) : $('.author .nickname.uid');
                        SN.U.NoticeReplySet(nickname.text(), $($('.notice_id', notice)[0]).text());
                        return false;
                    });
                });
            }
        },

        NoticeReplySet: function(nick,id) {
            if (nick.match(SN.C.I.PatternUsername)) {
                var text = $('#'+SN.C.S.NoticeDataText);
                if (text.length) {
                    replyto = '@' + nick + ' ';
                    text.val(replyto + text.val().replace(RegExp(replyto, 'i'), ''));
                    $('#'+SN.C.S.FormNotice+' input#'+SN.C.S.NoticeInReplyTo).val(id);
                    if (text[0].setSelectionRange) {
                        var len = text.val().length;
                        text[0].setSelectionRange(len,len);
                        text[0].focus();
                    }
                    return false;
                }
            }
            return true;
        },

        NoticeFavor: function() {
            $('.form_favor').each(function() { SN.U.FormXHR($(this)); });
            $('.form_disfavor').each(function() { SN.U.FormXHR($(this)); });
        },

<<<<<<< HEAD
	var PostNotice = { dataType: 'xml',
					   beforeSubmit: function(formData, jqForm, options) { if ($("#notice_data-text").get(0).value.length == 0) {
																				$("#form_notice").addClass("warning");
																				return false;
																		   }
																		   $("#form_notice").addClass("processing");
																		   $("#notice_action-submit").attr("disabled", "disabled");
																		   $("#notice_action-submit").addClass("disabled");
																		   return true;
												 						 },
					   timeout: '60000',
					   error: function (xhr, textStatus, errorThrown) {	$("#form_notice").removeClass("processing");
																		$("#notice_action-submit").removeAttr("disabled");
																		$("#notice_action-submit").removeClass("disabled");
																		if (textStatus == "timeout") {
																			alert ("Sorry! We had trouble sending your notice. The servers are overloaded. Please try again, and contact the site administrator if this problem persists");
																		}
																		else {
																			if ($(".error", xhr.responseXML).length > 0) {
																				$('#form_notice').append(document._importNode($(".error", xhr.responseXML).get(0), true));
																			}
																			else {
																				var HTTP20x30x = [200, 201, 202, 203, 204, 205, 206, 300, 301, 302, 303, 304, 305, 306, 307];
																				if(jQuery.inArray(parseInt(xhr.status), HTTP20x30x) < 0) {
																					alert("Sorry! We had trouble sending your notice ("+xhr.status+" "+xhr.statusText+"). Please report the problem to the site administrator if this happens again.");
																				}
																				else {
																					$("#notice_data-text").val("");
																					counter();
																				}
																			}
																		}
																	  },
					   success: function(xml) {	if ($("#error", xml).length > 0) {
													var result = document._importNode($("p", xml).get(0), true);
													result = result.textContent || result.innerHTML;
													alert(result);
												}
												else {
												    if ($("#command_result", xml).length > 0) {
													    var result = document._importNode($("p", xml).get(0), true);
													    result = result.textContent || result.innerHTML;
													    alert(result);
                                                    }
                                                    else {
                                                         li = $("li", xml).get(0);
                                                         if ($("#"+li.id).length == 0) {
                                                            var notice_irt_value = $('#notice_in-reply-to').val();
                                                            var notice_irt = '#notices_primary #notice-'+notice_irt_value;
                                                            if($('body')[0].id == 'conversation') {
                                                                if(notice_irt_value.length > 0 && $(notice_irt+' .notices').length < 1) {
                                                                    $(notice_irt).append('<ul class="notices"></ul>');
                                                                }
                                                                $($(notice_irt+' .notices')[0]).append(document._importNode(li, true));
                                                            }
                                                            else {
                                                                $("#notices_primary .notices").prepend(document._importNode(li, true));
                                                            }
                                                            $('#'+li.id).css({display:'none'});
                                                            $('#'+li.id).fadeIn(2500);
                                                            NoticeReply();
                                                            NoticeAttachments();
                                                            NoticeFavors();
                                                         }
													}
													$("#notice_data-text").val("");
    												$("#notice_data-attach").val("");
    												$("#notice_in-reply-to").val("");
                                                    $('#notice_data-attach_selected').remove();
                                                    counter();
												}
												$("#form_notice").removeClass("processing");
												$("#notice_action-submit").removeAttr("disabled");
												$("#notice_action-submit").removeClass("disabled");
											 }
					   };
	$("#form_notice").ajaxForm(PostNotice);
	$("#form_notice").each(addAjaxHidden);
    NoticeReply();
    NoticeAttachments();
    NoticeDataAttach();
    NoticeFavors();
});

function addAjaxHidden() {
	var ajax = document.createElement('input');
	ajax.setAttribute('type', 'hidden');
	ajax.setAttribute('name', 'ajax');
	ajax.setAttribute('value', 1);
	this.appendChild(ajax);
}

function NoticeFavors() {

	// XXX: refactor this code
	var favoptions = { dataType: 'xml',
					   beforeSubmit: function(data, target, options) {
					   							$(target).addClass('processing');
												return true;
											  },
					   success: function(xml) { var new_form = document._importNode($('form', xml).get(0), true);
												var dis = new_form.id;
												var fav = dis.replace('disfavor', 'favor');
												$('form#'+fav).replaceWith(new_form);
												$('form#'+dis).ajaxForm(disoptions).each(addAjaxHidden);
											  }
					 };

	var disoptions = { dataType: 'xml',
					   beforeSubmit: function(data, target, options) {
					   							$(target).addClass('processing');
												return true;
											  },
					   success: function(xml) { var new_form = document._importNode($('form', xml).get(0), true);
												var fav = new_form.id;
												var dis = fav.replace('favor', 'disfavor');
												$('form#'+dis).replaceWith(new_form);
												$('form#'+fav).ajaxForm(favoptions).each(addAjaxHidden);
											  }
					 };

	$("form.form_favor").ajaxForm(favoptions);
	$("form.form_disfavor").ajaxForm(disoptions);
	$("form.form_favor").each(addAjaxHidden);
	$("form.form_disfavor").each(addAjaxHidden);
}

function NoticeReply() {
    if ($('#notice_data-text').length > 0 && $('#content .notice_reply').length > 0) {
        $('#content .notice').each(function() {
            var notice = $(this)[0];
            $($('.notice_reply', notice)[0]).click(function() {
                var nickname = ($('.author .nickname', notice).length > 0) ? $($('.author .nickname', notice)[0]) : $('.author .nickname.uid');
                NoticeReplySet(nickname.text(), $($('.notice_id', notice)[0]).text());
=======
        NoticeAttachments: function() {
            $.fn.jOverlay.options = {
                method : 'GET',
                data : '',
                url : '',
                color : '#000',
                opacity : '0.6',
                zIndex : 99,
                center : false,
                imgLoading : $('address .url')[0].href+'theme/base/images/illustrations/illu_progress_loading-01.gif',
                bgClickToClose : true,
                success : function() {
                    $('#jOverlayContent').append('<button class="close">&#215;</button>');
                    $('#jOverlayContent button').click($.closeOverlay);
                },
                timeout : 0,
                autoHide : true,
                css : {'max-width':'542px', 'top':'5%', 'left':'32.5%'}
            };

            $('#content .notice a.attachment').click(function() {
                $().jOverlay({url: $('address .url')[0].href+'attachment/' + ($(this).attr('id').substring('attachment'.length + 1)) + '/ajax'});
>>>>>>> c2134770
                return false;
            });

            var t;
            $("body:not(#shownotice) #content .notice a.thumbnail").hover(
                function() {
                    var anchor = $(this);
                    $("a.thumbnail").children('img').hide();
                    anchor.closest(".entry-title").addClass('ov');

                    if (anchor.children('img').length === 0) {
                        t = setTimeout(function() {
                            $.get($('address .url')[0].href+'attachment/' + (anchor.attr('id').substring('attachment'.length + 1)) + '/thumbnail', null, function(data) {
                                anchor.append(data);
                            });
                        }, 500);
                    }
                    else {
                        anchor.children('img').show();
                    }
                },
                function() {
                    clearTimeout(t);
                    $("a.thumbnail").children('img').hide();
                    $(this).closest(".entry-title").removeClass('ov');
                }
            );
        },

        NoticeDataAttach: function() {
            NDA = $('#'+SN.C.S.NoticeDataAttach);
            NDA.change(function() {
                S = '<div id="'+SN.C.S.NoticeDataAttachSelected+'" class="'+SN.C.S.Success+'"><code>'+$(this).val()+'</code> <button class="close">&#215;</button></div>';
                NDAS = $('#'+SN.C.S.NoticeDataAttachSelected);
                if (NDAS.length > 0) {
                    NDAS.replaceWith(S);
                }
                else {
                    $('#'+SN.C.S.FormNotice).append(S);
                }
                $('#'+SN.C.S.NoticeDataAttachSelected+' button').click(function(){
                    $('#'+SN.C.S.NoticeDataAttachSelected).remove();
                    NDA.val('');
                });
            });
        },

        NoticeLocationAttach: function() {
            if(navigator.geolocation) navigator.geolocation.watchPosition(function(position) {
                $('#'+SN.C.S.NoticeLat).val(position.coords.latitude);
                $('#'+SN.C.S.NoticeLon).val(position.coords.longitude);
            });
        },

        NewDirectMessage: function() {
            NDM = $('.entity_send-a-message a');
            NDM.attr({'href':NDM.attr('href')+'&ajax=1'});
            NDM.click(function() {
                var NDMF = $('.entity_send-a-message form');
                if (NDMF.length === 0) {
                    $.get(NDM.attr('href'), null, function(data) {
                        $('.entity_send-a-message').append(document._importNode($('form', data)[0], true));
                        NDMF = $('.entity_send-a-message .form_notice');
                        SN.U.FormNoticeXHR(NDMF);
                        SN.U.FormNoticeEnhancements(NDMF);
                        NDMF.append('<button class="close">&#215;</button>');
                        $('.entity_send-a-message button').click(function(){
                            NDMF.hide();
                            return false;
                        });
                    });
                }
                else {
                    NDMF.show();
                    $('.entity_send-a-message textarea').focus();
                }
                return false;
            });
        }
    },

    Init: {
        NoticeForm: function() {
            if ($('body.user_in').length > 0) {
                $('.'+SN.C.S.FormNotice).each(function() {
                    SN.U.FormNoticeXHR($(this));
                    SN.U.FormNoticeEnhancements($(this));
                });

                SN.U.NoticeDataAttach();
                SN.U.NoticeLocationAttach();
            }
        },

        Notices: function() {
            if ($('body.user_in').length > 0) {
                SN.U.NoticeFavor();

                SN.U.NoticeReply();
            }

            SN.U.NoticeAttachments();
        },

        EntityActions: function() {
            if ($('body.user_in').length > 0) {
                $('.form_user_subscribe').each(function() { SN.U.FormXHR($(this)); });
                $('.form_user_unsubscribe').each(function() { SN.U.FormXHR($(this)); });
                $('.form_group_join').each(function() { SN.U.FormXHR($(this)); });
                $('.form_group_leave').each(function() { SN.U.FormXHR($(this)); });
                $('.form_user_nudge').each(function() { SN.U.FormXHR($(this)); });
            }
        }
    }
};

$(document).ready(function(){
    if ($('.'+SN.C.S.FormNotice).length > 0) {
        SN.Init.NoticeForm();
    }
    if ($('#content .notices').length > 0) {
        SN.Init.Notices();
    }
    if ($('#content .entity_actions').length > 0) {
        SN.Init.EntityActions();
    }
});
<|MERGE_RESOLUTION|>--- conflicted
+++ resolved
@@ -95,16 +95,6 @@
                  maxLength = SN.C.I.MaxLength;
             }
 
-<<<<<<< HEAD
-	var joinoptions = { dataType: 'xml',
-					   success: function(xml) { var new_form = document._importNode($('form', xml).get(0), true);
-												var leave = new_form.id;
-												var join = leave.replace('leave', 'join');
-												$('form#'+join).replaceWith(new_form);
-												$('form#'+leave).ajaxForm(leaveoptions).each(addAjaxHidden);
-											  }
-					 };
-=======
             if (maxLength <= 0) {
                 return;
             }
@@ -132,7 +122,6 @@
                 }
             }
         },
->>>>>>> c2134770
 
         ClearCounterBlackout: function(form) {
             // Allow keyup events to poke the counter again
@@ -141,12 +130,6 @@
             SN.U.Counter(form);
         },
 
-<<<<<<< HEAD
-	$("form.form_group_join").ajaxForm(joinoptions);
-	$("form.form_group_leave").ajaxForm(leaveoptions);
-	$("form.form_group_join").each(addAjaxHidden);
-	$("form.form_group_leave").each(addAjaxHidden);
-=======
         FormXHR: function(f) {
             f.bind('submit', function(e) {
                 form_id = $(this)[0].id;
@@ -226,7 +209,6 @@
                         if($('body')[0].id == 'bookmarklet') {
                             self.close();
                         }
->>>>>>> c2134770
 
                         if ($('#'+SN.C.S.CommandResult, data).length > 0) {
                             result = document._importNode($('p', data)[0], true);
@@ -304,142 +286,6 @@
             $('.form_disfavor').each(function() { SN.U.FormXHR($(this)); });
         },
 
-<<<<<<< HEAD
-	var PostNotice = { dataType: 'xml',
-					   beforeSubmit: function(formData, jqForm, options) { if ($("#notice_data-text").get(0).value.length == 0) {
-																				$("#form_notice").addClass("warning");
-																				return false;
-																		   }
-																		   $("#form_notice").addClass("processing");
-																		   $("#notice_action-submit").attr("disabled", "disabled");
-																		   $("#notice_action-submit").addClass("disabled");
-																		   return true;
-												 						 },
-					   timeout: '60000',
-					   error: function (xhr, textStatus, errorThrown) {	$("#form_notice").removeClass("processing");
-																		$("#notice_action-submit").removeAttr("disabled");
-																		$("#notice_action-submit").removeClass("disabled");
-																		if (textStatus == "timeout") {
-																			alert ("Sorry! We had trouble sending your notice. The servers are overloaded. Please try again, and contact the site administrator if this problem persists");
-																		}
-																		else {
-																			if ($(".error", xhr.responseXML).length > 0) {
-																				$('#form_notice').append(document._importNode($(".error", xhr.responseXML).get(0), true));
-																			}
-																			else {
-																				var HTTP20x30x = [200, 201, 202, 203, 204, 205, 206, 300, 301, 302, 303, 304, 305, 306, 307];
-																				if(jQuery.inArray(parseInt(xhr.status), HTTP20x30x) < 0) {
-																					alert("Sorry! We had trouble sending your notice ("+xhr.status+" "+xhr.statusText+"). Please report the problem to the site administrator if this happens again.");
-																				}
-																				else {
-																					$("#notice_data-text").val("");
-																					counter();
-																				}
-																			}
-																		}
-																	  },
-					   success: function(xml) {	if ($("#error", xml).length > 0) {
-													var result = document._importNode($("p", xml).get(0), true);
-													result = result.textContent || result.innerHTML;
-													alert(result);
-												}
-												else {
-												    if ($("#command_result", xml).length > 0) {
-													    var result = document._importNode($("p", xml).get(0), true);
-													    result = result.textContent || result.innerHTML;
-													    alert(result);
-                                                    }
-                                                    else {
-                                                         li = $("li", xml).get(0);
-                                                         if ($("#"+li.id).length == 0) {
-                                                            var notice_irt_value = $('#notice_in-reply-to').val();
-                                                            var notice_irt = '#notices_primary #notice-'+notice_irt_value;
-                                                            if($('body')[0].id == 'conversation') {
-                                                                if(notice_irt_value.length > 0 && $(notice_irt+' .notices').length < 1) {
-                                                                    $(notice_irt).append('<ul class="notices"></ul>');
-                                                                }
-                                                                $($(notice_irt+' .notices')[0]).append(document._importNode(li, true));
-                                                            }
-                                                            else {
-                                                                $("#notices_primary .notices").prepend(document._importNode(li, true));
-                                                            }
-                                                            $('#'+li.id).css({display:'none'});
-                                                            $('#'+li.id).fadeIn(2500);
-                                                            NoticeReply();
-                                                            NoticeAttachments();
-                                                            NoticeFavors();
-                                                         }
-													}
-													$("#notice_data-text").val("");
-    												$("#notice_data-attach").val("");
-    												$("#notice_in-reply-to").val("");
-                                                    $('#notice_data-attach_selected').remove();
-                                                    counter();
-												}
-												$("#form_notice").removeClass("processing");
-												$("#notice_action-submit").removeAttr("disabled");
-												$("#notice_action-submit").removeClass("disabled");
-											 }
-					   };
-	$("#form_notice").ajaxForm(PostNotice);
-	$("#form_notice").each(addAjaxHidden);
-    NoticeReply();
-    NoticeAttachments();
-    NoticeDataAttach();
-    NoticeFavors();
-});
-
-function addAjaxHidden() {
-	var ajax = document.createElement('input');
-	ajax.setAttribute('type', 'hidden');
-	ajax.setAttribute('name', 'ajax');
-	ajax.setAttribute('value', 1);
-	this.appendChild(ajax);
-}
-
-function NoticeFavors() {
-
-	// XXX: refactor this code
-	var favoptions = { dataType: 'xml',
-					   beforeSubmit: function(data, target, options) {
-					   							$(target).addClass('processing');
-												return true;
-											  },
-					   success: function(xml) { var new_form = document._importNode($('form', xml).get(0), true);
-												var dis = new_form.id;
-												var fav = dis.replace('disfavor', 'favor');
-												$('form#'+fav).replaceWith(new_form);
-												$('form#'+dis).ajaxForm(disoptions).each(addAjaxHidden);
-											  }
-					 };
-
-	var disoptions = { dataType: 'xml',
-					   beforeSubmit: function(data, target, options) {
-					   							$(target).addClass('processing');
-												return true;
-											  },
-					   success: function(xml) { var new_form = document._importNode($('form', xml).get(0), true);
-												var fav = new_form.id;
-												var dis = fav.replace('favor', 'disfavor');
-												$('form#'+dis).replaceWith(new_form);
-												$('form#'+fav).ajaxForm(favoptions).each(addAjaxHidden);
-											  }
-					 };
-
-	$("form.form_favor").ajaxForm(favoptions);
-	$("form.form_disfavor").ajaxForm(disoptions);
-	$("form.form_favor").each(addAjaxHidden);
-	$("form.form_disfavor").each(addAjaxHidden);
-}
-
-function NoticeReply() {
-    if ($('#notice_data-text').length > 0 && $('#content .notice_reply').length > 0) {
-        $('#content .notice').each(function() {
-            var notice = $(this)[0];
-            $($('.notice_reply', notice)[0]).click(function() {
-                var nickname = ($('.author .nickname', notice).length > 0) ? $($('.author .nickname', notice)[0]) : $('.author .nickname.uid');
-                NoticeReplySet(nickname.text(), $($('.notice_id', notice)[0]).text());
-=======
         NoticeAttachments: function() {
             $.fn.jOverlay.options = {
                 method : 'GET',
@@ -462,7 +308,6 @@
 
             $('#content .notice a.attachment').click(function() {
                 $().jOverlay({url: $('address .url')[0].href+'attachment/' + ($(this).attr('id').substring('attachment'.length + 1)) + '/ajax'});
->>>>>>> c2134770
                 return false;
             });
 
