/*
 * Laconica - a distributed open-source microblogging tool
 * Copyright (C) 2008, Controlez-Vous, Inc.
 *
 * This program is free software: you can redistribute it and/or modify
 * it under the terms of the GNU Affero General Public License as published by
 * the Free Software Foundation, either version 3 of the License, or
 * (at your option) any later version.
 *
 * This program is distributed in the hope that it will be useful,
 * but WITHOUT ANY WARRANTY; without even the implied warranty of
 * MERCHANTABILITY or FITNESS FOR A PARTICULAR PURPOSE.  See the
 * GNU Affero General Public License for more details.
 *
 * You should have received a copy of the GNU Affero General Public License
 * along with this program.  If not, see <http://www.gnu.org/licenses/>.
 */

$(document).ready(function(){
<<<<<<< HEAD
    $('input#notice_data-attach').toggle();
    $('label[for=notice_data-attach]').text('Upload a file as an attachment?');
    $('label[for=notice_data-attach]').click(function () {
        if ('Upload a file as an attachment?' == $(this).text()) {
            $(this).text('Upload: ');
            $('input#notice_data-attach').slideDown('fast');
        } else {
            $('input#notice_data-attach').slideUp('fast', function() {$('label[for=notice_data-attach]').text('Upload a file as an attachment?');});
        }
    });

    $('a.attachment').click(function() {$().jOverlay({url: $('address .url')[0].href+'/attachment/' + ($(this).attr('id').substring('attachment'.length + 1)) + '/ajax'}); return false; });
    $("a.thumbnail").hover(
        function() {
            var anchor = $(this);
            $("a.thumbnail").children('img').remove();

            setTimeout(function() {
                anchor.closest(".entry-title").addClass('ov');
                $.get($('address .url')[0].href+'/attachment/' + (anchor.attr('id').substring('attachment'.length + 1)) + '/thumbnail', null, function(data) {
                    anchor.append(data);
                });
            }, 250);

            setTimeout(function() {
                anchor.children('img').remove();
                anchor.closest(".entry-title").removeClass('ov');
            }, 3000);
        },
        function() {
            $(this).children('img').remove();
            $(this).closest(".entry-title").removeClass('ov');
        }
    );

=======
>>>>>>> 36fe5a85
	// count character on keyup
	function counter(event){
		var maxLength = 140;
		var currentLength = $("#notice_data-text").val().length;
		var remaining = maxLength - currentLength;
		var counter = $("#notice_text-count");
		counter.text(remaining);

		if (remaining <= 0) {
			$("#form_notice").addClass("warning");
		} else {
			$("#form_notice").removeClass("warning");
		}
	}

	function submitonreturn(event) {
		if (event.keyCode == 13) {
			$("#form_notice").submit();
			event.preventDefault();
			event.stopPropagation();
			return false;
		}
		return true;
	}

	if ($("#notice_data-text").length) {
		$("#notice_data-text").bind("keyup", counter);
		$("#notice_data-text").bind("keydown", submitonreturn);

		// run once in case there's something in there
		counter();

		// set the focus
		$("#notice_data-text").focus();
	}

	// XXX: refactor this code

	var favoptions = { dataType: 'xml',
					   success: function(xml) { var new_form = document._importNode($('form', xml).get(0), true);
												var dis = new_form.id;
												var fav = dis.replace('disfavor', 'favor');
												$('form#'+fav).replaceWith(new_form);
												$('form#'+dis).ajaxForm(disoptions).each(addAjaxHidden);
											  }
					 };

	var disoptions = { dataType: 'xml',
					   success: function(xml) { var new_form = document._importNode($('form', xml).get(0), true);
												var fav = new_form.id;
												var dis = fav.replace('favor', 'disfavor');
												$('form#'+dis).replaceWith(new_form);
												$('form#'+fav).ajaxForm(favoptions).each(addAjaxHidden);
											  }
					 };

	var joinoptions = { dataType: 'xml',
					   success: function(xml) { var new_form = document._importNode($('form', xml).get(0), true);
												var leave = new_form.id;
												var join = leave.replace('leave', 'join');
												$('form#'+join).replaceWith(new_form);
												$('form#'+leave).ajaxForm(leaveoptions).each(addAjaxHidden);
											  }
					 };

	var leaveoptions = { dataType: 'xml',
					   success: function(xml) { var new_form = document._importNode($('form', xml).get(0), true);
												var join = new_form.id;
												var leave = join.replace('join', 'leave');
												$('form#'+leave).replaceWith(new_form);
												$('form#'+join).ajaxForm(joinoptions).each(addAjaxHidden);
											  }
					 };

	function addAjaxHidden() {
		var ajax = document.createElement('input');
		ajax.setAttribute('type', 'hidden');
		ajax.setAttribute('name', 'ajax');
		ajax.setAttribute('value', 1);
		this.appendChild(ajax);
	}

	$("form.form_favor").ajaxForm(favoptions);
	$("form.form_disfavor").ajaxForm(disoptions);
	$("form.form_group_join").ajaxForm(joinoptions);
	$("form.form_group_leave").ajaxForm(leaveoptions);
	$("form.form_favor").each(addAjaxHidden);
	$("form.form_disfavor").each(addAjaxHidden);
	$("form.form_group_join").each(addAjaxHidden);
	$("form.form_group_leave").each(addAjaxHidden);

	$("#form_user_nudge").ajaxForm ({ dataType: 'xml',
		beforeSubmit: function(xml) { $("#form_user_nudge input[type=submit]").attr("disabled", "disabled");
									  $("#form_user_nudge input[type=submit]").addClass("disabled");
									},
		success: function(xml) { $("#form_user_nudge").replaceWith(document._importNode($("#nudge_response", xml).get(0),true));
							     $("#form_user_nudge input[type=submit]").removeAttr("disabled");
							     $("#form_user_nudge input[type=submit]").removeClass("disabled");
							   }
	 });
	$("#form_user_nudge").each(addAjaxHidden);

	var Subscribe = { dataType: 'xml',
					  beforeSubmit: function(formData, jqForm, options) { $(".form_user_subscribe input[type=submit]").attr("disabled", "disabled");
																	      $(".form_user_subscribe input[type=submit]").addClass("disabled");
																	    },
					  success: function(xml) { var form_unsubscribe = document._importNode($('form', xml).get(0), true);
										  	   var form_unsubscribe_id = form_unsubscribe.id;
											   var form_subscribe_id = form_unsubscribe_id.replace('unsubscribe', 'subscribe');
											   $("form#"+form_subscribe_id).replaceWith(form_unsubscribe);
											   $("form#"+form_unsubscribe_id).ajaxForm(UnSubscribe).each(addAjaxHidden);
											   $("dd.subscribers").text(parseInt($("dd.subscribers").text())+1);
											   $(".form_user_subscribe input[type=submit]").removeAttr("disabled");
											   $(".form_user_subscribe input[type=submit]").removeClass("disabled");
										     }
					};

	var UnSubscribe = { dataType: 'xml',
						beforeSubmit: function(formData, jqForm, options) { $(".form_user_unsubscribe input[type=submit]").attr("disabled", "disabled");
																		    $(".form_user_unsubscribe input[type=submit]").addClass("disabled");
																		  },
					    success: function(xml) { var form_subscribe = document._importNode($('form', xml).get(0), true);
										  		 var form_subscribe_id = form_subscribe.id;
												 var form_unsubscribe_id = form_subscribe_id.replace('subscribe', 'unsubscribe');
												 $("form#"+form_unsubscribe_id).replaceWith(form_subscribe);
												 $("form#"+form_subscribe_id).ajaxForm(Subscribe).each(addAjaxHidden);
												 $("#profile_send_a_new_message").remove();
												 $("#profile_nudge").remove();
											     $("dd.subscribers").text(parseInt($("dd.subscribers").text())-1);
												 $(".form_user_unsubscribe input[type=submit]").removeAttr("disabled");
												 $(".form_user_unsubscribe input[type=submit]").removeClass("disabled");
											   }
					  };

	$(".form_user_subscribe").ajaxForm(Subscribe);
	$(".form_user_unsubscribe").ajaxForm(UnSubscribe);
	$(".form_user_subscribe").each(addAjaxHidden);
	$(".form_user_unsubscribe").each(addAjaxHidden);

	var PostNotice = { dataType: 'xml',
					   beforeSubmit: function(formData, jqForm, options) { if ($("#notice_data-text").get(0).value.length == 0) {
																				$("#form_notice").addClass("warning");
																				return false;
																		   }
																		   $("#form_notice").addClass("processing");
																		   $("#notice_action-submit").attr("disabled", "disabled");
																		   $("#notice_action-submit").addClass("disabled");
																		   return true;
												 						 },
					   timeout: '60000',
					   error: function (xhr, textStatus, errorThrown) {	$("#form_notice").removeClass("processing");
																		$("#notice_action-submit").removeAttr("disabled");
																		$("#notice_action-submit").removeClass("disabled");
																		if (textStatus == "timeout") {
																			alert ("Sorry! We had trouble sending your notice. The servers are overloaded. Please try again, and contact the site administrator if this problem persists");
																		}
																		else {
																			if ($(".error", xhr.responseXML).length > 0) {
																				$('#form_notice').append(document._importNode($(".error", xhr.responseXML).get(0), true));
																			}
																			else {
																				alert("Sorry! We had trouble sending your notice ("+xhr.status+" "+xhr.statusText+"). Please report the problem to the site administrator if this happens again.");
																			}
																		}
																	  },
					   success: function(xml) {	if ($("#error", xml).length > 0) {
													var result = document._importNode($("p", xml).get(0), true);
													result = result.textContent || result.innerHTML;
													alert(result);
												}
												else {
												    if ($("#command_result", xml).length > 0) {
													    var result = document._importNode($("p", xml).get(0), true);
													    result = result.textContent || result.innerHTML;
													    alert(result);
                                                    }
                                                    else {
                                                         li = $("li", xml).get(0);
                                                         if ($("#"+li.id).length == 0) {
                                                              $("#notices_primary .notices").prepend(document._importNode(li, true));
                                                              $("#notices_primary .notice:first").css({display:"none"});
                                                              $("#notices_primary .notice:first").fadeIn(2500);
                                                              NoticeReply();
                                                         }
													}
													$("#notice_data-text").val("");
    												$("#notice_data-attach").val("");
                                                    counter();
												}
												$("#form_notice").removeClass("processing");
												$("#notice_action-submit").removeAttr("disabled");
												$("#notice_action-submit").removeClass("disabled");
											 }
					   };
	$("#form_notice").ajaxForm(PostNotice);
	$("#form_notice").each(addAjaxHidden);
    NoticeHover();
    NoticeReply();
    NoticeAttachments();
});


function NoticeHover() {
    function mouseHandler(e) {
        $(e.target).closest('li.hentry')[(e.type === 'mouseover') ? 'addClass' : 'removeClass']('hover');
    };
    $('#content .notices').mouseover(mouseHandler);
    $('#content .notices').mouseout(mouseHandler);
}


function NoticeReply() {
    if ($('#notice_data-text').length > 0) {
        $('#content .notice').each(function() {
            var notice = $(this)[0];
            $($('.notice_reply', notice)[0]).click(function() {
                var nickname = ($('.author .nickname', notice).length > 0) ? $($('.author .nickname', notice)[0]) : $('.author .nickname');
                NoticeReplySet(nickname.text(), $($('.notice_id', notice)[0]).text());
                return false;
            });
        });
    }
}

function NoticeReplySet(nick,id) {
	rgx_username = /^[0-9a-zA-Z\-_.]*$/;
	if (nick.match(rgx_username)) {
		replyto = "@" + nick + " ";
		if ($("#notice_data-text").length) {
			$("#notice_data-text").val(replyto);
			$("#form_notice input#notice_in-reply-to").val(id);
			$("#notice_data-text").focus();
			return false;
		}
	}
	return true;
}

function NoticeAttachments() {
    $.fn.jOverlay.options = {
        method : 'GET',
        data : '',
        url : '',
        color : '#000',
        opacity : '0.6',
        zIndex : 99,
        center : true,
        imgLoading : $('address .url')[0].href+'theme/base/images/illustrations/illu_progress_loading-01.gif',
        bgClickToClose : true,
        success : function() {
            $('#jOverlayContent').append('<button>&#215;</button>');
            $('#jOverlayContent button').click($.closeOverlay);
        },
        timeout : 0
    };

    $('a.attachment').click(function() {
        $().jOverlay({url: $('address .url')[0].href+'/attachment/' + ($(this).attr('id').substring('attachment'.length + 1)) + '/ajax'});
        return false;
    });
    
    var t;
    $("body:not(#shownotice) a.thumbnail").hover(
        function() {
            var anchor = $(this);
            $("a.thumbnail").children('img').hide();
            anchor.closest(".entry-title").addClass('ov');

            if (anchor.children('img').length == 0) {
                t = setTimeout(function() {
                    $.get($('address .url')[0].href+'/attachment/' + (anchor.attr('id').substring('attachment'.length + 1)) + '/thumbnail', null, function(data) {
                        anchor.append(data);
                    });
                }, 500);
            }
            else {
                anchor.children('img').show();
            }
        },
        function() {
            clearTimeout(t);
            $("a.thumbnail").children('img').hide();
            $(this).closest(".entry-title").removeClass('ov');
        }
    );
}
<|MERGE_RESOLUTION|>--- conflicted
+++ resolved
@@ -17,7 +17,6 @@
  */
 
 $(document).ready(function(){
-<<<<<<< HEAD
     $('input#notice_data-attach').toggle();
     $('label[for=notice_data-attach]').text('Upload a file as an attachment?');
     $('label[for=notice_data-attach]').click(function () {
@@ -53,8 +52,6 @@
         }
     );
 
-=======
->>>>>>> 36fe5a85
 	// count character on keyup
 	function counter(event){
 		var maxLength = 140;
