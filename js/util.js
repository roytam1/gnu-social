/*
 * Laconica - a distributed open-source microblogging tool
 * Copyright (C) 2008, Controlez-Vous, Inc.
 *
 * This program is free software: you can redistribute it and/or modify
 * it under the terms of the GNU Affero General Public License as published by
 * the Free Software Foundation, either version 3 of the License, or
 * (at your option) any later version.
 *
 * This program is distributed in the hope that it will be useful,
 * but WITHOUT ANY WARRANTY; without even the implied warranty of
 * MERCHANTABILITY or FITNESS FOR A PARTICULAR PURPOSE.  See the
 * GNU Affero General Public License for more details.
 *
 * You should have received a copy of the GNU Affero General Public License
 * along with this program.  If not, see <http://www.gnu.org/licenses/>.
 */

$(document).ready(function(){
	var counterBlackout = false;
	
	// count character on keyup
	function counter(event){
		var maxLength = 140;
		var currentLength = $("#notice_data-text").val().length;
		var remaining = maxLength - currentLength;
		var counter = $("#notice_text-count");
		
		if (remaining.toString() != counter.text()) {
		    if (!counterBlackout || remaining == 0) {
                        if (counter.text() != String(remaining)) {
                            counter.text(remaining);
		        }

<<<<<<< HEAD
		if (remaining < 0) {
			$("#form_notice").addClass("warning");
		} else {
			$("#form_notice").removeClass("warning");
		}
=======
                        if (remaining < 0) {
                            $("#form_notice").addClass("warning");
                        } else {
                            $("#form_notice").removeClass("warning");
                        }
                        // Skip updates for the next 500ms.
                        // On slower hardware, updating on every keypress is unpleasant.
                        if (!counterBlackout) {
                            counterBlackout = true;
                            window.setTimeout(clearCounterBlackout, 500);
                        }
                    }
                }
	}
	
	function clearCounterBlackout() {
		// Allow keyup events to poke the counter again
		counterBlackout = false;
		// Check if the string changed since we last looked
		counter(null);
>>>>>>> f3cdc7f2
	}

	function submitonreturn(event) {
		if (event.keyCode == 13 || event.keyCode == 10) {
			// iPhone sends \n not \r for 'return'
			$("#form_notice").submit();
			event.preventDefault();
			event.stopPropagation();
			$("#notice_data-text").blur();
			$("body").focus();
			return false;
		}
		return true;
	}

	if ($("#notice_data-text").length) {
		$("#notice_data-text").bind("keyup", counter);
		$("#notice_data-text").bind("keydown", submitonreturn);

		// run once in case there's something in there
		counter();

        if($('body')[0].id != 'conversation') {
            $("#notice_data-text").focus();
        }
	}

	// XXX: refactor this code

	var favoptions = { dataType: 'xml',
					   beforeSubmit: function(data, target, options) {
					   							$(target).addClass('processing');
												return true;
											  },
					   success: function(xml) { var new_form = document._importNode($('form', xml).get(0), true);
												var dis = new_form.id;
												var fav = dis.replace('disfavor', 'favor');
												$('form#'+fav).replaceWith(new_form);
												$('form#'+dis).ajaxForm(disoptions).each(addAjaxHidden);
											  }
					 };

	var disoptions = { dataType: 'xml',
					   beforeSubmit: function(data, target, options) {
					   							$(target).addClass('processing');
												return true;
											  },
					   success: function(xml) { var new_form = document._importNode($('form', xml).get(0), true);
												var fav = new_form.id;
												var dis = fav.replace('favor', 'disfavor');
												$('form#'+dis).replaceWith(new_form);
												$('form#'+fav).ajaxForm(favoptions).each(addAjaxHidden);
											  }
					 };

	var joinoptions = { dataType: 'xml',
					   success: function(xml) { var new_form = document._importNode($('form', xml).get(0), true);
												var leave = new_form.id;
												var join = leave.replace('leave', 'join');
												$('form#'+join).replaceWith(new_form);
												$('form#'+leave).ajaxForm(leaveoptions).each(addAjaxHidden);
											  }
					 };

	var leaveoptions = { dataType: 'xml',
					   success: function(xml) { var new_form = document._importNode($('form', xml).get(0), true);
												var join = new_form.id;
												var leave = join.replace('join', 'leave');
												$('form#'+leave).replaceWith(new_form);
												$('form#'+join).ajaxForm(joinoptions).each(addAjaxHidden);
											  }
					 };

	function addAjaxHidden() {
		var ajax = document.createElement('input');
		ajax.setAttribute('type', 'hidden');
		ajax.setAttribute('name', 'ajax');
		ajax.setAttribute('value', 1);
		this.appendChild(ajax);
	}

	$("form.form_favor").ajaxForm(favoptions);
	$("form.form_disfavor").ajaxForm(disoptions);
	$("form.form_group_join").ajaxForm(joinoptions);
	$("form.form_group_leave").ajaxForm(leaveoptions);
	$("form.form_favor").each(addAjaxHidden);
	$("form.form_disfavor").each(addAjaxHidden);
	$("form.form_group_join").each(addAjaxHidden);
	$("form.form_group_leave").each(addAjaxHidden);

	$("#form_user_nudge").ajaxForm ({ dataType: 'xml',
		beforeSubmit: function(xml) { $("#form_user_nudge input[type=submit]").attr("disabled", "disabled");
									  $("#form_user_nudge input[type=submit]").addClass("disabled");
									},
		success: function(xml) { $("#form_user_nudge").replaceWith(document._importNode($("#nudge_response", xml).get(0),true));
							     $("#form_user_nudge input[type=submit]").removeAttr("disabled");
							     $("#form_user_nudge input[type=submit]").removeClass("disabled");
							   }
	 });
	$("#form_user_nudge").each(addAjaxHidden);

	var Subscribe = { dataType: 'xml',
					  beforeSubmit: function(formData, jqForm, options) { $(".form_user_subscribe input[type=submit]").attr("disabled", "disabled");
																	      $(".form_user_subscribe input[type=submit]").addClass("disabled");
																	    },
					  success: function(xml) { var form_unsubscribe = document._importNode($('form', xml).get(0), true);
										  	   var form_unsubscribe_id = form_unsubscribe.id;
											   var form_subscribe_id = form_unsubscribe_id.replace('unsubscribe', 'subscribe');
											   $("form#"+form_subscribe_id).replaceWith(form_unsubscribe);
											   $("form#"+form_unsubscribe_id).ajaxForm(UnSubscribe).each(addAjaxHidden);
											   $("dd.subscribers").text(parseInt($("dd.subscribers").text())+1);
											   $(".form_user_subscribe input[type=submit]").removeAttr("disabled");
											   $(".form_user_subscribe input[type=submit]").removeClass("disabled");
										     }
					};

	var UnSubscribe = { dataType: 'xml',
						beforeSubmit: function(formData, jqForm, options) { $(".form_user_unsubscribe input[type=submit]").attr("disabled", "disabled");
																		    $(".form_user_unsubscribe input[type=submit]").addClass("disabled");
																		  },
					    success: function(xml) { var form_subscribe = document._importNode($('form', xml).get(0), true);
										  		 var form_subscribe_id = form_subscribe.id;
												 var form_unsubscribe_id = form_subscribe_id.replace('subscribe', 'unsubscribe');
												 $("form#"+form_unsubscribe_id).replaceWith(form_subscribe);
												 $("form#"+form_subscribe_id).ajaxForm(Subscribe).each(addAjaxHidden);
												 $("#profile_send_a_new_message").remove();
												 $("#profile_nudge").remove();
											     $("dd.subscribers").text(parseInt($("dd.subscribers").text())-1);
												 $(".form_user_unsubscribe input[type=submit]").removeAttr("disabled");
												 $(".form_user_unsubscribe input[type=submit]").removeClass("disabled");
											   }
					  };

	$(".form_user_subscribe").ajaxForm(Subscribe);
	$(".form_user_unsubscribe").ajaxForm(UnSubscribe);
	$(".form_user_subscribe").each(addAjaxHidden);
	$(".form_user_unsubscribe").each(addAjaxHidden);

	var PostNotice = { dataType: 'xml',
					   beforeSubmit: function(formData, jqForm, options) { if ($("#notice_data-text").get(0).value.length == 0) {
																				$("#form_notice").addClass("warning");
																				return false;
																		   }
																		   $("#form_notice").addClass("processing");
																		   $("#notice_action-submit").attr("disabled", "disabled");
																		   $("#notice_action-submit").addClass("disabled");
																		   return true;
												 						 },
					   timeout: '60000',
					   error: function (xhr, textStatus, errorThrown) {	$("#form_notice").removeClass("processing");
																		$("#notice_action-submit").removeAttr("disabled");
																		$("#notice_action-submit").removeClass("disabled");
																		if (textStatus == "timeout") {
																			alert ("Sorry! We had trouble sending your notice. The servers are overloaded. Please try again, and contact the site administrator if this problem persists");
																		}
																		else {
																			if ($(".error", xhr.responseXML).length > 0) {
																				$('#form_notice').append(document._importNode($(".error", xhr.responseXML).get(0), true));
																			}
																			else {
																				var HTTP20x30x = [200, 201, 202, 203, 204, 205, 206, 300, 301, 302, 303, 304, 305, 306, 307];
																				if(jQuery.inArray(parseInt(xhr.status), HTTP20x30x) < 0) {
																					alert("Sorry! We had trouble sending your notice ("+xhr.status+" "+xhr.statusText+"). Please report the problem to the site administrator if this happens again.");
																				}
																				else {
																					$("#notice_data-text").val("");
																					counter();
																				}
																			}
																		}
																	  },
					   success: function(xml) {	if ($("#error", xml).length > 0) {
													var result = document._importNode($("p", xml).get(0), true);
													result = result.textContent || result.innerHTML;
													alert(result);
												}
												else {
												    if ($("#command_result", xml).length > 0) {
													    var result = document._importNode($("p", xml).get(0), true);
													    result = result.textContent || result.innerHTML;
													    alert(result);
                                                    }
                                                    else {
                                                         li = $("li", xml).get(0);
                                                         if ($("#"+li.id).length == 0) {
                                                            var notice_irt_value = $('#notice_in-reply-to').val();
                                                            var notice_irt = '#notices_primary #notice-'+notice_irt_value;
                                                            if($('body')[0].id == 'conversation') {
                                                                if(notice_irt_value.length > 0 && $(notice_irt+' .notices').length < 1) {
                                                                    $(notice_irt).append('<ul class="notices"></ul>');
                                                                }
                                                                $($(notice_irt+' .notices')[0]).append(document._importNode(li, true));
                                                            }
                                                            else {
                                                                $("#notices_primary .notices").prepend(document._importNode(li, true));
                                                            }
                                                            $('#'+li.id).css({display:'none'});
                                                            $('#'+li.id).fadeIn(2500);
                                                            NoticeReply();
                                                            NoticeAttachments();
                                                         }
													}
													$("#notice_data-text").val("");
    												$("#notice_data-attach").val("");
    												$("#notice_in-reply-to").val("");
                                                    $('#notice_data-attach_selected').remove();
                                                    counter();
												}
												$("#form_notice").removeClass("processing");
												$("#notice_action-submit").removeAttr("disabled");
												$("#notice_action-submit").removeClass("disabled");
											 }
					   };
	$("#form_notice").ajaxForm(PostNotice);
	$("#form_notice").each(addAjaxHidden);
    NoticeReply();
    NoticeAttachments();
    NoticeDataAttach();
});

function NoticeReply() {
    if ($('#notice_data-text').length > 0 && $('#content .notice_reply').length > 0) {
        $('#content .notice').each(function() {
            var notice = $(this)[0];
            $($('.notice_reply', notice)[0]).click(function() {
                var nickname = ($('.author .nickname', notice).length > 0) ? $($('.author .nickname', notice)[0]) : $('.author .nickname.uid');
                NoticeReplySet(nickname.text(), $($('.notice_id', notice)[0]).text());
                return false;
            });
        });
    }
}

function NoticeReplySet(nick,id) {
	rgx_username = /^[0-9a-zA-Z\-_.]*$/;
	if (nick.match(rgx_username)) {
<<<<<<< HEAD
		replyto = "@" + nick + " ";
		var text = $("#notice_data-text");
		if (text.length) {
			text.val(replyto + text.val());
=======
		var text = $("#notice_data-text");
		if (text.length) {
			replyto = "@" + nick + " ";
			text.val(replyto + text.val().replace(RegExp(replyto, 'i'), ''));
>>>>>>> f3cdc7f2
			$("#form_notice input#notice_in-reply-to").val(id);
			if (text.get(0).setSelectionRange) {
				var len = text.val().length;
				text.get(0).setSelectionRange(len,len);
				text.get(0).focus();
			}
			return false;
		}
	}
	return true;
}

function NoticeAttachments() {
    $.fn.jOverlay.options = {
        method : 'GET',
        data : '',
        url : '',
        color : '#000',
        opacity : '0.6',
        zIndex : 99,
        center : false,
        imgLoading : $('address .url')[0].href+'theme/base/images/illustrations/illu_progress_loading-01.gif',
        bgClickToClose : true,
        success : function() {
            $('#jOverlayContent').append('<button>&#215;</button>');
            $('#jOverlayContent button').click($.closeOverlay);
        },
        timeout : 0,
        autoHide : true,
        css : {'max-width':'542px', 'top':'5%', 'left':'32.5%'}
    };

    $('#content .notice a.attachment').click(function() {
        $().jOverlay({url: $('address .url')[0].href+'attachment/' + ($(this).attr('id').substring('attachment'.length + 1)) + '/ajax'});
        return false;
    });

    var t;
    $("body:not(#shownotice) #content .notice a.thumbnail").hover(
        function() {
            var anchor = $(this);
            $("a.thumbnail").children('img').hide();
            anchor.closest(".entry-title").addClass('ov');

            if (anchor.children('img').length == 0) {
                t = setTimeout(function() {
                    $.get($('address .url')[0].href+'attachment/' + (anchor.attr('id').substring('attachment'.length + 1)) + '/thumbnail', null, function(data) {
                        anchor.append(data);
                    });
                }, 500);
            }
            else {
                anchor.children('img').show();
            }
        },
        function() {
            clearTimeout(t);
            $("a.thumbnail").children('img').hide();
            $(this).closest(".entry-title").removeClass('ov');
        }
    );
}

function NoticeDataAttach() {
    NDA = $('#notice_data-attach');
    NDA.change(function() {
        S = '<div id="notice_data-attach_selected" class="success"><code>'+$(this).val()+'</code> <button>&#215;</button></div>';
        NDAS = $('#notice_data-attach_selected');
        (NDAS.length > 0) ? NDAS.replaceWith(S) : $('#form_notice').append(S);
        $('#notice_data-attach_selected button').click(function(){
            $('#notice_data-attach_selected').remove();
            NDA.val('');
        });
    });
}<|MERGE_RESOLUTION|>--- conflicted
+++ resolved
@@ -32,13 +32,6 @@
                             counter.text(remaining);
 		        }
 
-<<<<<<< HEAD
-		if (remaining < 0) {
-			$("#form_notice").addClass("warning");
-		} else {
-			$("#form_notice").removeClass("warning");
-		}
-=======
                         if (remaining < 0) {
                             $("#form_notice").addClass("warning");
                         } else {
@@ -59,7 +52,6 @@
 		counterBlackout = false;
 		// Check if the string changed since we last looked
 		counter(null);
->>>>>>> f3cdc7f2
 	}
 
 	function submitonreturn(event) {
@@ -296,17 +288,10 @@
 function NoticeReplySet(nick,id) {
 	rgx_username = /^[0-9a-zA-Z\-_.]*$/;
 	if (nick.match(rgx_username)) {
-<<<<<<< HEAD
-		replyto = "@" + nick + " ";
-		var text = $("#notice_data-text");
-		if (text.length) {
-			text.val(replyto + text.val());
-=======
 		var text = $("#notice_data-text");
 		if (text.length) {
 			replyto = "@" + nick + " ";
 			text.val(replyto + text.val().replace(RegExp(replyto, 'i'), ''));
->>>>>>> f3cdc7f2
 			$("#form_notice input#notice_in-reply-to").val(id);
 			if (text.get(0).setSelectionRange) {
 				var len = text.val().length;
