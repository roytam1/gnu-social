--- conflicted
+++ resolved
@@ -378,11 +378,7 @@
             
             // database
             "\$config['db']['database'] = '{$db['database']}';\n\n".
-<<<<<<< HEAD
             ($type == 'pgsql' ? "\$config['db']['quote_identifiers'] = true;\n\n":'').
-=======
-            ($db['type'] == 'pgsql' ? "\$config['db']['quote_identifiers'] = true;\n\n":'').
->>>>>>> 9f07921b
             "\$config['db']['type'] = '{$db['type']}';\n\n".
             
             "?>";
@@ -421,7 +417,9 @@
 
 ?>
 <?php echo"<?"; ?> xml version="1.0" encoding="UTF-8" <?php echo "?>"; ?>
-<!DOCTYPE html>
+<!DOCTYPE html
+PUBLIC "-//W3C//DTD XHTML 1.0 Strict//EN"
+       "http://www.w3.org/TR/xhtml1/DTD/xhtml1-strict.dtd">
 <html xmlns="http://www.w3.org/1999/xhtml" xml:lang="en_US" lang="en_US">
     <head>
         <title>Install Laconica</title>
