<?php
/**
 * Laconica - a distributed open-source microblogging tool
 * Copyright (C) 2009, Control Yourself, Inc.
 *
 * This program is free software: you can redistribute it and/or modify
 * it under the terms of the GNU Affero General Public License as published by
 * the Free Software Foundation, either version 3 of the License, or
 * (at your option) any later version.
 *
 * This program is distributed in the hope that it will be useful,
 * but WITHOUT ANY WARRANTY; without even the implied warranty of
 * MERCHANTABILITY or FITNESS FOR A PARTICULAR PURPOSE.  See the
 * GNU Affero General Public License for more details.
 *
 * You should have received a copy of the GNU Affero General Public License
 * along with this program.  If not, see <http://www.gnu.org/licenses/>.
 */

define('INSTALLDIR', dirname(__FILE__));

function main()
{
    if (!checkPrereqs())
    {
        return;
    }

    if ($_SERVER['REQUEST_METHOD'] == 'POST') {
        handlePost();
    } else {
        showForm();
    }
}

function checkPrereqs()
{
	$pass = true;

    if (file_exists(INSTALLDIR.'/config.php')) {
         ?><p class="error">Config file &quot;config.php&quot; already exists.</p>
         <?php
        $pass = false;
    }

    if (version_compare(PHP_VERSION, '5.2.3', '<')) {
            ?><p class="error">Require PHP version 5.2.3 or greater.</p><?php
		    $pass = false;
    }

    $reqs = array('gd', 'curl',
<<<<<<< HEAD
                  'xmlwriter', 'mbstring',
                  'gettext');
=======
                  'xmlwriter', 'mbstring');
>>>>>>> f3cdc7f2

    foreach ($reqs as $req) {
        if (!checkExtension($req)) {
            ?><p class="error">Cannot load required extension: <code><?php echo $req; ?></code></p><?php
		    $pass = false;
        }
    }
    if (!checkExtension('pgsql') && !checkExtension('mysql')) {
      ?><p class="error">Cannot find mysql or pgsql extension. You need one or the other: <code><?php echo $req; ?></code></p><?php
                    $pass = false;
    }

	if (!is_writable(INSTALLDIR)) {
         ?><p class="error">Cannot write config file to: <code><?php echo INSTALLDIR; ?></code></p>
	       <p>On your server, try this command: <code>chmod a+w <?php echo INSTALLDIR; ?></code>
         <?php
	     $pass = false;
	}

	// Check the subdirs used for file uploads
	$fileSubdirs = array('avatar', 'background', 'file');
	foreach ($fileSubdirs as $fileSubdir) {
		$fileFullPath = INSTALLDIR."/$fileSubdir/";
		if (!is_writable($fileFullPath)) {
    	     ?><p class="error">Cannot write <?php echo $fileSubdir; ?> directory: <code><?php echo $fileFullPath; ?></code></p>
		       <p>On your server, try this command: <code>chmod a+w <?php echo $fileFullPath; ?></code></p>
	     <?php
		     $pass = false;
		}
	}

	return $pass;
}

function checkExtension($name)
{
    if (!extension_loaded($name)) {
        if (!dl($name.'.so')) {
            return false;
        }
    }
    return true;
}

function showForm()
{
    echo<<<E_O_T
        </ul>
    </dd>
</dl>
<dl id="page_notice" class="system_notice">
    <dt>Page notice</dt>
    <dd>
        <div class="instructions">
            <p>Enter your database connection information below to initialize the database.</p>
        </div>
    </dd>
</dl>
<form method="post" action="install.php" class="form_settings" id="form_install">
    <fieldset>
        <legend>Connection settings</legend>
        <ul class="form_data">
            <li>
                <label for="sitename">Site name</label>
                <input type="text" id="sitename" name="sitename" />
                <p class="form_guide">The name of your site</p>
            </li>
            <li>
                <label for="fancy-enable">Fancy URLs</label>
                <input type="radio" name="fancy" id="fancy-enable" value="enable" checked='checked' /> enable<br />
                <input type="radio" name="fancy" id="fancy-disable" value="" /> disable<br />
                <p class="form_guide" id='fancy-form_guide'>Enable fancy (pretty) URLs. Auto-detection failed, it depends on Javascript.</p>
            </li>
            <li>
                <label for="host">Hostname</label>
                <input type="text" id="host" name="host" />
                <p class="form_guide">Database hostname</p>
            </li>
            <li>
            
                <label for="dbtype">Type</label>
                <input type="radio" name="dbtype" id="fancy-mysql" value="mysql" checked='checked' /> MySQL<br />
                <input type="radio" name="dbtype" id="dbtype-pgsql" value="pgsql" /> PostgreSQL<br />
                <p class="form_guide">Database type</p>
            </li>

            <li>
                <label for="database">Name</label>
                <input type="text" id="database" name="database" />
                <p class="form_guide">Database name</p>
            </li>
            <li>
                <label for="username">Username</label>
                <input type="text" id="username" name="username" />
                <p class="form_guide">Database username</p>
            </li>
            <li>
                <label for="password">Password</label>
                <input type="password" id="password" name="password" />
                <p class="form_guide">Database password (optional)</p>
            </li>
        </ul>
        <input type="submit" name="submit" class="submit" value="Submit" />
    </fieldset>
</form>

E_O_T;
}

function updateStatus($status, $error=false)
{
?>
                <li <?php echo ($error) ? 'class="error"': ''; ?>><?php echo $status;?></li>

<?php
}

function handlePost()
{
?>

<?php
    $host     = $_POST['host'];
    $dbtype   = $_POST['dbtype'];
    $database = $_POST['database'];
    $username = $_POST['username'];
    $password = $_POST['password'];
    $sitename = $_POST['sitename'];
    $fancy    = !empty($_POST['fancy']);
    $server = $_SERVER['HTTP_HOST'];
    $path = substr(dirname($_SERVER['PHP_SELF']), 1);
    
?>
    <dl class="system_notice">
        <dt>Page notice</dt>
        <dd>
            <ul>
<?php
	$fail = false;

    if (empty($host)) {
        updateStatus("No hostname specified.", true);
		$fail = true;
    }

    if (empty($database)) {
        updateStatus("No database specified.", true);
		$fail = true;
    }

    if (empty($username)) {
        updateStatus("No username specified.", true);
		$fail = true;
    }

//     if (empty($password)) {
//         updateStatus("No password specified.", true);
// 		$fail = true;
//     }

    if (empty($sitename)) {
        updateStatus("No sitename specified.", true);
		$fail = true;
    }

    if($fail){
            showForm();
<<<<<<< HEAD
        return;
    }
    
    switch($dbtype) {
      case 'mysql':    mysql_db_installer($host, $database, $username, $password, $sitename, $fancy);
      break;
      case 'pgsql':    pgsql_db_installer($host, $database, $username, $password, $sitename, $fancy);
      break;
      default:
    }
    if ($path) $path .= '/';
    updateStatus("You can visit your <a href='/$path'>new Laconica site</a>.");
=======
        return;
    }
    
    switch($dbtype) {
        case 'mysql':
            $db = mysql_db_installer($host, $database, $username, $password);
            break;
        case 'pgsql':
            $db = pgsql_db_installer($host, $database, $username, $password);
            break;
        default:
    }
    
    if (!$db) {
        // database connection failed, do not move on to create config file.
        return false;
    }
    
    updateStatus("Writing config file...");
    $res = writeConf($sitename, $server, $path, $fancy, $db);
    
    if (!$res) {
        updateStatus("Can't write config file.", true);
        showForm();
        return;
    }
    
    /*
        TODO https needs to be considered
    */
    $link = "http://".$server.'/'.$path;
    
    updateStatus("Laconica has been installed at $link");
    updateStatus("You can visit your <a href='$link'>new Laconica site</a>.");
>>>>>>> f3cdc7f2
?>

<?php
}

<<<<<<< HEAD
function pgsql_db_installer($host, $database, $username, $password, $sitename, $fancy) {
=======
function pgsql_db_installer($host, $database, $username, $password) {
>>>>>>> f3cdc7f2
  $connstring = "dbname=$database host=$host user=$username";

  //No password would mean trust authentication used.
  if (!empty($password)) {
    $connstring .= " password=$password";
  }
  updateStatus("Starting installation...");
  updateStatus("Checking database...");
  $conn = pg_connect($connstring);
  
  if ($conn ===false) {
    updateStatus("Failed to connect to database: $connstring");
    showForm();
    return false;
  }

  //ensure database encoding is UTF8
  $record = pg_fetch_object(pg_query($conn, 'SHOW server_encoding'));
  if ($record->server_encoding != 'UTF8') {
    updateStatus("Laconica requires UTF8 character encoding. Your database is ". htmlentities($record->server_encoding));
    showForm();
    return false;
  }

  updateStatus("Running database script...");
  //wrap in transaction;
  pg_query($conn, 'BEGIN');
  $res = runDbScript(INSTALLDIR.'/db/laconica_pg.sql', $conn, 'pgsql');
  
  if ($res === false) {
      updateStatus("Can't run database script.", true);
      showForm();
<<<<<<< HEAD
      return;
=======
      return false;
>>>>>>> f3cdc7f2
  }
  foreach (array('sms_carrier' => 'SMS carrier',
                'notice_source' => 'notice source',
                'foreign_services' => 'foreign service')
          as $scr => $name) {
      updateStatus(sprintf("Adding %s data to database...", $name));
      $res = runDbScript(INSTALLDIR.'/db/'.$scr.'.sql', $conn, 'pgsql');
      if ($res === false) {
          updateStatus(sprintf("Can't run %d script.", $name), true);
          showForm();
<<<<<<< HEAD
          return;
=======
          return false;
>>>>>>> f3cdc7f2
      }
  }
  pg_query($conn, 'COMMIT');

<<<<<<< HEAD
  updateStatus("Writing config file...");
=======
>>>>>>> f3cdc7f2
  if (empty($password)) {
    $sqlUrl = "pgsql://$username@$host/$database";
  }
  else {
    $sqlUrl = "pgsql://$username:$password@$host/$database";
  }
<<<<<<< HEAD
  $res = writeConf($sitename, $sqlUrl, $fancy, 'pgsql');
  if (!$res) {
      updateStatus("Can't write config file.", true);
      showForm();
      return;
  }
  updateStatus("Done!");
      
}

function mysql_db_installer($host, $database, $username, $password, $sitename, $fancy) {
=======
  
  $db = array('type' => 'pgsql', 'database' => $sqlUrl);
  
  return $db;
}

function mysql_db_installer($host, $database, $username, $password) {
>>>>>>> f3cdc7f2
  updateStatus("Starting installation...");
  updateStatus("Checking database...");

  $conn = mysql_connect($host, $username, $password);
  if (!$conn) {
      updateStatus("Can't connect to server '$host' as '$username'.", true);
      showForm();
<<<<<<< HEAD
      return;
=======
      return false;
>>>>>>> f3cdc7f2
  }
  updateStatus("Changing to database...");
  $res = mysql_select_db($database, $conn);
  if (!$res) {
      updateStatus("Can't change to database.", true);
      showForm();
<<<<<<< HEAD
      return;
=======
      return false;
>>>>>>> f3cdc7f2
  }
  updateStatus("Running database script...");
  $res = runDbScript(INSTALLDIR.'/db/laconica.sql', $conn);
  if ($res === false) {
      updateStatus("Can't run database script.", true);
      showForm();
<<<<<<< HEAD
      return;
=======
      return false;
>>>>>>> f3cdc7f2
  }
  foreach (array('sms_carrier' => 'SMS carrier',
                'notice_source' => 'notice source',
                'foreign_services' => 'foreign service')
          as $scr => $name) {
      updateStatus(sprintf("Adding %s data to database...", $name));
      $res = runDbScript(INSTALLDIR.'/db/'.$scr.'.sql', $conn);
      if ($res === false) {
          updateStatus(sprintf("Can't run %d script.", $name), true);
          showForm();
<<<<<<< HEAD
          return;
      }
  }
      
      updateStatus("Writing config file...");
      $sqlUrl = "mysqli://$username:$password@$host/$database";
      $res = writeConf($sitename, $sqlUrl, $fancy);
      if (!$res) {
          updateStatus("Can't write config file.", true);
          showForm();
          return;
      }
      updateStatus("Done!");
    }
function writeConf($sitename, $sqlUrl, $fancy, $type='mysql')
{
    $res = file_put_contents(INSTALLDIR.'/config.php',
                             "<?php\n".
                             "if (!defined('LACONICA')) { exit(1); }\n\n".
                             "\$config['site']['name'] = \"$sitename\";\n\n".
                             ($fancy ? "\$config['site']['fancy'] = true;\n\n":'').
                             "\$config['db']['database'] = \"$sqlUrl\";\n\n".
                             ($type == 'pgsql' ? "\$config['db']['quote_identifiers'] = true;\n\n" .
                             "\$config['db']['type'] = \"$type\";\n\n" : '').
                             "?>");
    return $res;
}

function runDbScript($filename, $conn, $type='mysql')
=======
          return false;
      }
  }
      
      $sqlUrl = "mysqli://$username:$password@$host/$database";
      $db = array('type' => 'mysql', 'database' => $sqlUrl);
      return $db;
}

function writeConf($sitename, $server, $path, $fancy, $db)
{
    // assemble configuration file in a string
    $cfg =  "<?php\n".
            "if (!defined('LACONICA')) { exit(1); }\n\n".
            
            // site name
            "\$config['site']['name'] = '$sitename';\n\n".
            
            // site location
            "\$config['site']['server'] = '$server';\n".
            "\$config['site']['path'] = '$path'; \n\n".
            
            // checks if fancy URLs are enabled
            ($fancy ? "\$config['site']['fancy'] = true;\n\n":'').
            
            // database
            "\$config['db']['database'] = '{$db['database']}';\n\n".
            ($db['type'] == 'pgsql' ? "\$config['db']['quote_identifiers'] = true;\n\n":'').
            "\$config['db']['type'] = '{$db['type']}';\n\n".
            
            "?>";
    // write configuration file out to install directory
    $res = file_put_contents(INSTALLDIR.'/config.php', $cfg);

    return $res;
}

function runDbScript($filename, $conn, $type = 'mysql')
>>>>>>> f3cdc7f2
{
    $sql = trim(file_get_contents($filename));
    $stmts = explode(';', $sql);
    foreach ($stmts as $stmt) {
        $stmt = trim($stmt);
        if (!mb_strlen($stmt)) {
            continue;
        }
<<<<<<< HEAD
        if ($type == 'mysql') {
          $res = mysql_query($stmt, $conn);
        } elseif ($type=='pgsql') {
          $res = pg_query($conn, $stmt);
=======
        switch ($type) {
        case 'mysql':
            $res = mysql_query($stmt, $conn);
            break;
        case 'pgsql':
            $res = pg_query($conn, $stmt);
            break;
        default:
            updateStatus("runDbScript() error: unknown database type ". $type ." provided.");
>>>>>>> f3cdc7f2
        }
        if ($res === false) {
            updateStatus("FAILED SQL: $stmt");
            return $res;
        }
    }
    return true;
}

?>
<?php echo"<?"; ?> xml version="1.0" encoding="UTF-8" <?php echo "?>"; ?>
<!DOCTYPE html>
<html xmlns="http://www.w3.org/1999/xhtml" xml:lang="en_US" lang="en_US">
    <head>
        <title>Install Laconica</title>
	<link rel="shortcut icon" href="favicon.ico"/>
        <link rel="stylesheet" type="text/css" href="theme/default/css/display.css?version=0.8" media="screen, projection, tv"/>
        <!--[if IE]><link rel="stylesheet" type="text/css" href="theme/base/css/ie.css?version=0.8" /><![endif]-->
        <!--[if lte IE 6]><link rel="stylesheet" type="text/css" theme/base/css/ie6.css?version=0.8" /><![endif]-->
        <!--[if IE]><link rel="stylesheet" type="text/css" href="theme/default/css/ie.css?version=0.8" /><![endif]-->
        <script src="js/jquery.min.js"></script>
        <script src="js/install.js"></script>
    </head>
    <body id="install">
        <div id="wrap">
            <div id="header">
                <address id="site_contact" class="vcard">
                    <a class="url home bookmark" href=".">
                        <img class="logo photo" src="theme/default/logo.png" alt="Laconica"/>
                        <span class="fn org">Laconica</span>
                    </a>
                </address>
            </div>
            <div id="core">
                <div id="content">
                    <h1>Install Laconica</h1>
<?php main(); ?>
                </div>
            </div>
        </div>
    </body>
</html><|MERGE_RESOLUTION|>--- conflicted
+++ resolved
@@ -49,12 +49,7 @@
     }
 
     $reqs = array('gd', 'curl',
-<<<<<<< HEAD
-                  'xmlwriter', 'mbstring',
-                  'gettext');
-=======
                   'xmlwriter', 'mbstring');
->>>>>>> f3cdc7f2
 
     foreach ($reqs as $req) {
         if (!checkExtension($req)) {
@@ -222,20 +217,6 @@
 
     if($fail){
             showForm();
-<<<<<<< HEAD
-        return;
-    }
-    
-    switch($dbtype) {
-      case 'mysql':    mysql_db_installer($host, $database, $username, $password, $sitename, $fancy);
-      break;
-      case 'pgsql':    pgsql_db_installer($host, $database, $username, $password, $sitename, $fancy);
-      break;
-      default:
-    }
-    if ($path) $path .= '/';
-    updateStatus("You can visit your <a href='/$path'>new Laconica site</a>.");
-=======
         return;
     }
     
@@ -270,17 +251,12 @@
     
     updateStatus("Laconica has been installed at $link");
     updateStatus("You can visit your <a href='$link'>new Laconica site</a>.");
->>>>>>> f3cdc7f2
 ?>
 
 <?php
 }
 
-<<<<<<< HEAD
-function pgsql_db_installer($host, $database, $username, $password, $sitename, $fancy) {
-=======
 function pgsql_db_installer($host, $database, $username, $password) {
->>>>>>> f3cdc7f2
   $connstring = "dbname=$database host=$host user=$username";
 
   //No password would mean trust authentication used.
@@ -313,11 +289,7 @@
   if ($res === false) {
       updateStatus("Can't run database script.", true);
       showForm();
-<<<<<<< HEAD
-      return;
-=======
       return false;
->>>>>>> f3cdc7f2
   }
   foreach (array('sms_carrier' => 'SMS carrier',
                 'notice_source' => 'notice source',
@@ -328,38 +300,17 @@
       if ($res === false) {
           updateStatus(sprintf("Can't run %d script.", $name), true);
           showForm();
-<<<<<<< HEAD
-          return;
-=======
           return false;
->>>>>>> f3cdc7f2
       }
   }
   pg_query($conn, 'COMMIT');
 
-<<<<<<< HEAD
-  updateStatus("Writing config file...");
-=======
->>>>>>> f3cdc7f2
   if (empty($password)) {
     $sqlUrl = "pgsql://$username@$host/$database";
   }
   else {
     $sqlUrl = "pgsql://$username:$password@$host/$database";
   }
-<<<<<<< HEAD
-  $res = writeConf($sitename, $sqlUrl, $fancy, 'pgsql');
-  if (!$res) {
-      updateStatus("Can't write config file.", true);
-      showForm();
-      return;
-  }
-  updateStatus("Done!");
-      
-}
-
-function mysql_db_installer($host, $database, $username, $password, $sitename, $fancy) {
-=======
   
   $db = array('type' => 'pgsql', 'database' => $sqlUrl);
   
@@ -367,7 +318,6 @@
 }
 
 function mysql_db_installer($host, $database, $username, $password) {
->>>>>>> f3cdc7f2
   updateStatus("Starting installation...");
   updateStatus("Checking database...");
 
@@ -375,33 +325,21 @@
   if (!$conn) {
       updateStatus("Can't connect to server '$host' as '$username'.", true);
       showForm();
-<<<<<<< HEAD
-      return;
-=======
       return false;
->>>>>>> f3cdc7f2
   }
   updateStatus("Changing to database...");
   $res = mysql_select_db($database, $conn);
   if (!$res) {
       updateStatus("Can't change to database.", true);
       showForm();
-<<<<<<< HEAD
-      return;
-=======
       return false;
->>>>>>> f3cdc7f2
   }
   updateStatus("Running database script...");
   $res = runDbScript(INSTALLDIR.'/db/laconica.sql', $conn);
   if ($res === false) {
       updateStatus("Can't run database script.", true);
       showForm();
-<<<<<<< HEAD
-      return;
-=======
       return false;
->>>>>>> f3cdc7f2
   }
   foreach (array('sms_carrier' => 'SMS carrier',
                 'notice_source' => 'notice source',
@@ -412,37 +350,6 @@
       if ($res === false) {
           updateStatus(sprintf("Can't run %d script.", $name), true);
           showForm();
-<<<<<<< HEAD
-          return;
-      }
-  }
-      
-      updateStatus("Writing config file...");
-      $sqlUrl = "mysqli://$username:$password@$host/$database";
-      $res = writeConf($sitename, $sqlUrl, $fancy);
-      if (!$res) {
-          updateStatus("Can't write config file.", true);
-          showForm();
-          return;
-      }
-      updateStatus("Done!");
-    }
-function writeConf($sitename, $sqlUrl, $fancy, $type='mysql')
-{
-    $res = file_put_contents(INSTALLDIR.'/config.php',
-                             "<?php\n".
-                             "if (!defined('LACONICA')) { exit(1); }\n\n".
-                             "\$config['site']['name'] = \"$sitename\";\n\n".
-                             ($fancy ? "\$config['site']['fancy'] = true;\n\n":'').
-                             "\$config['db']['database'] = \"$sqlUrl\";\n\n".
-                             ($type == 'pgsql' ? "\$config['db']['quote_identifiers'] = true;\n\n" .
-                             "\$config['db']['type'] = \"$type\";\n\n" : '').
-                             "?>");
-    return $res;
-}
-
-function runDbScript($filename, $conn, $type='mysql')
-=======
           return false;
       }
   }
@@ -481,7 +388,6 @@
 }
 
 function runDbScript($filename, $conn, $type = 'mysql')
->>>>>>> f3cdc7f2
 {
     $sql = trim(file_get_contents($filename));
     $stmts = explode(';', $sql);
@@ -490,12 +396,6 @@
         if (!mb_strlen($stmt)) {
             continue;
         }
-<<<<<<< HEAD
-        if ($type == 'mysql') {
-          $res = mysql_query($stmt, $conn);
-        } elseif ($type=='pgsql') {
-          $res = pg_query($conn, $stmt);
-=======
         switch ($type) {
         case 'mysql':
             $res = mysql_query($stmt, $conn);
@@ -505,7 +405,6 @@
             break;
         default:
             updateStatus("runDbScript() error: unknown database type ". $type ." provided.");
->>>>>>> f3cdc7f2
         }
         if ($res === false) {
             updateStatus("FAILED SQL: $stmt");
