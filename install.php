--- conflicted
+++ resolved
@@ -223,13 +223,8 @@
     if (!checkPrereqs()) {
         return;
     }
-<<<<<<< HEAD
 
     if (!empty($_GET['checklibs'])) {
-=======
-    
-    if (isset($_GET['checklibs'])) {
->>>>>>> bef4a8b6
         showLibs();
     } else {
         if ($_SERVER['REQUEST_METHOD'] == 'POST') {
@@ -249,11 +244,7 @@
  */
 function haveExternalLibrary($external_library)
 {
-<<<<<<< HEAD
     if (isset($external_library['include']) && ! @include_once $external_library['include'] ) {
-=======
-    if(isset($external_library['include']) && ! haveIncludeFile($external_library['include'])){
->>>>>>> bef4a8b6
         return false;
     }
     if (isset($external_library['check_function']) && ! function_exists($external_library['check_function'])) {
@@ -265,13 +256,6 @@
     return true;
 }
 
-<<<<<<< HEAD
-/**
- * Check if all is ready for installation
- *
- * @return void
- */
-=======
 // Attempt to include a PHP file and report if it worked, while
 // suppressing the annoying warning messages on failure.
 function haveIncludeFile($filename) {
@@ -281,7 +265,11 @@
     return $ok;
 }
 
->>>>>>> bef4a8b6
+/**
+ * Check if all is ready for installation
+ *
+ * @return void
+ */
 function checkPrereqs()
 {
     $pass = true;
@@ -394,17 +382,12 @@
 E_O_T;
     foreach ($absent_libraries as $library) {
         echo '<li>';
-<<<<<<< HEAD
         if (isset($library['url'])) {
-=======
-        if(isset($library['url'])){
->>>>>>> bef4a8b6
             echo '<a href=">'.$library['url'].'">'.htmlentities($library['name']).'</a>';
         } else {
             echo htmlentities($library['name']);
         }
         echo '<ul>';
-<<<<<<< HEAD
         if (isset($library['deb'])) {
             echo '<li class="deb package">deb: <a href="apt:' . urlencode($library['deb']) . '">' . htmlentities($library['deb']) . '</a></li>';
         }
@@ -412,15 +395,6 @@
             echo '<li class="rpm package">rpm: ' . htmlentities($library['rpm']) . '</li>';
         }
         if (isset($library['pear'])) {
-=======
-        if(isset($library['deb'])){
-            echo '<li class="deb package">deb: <a href="apt:' . urlencode($library['deb']) . '">' . htmlentities($library['deb']) . '</a></li>';
-        }
-        if(isset($library['rpm'])){
-            echo '<li class="rpm package">rpm: ' . htmlentities($library['rpm']) . '</li>';
-        }
-        if(isset($library['pear'])){
->>>>>>> bef4a8b6
             echo '<li class="pear package">pear: ' . htmlentities($library['pear']) . '</li>';
         }
         echo '</ul>';
@@ -432,11 +406,7 @@
 E_O_T;
     foreach ($present_libraries as $library) {
         echo '<li>';
-<<<<<<< HEAD
-        if ($library['url']) {
-=======
-        if(isset($library['url'])){
->>>>>>> bef4a8b6
+        if (isset($library['url'])) {
             echo '<a href=">'.$library['url'].'">'.htmlentities($library['name']).'</a>';
         } else {
             echo htmlentities($library['name']);
